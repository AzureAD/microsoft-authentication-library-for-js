var __extends = (this && this.__extends) || function (d, b) {
    for (var p in b) if (b.hasOwnProperty(p)) d[p] = b[p];
    function __() { this.constructor = d; }
    d.prototype = b === null ? Object.create(b) : (__.prototype = b.prototype, new __());
};
<<<<<<< HEAD
var __decorate = (this && this.__decorate) || function (decorators, target, key, desc) {
    var c = arguments.length, r = c < 3 ? target : desc === null ? desc = Object.getOwnPropertyDescriptor(target, key) : desc, d;
    if (typeof Reflect === "object" && typeof Reflect.decorate === "function") r = Reflect.decorate(decorators, target, key, desc);
    else for (var i = decorators.length - 1; i >= 0; i--) if (d = decorators[i]) r = (c < 3 ? d(r) : c > 3 ? d(target, key, r) : d(target, key)) || r;
    return c > 3 && r && Object.defineProperty(target, key, r), r;
};
=======
>>>>>>> edc12d7d
var Msal;
(function (Msal) {
    var AuthorityType;
    (function (AuthorityType) {
        AuthorityType[AuthorityType["Aad"] = 0] = "Aad";
        AuthorityType[AuthorityType["Adfs"] = 1] = "Adfs";
        AuthorityType[AuthorityType["B2C"] = 2] = "B2C";
    })(AuthorityType = Msal.AuthorityType || (Msal.AuthorityType = {}));
    var Authority = (function () {
        function Authority(authority, validateAuthority) {
            this.IsValidationEnabled = validateAuthority;
            this.CanonicalAuthority = authority;
            this.validateAsUri();
        }
        Object.defineProperty(Authority.prototype, "Tenant", {
            get: function () {
                return this.CanonicalAuthorityUrlComponents.PathSegments[0];
            },
            enumerable: true,
            configurable: true
        });
        Object.defineProperty(Authority.prototype, "AuthorizationEndpoint", {
            get: function () {
                this.validateResolved();
                return this.tenantDiscoveryResponse.AuthorizationEndpoint.replace("{tenant}", this.Tenant);
            },
            enumerable: true,
            configurable: true
        });
        Object.defineProperty(Authority.prototype, "EndSessionEndpoint", {
            get: function () {
                this.validateResolved();
                return this.tenantDiscoveryResponse.EndSessionEndpoint.replace("{tenant}", this.Tenant);
            },
            enumerable: true,
            configurable: true
        });
        Object.defineProperty(Authority.prototype, "SelfSignedJwtAudience", {
            get: function () {
                this.validateResolved();
                return this.tenantDiscoveryResponse.Issuer.replace("{tenant}", this.Tenant);
            },
            enumerable: true,
            configurable: true
        });
        Authority.prototype.validateResolved = function () {
            if (!this.tenantDiscoveryResponse) {
                throw "Please call ResolveEndpointsAsync first";
            }
        };
        Object.defineProperty(Authority.prototype, "CanonicalAuthority", {
            get: function () {
                return this.canonicalAuthority;
            },
            set: function (url) {
                this.canonicalAuthority = Msal.Utils.CanonicalizeUri(url);
                this.canonicalAuthorityUrlComponents = null;
            },
            enumerable: true,
            configurable: true
        });
        ;
        Object.defineProperty(Authority.prototype, "CanonicalAuthorityUrlComponents", {
            get: function () {
                if (!this.canonicalAuthorityUrlComponents) {
                    this.canonicalAuthorityUrlComponents = Msal.Utils.GetUrlComponents(this.CanonicalAuthority);
                }
                return this.canonicalAuthorityUrlComponents;
            },
            enumerable: true,
            configurable: true
        });
        Object.defineProperty(Authority.prototype, "DefaultOpenIdConfigurationEndpoint", {
            get: function () {
                return this.CanonicalAuthority + "v2.0/.well-known/openid-configuration";
            },
            enumerable: true,
            configurable: true
        });
        Authority.prototype.validateAsUri = function () {
            var components;
            try {
                components = this.CanonicalAuthorityUrlComponents;
            }
            catch (e) {
                throw Msal.ErrorMessage.invalidAuthorityType;
            }
            if (!components.Protocol || components.Protocol.toLowerCase() !== "https:") {
                throw Msal.ErrorMessage.authorityUriInsecure;
            }
            ;
            if (!components.PathSegments || components.PathSegments.length < 1) {
                throw Msal.ErrorMessage.authorityUriInvalidPath;
            }
        };
        Authority.DetectAuthorityFromUrl = function (authorityUrl) {
            authorityUrl = Msal.Utils.CanonicalizeUri(authorityUrl);
            var components = Msal.Utils.GetUrlComponents(authorityUrl);
            var pathSegments = components.PathSegments;
            switch (pathSegments[0]) {
                case "tfp":
                    return AuthorityType.B2C;
                case "adfs":
                    return AuthorityType.Adfs;
                default:
                    return AuthorityType.Aad;
            }
        };
        Authority.CreateInstance = function (authorityUrl, validateAuthority) {
            var type = Authority.DetectAuthorityFromUrl(authorityUrl);
            switch (type) {
                case AuthorityType.B2C:
                    return new Msal.B2cAuthority(authorityUrl, validateAuthority);
                case AuthorityType.Aad:
                    return new Msal.AadAuthority(authorityUrl, validateAuthority);
                default:
                    throw Msal.ErrorMessage.invalidAuthorityType;
            }
        };
        Authority.prototype.DiscoverEndpoints = function (openIdConfigurationEndpoint) {
            var client = new Msal.XhrClient();
            return client.sendRequestAsync(openIdConfigurationEndpoint, "GET", true)
                .then(function (response) {
                return {
                    AuthorizationEndpoint: response.authorization_endpoint,
                    EndSessionEndpoint: response.end_session_endpoint,
                    Issuer: response.issuer
                };
            });
        };
        Authority.prototype.ResolveEndpointsAsync = function () {
            var _this = this;
            var openIdConfigurationEndpoint = "";
            return this.GetOpenIdConfigurationEndpointAsync().then(function (openIdConfigurationEndpointResponse) {
                openIdConfigurationEndpoint = openIdConfigurationEndpointResponse;
                return _this.DiscoverEndpoints(openIdConfigurationEndpoint);
            }).then(function (tenantDiscoveryResponse) {
                _this.tenantDiscoveryResponse = tenantDiscoveryResponse;
                return _this;
            });
        };
        return Authority;
    }());
    Msal.Authority = Authority;
})(Msal || (Msal = {}));
var Msal;
(function (Msal) {
    var AadAuthority = (function (_super) {
        __extends(AadAuthority, _super);
        function AadAuthority(authority, validateAuthority) {
            return _super.call(this, authority, validateAuthority) || this;
        }
        Object.defineProperty(AadAuthority.prototype, "AadInstanceDiscoveryEndpointUrl", {
            get: function () {
                return AadAuthority.AadInstanceDiscoveryEndpoint + "?api-version=1.0&authorization_endpoint=" + this.CanonicalAuthority + "oauth2/v2.0/authorize";
            },
            enumerable: true,
            configurable: true
        });
        Object.defineProperty(AadAuthority.prototype, "AuthorityType", {
            get: function () {
                return Msal.AuthorityType.Aad;
            },
            enumerable: true,
            configurable: true
        });
        AadAuthority.prototype.GetOpenIdConfigurationEndpointAsync = function () {
            var _this = this;
            var resultPromise = new Promise(function (resolve, reject) {
                return resolve(_this.DefaultOpenIdConfigurationEndpoint);
            });
            if (!this.IsValidationEnabled) {
                return resultPromise;
            }
            var host = this.CanonicalAuthorityUrlComponents.HostNameAndPort;
            if (this.IsInTrustedHostList(host)) {
                return resultPromise;
            }
            var client = new Msal.XhrClient();
            return client.sendRequestAsync(this.AadInstanceDiscoveryEndpointUrl, "GET", true)
                .then(function (response) {
                return response.tenant_discovery_endpoint;
            });
        };
        AadAuthority.prototype.IsInTrustedHostList = function (host) {
            return AadAuthority.TrustedHostList[host.toLowerCase()];
        };
        return AadAuthority;
    }(Msal.Authority));
    AadAuthority.AadInstanceDiscoveryEndpoint = "https://login.microsoftonline.com/common/discovery/instance";
    AadAuthority.TrustedHostList = {
        "login.windows.net": "login.windows.net",
        "login.chinacloudapi.cn": "login.chinacloudapi.cn",
        "login.cloudgovapi.us": "login.cloudgovapi.us",
        "login.microsoftonline.com": "login.microsoftonline.com",
        "login.microsoftonline.de": "login.microsoftonline.de"
    };
    Msal.AadAuthority = AadAuthority;
})(Msal || (Msal = {}));
var Msal;
(function (Msal) {
    var AccessTokenCacheItem = (function () {
        function AccessTokenCacheItem(key, value) {
            this.key = key;
            this.value = value;
        }
        return AccessTokenCacheItem;
    }());
    Msal.AccessTokenCacheItem = AccessTokenCacheItem;
})(Msal || (Msal = {}));
var Msal;
(function (Msal) {
    var AccessTokenKey = (function () {
        function AccessTokenKey(authority, clientId, scopes, uid, utid) {
            this.authority = authority;
            this.clientId = clientId;
            this.scopes = scopes;
            this.userIdentifier = Msal.Utils.base64EncodeStringUrlSafe(uid) + "." + Msal.Utils.base64EncodeStringUrlSafe(utid);
        }
        return AccessTokenKey;
    }());
    Msal.AccessTokenKey = AccessTokenKey;
})(Msal || (Msal = {}));
var Msal;
(function (Msal) {
    var AccessTokenValue = (function () {
        function AccessTokenValue(accessToken, idToken, expiresIn, clientInfo) {
            this.accessToken = accessToken;
            this.idToken = idToken;
            this.expiresIn = expiresIn;
            this.clientInfo = clientInfo;
        }
        return AccessTokenValue;
    }());
    Msal.AccessTokenValue = AccessTokenValue;
})(Msal || (Msal = {}));
var Msal;
(function (Msal) {
    var AuthenticationRequestParameters = (function () {
        function AuthenticationRequestParameters(authority, clientId, scope, responseType, redirectUri) {
            this.authorityInstance = authority;
            this.clientId = clientId;
            this.scopes = scope;
            this.responseType = responseType;
            this.redirectUri = redirectUri;
            this.correlationId = Msal.Utils.createNewGuid();
            this.state = Msal.Utils.createNewGuid();
            this.nonce = Msal.Utils.createNewGuid();
            this.xClientSku = "MSAL.JS";
            this.xClientVer = Msal.Utils.getLibraryVersion();
        }
        Object.defineProperty(AuthenticationRequestParameters.prototype, "authority", {
            get: function () {
                return this.authorityInstance.CanonicalAuthority;
            },
            enumerable: true,
            configurable: true
        });
        AuthenticationRequestParameters.prototype.createNavigateUrl = function (scopes) {
            if (!scopes) {
                scopes = [this.clientId];
            }
            if (scopes.indexOf(this.clientId) === -1) {
                scopes.push(this.clientId);
            }
            var str = [];
            str.push("response_type=" + this.responseType);
            this.translateclientIdUsedInScope(scopes);
            str.push("scope=" + encodeURIComponent(this.parseScope(scopes)));
            str.push("client_id=" + encodeURIComponent(this.clientId));
            str.push("redirect_uri=" + encodeURIComponent(this.redirectUri));
            str.push("state=" + encodeURIComponent(this.state));
            str.push("nonce=" + encodeURIComponent(this.nonce));
            str.push("client_info=1");
            str.push("x-client-SKU=" + this.xClientSku);
            str.push("x-client-Ver=" + this.xClientVer);
            if (this.extraQueryParameters) {
                str.push(this.extraQueryParameters);
            }
            str.push("client-request-id=" + encodeURIComponent(this.correlationId));
            var authEndpoint = this.authorityInstance.AuthorizationEndpoint;
            if (authEndpoint.indexOf("?") < 0) {
                authEndpoint += '?';
            }
            else {
                authEndpoint += '&';
            }
            var requestUrl = "" + authEndpoint + str.join("&");
            return requestUrl;
        };
        AuthenticationRequestParameters.prototype.translateclientIdUsedInScope = function (scopes) {
            var clientIdIndex = scopes.indexOf(this.clientId);
            if (clientIdIndex >= 0) {
                scopes.splice(clientIdIndex, 1);
                if (scopes.indexOf("openid") === -1) {
                    scopes.push("openid");
                }
                if (scopes.indexOf("profile") === -1) {
                    scopes.push("profile");
                }
            }
        };
        AuthenticationRequestParameters.prototype.parseScope = function (scopes) {
            var scopeList = "";
            if (scopes) {
                for (var i = 0; i < scopes.length; ++i) {
                    scopeList += (i !== scopes.length - 1) ? scopes[i] + " " : scopes[i];
                }
            }
            return scopeList;
        };
        return AuthenticationRequestParameters;
    }());
    Msal.AuthenticationRequestParameters = AuthenticationRequestParameters;
})(Msal || (Msal = {}));
var Msal;
(function (Msal) {
    var B2cAuthority = (function (_super) {
        __extends(B2cAuthority, _super);
        function B2cAuthority(authority, validateAuthority) {
            var _this = _super.call(this, authority, validateAuthority) || this;
            var urlComponents = Msal.Utils.GetUrlComponents(authority);
            var pathSegments = urlComponents.PathSegments;
            if (pathSegments.length < 3) {
                throw Msal.ErrorMessage.b2cAuthorityUriInvalidPath;
            }
            _this.CanonicalAuthority = "https://" + urlComponents.HostNameAndPort + "/" + pathSegments[0] + "/" + pathSegments[1] + "/" + pathSegments[2] + "/";
            return _this;
        }
        Object.defineProperty(B2cAuthority.prototype, "AuthorityType", {
            get: function () {
                return Msal.AuthorityType.B2C;
            },
            enumerable: true,
            configurable: true
        });
        B2cAuthority.prototype.GetOpenIdConfigurationEndpointAsync = function () {
            var _this = this;
            var resultPromise = new Promise(function (resolve, reject) {
                return resolve(_this.DefaultOpenIdConfigurationEndpoint);
            });
            if (!this.IsValidationEnabled) {
                return resultPromise;
            }
            if (this.IsInTrustedHostList(this.CanonicalAuthorityUrlComponents.HostNameAndPort)) {
                return resultPromise;
            }
            return new Promise(function (resolve, reject) {
                return reject(Msal.ErrorMessage.unsupportedAuthorityValidation);
            });
        };
        return B2cAuthority;
    }(Msal.AadAuthority));
    Msal.B2cAuthority = B2cAuthority;
})(Msal || (Msal = {}));
var Msal;
(function (Msal) {
    var ClientInfo = (function () {
        function ClientInfo(rawClientInfo) {
            if (!rawClientInfo || Msal.Utils.isEmpty(rawClientInfo)) {
                this.uid = "";
                this.utid = "";
                return;
            }
            try {
                var decodedClientInfo = Msal.Utils.base64DecodeStringUrlSafe(rawClientInfo);
                var clientInfo = JSON.parse(decodedClientInfo);
                if (clientInfo) {
                    if (clientInfo.hasOwnProperty("uid")) {
                        this.uid = clientInfo.uid;
                    }
                    if (clientInfo.hasOwnProperty("utid")) {
                        this.utid = clientInfo.utid;
                    }
                }
            }
            catch (e) {
                throw new Error(e);
            }
        }
        Object.defineProperty(ClientInfo.prototype, "uid", {
            get: function () {
                return this._uid ? this._uid : "";
            },
            set: function (uid) {
                this._uid = uid;
            },
            enumerable: true,
            configurable: true
        });
        Object.defineProperty(ClientInfo.prototype, "utid", {
            get: function () {
                return this._utid ? this._utid : "";
            },
            set: function (utid) {
                this._utid = utid;
            },
            enumerable: true,
            configurable: true
        });
        return ClientInfo;
    }());
    Msal.ClientInfo = ClientInfo;
})(Msal || (Msal = {}));
var Msal;
(function (Msal) {
    var Constants = (function () {
        function Constants() {
        }
        Object.defineProperty(Constants, "errorDescription", {
            get: function () { return "error_description"; },
            enumerable: true,
            configurable: true
        });
        Object.defineProperty(Constants, "error", {
            get: function () { return "error"; },
            enumerable: true,
            configurable: true
        });
        Object.defineProperty(Constants, "scope", {
            get: function () { return "scope"; },
            enumerable: true,
            configurable: true
        });
        Object.defineProperty(Constants, "acquireTokenUser", {
            get: function () { return "msal_acquireTokenUser"; },
            enumerable: true,
            configurable: true
        });
        Object.defineProperty(Constants, "clientInfo", {
            get: function () { return "client_info"; },
            enumerable: true,
            configurable: true
        });
        Object.defineProperty(Constants, "clientId", {
            get: function () { return "clientId"; },
            enumerable: true,
            configurable: true
        });
        Object.defineProperty(Constants, "authority", {
            get: function () { return "authority"; },
            enumerable: true,
            configurable: true
        });
        Object.defineProperty(Constants, "idToken", {
            get: function () { return "id_token"; },
            enumerable: true,
            configurable: true
        });
        Object.defineProperty(Constants, "accessToken", {
            get: function () { return "access_token"; },
            enumerable: true,
            configurable: true
        });
        Object.defineProperty(Constants, "expiresIn", {
            get: function () { return "expires_in"; },
            enumerable: true,
            configurable: true
        });
        Object.defineProperty(Constants, "sessionState", {
            get: function () { return "session_state"; },
            enumerable: true,
            configurable: true
        });
        Object.defineProperty(Constants, "tokenKeys", {
            get: function () { return "msal.token.keys"; },
            enumerable: true,
            configurable: true
        });
        Object.defineProperty(Constants, "accessTokenKey", {
            get: function () { return "msal.access.token.key"; },
            enumerable: true,
            configurable: true
        });
        Object.defineProperty(Constants, "expirationKey", {
            get: function () { return "msal.expiration.key"; },
            enumerable: true,
            configurable: true
        });
        Object.defineProperty(Constants, "stateLogin", {
            get: function () { return "msal.state.login"; },
            enumerable: true,
            configurable: true
        });
        Object.defineProperty(Constants, "stateAcquireToken", {
            get: function () { return "msal.state.acquireToken"; },
            enumerable: true,
            configurable: true
        });
        Object.defineProperty(Constants, "stateRenew", {
            get: function () { return "msal.state.renew"; },
            enumerable: true,
            configurable: true
        });
        Object.defineProperty(Constants, "nonceIdToken", {
            get: function () { return "msal.nonce.idtoken"; },
            enumerable: true,
            configurable: true
        });
        Object.defineProperty(Constants, "userName", {
            get: function () { return "msal.username"; },
            enumerable: true,
            configurable: true
        });
        Object.defineProperty(Constants, "idTokenKey", {
            get: function () { return "msal.idtoken"; },
            enumerable: true,
            configurable: true
        });
        Object.defineProperty(Constants, "loginRequest", {
            get: function () { return "msal.login.request"; },
            enumerable: true,
            configurable: true
        });
        Object.defineProperty(Constants, "loginError", {
            get: function () { return "msal.login.error"; },
            enumerable: true,
            configurable: true
        });
        Object.defineProperty(Constants, "renewStatus", {
            get: function () { return "msal.token.renew.status"; },
            enumerable: true,
            configurable: true
        });
        Object.defineProperty(Constants, "resourceDelimeter", {
            get: function () { return "|"; },
            enumerable: true,
            configurable: true
        });
        Object.defineProperty(Constants, "loadFrameTimeout", {
            get: function () {
                return this._loadFrameTimeout;
            },
            set: function (timeout) {
                this._loadFrameTimeout = timeout;
            },
            enumerable: true,
            configurable: true
        });
        ;
        ;
        Object.defineProperty(Constants, "tokenRenewStatusCancelled", {
            get: function () { return "Canceled"; },
            enumerable: true,
            configurable: true
        });
        Object.defineProperty(Constants, "tokenRenewStatusCompleted", {
            get: function () { return "Completed"; },
            enumerable: true,
            configurable: true
        });
        Object.defineProperty(Constants, "tokenRenewStatusInProgress", {
            get: function () { return "In Progress"; },
            enumerable: true,
            configurable: true
        });
        Object.defineProperty(Constants, "popUpWidth", {
            get: function () { return this._popUpWidth; },
            set: function (width) {
                this._popUpWidth = width;
            },
            enumerable: true,
            configurable: true
        });
        ;
        Object.defineProperty(Constants, "popUpHeight", {
            get: function () { return this._popUpHeight; },
            set: function (height) {
                this._popUpHeight = height;
            },
            enumerable: true,
            configurable: true
        });
        ;
        Object.defineProperty(Constants, "login", {
            get: function () { return "LOGIN"; },
            enumerable: true,
            configurable: true
        });
        Object.defineProperty(Constants, "renewToken", {
            get: function () { return "renewToken"; },
            enumerable: true,
            configurable: true
        });
        Object.defineProperty(Constants, "unknown", {
            get: function () { return "UNKNOWN"; },
            enumerable: true,
            configurable: true
        });
        return Constants;
    }());
    Constants._loadFrameTimeout = 6000;
    Constants._popUpWidth = 483;
    Constants._popUpHeight = 600;
    Msal.Constants = Constants;
    var ErrorCodes = (function () {
        function ErrorCodes() {
        }
        Object.defineProperty(ErrorCodes, "loginProgressError", {
            get: function () { return "login_progress_error"; },
            enumerable: true,
            configurable: true
        });
        Object.defineProperty(ErrorCodes, "acquireTokenProgressError", {
            get: function () { return "acquiretoken_progress_error"; },
            enumerable: true,
            configurable: true
        });
        Object.defineProperty(ErrorCodes, "inputScopesError", {
            get: function () { return "input_scopes_error"; },
            enumerable: true,
            configurable: true
        });
        Object.defineProperty(ErrorCodes, "endpointResolutionError", {
            get: function () { return "endpoints_resolution_error"; },
            enumerable: true,
            configurable: true
        });
        Object.defineProperty(ErrorCodes, "popUpWindowError", {
            get: function () { return "popup_window_error"; },
            enumerable: true,
            configurable: true
        });
        Object.defineProperty(ErrorCodes, "userLoginError", {
            get: function () { return "user_login_error"; },
            enumerable: true,
            configurable: true
        });
        return ErrorCodes;
    }());
    Msal.ErrorCodes = ErrorCodes;
    var ErrorDescription = (function () {
        function ErrorDescription() {
        }
        Object.defineProperty(ErrorDescription, "loginProgressError", {
            get: function () { return "Login is in progress"; },
            enumerable: true,
            configurable: true
        });
        Object.defineProperty(ErrorDescription, "acquireTokenProgressError", {
            get: function () { return "Acquire token is in progress"; },
            enumerable: true,
            configurable: true
        });
        Object.defineProperty(ErrorDescription, "inputScopesError", {
            get: function () { return "Invalid value of input scopes provided"; },
            enumerable: true,
            configurable: true
        });
        Object.defineProperty(ErrorDescription, "endpointResolutionError", {
            get: function () { return "Endpoints cannot be resolved"; },
            enumerable: true,
            configurable: true
        });
        Object.defineProperty(ErrorDescription, "popUpWindowError", {
            get: function () { return "Error opening popup window. This can happen if you are using IE or if popups are blocked in the browser."; },
            enumerable: true,
            configurable: true
        });
        Object.defineProperty(ErrorDescription, "userLoginError", {
            get: function () { return "User login is required"; },
            enumerable: true,
            configurable: true
        });
        return ErrorDescription;
    }());
    Msal.ErrorDescription = ErrorDescription;
})(Msal || (Msal = {}));
var Msal;
(function (Msal) {
    var ErrorMessage = (function () {
        function ErrorMessage() {
        }
        Object.defineProperty(ErrorMessage, "authorityUriInvalidPath", {
            get: function () { return "AuthorityUriInvalidPath"; },
            enumerable: true,
            configurable: true
        });
        Object.defineProperty(ErrorMessage, "authorityUriInsecure", {
            get: function () { return "AuthorityUriInsecure"; },
            enumerable: true,
            configurable: true
        });
        Object.defineProperty(ErrorMessage, "invalidAuthorityType", {
            get: function () { return "InvalidAuthorityType"; },
            enumerable: true,
            configurable: true
        });
        Object.defineProperty(ErrorMessage, "unsupportedAuthorityValidation", {
            get: function () { return "UnsupportedAuthorityValidation"; },
            enumerable: true,
            configurable: true
        });
        Object.defineProperty(ErrorMessage, "b2cAuthorityUriInvalidPath", {
            get: function () { return "B2cAuthorityUriInvalidPath"; },
            enumerable: true,
            configurable: true
        });
        return ErrorMessage;
    }());
    Msal.ErrorMessage = ErrorMessage;
})(Msal || (Msal = {}));
var Msal;
(function (Msal) {
    var IdToken = (function () {
        function IdToken(rawIdToken) {
            if (Msal.Utils.isEmpty(rawIdToken)) {
                throw new Error("null or empty raw idtoken");
            }
            try {
                this.rawIdToken = rawIdToken;
                var decodedIdToken = Msal.Utils.extractIdToken(rawIdToken);
                if (decodedIdToken) {
                    if (decodedIdToken.hasOwnProperty("iss")) {
                        this.issuer = decodedIdToken.iss;
                    }
                    if (decodedIdToken.hasOwnProperty("oid")) {
                        this.objectId = decodedIdToken.oid;
                    }
                    if (decodedIdToken.hasOwnProperty("sub")) {
                        this.subject = decodedIdToken.sub;
                    }
                    if (decodedIdToken.hasOwnProperty("tid")) {
                        this.tenantId = decodedIdToken.tid;
                    }
                    if (decodedIdToken.hasOwnProperty("ver")) {
                        this.version = decodedIdToken.ver;
                    }
                    if (decodedIdToken.hasOwnProperty("preferred_username")) {
                        this.preferredName = decodedIdToken.preferred_username;
                    }
                    if (decodedIdToken.hasOwnProperty("name")) {
                        this.name = decodedIdToken.name;
                    }
                    if (decodedIdToken.hasOwnProperty("nonce")) {
                        this.nonce = decodedIdToken.nonce;
                    }
                    if (decodedIdToken.hasOwnProperty("exp")) {
                        this.expiration = decodedIdToken.exp;
                    }
                }
            }
            catch (e) {
                throw new Error("Failed to parse the returned id token");
            }
        }
        return IdToken;
    }());
    Msal.IdToken = IdToken;
})(Msal || (Msal = {}));
var Msal;
(function (Msal) {
    var LogLevel;
    (function (LogLevel) {
        LogLevel[LogLevel["Error"] = 0] = "Error";
        LogLevel[LogLevel["Warning"] = 1] = "Warning";
        LogLevel[LogLevel["Info"] = 2] = "Info";
        LogLevel[LogLevel["Verbose"] = 3] = "Verbose";
    })(LogLevel = Msal.LogLevel || (Msal.LogLevel = {}));
    var Logger = (function () {
        function Logger(correlationId) {
            this._level = LogLevel.Info;
            this._piiLoggingEnabled = false;
            if (Logger._instance) {
                return Logger._instance;
            }
            this._correlationId = correlationId;
            Logger._instance = this;
            return Logger._instance;
        }
        Object.defineProperty(Logger.prototype, "correlationId", {
            get: function () { return this._correlationId; },
            set: function (correlationId) {
                this._correlationId = correlationId;
            },
            enumerable: true,
            configurable: true
        });
        ;
        Object.defineProperty(Logger.prototype, "level", {
            get: function () { return this._level; },
            set: function (logLevel) {
                if (LogLevel[logLevel]) {
                    this._level = logLevel;
                }
                else
                    throw new Error("Provide a valid value for level. Possibles range for logLevel is 0-3");
            },
            enumerable: true,
            configurable: true
        });
        ;
        Object.defineProperty(Logger.prototype, "piiLoggingEnabled", {
            get: function () { return this._piiLoggingEnabled; },
            set: function (piiLoggingEnabled) {
                this._piiLoggingEnabled = piiLoggingEnabled;
            },
            enumerable: true,
            configurable: true
        });
        ;
        Object.defineProperty(Logger.prototype, "localCallback", {
            get: function () { return this._localCallback; },
            set: function (localCallback) {
                if (this.localCallback) {
                    throw new Error("MSAL logging callback can only be set once per process and should never change once set.");
                }
                this._localCallback = localCallback;
            },
            enumerable: true,
            configurable: true
        });
        ;
        Logger.prototype.logMessage = function (logMessage, logLevel, containsPii) {
            if ((logLevel > this.level) || (!this.piiLoggingEnabled && containsPii)) {
                return;
            }
            var timestamp = new Date().toUTCString();
            var log;
            if (!Msal.Utils.isEmpty(this.correlationId)) {
                log = timestamp + ":" + this._correlationId + "-" + Msal.Utils.getLibraryVersion() + "-" + LogLevel[logLevel] + " " + logMessage;
            }
            else {
                log = timestamp + ":" + Msal.Utils.getLibraryVersion() + "-" + LogLevel[logLevel] + " " + logMessage;
            }
            this.executeCallback(logLevel, log, containsPii);
        };
        Logger.prototype.executeCallback = function (level, message, containsPii) {
            if (this.localCallback) {
                this.localCallback(level, message, containsPii);
            }
        };
        Logger.prototype.error = function (message) {
            this.logMessage(message, LogLevel.Error, false);
        };
        Logger.prototype.errorPii = function (message) {
            this.logMessage(message, LogLevel.Error, true);
        };
        Logger.prototype.warning = function (message) {
            this.logMessage(message, LogLevel.Warning, false);
        };
        Logger.prototype.warningPii = function (message) {
            this.logMessage(message, LogLevel.Warning, true);
        };
        Logger.prototype.info = function (message) {
            this.logMessage(message, LogLevel.Info, false);
        };
        Logger.prototype.infoPii = function (message) {
            this.logMessage(message, LogLevel.Info, true);
        };
        Logger.prototype.verbose = function (message) {
            this.logMessage(message, LogLevel.Verbose, false);
        };
        Logger.prototype.verbosePii = function (message) {
            this.logMessage(message, LogLevel.Verbose, true);
        };
        return Logger;
    }());
    Msal.Logger = Logger;
})(Msal || (Msal = {}));
var Msal;
(function (Msal) {
    var RequestContext = (function () {
        function RequestContext(correlationId) {
            if (RequestContext._instance) {
                return RequestContext._instance;
            }
            this._logger = new Msal.Logger(correlationId);
            this._correlationId = this._logger.correlationId;
            RequestContext._instance = this;
        }
        Object.defineProperty(RequestContext.prototype, "correlationId", {
            get: function () { return this._correlationId; },
            enumerable: true,
            configurable: true
        });
        Object.defineProperty(RequestContext.prototype, "logger", {
            get: function () { return this._logger; },
            enumerable: true,
            configurable: true
        });
        return RequestContext;
    }());
    Msal.RequestContext = RequestContext;
})(Msal || (Msal = {}));
var Msal;
(function (Msal) {
    var TokenResponse = (function () {
        function TokenResponse() {
            this.valid = false;
            this.parameters = {};
            this.stateMatch = false;
            this.stateResponse = "";
            this.requestType = "unknown";
        }
        return TokenResponse;
    }());
    Msal.TokenResponse = TokenResponse;
})(Msal || (Msal = {}));
var Msal;
(function (Msal) {
    var Storage = (function () {
        function Storage(cacheLocation) {
            if (Storage._instance) {
                return Storage._instance;
            }
            this._cacheLocation = cacheLocation;
            this._localStorageSupported = typeof window[this._cacheLocation] != "undefined" && window[this._cacheLocation] != null;
            this._sessionStorageSupported = typeof window[cacheLocation] != "undefined" && window[cacheLocation] != null;
            Storage._instance = this;
            if (!this._localStorageSupported && !this._sessionStorageSupported) {
                throw new Error("localStorage and sessionStorage not supported");
            }
            return Storage._instance;
        }
        Storage.prototype.setItem = function (key, value) {
            if (window[this._cacheLocation]) {
                window[this._cacheLocation].setItem(key, value);
            }
            else {
                throw new Error("localStorage and sessionStorage are not supported");
            }
        };
        Storage.prototype.getItem = function (key) {
            if (window[this._cacheLocation]) {
                return window[this._cacheLocation].getItem(key);
            }
            else {
                throw new Error("localStorage and sessionStorage are not supported");
            }
        };
        Storage.prototype.removeItem = function (key) {
            if (window[this._cacheLocation]) {
                return window[this._cacheLocation].removeItem(key);
            }
            else {
                throw new Error("localStorage and sessionStorage are not supported");
            }
        };
        Storage.prototype.clear = function () {
            if (window[this._cacheLocation]) {
                return window[this._cacheLocation].clear();
            }
            else {
                throw new Error("localStorage and sessionStorage are not supported");
            }
        };
        Storage.prototype.getAllAccessTokens = function (clientId, userIdentifier) {
            var results = [];
            var accessTokenCacheItem;
            var storage = window[this._cacheLocation];
            if (storage) {
                var key = void 0;
                for (key in storage) {
                    if (storage.hasOwnProperty(key)) {
                        if (key.match(clientId) && key.match(userIdentifier)) {
                            var value = this.getItem(key);
                            if (value) {
                                accessTokenCacheItem = new Msal.AccessTokenCacheItem(JSON.parse(key), JSON.parse(value));
                                results.push(accessTokenCacheItem);
                            }
                        }
                    }
                }
            }
            else {
                throw new Error("localStorage and sessionStorage are not supported");
            }
            return results;
        };
        Storage.prototype.removeAcquireTokenEntries = function (acquireTokenUser, acquireTokenStatus) {
            var storage = window[this._cacheLocation];
            if (storage) {
                var key = void 0;
                for (key in storage) {
                    if (storage.hasOwnProperty(key)) {
                        if ((key.indexOf(acquireTokenUser) > -1) || (key.indexOf(acquireTokenStatus) > -1)) {
                            this.removeItem(key);
                        }
                    }
                }
            }
            else {
                throw new Error("localStorage and sessionStorage are not supported");
            }
        };
        Storage.prototype.resetCacheItems = function () {
            var storage = window[this._cacheLocation];
            if (storage) {
                var key = void 0;
                for (key in storage) {
                    if (storage.hasOwnProperty(key)) {
                        storage[key] = "";
                    }
                }
            }
            else {
                throw new Error("localStorage and sessionStorage are not supported");
            }
        };
        return Storage;
    }());
    Msal.Storage = Storage;
})(Msal || (Msal = {}));
var Msal;
(function (Msal) {
    var Telemetry = (function () {
        function Telemetry() {
        }
        Telemetry.prototype.RegisterReceiver = function (receiverCallback) {
            this.receiverCallback = receiverCallback;
        };
        Telemetry.GetInstance = function () {
            return this.instance || (this.instance = new this());
        };
        return Telemetry;
    }());
    Msal.Telemetry = Telemetry;
})(Msal || (Msal = {}));
var Msal;
(function (Msal) {
    var User = (function () {
        function User(displayableId, name, identityProvider, userIdentifier) {
            this.displayableId = displayableId;
            this.name = name;
            this.identityProvider = identityProvider;
            this.userIdentifier = userIdentifier;
        }
        User.createUser = function (idToken, clientInfo, authority) {
            var uid;
            var utid;
            if (!clientInfo) {
                uid = "";
                utid = "";
            }
            else {
                uid = clientInfo.uid;
                utid = clientInfo.utid;
            }
            var userIdentifier = Msal.Utils.base64EncodeStringUrlSafe(uid) + "." + Msal.Utils.base64EncodeStringUrlSafe(utid);
            return new User(idToken.preferredName, idToken.name, idToken.issuer, userIdentifier);
        };
        return User;
    }());
    Msal.User = User;
})(Msal || (Msal = {}));
var Msal;
(function (Msal) {
    var ResponseTypes = {
        id_token: "id_token",
        token: "token",
        id_token_token: "id_token token"
    };
    var resolveTokenOnlyIfOutOfIframe = function (target, propertyKey, descriptor) {
        var tokenAcquisitionMethod = descriptor.value;
        descriptor.value = function () {
            var args = [];
            for (var _i = 0; _i < arguments.length; _i++) {
                args[_i] = arguments[_i];
            }
            return this.isInIframe()
                ? new Promise(function () { })
                : tokenAcquisitionMethod.apply(this, args);
        };
        return descriptor;
    };
    var UserAgentApplication = (function () {
        function UserAgentApplication(clientId, authority, tokenReceivedCallback, validateAuthority) {
            this._cacheLocations = {
                localStorage: "localStorage",
                sessionStorage: "sessionStorage"
            };
            this._cacheLocation = "sessionStorage";
            this._interactionModes = {
                popUp: "popUp",
                redirect: "redirect"
            };
            this._interactionMode = "redirect";
            this._clockSkew = 300;
            this._tokenReceivedCallback = null;
            this.navigateToLoginRequestUrl = true;
            this.clientId = clientId;
            this.validateAuthority = validateAuthority === true;
            this.authority = authority ? authority : "https://login.microsoftonline.com/common";
            if (tokenReceivedCallback) {
                this._tokenReceivedCallback = tokenReceivedCallback;
            }
            this.redirectUri = window.location.href.split("?")[0].split("#")[0];
            this.postLogoutredirectUri = this.redirectUri;
            this._loginInProgress = false;
            this._acquireTokenInProgress = false;
            this._renewStates = [];
            this._activeRenewals = {};
            this._cacheStorage = new Msal.Storage(this._cacheLocation);
            this._requestContext = new Msal.RequestContext("");
            window.msal = this;
            window.callBackMappedToRenewStates = {};
            window.callBacksMappedToRenewStates = {};
            if (!window.opener) {
                var isCallback = this.isCallback(window.location.hash);
                if (isCallback)
                    this.handleAuthenticationResponse(window.location.hash);
            }
        }
        Object.defineProperty(UserAgentApplication.prototype, "cacheLocation", {
            get: function () {
                return this._cacheLocation;
            },
            set: function (cache) {
                this._cacheLocation = cache;
                if (this._cacheLocations[cache]) {
                    this._cacheStorage = new Msal.Storage(this._cacheLocations[cache]);
                }
                else {
                    throw new Error('Cache Location is not valid. Provided value:' + this._cacheLocation + '.Possible values are: ' + this._cacheLocations.localStorage + ', ' + this._cacheLocations.sessionStorage);
                }
            },
            enumerable: true,
            configurable: true
        });
        Object.defineProperty(UserAgentApplication.prototype, "authority", {
            get: function () {
                return this.authorityInstance.CanonicalAuthority;
            },
            set: function (val) {
                this.authorityInstance = Msal.Authority.CreateInstance(val, this.validateAuthority);
            },
            enumerable: true,
            configurable: true
        });
        UserAgentApplication.prototype.loginRedirect = function (scopes, extraQueryParameters) {
            var _this = this;
            if (this._loginInProgress) {
                if (this._tokenReceivedCallback) {
                    this._tokenReceivedCallback("Login is in progress", null, null, Msal.Constants.idToken);
                    return;
                }
            }
            if (scopes) {
                var isValidScope = this.validateInputScope(scopes);
                if (isValidScope && !Msal.Utils.isEmpty(isValidScope)) {
                    if (this._tokenReceivedCallback) {
                        this._tokenReceivedCallback(isValidScope, null, null, Msal.Constants.idToken);
                        return;
                    }
                }
                scopes = this.filterScopes(scopes);
            }
            this.authorityInstance.ResolveEndpointsAsync()
                .then(function () {
                var authenticationRequest = new Msal.AuthenticationRequestParameters(_this.authorityInstance, _this.clientId, scopes, ResponseTypes.id_token, _this.redirectUri);
                if (extraQueryParameters) {
                    authenticationRequest.extraQueryParameters = extraQueryParameters;
                }
                _this._cacheStorage.setItem(Msal.Constants.loginRequest, window.location.href);
                _this._cacheStorage.setItem(Msal.Constants.loginError, "");
                _this._cacheStorage.setItem(Msal.Constants.stateLogin, authenticationRequest.state);
                _this._cacheStorage.setItem(Msal.Constants.nonceIdToken, authenticationRequest.nonce);
                _this._cacheStorage.setItem(Msal.Constants.error, "");
                _this._cacheStorage.setItem(Msal.Constants.errorDescription, "");
                var authorityKey = Msal.Constants.authority + Msal.Constants.resourceDelimeter + authenticationRequest.state;
                if (Msal.Utils.isEmpty(_this._cacheStorage.getItem(authorityKey))) {
                    _this._cacheStorage.setItem(authorityKey, _this.authority);
                }
                var urlNavigate = authenticationRequest.createNavigateUrl(scopes) + "&prompt=select_account" + "&response_mode=fragment";
                _this._loginInProgress = true;
                _this.promptUser(urlNavigate);
            });
        };
        UserAgentApplication.prototype.loginPopup = function (scopes, extraQueryParameters) {
            var _this = this;
            return new Promise(function (resolve, reject) {
                _this._interactionMode = _this._interactionModes.popUp;
                if (_this._loginInProgress) {
                    reject(Msal.ErrorCodes.loginProgressError + ':' + Msal.ErrorDescription.loginProgressError);
                    return;
                }
                if (scopes) {
                    var isValidScope = _this.validateInputScope(scopes);
                    if (isValidScope && !Msal.Utils.isEmpty(isValidScope)) {
                        reject(Msal.ErrorCodes.inputScopesError + ':' + Msal.ErrorDescription.inputScopesError);
                        return;
                    }
                    scopes = _this.filterScopes(scopes);
                }
                var popUpWindow = _this.openWindow('about:blank', '_blank', 1, _this, resolve, reject);
                if (!popUpWindow) {
                    return;
                }
                _this.authorityInstance.ResolveEndpointsAsync().then(function () {
                    var authenticationRequest = new Msal.AuthenticationRequestParameters(_this.authorityInstance, _this.clientId, scopes, ResponseTypes.id_token, _this.redirectUri);
                    if (extraQueryParameters) {
                        authenticationRequest.extraQueryParameters = extraQueryParameters;
                    }
                    _this._cacheStorage.setItem(Msal.Constants.loginRequest, window.location.href);
                    _this._cacheStorage.setItem(Msal.Constants.loginError, "");
                    _this._cacheStorage.setItem(Msal.Constants.stateLogin, authenticationRequest.state);
                    _this._cacheStorage.setItem(Msal.Constants.nonceIdToken, authenticationRequest.nonce);
                    _this._cacheStorage.setItem(Msal.Constants.error, "");
                    _this._cacheStorage.setItem(Msal.Constants.errorDescription, "");
                    var authorityKey = Msal.Constants.authority + Msal.Constants.resourceDelimeter + authenticationRequest.state;
                    if (Msal.Utils.isEmpty(_this._cacheStorage.getItem(authorityKey))) {
                        _this._cacheStorage.setItem(authorityKey, _this.authority);
                    }
                    var urlNavigate = authenticationRequest.createNavigateUrl(scopes) + "&prompt=select_account" + "&response_mode=fragment";
                    _this._loginInProgress = true;
                    if (popUpWindow) {
                        popUpWindow.location.href = urlNavigate;
                    }
                }, function () {
                    _this._requestContext.logger.info(Msal.ErrorCodes.endpointResolutionError + ':' + Msal.ErrorDescription.endpointResolutionError);
                    _this._cacheStorage.setItem(Msal.Constants.error, Msal.ErrorCodes.endpointResolutionError);
                    _this._cacheStorage.setItem(Msal.Constants.errorDescription, Msal.ErrorDescription.endpointResolutionError);
                    if (reject) {
                        reject(Msal.ErrorCodes.endpointResolutionError + ':' + Msal.ErrorDescription.endpointResolutionError);
                    }
                    if (popUpWindow) {
                        popUpWindow.close();
                    }
                });
            });
        };
        UserAgentApplication.prototype.promptUser = function (urlNavigate) {
            if (urlNavigate && !Msal.Utils.isEmpty(urlNavigate)) {
                this._requestContext.logger.info('Navigate to:' + urlNavigate);
                window.location.replace(urlNavigate);
            }
            else {
                this._requestContext.logger.info('Navigate url is empty');
            }
        };
        ;
        UserAgentApplication.prototype.openWindow = function (urlNavigate, title, interval, instance, resolve, reject) {
            var _this = this;
            var popupWindow = this.openPopup(urlNavigate, title, Msal.Constants.popUpWidth, Msal.Constants.popUpHeight);
            if (popupWindow == null) {
                instance._loginInProgress = false;
                instance._acquireTokenInProgress = false;
                this._requestContext.logger.info(Msal.ErrorCodes.popUpWindowError + ':' + Msal.ErrorDescription.popUpWindowError);
                this._cacheStorage.setItem(Msal.Constants.error, Msal.ErrorCodes.popUpWindowError);
                this._cacheStorage.setItem(Msal.Constants.errorDescription, Msal.ErrorDescription.popUpWindowError);
                if (reject) {
                    reject(Msal.ErrorCodes.popUpWindowError + ':' + Msal.ErrorDescription.popUpWindowError);
                }
                return null;
            }
            var pollTimer = window.setInterval(function () {
                if (!popupWindow || popupWindow.closed || popupWindow.closed === undefined) {
                    instance._loginInProgress = false;
                    instance._acquireTokenInProgress = false;
                    window.clearInterval(pollTimer);
                }
                try {
                    if (popupWindow.location.href.indexOf(_this.redirectUri) !== -1) {
                        _this.handleAuthenticationResponse(popupWindow.location.hash, resolve, reject);
                        window.clearInterval(pollTimer);
                        instance._loginInProgress = false;
                        instance._acquireTokenInProgress = false;
                        _this._requestContext.logger.info("Closing popup window");
                        popupWindow.close();
                    }
                }
                catch (e) {
                }
            }, interval);
            return popupWindow;
        };
        UserAgentApplication.prototype.logout = function () {
            this.clearCache();
            this._user = null;
            var logout = "";
            if (this.postLogoutredirectUri) {
                logout = 'post_logout_redirect_uri=' + encodeURIComponent(this.postLogoutredirectUri);
            }
            var urlNavigate = this.authority + "/oauth2/v2.0/logout?" + logout;
            this.promptUser(urlNavigate);
        };
        UserAgentApplication.prototype.clearCache = function () {
            this._renewStates = [];
            var accessTokenItems = this._cacheStorage.getAllAccessTokens(Msal.Constants.clientId, Msal.Constants.authority);
            for (var i = 0; i < accessTokenItems.length; i++) {
                this._cacheStorage.removeItem(JSON.stringify(accessTokenItems[i].key));
            }
            this._cacheStorage.removeAcquireTokenEntries(Msal.Constants.acquireTokenUser, Msal.Constants.renewStatus);
            this._cacheStorage.removeAcquireTokenEntries(Msal.Constants.authority + Msal.Constants.resourceDelimeter, Msal.Constants.renewStatus);
            this._cacheStorage.resetCacheItems();
        };
        UserAgentApplication.prototype.openPopup = function (urlNavigate, title, popUpWidth, popUpHeight) {
            try {
                var winLeft = window.screenLeft ? window.screenLeft : window.screenX;
                var winTop = window.screenTop ? window.screenTop : window.screenY;
                var width = window.innerWidth || document.documentElement.clientWidth || document.body.clientWidth;
                var height = window.innerHeight || document.documentElement.clientHeight || document.body.clientHeight;
                var left = ((width / 2) - (popUpWidth / 2)) + winLeft;
                var top_1 = ((height / 2) - (popUpHeight / 2)) + winTop;
                var popupWindow = window.open(urlNavigate, title, 'width=' + popUpWidth + ', height=' + popUpHeight + ', top=' + top_1 + ', left=' + left);
                if (popupWindow.focus) {
                    popupWindow.focus();
                }
                return popupWindow;
            }
            catch (e) {
                this._requestContext.logger.error('error opening popup ' + e.message);
                this._loginInProgress = false;
                this._acquireTokenInProgress = false;
                return null;
            }
        };
        UserAgentApplication.prototype.validateInputScope = function (scopes) {
            if (!scopes || scopes.length < 1) {
                return "Scopes cannot be passed as an empty array";
            }
            if (!Array.isArray(scopes)) {
                throw new Error("API does not accept non-array scopes");
            }
            if (scopes.indexOf(this.clientId) > -1) {
                if (scopes.length > 1) {
                    return "ClientId can only be provided as a single scope";
                }
            }
            return "";
        };
        UserAgentApplication.prototype.filterScopes = function (scopes) {
            scopes = scopes.filter(function (element) {
                return element !== "openid";
            });
            scopes = scopes.filter(function (element) {
                return element !== "profile";
            });
            return scopes;
        };
        UserAgentApplication.prototype.registerCallback = function (expectedState, scope, resolve, reject) {
            var _this = this;
            this._activeRenewals[scope] = expectedState;
            if (!window.callBacksMappedToRenewStates[expectedState]) {
                window.callBacksMappedToRenewStates[expectedState] = [];
            }
            window.callBacksMappedToRenewStates[expectedState].push({ resolve: resolve, reject: reject });
            if (!window.callBackMappedToRenewStates[expectedState]) {
                window.callBackMappedToRenewStates[expectedState] =
                    function (errorDesc, token, error, tokenType) {
                        _this._activeRenewals[scope] = null;
                        for (var i = 0; i < window.callBacksMappedToRenewStates[expectedState].length; ++i) {
                            try {
                                if (errorDesc || error) {
                                    window.callBacksMappedToRenewStates[expectedState][i].reject(errorDesc + ": " + error);
                                    ;
                                }
                                else if (token) {
                                    window.callBacksMappedToRenewStates[expectedState][i].resolve(token);
                                }
                            }
                            catch (e) {
                                _this._requestContext.logger.warning(e);
                            }
                        }
                        window.callBacksMappedToRenewStates[expectedState] = null;
                        window.callBackMappedToRenewStates[expectedState] = null;
                    };
            }
        };
        UserAgentApplication.prototype.getCachedToken = function (authenticationRequest, user) {
            var accessTokenCacheItem = null;
            var scopes = authenticationRequest.scopes;
            var tokenCacheItems = this._cacheStorage.getAllAccessTokens(this.clientId, user.userIdentifier);
            if (tokenCacheItems.length === 0) {
                return null;
            }
            var filteredItems = [];
            if (!authenticationRequest.authority) {
                for (var i = 0; i < tokenCacheItems.length; i++) {
                    var cacheItem = tokenCacheItems[i];
                    var cachedScopes = cacheItem.key.scopes.split(" ");
                    if (Msal.Utils.containsScope(cachedScopes, scopes)) {
                        filteredItems.push(cacheItem);
                    }
                }
                if (filteredItems.length === 1) {
                    accessTokenCacheItem = filteredItems[0];
                    authenticationRequest.authorityInstance = Msal.Authority.CreateInstance(accessTokenCacheItem.key.authority, this.validateAuthority);
                }
                else if (filteredItems.length > 1) {
                    return {
                        errorDesc: "The cache contains multiple tokens satisfying the requirements. Call AcquireToken again providing more requirements like authority",
                        token: null,
                        error: "multiple_matching_tokens_detected"
                    };
                }
                else {
                    var authorityList = this.getUniqueAuthority(tokenCacheItems, 'authority');
                    if (authorityList.length > 1) {
                        return {
                            errorDesc: "Multiple authorities found in the cache. Pass authority in the API overload.",
                            token: null,
                            error: "multiple_matching_tokens_detected"
                        };
                    }
                    authenticationRequest.authorityInstance = Msal.Authority.CreateInstance(authorityList[0], this.validateAuthority);
                }
            }
            else {
                for (var i = 0; i < tokenCacheItems.length; i++) {
                    var cacheItem = tokenCacheItems[i];
                    var cachedScopes = cacheItem.key.scopes.split(" ");
                    if (Msal.Utils.containsScope(cachedScopes, scopes) && cacheItem.key.authority === authenticationRequest.authority) {
                        filteredItems.push(cacheItem);
                    }
                }
                if (filteredItems.length === 0) {
                    return null;
                }
                else if (filteredItems.length === 1) {
                    accessTokenCacheItem = filteredItems[0];
                }
                else {
                    return {
                        errorDesc: "The cache contains multiple tokens satisfying the requirements.Call AcquireToken again providing more requirements like authority",
                        token: null,
                        error: "multiple_matching_tokens_detected"
                    };
                }
            }
            if (accessTokenCacheItem != null) {
                var expired = Number(accessTokenCacheItem.value.expiresIn);
                var offset = this._clockSkew || 300;
                if (expired && (expired > Msal.Utils.now() + offset)) {
                    return {
                        errorDesc: null,
                        token: accessTokenCacheItem.value.accessToken,
                        error: null
                    };
                }
                else {
                    this._cacheStorage.removeItem(JSON.stringify(filteredItems[0].key));
                    return null;
                }
            }
            else {
                return null;
            }
        };
        UserAgentApplication.prototype.getAllUsers = function () {
            var users = [];
            var accessTokenCacheItems = this._cacheStorage.getAllAccessTokens(Msal.Constants.clientId, Msal.Constants.authority);
            for (var i = 0; i < accessTokenCacheItems.length; i++) {
                var idToken = new Msal.IdToken(accessTokenCacheItems[i].value.idToken);
                var clientInfo = new Msal.ClientInfo(accessTokenCacheItems[i].value.clientInfo);
                var user = Msal.User.createUser(idToken, clientInfo, this.authority);
                users.push(user);
            }
            return this.getUniqueUsers(users);
        };
        UserAgentApplication.prototype.getUniqueUsers = function (users) {
            if (!users || users.length <= 1) {
                return users;
            }
            var flags = [];
            var uniqueUsers = [];
            for (var index = 0; index < users.length; ++index) {
                if (users[index].userIdentifier && flags.indexOf(users[index].userIdentifier) === -1) {
                    flags.push(users[index].userIdentifier);
                    uniqueUsers.push(users[index]);
                }
            }
            return uniqueUsers;
        };
        UserAgentApplication.prototype.getUniqueAuthority = function (accessTokenCacheItems, property) {
            var authorityList = [];
            var flags = [];
            accessTokenCacheItems.forEach(function (element) {
                if (element.key.hasOwnProperty(property) && (flags.indexOf(element.key[property]) === -1)) {
                    flags.push(element.key[property]);
                    authorityList.push(element.key[property]);
                }
            });
            return authorityList;
        };
        UserAgentApplication.prototype.addHintParameters = function (urlNavigate, user) {
            var userObject = user ? user : this._user;
            var decodedClientInfo = userObject.userIdentifier.split('.');
            var uid = Msal.Utils.base64DecodeStringUrlSafe(decodedClientInfo[0]);
            var utid = Msal.Utils.base64DecodeStringUrlSafe(decodedClientInfo[1]);
            if (userObject.displayableId && !Msal.Utils.isEmpty(userObject.displayableId)) {
                urlNavigate += '&login_hint=' + encodeURIComponent(user.displayableId);
            }
            if (!Msal.Utils.isEmpty(uid) && !Msal.Utils.isEmpty(utid)) {
                if (!this.urlContainsQueryStringParameter("domain_req", urlNavigate) && !Msal.Utils.isEmpty(utid)) {
                    urlNavigate += '&domain_req=' + encodeURIComponent(utid);
                }
                if (!this.urlContainsQueryStringParameter("login_req", urlNavigate) && !Msal.Utils.isEmpty(uid)) {
                    urlNavigate += '&login_req=' + encodeURIComponent(uid);
                }
                if (!this.urlContainsQueryStringParameter("domain_hint", urlNavigate) && !Msal.Utils.isEmpty(utid)) {
                    if (utid === "9188040d-6c67-4c5b-b112-36a304b66dad") {
                        urlNavigate += '&domain_hint=' + encodeURIComponent("consumers");
                    }
                    else {
                        urlNavigate += '&domain_hint=' + encodeURIComponent("organizations");
                    }
                }
            }
            return urlNavigate;
        };
        UserAgentApplication.prototype.urlContainsQueryStringParameter = function (name, url) {
            var regex = new RegExp("[\\?&]" + name + "=");
            return regex.test(url);
        };
        UserAgentApplication.prototype.acquireTokenRedirect = function (scopes, authority, user, extraQueryParameters) {
            var _this = this;
            var isValidScope = this.validateInputScope(scopes);
            if (isValidScope && !Msal.Utils.isEmpty(isValidScope)) {
                if (this._tokenReceivedCallback) {
                    this._tokenReceivedCallback(isValidScope, null, null, Msal.Constants.accessToken);
                    return;
                }
            }
            if (scopes) {
                scopes = this.filterScopes(scopes);
            }
            var userObject = user ? user : this._user;
            if (this._acquireTokenInProgress) {
                return;
            }
            var scope = scopes.join(" ").toLowerCase();
            if (!userObject) {
                if (this._tokenReceivedCallback) {
                    this._tokenReceivedCallback(Msal.ErrorDescription.userLoginError, null, Msal.ErrorCodes.userLoginError, Msal.Constants.accessToken);
                    return;
                }
            }
            this._acquireTokenInProgress = true;
            var authenticationRequest;
            var acquireTokenAuthority = authority ? Msal.Authority.CreateInstance(authority, this.validateAuthority) : this.authorityInstance;
            acquireTokenAuthority.ResolveEndpointsAsync().then(function () {
                if (Msal.Utils.compareObjects(userObject, _this._user)) {
                    authenticationRequest = new Msal.AuthenticationRequestParameters(acquireTokenAuthority, _this.clientId, scopes, ResponseTypes.token, _this.redirectUri);
                }
                else {
                    authenticationRequest = new Msal.AuthenticationRequestParameters(acquireTokenAuthority, _this.clientId, scopes, ResponseTypes.id_token_token, _this.redirectUri);
                }
                _this._cacheStorage.setItem(Msal.Constants.nonceIdToken, authenticationRequest.nonce);
                var acquireTokenUserKey = Msal.Constants.acquireTokenUser + Msal.Constants.resourceDelimeter + userObject.userIdentifier + Msal.Constants.resourceDelimeter + authenticationRequest.state;
                if (Msal.Utils.isEmpty(_this._cacheStorage.getItem(acquireTokenUserKey))) {
                    _this._cacheStorage.setItem(acquireTokenUserKey, JSON.stringify(userObject));
                }
                var authorityKey = Msal.Constants.authority + Msal.Constants.resourceDelimeter + authenticationRequest.state;
                if (Msal.Utils.isEmpty(_this._cacheStorage.getItem(authorityKey))) {
                    _this._cacheStorage.setItem(authorityKey, acquireTokenAuthority.CanonicalAuthority);
                }
                if (extraQueryParameters) {
                    authenticationRequest.extraQueryParameters = extraQueryParameters;
                }
                var urlNavigate = authenticationRequest.createNavigateUrl(scopes) + "&prompt=select_account" + "&response_mode=fragment";
                urlNavigate = _this.addHintParameters(urlNavigate, userObject);
                if (urlNavigate) {
                    _this._cacheStorage.setItem(Msal.Constants.stateAcquireToken, authenticationRequest.state);
                    window.location.replace(urlNavigate);
                }
            });
        };
        UserAgentApplication.prototype.acquireTokenPopup = function (scopes, authority, user, extraQueryParameters) {
            var _this = this;
            return new Promise(function (resolve, reject) {
                _this._interactionMode = _this._interactionModes.popUp;
                var isValidScope = _this.validateInputScope(scopes);
                if (isValidScope && !Msal.Utils.isEmpty(isValidScope)) {
                    reject(Msal.ErrorCodes.inputScopesError + ':' + isValidScope);
                }
                if (scopes) {
                    scopes = _this.filterScopes(scopes);
                }
                var userObject = user ? user : _this._user;
                if (_this._acquireTokenInProgress) {
                    reject(Msal.ErrorCodes.acquireTokenProgressError + ':' + Msal.ErrorDescription.acquireTokenProgressError);
                    return;
                }
                var scope = scopes.join(" ").toLowerCase();
                if (!userObject) {
                    reject(Msal.ErrorCodes.userLoginError + ':' + Msal.ErrorDescription.userLoginError);
                    return;
                }
                _this._acquireTokenInProgress = true;
                var authenticationRequest;
                var acquireTokenAuthority = authority ? Msal.Authority.CreateInstance(authority, _this.validateAuthority) : _this.authorityInstance;
                var popUpWindow = _this.openWindow('about:blank', '_blank', 1, _this, resolve, reject);
                if (!popUpWindow) {
                    return;
                }
                acquireTokenAuthority.ResolveEndpointsAsync().then(function () {
                    if (Msal.Utils.compareObjects(userObject, _this._user)) {
                        authenticationRequest = new Msal.AuthenticationRequestParameters(acquireTokenAuthority, _this.clientId, scopes, ResponseTypes.token, _this.redirectUri);
                    }
                    else {
                        authenticationRequest = new Msal.AuthenticationRequestParameters(acquireTokenAuthority, _this.clientId, scopes, ResponseTypes.id_token_token, _this.redirectUri);
                    }
                    _this._cacheStorage.setItem(Msal.Constants.nonceIdToken, authenticationRequest.nonce);
                    authenticationRequest.state = authenticationRequest.state;
                    var acquireTokenUserKey = Msal.Constants.acquireTokenUser + Msal.Constants.resourceDelimeter + userObject.userIdentifier + Msal.Constants.resourceDelimeter + authenticationRequest.state;
                    if (Msal.Utils.isEmpty(_this._cacheStorage.getItem(acquireTokenUserKey))) {
                        _this._cacheStorage.setItem(acquireTokenUserKey, JSON.stringify(userObject));
                    }
                    var authorityKey = Msal.Constants.authority + Msal.Constants.resourceDelimeter + authenticationRequest.state;
                    if (Msal.Utils.isEmpty(_this._cacheStorage.getItem(authorityKey))) {
                        _this._cacheStorage.setItem(authorityKey, acquireTokenAuthority.CanonicalAuthority);
                    }
                    if (extraQueryParameters) {
                        authenticationRequest.extraQueryParameters = extraQueryParameters;
                    }
                    var urlNavigate = authenticationRequest.createNavigateUrl(scopes) + "&prompt=select_account" + "&response_mode=fragment";
                    urlNavigate = _this.addHintParameters(urlNavigate, userObject);
                    _this._renewStates.push(authenticationRequest.state);
                    _this.registerCallback(authenticationRequest.state, scope, resolve, reject);
                    if (popUpWindow) {
                        popUpWindow.location.href = urlNavigate;
                    }
                }, function () {
                    _this._requestContext.logger.info(Msal.ErrorCodes.endpointResolutionError + ':' + Msal.ErrorDescription.endpointResolutionError);
                    _this._cacheStorage.setItem(Msal.Constants.error, Msal.ErrorCodes.endpointResolutionError);
                    _this._cacheStorage.setItem(Msal.Constants.errorDescription, Msal.ErrorDescription.endpointResolutionError);
                    if (reject) {
                        reject(Msal.ErrorCodes.endpointResolutionError + ':' + Msal.ErrorDescription.endpointResolutionError);
                    }
                    if (popUpWindow)
                        popUpWindow.close();
                });
            });
        };
        UserAgentApplication.prototype.acquireTokenSilent = function (scopes, authority, user, extraQueryParameters, tokenType) {
            var _this = this;
            if (tokenType === void 0) { tokenType = this.getResponseType(user); }
            return new Promise(function (resolve, reject) {
                debugger;
                var isValidScope = _this.validateInputScope(scopes);
                if (isValidScope && !Msal.Utils.isEmpty(isValidScope)) {
                    reject(Msal.ErrorCodes.inputScopesError + ':' + isValidScope);
                }
                else {
                    if (scopes) {
                        scopes = _this.filterScopes(scopes);
                    }
                    var scope = scopes.join(" ").toLowerCase();
                    var userObject_1 = user ? user : _this._user;
                    if (!userObject_1) {
                        reject(Msal.ErrorCodes.userLoginError + ':' + Msal.ErrorDescription.userLoginError);
                        return;
                    }
                    var newAuthority = authority ? Msal.Authority.CreateInstance(authority, _this.validateAuthority) : _this.authorityInstance;
                    var authenticationRequest_1 = new Msal.AuthenticationRequestParameters(newAuthority, _this.clientId, scopes, tokenType, _this.redirectUri);
                    var cacheResult = _this.getCachedToken(authenticationRequest_1, userObject_1);
                    if (cacheResult) {
                        if (cacheResult.token) {
                            _this._requestContext.logger.info('Token is already in cache for scope:' + scope);
                            resolve(cacheResult.token);
                            return;
                        }
                        else if (cacheResult.errorDesc || cacheResult.error) {
                            _this._requestContext.logger.info(cacheResult.errorDesc + ":" + cacheResult.error);
                            reject(cacheResult.errorDesc + ": " + cacheResult.error);
                            return;
                        }
                    }
                    if (_this._activeRenewals[scope]) {
                        _this.registerCallback(_this._activeRenewals[scope], scope, resolve, reject);
                    }
                    return _this.authorityInstance.ResolveEndpointsAsync()
                        .then(function () {
                        if (scopes && scopes.indexOf(_this.clientId) > -1 && scopes.length === 1) {
                            _this._requestContext.logger.verbose("renewing idToken");
                            _this.renewIdToken(scopes, resolve, reject, userObject_1, authenticationRequest_1, extraQueryParameters);
                        }
                        else {
                            _this._requestContext.logger.verbose("renewing accesstoken");
                            _this.renewToken(scopes, resolve, reject, userObject_1, authenticationRequest_1, extraQueryParameters);
                        }
                    });
                }
            });
        };
        UserAgentApplication.prototype.loadFrameTimeout = function (urlNavigate, frameName, scope) {
            var _this = this;
            this._requestContext.logger.verbose('Set loading state to pending for: ' + scope);
            this._cacheStorage.setItem(Msal.Constants.renewStatus + scope, Msal.Constants.tokenRenewStatusInProgress);
            this.loadFrame(urlNavigate, frameName);
            setTimeout(function () {
                if (_this._cacheStorage.getItem(Msal.Constants.renewStatus + scope) === Msal.Constants.tokenRenewStatusInProgress) {
                    _this._requestContext.logger.verbose('Loading frame has timed out after: ' + (Msal.Constants.loadFrameTimeout / 1000) + ' seconds for scope ' + scope);
                    var expectedState = _this._activeRenewals[scope];
                    if (expectedState && window.callBackMappedToRenewStates[expectedState])
                        window.callBackMappedToRenewStates[expectedState]("Token renewal operation failed due to timeout", null, null, Msal.Constants.accessToken);
                    _this._cacheStorage.setItem(Msal.Constants.renewStatus + scope, Msal.Constants.tokenRenewStatusCancelled);
                }
            }, Msal.Constants.loadFrameTimeout);
        };
        UserAgentApplication.prototype.loadFrame = function (urlNavigate, frameName) {
            var _this = this;
            this._requestContext.logger.info('LoadFrame: ' + frameName);
            var frameCheck = frameName;
            setTimeout(function () {
                var frameHandle = _this.addAdalFrame(frameCheck);
                if (frameHandle.src === "" || frameHandle.src === "about:blank") {
                    frameHandle.src = urlNavigate;
                }
            }, 500);
        };
        UserAgentApplication.prototype.addAdalFrame = function (iframeId) {
            if (typeof iframeId === "undefined") {
                return null;
            }
            this._requestContext.logger.info('Add msal frame to document:' + iframeId);
            var adalFrame = document.getElementById(iframeId);
            if (!adalFrame) {
                if (document.createElement &&
                    document.documentElement &&
                    (window.navigator.userAgent.indexOf("MSIE 5.0") === -1)) {
                    var ifr = document.createElement("iframe");
                    ifr.setAttribute("id", iframeId);
                    ifr.style.visibility = "hidden";
                    ifr.style.position = "absolute";
                    ifr.style.width = ifr.style.height = "0";
                    adalFrame = document.getElementsByTagName("body")[0].appendChild(ifr);
                }
                else if (document.body && document.body.insertAdjacentHTML) {
                    document.body.insertAdjacentHTML('beforeEnd', '<iframe name="' + iframeId + '" id="' + iframeId + '" style="display:none"></iframe>');
                }
                if (window.frames && window.frames[iframeId]) {
                    adalFrame = window.frames[iframeId];
                }
            }
            return adalFrame;
        };
        UserAgentApplication.prototype.renewToken = function (scopes, resolve, reject, user, authenticationRequest, extraQueryParameters) {
            var scope = scopes.join(" ").toLowerCase();
            this._requestContext.logger.verbose('renewToken is called for scope:' + scope);
            var frameHandle = this.addAdalFrame('msalRenewFrame' + scope);
            if (extraQueryParameters) {
                authenticationRequest.extraQueryParameters = extraQueryParameters;
            }
            var acquireTokenUserKey = Msal.Constants.acquireTokenUser + Msal.Constants.resourceDelimeter + user.userIdentifier + Msal.Constants.resourceDelimeter + authenticationRequest.state;
            if (Msal.Utils.isEmpty(this._cacheStorage.getItem(acquireTokenUserKey))) {
                this._cacheStorage.setItem(acquireTokenUserKey, JSON.stringify(user));
            }
            var authorityKey = Msal.Constants.authority + Msal.Constants.resourceDelimeter + authenticationRequest.state;
            if (Msal.Utils.isEmpty(this._cacheStorage.getItem(authorityKey))) {
                this._cacheStorage.setItem(authorityKey, authenticationRequest.authority);
            }
            this._cacheStorage.setItem(Msal.Constants.nonceIdToken, authenticationRequest.nonce);
            this._requestContext.logger.verbose('Renew token Expected state: ' + authenticationRequest.state);
            var urlNavigate = authenticationRequest.createNavigateUrl(scopes) + "&prompt=none";
            urlNavigate = this.addHintParameters(urlNavigate, user);
            this._renewStates.push(authenticationRequest.state);
            this.registerCallback(authenticationRequest.state, scope, resolve, reject);
            this._requestContext.logger.infoPii('Navigate to:' + urlNavigate);
            frameHandle.src = "about:blank";
            this.loadFrameTimeout(urlNavigate, 'msalRenewFrame' + scope, scope);
        };
        UserAgentApplication.prototype.renewIdToken = function (scopes, resolve, reject, user, authenticationRequest, extraQueryParameters) {
            var scope = scopes.join(" ").toLowerCase();
            this._requestContext.logger.info('renewidToken is called');
            var frameHandle = this.addAdalFrame("msalIdTokenFrame");
            if (extraQueryParameters) {
                authenticationRequest.extraQueryParameters = extraQueryParameters;
            }
            var acquireTokenUserKey = Msal.Constants.acquireTokenUser + Msal.Constants.resourceDelimeter + user.userIdentifier + Msal.Constants.resourceDelimeter + authenticationRequest.state;
            if (Msal.Utils.isEmpty(this._cacheStorage.getItem(acquireTokenUserKey))) {
                this._cacheStorage.setItem(acquireTokenUserKey, JSON.stringify(user));
            }
            var authorityKey = Msal.Constants.authority + Msal.Constants.resourceDelimeter + authenticationRequest.state;
            if (Msal.Utils.isEmpty(this._cacheStorage.getItem(authorityKey))) {
                this._cacheStorage.setItem(authorityKey, authenticationRequest.authority);
            }
            this._cacheStorage.setItem(Msal.Constants.nonceIdToken, authenticationRequest.nonce);
            this._requestContext.logger.verbose('Renew Idtoken Expected state: ' + authenticationRequest.state);
            var urlNavigate = authenticationRequest.createNavigateUrl(scopes) + "&prompt=none";
            urlNavigate = this.addHintParameters(urlNavigate, user);
            this._renewStates.push(authenticationRequest.state);
            this.registerCallback(authenticationRequest.state, this.clientId, resolve, reject);
            this._requestContext.logger.infoPii('Navigate to:' + urlNavigate);
            frameHandle.src = "about:blank";
            this.loadFrameTimeout(urlNavigate, "adalIdTokenFrame", this.clientId);
        };
        UserAgentApplication.prototype.getUser = function () {
            if (this._user) {
                return this._user;
            }
            var rawIdToken = this._cacheStorage.getItem(Msal.Constants.idTokenKey);
            var rawClientInfo = this._cacheStorage.getItem(Msal.Constants.clientInfo);
            if (!Msal.Utils.isEmpty(rawIdToken) && !Msal.Utils.isEmpty(rawClientInfo)) {
                var idToken = new Msal.IdToken(rawIdToken);
                var clientInfo = new Msal.ClientInfo(rawClientInfo);
                this._user = Msal.User.createUser(idToken, clientInfo, this.authority);
                return this._user;
            }
            return null;
        };
        ;
        UserAgentApplication.prototype.handleAuthenticationResponse = function (hash, resolve, reject) {
            if (hash == null) {
                hash = window.location.hash;
            }
            if (this.isCallback(hash)) {
                var requestInfo = this.getRequestInfo(hash);
                this._requestContext.logger.info("Returned from redirect url");
                this.saveTokenFromHash(requestInfo);
                var token = null, tokenReceivedCallback = null, tokenType = void 0;
                if ((requestInfo.requestType === Msal.Constants.renewToken) && window.parent) {
                    if (this.isInIframe())
                        this._requestContext.logger.verbose("Window is in iframe, acquiring token silently");
                    else
                        this._requestContext.logger.verbose("acquiring token interactive in progress");
                    if (window.parent.callBackMappedToRenewStates[requestInfo.stateResponse])
                        tokenReceivedCallback = window.parent.callBackMappedToRenewStates[requestInfo.stateResponse];
                    else
                        tokenReceivedCallback = this._tokenReceivedCallback;
                    token = requestInfo.parameters[Msal.Constants.accessToken] || requestInfo.parameters[Msal.Constants.idToken];
                    tokenType = Msal.Constants.accessToken;
                }
                else if (requestInfo.requestType === Msal.Constants.login) {
                    tokenReceivedCallback = this._tokenReceivedCallback;
                    token = requestInfo.parameters[Msal.Constants.idToken];
                    tokenType = Msal.Constants.idToken;
                }
                try {
                    var errorDesc = requestInfo.parameters[Msal.Constants.errorDescription];
                    var error = requestInfo.parameters[Msal.Constants.error];
                    if (reject && resolve) {
                        if (error || errorDesc) {
                            reject(errorDesc + ":" + error);
                        }
                        else if (token) {
                            resolve(token);
                        }
                    }
                    else if (tokenReceivedCallback) {
                        tokenReceivedCallback(errorDesc, token, error, tokenType);
                    }
                }
                catch (err) {
                    this._requestContext.logger.error('Error occurred in token received callback function: ' + err);
                }
                if (this._interactionMode !== this._interactionModes.popUp) {
                    window.location.hash = "";
                    if (this.navigateToLoginRequestUrl && window.location.href.replace("#", "") !== this._cacheStorage.getItem(Msal.Constants.loginRequest))
                        window.location.href = this._cacheStorage.getItem(Msal.Constants.loginRequest);
                }
            }
        };
        UserAgentApplication.prototype.saveAccessToken = function (authority, tokenResponse, user, clientInfo, idToken) {
            var scope;
            var clientObj = new Msal.ClientInfo(clientInfo);
            if (tokenResponse.parameters.hasOwnProperty("scope")) {
                scope = tokenResponse.parameters["scope"];
                var consentedScopes = scope.split(" ");
                var accessTokenCacheItems = this._cacheStorage.getAllAccessTokens(this.clientId, authority);
                for (var i = 0; i < accessTokenCacheItems.length; i++) {
                    var accessTokenCacheItem = accessTokenCacheItems[i];
                    if (accessTokenCacheItem.key.userIdentifier === user.userIdentifier) {
                        var cachedScopes = accessTokenCacheItem.key.scopes.split(" ");
                        if (Msal.Utils.isIntersectingScopes(cachedScopes, consentedScopes))
                            this._cacheStorage.removeItem(JSON.stringify(accessTokenCacheItem.key));
                    }
                }
                var accessTokenKey = new Msal.AccessTokenKey(authority, this.clientId, scope, clientObj.uid, clientObj.utid);
                var accessTokenValue = new Msal.AccessTokenValue(tokenResponse.parameters[Msal.Constants.accessToken], idToken.rawIdToken, Msal.Utils.expiresIn(tokenResponse.parameters[Msal.Constants.expiresIn]).toString(), clientInfo);
                this._cacheStorage.setItem(JSON.stringify(accessTokenKey), JSON.stringify(accessTokenValue));
            }
            else {
                scope = this.clientId;
                var accessTokenKey = new Msal.AccessTokenKey(authority, this.clientId, scope, clientObj.uid, clientObj.utid);
                var accessTokenValue = new Msal.AccessTokenValue(tokenResponse.parameters[Msal.Constants.idToken], tokenResponse.parameters[Msal.Constants.idToken], idToken.expiration, clientInfo);
                this._cacheStorage.setItem(JSON.stringify(accessTokenKey), JSON.stringify(accessTokenValue));
            }
        };
        UserAgentApplication.prototype.saveTokenFromHash = function (tokenResponse) {
            this._requestContext.logger.info('State status:' + tokenResponse.stateMatch + '; Request type:' + tokenResponse.requestType);
            this._cacheStorage.setItem(Msal.Constants.error, "");
            this._cacheStorage.setItem(Msal.Constants.errorDescription, "");
            var scope = '';
            if (tokenResponse.parameters.hasOwnProperty("scope")) {
                scope = tokenResponse.parameters["scope"];
            }
            else {
                scope = this.clientId;
            }
            if (tokenResponse.parameters.hasOwnProperty(Msal.Constants.errorDescription) || tokenResponse.parameters.hasOwnProperty(Msal.Constants.error)) {
                this._requestContext.logger.info('Error :' + tokenResponse.parameters[Msal.Constants.error] + '; Error description:' + tokenResponse.parameters[Msal.Constants.errorDescription]);
                this._cacheStorage.setItem(Msal.Constants.error, tokenResponse.parameters["error"]);
                this._cacheStorage.setItem(Msal.Constants.errorDescription, tokenResponse.parameters[Msal.Constants.errorDescription]);
                if (tokenResponse.requestType === Msal.Constants.login) {
                    this._loginInProgress = false;
                    this._cacheStorage.setItem(Msal.Constants.loginError, tokenResponse.parameters[Msal.Constants.errorDescription] + ':' + tokenResponse.parameters[Msal.Constants.error]);
                }
                if (tokenResponse.requestType === Msal.Constants.renewToken) {
                    this._acquireTokenInProgress = false;
                }
            }
            else {
                if (tokenResponse.stateMatch) {
                    this._requestContext.logger.info("State is right");
                    if (tokenResponse.parameters.hasOwnProperty(Msal.Constants.sessionState))
                        this._cacheStorage.setItem(Msal.Constants.sessionState, tokenResponse.parameters[Msal.Constants.sessionState]);
                    var idToken;
                    var clientInfo = '';
                    if (tokenResponse.parameters.hasOwnProperty(Msal.Constants.accessToken)) {
                        this._requestContext.logger.info("Fragment has access token");
                        this._acquireTokenInProgress = false;
                        var user = void 0;
                        if (tokenResponse.parameters.hasOwnProperty(Msal.Constants.idToken)) {
                            idToken = new Msal.IdToken(tokenResponse.parameters[Msal.Constants.idToken]);
                        }
                        else {
                            idToken = new Msal.IdToken(this._cacheStorage.getItem(Msal.Constants.idTokenKey));
                        }
                        var authorityKey = Msal.Constants.authority + Msal.Constants.resourceDelimeter + tokenResponse.stateResponse;
                        var authority = void 0;
                        if (!Msal.Utils.isEmpty(this._cacheStorage.getItem(authorityKey))) {
                            authority = this._cacheStorage.getItem(authorityKey);
                            authority = Msal.Utils.replaceFirstPath(authority, idToken.tenantId);
                        }
                        if (tokenResponse.parameters.hasOwnProperty(Msal.Constants.clientInfo)) {
                            clientInfo = tokenResponse.parameters[Msal.Constants.clientInfo];
                            user = Msal.User.createUser(idToken, new Msal.ClientInfo(clientInfo), authority);
                        }
                        else {
                            this._requestContext.logger.warning("ClientInfo not received in the response from AAD");
                            user = Msal.User.createUser(idToken, new Msal.ClientInfo(clientInfo), authority);
                        }
                        var acquireTokenUserKey = Msal.Constants.acquireTokenUser + Msal.Constants.resourceDelimeter + user.userIdentifier + Msal.Constants.resourceDelimeter + tokenResponse.stateResponse;
                        var acquireTokenUser = void 0;
                        if (!Msal.Utils.isEmpty(this._cacheStorage.getItem(acquireTokenUserKey))) {
                            acquireTokenUser = JSON.parse(this._cacheStorage.getItem(acquireTokenUserKey));
                            if (user && acquireTokenUser && Msal.Utils.compareObjects(user, acquireTokenUser)) {
                                this.saveAccessToken(authority, tokenResponse, user, clientInfo, idToken);
                                this._requestContext.logger.info("The user object received in the response is the same as the one passed in the acquireToken request");
                            }
                            else {
                                this._requestContext.logger.warning("The user object created from the response is not the same as the one passed in the acquireToken request");
                            }
                        }
                    }
                    if (tokenResponse.parameters.hasOwnProperty(Msal.Constants.idToken)) {
                        if (scope.indexOf(this.clientId) > -1) {
                            this._requestContext.logger.info("Fragment has id token");
                            this._loginInProgress = false;
                            idToken = new Msal.IdToken(tokenResponse.parameters[Msal.Constants.idToken]);
                            if (tokenResponse.parameters.hasOwnProperty(Msal.Constants.clientInfo)) {
                                clientInfo = tokenResponse.parameters[Msal.Constants.clientInfo];
                            }
                            else {
                                this._requestContext.logger.warning("ClientInfo not received in the response from AAD");
                            }
                            var authorityKey = Msal.Constants.authority + Msal.Constants.resourceDelimeter + tokenResponse.stateResponse;
                            var authority = void 0;
                            if (!Msal.Utils.isEmpty(this._cacheStorage.getItem(authorityKey))) {
                                authority = this._cacheStorage.getItem(authorityKey);
                                authority = Msal.Utils.replaceFirstPath(authority, idToken.tenantId);
                            }
                            this._user = Msal.User.createUser(idToken, new Msal.ClientInfo(clientInfo), authority);
                            if (idToken && idToken.nonce) {
                                if (idToken.nonce !== this._cacheStorage.getItem(Msal.Constants.nonceIdToken)) {
                                    this._user = null;
                                    this._cacheStorage.setItem(Msal.Constants.loginError, 'Nonce Mismatch.Expected: ' + this._cacheStorage.getItem(Msal.Constants.nonceIdToken) + ',' + 'Actual: ' + idToken.nonce);
                                }
                                else {
                                    this._cacheStorage.setItem(Msal.Constants.idTokenKey, tokenResponse.parameters[Msal.Constants.idToken]);
                                    this._cacheStorage.setItem(Msal.Constants.clientInfo, clientInfo);
                                    this.saveAccessToken(authority, tokenResponse, this._user, clientInfo, idToken);
                                }
                            }
                            else {
                                this._cacheStorage.setItem(Msal.Constants.error, 'invalid idToken');
                                this._cacheStorage.setItem(Msal.Constants.errorDescription, 'Invalid idToken. idToken: ' + tokenResponse.parameters[Msal.Constants.idToken]);
                            }
                        }
                    }
                }
                else {
                    this._cacheStorage.setItem(Msal.Constants.error, 'Invalid_state');
                    this._cacheStorage.setItem(Msal.Constants.errorDescription, 'Invalid_state. state: ' + tokenResponse.stateResponse);
                }
            }
            this._cacheStorage.setItem(Msal.Constants.renewStatus + scope, Msal.Constants.tokenRenewStatusCompleted);
            this._cacheStorage.removeAcquireTokenEntries(Msal.Constants.acquireTokenUser, Msal.Constants.renewStatus);
            this._cacheStorage.removeAcquireTokenEntries(Msal.Constants.authority + Msal.Constants.resourceDelimeter, Msal.Constants.renewStatus);
        };
        ;
        UserAgentApplication.prototype.isCallback = function (hash) {
            hash = this.getHash(hash);
            var parameters = Msal.Utils.deserialize(hash);
            return (parameters.hasOwnProperty(Msal.Constants.errorDescription) ||
                parameters.hasOwnProperty(Msal.Constants.error) ||
                parameters.hasOwnProperty(Msal.Constants.accessToken) ||
                parameters.hasOwnProperty(Msal.Constants.idToken));
        };
        UserAgentApplication.prototype.getHash = function (hash) {
            if (hash.indexOf("#/") > -1) {
                hash = hash.substring(hash.indexOf("#/") + 2);
            }
            else if (hash.indexOf("#") > -1) {
                hash = hash.substring(1);
            }
            return hash;
        };
        ;
        UserAgentApplication.prototype.getRequestInfo = function (hash) {
            hash = this.getHash(hash);
            var parameters = Msal.Utils.deserialize(hash);
            var tokenResponse = new Msal.TokenResponse();
            if (parameters) {
                tokenResponse.parameters = parameters;
                if (parameters.hasOwnProperty(Msal.Constants.errorDescription) ||
                    parameters.hasOwnProperty(Msal.Constants.error) ||
                    parameters.hasOwnProperty(Msal.Constants.accessToken) ||
                    parameters.hasOwnProperty(Msal.Constants.idToken)) {
                    tokenResponse.valid = true;
                    var stateResponse = void 0;
                    if (parameters.hasOwnProperty("state"))
                        stateResponse = parameters.state;
                    else
                        return tokenResponse;
                    tokenResponse.stateResponse = stateResponse;
                    if (stateResponse === this._cacheStorage.getItem(Msal.Constants.stateLogin)) {
                        tokenResponse.requestType = Msal.Constants.login;
                        tokenResponse.stateMatch = true;
                        return tokenResponse;
                    }
                    else if (stateResponse === this._cacheStorage.getItem(Msal.Constants.stateAcquireToken)) {
                        tokenResponse.requestType = Msal.Constants.renewToken;
                        tokenResponse.stateMatch = true;
                        return tokenResponse;
                    }
                    if (!tokenResponse.stateMatch && window.parent && window.parent.msal) {
                        var clientApplication = window.parent.msal;
                        var statesInParentContext = clientApplication._renewStates;
                        for (var i = 0; i < statesInParentContext.length; i++) {
                            if (statesInParentContext[i] === tokenResponse.stateResponse) {
                                tokenResponse.requestType = Msal.Constants.renewToken;
                                tokenResponse.stateMatch = true;
                                break;
                            }
                        }
                    }
                }
            }
            return tokenResponse;
        };
        ;
        UserAgentApplication.prototype.getScopeFromState = function (state) {
            if (state) {
                var splitIndex = state.indexOf("|");
                if (splitIndex > -1 && splitIndex + 1 < state.length) {
                    return state.substring(splitIndex + 1);
                }
            }
            return "";
        };
        ;
<<<<<<< HEAD
        UserAgentApplication.prototype.isInIframe = function () {
            return window.parent !== window;
=======
        UserAgentApplication.prototype.getResponseType = function (user) {
            return Msal.Utils.compareObjects(user, this._user) || !user
                ? ResponseTypes.token
                : ResponseTypes.id_token_token;
>>>>>>> edc12d7d
        };
        return UserAgentApplication;
    }());
    __decorate([
        resolveTokenOnlyIfOutOfIframe
    ], UserAgentApplication.prototype, "loginPopup", null);
    __decorate([
        resolveTokenOnlyIfOutOfIframe
    ], UserAgentApplication.prototype, "acquireTokenPopup", null);
    __decorate([
        resolveTokenOnlyIfOutOfIframe
    ], UserAgentApplication.prototype, "acquireTokenSilent", null);
    Msal.UserAgentApplication = UserAgentApplication;
})(Msal || (Msal = {}));
var Msal;
(function (Msal) {
    var Utils = (function () {
        function Utils() {
        }
        Utils.compareObjects = function (u1, u2) {
            if (!u1 || !u2)
                return false;
            if (u1.userIdentifier && u2.userIdentifier) {
                if (u1.userIdentifier === u2.userIdentifier) {
                    return true;
                }
            }
            return false;
        };
        ;
        Utils.expiresIn = function (expires) {
            if (!expires)
                expires = "3599";
            return this.now() + parseInt(expires, 10);
        };
        ;
        Utils.now = function () {
            return Math.round(new Date().getTime() / 1000.0);
        };
        ;
        Utils.isEmpty = function (str) {
            return (typeof str === "undefined" || !str || 0 === str.length);
        };
        ;
        Utils.extractIdToken = function (encodedIdToken) {
            var decodedToken = this.decodeJwt(encodedIdToken);
            if (!decodedToken) {
                return null;
            }
            try {
                var base64IdToken = decodedToken.JWSPayload;
                var base64Decoded = this.base64DecodeStringUrlSafe(base64IdToken);
                if (!base64Decoded) {
                    return null;
                }
                return JSON.parse(base64Decoded);
            }
            catch (err) {
            }
            return null;
        };
        ;
        Utils.base64EncodeStringUrlSafe = function (input) {
            if (window.btoa) {
                return window.btoa(input);
            }
            else {
                return this.encode(input);
            }
        };
        Utils.base64DecodeStringUrlSafe = function (base64IdToken) {
            base64IdToken = base64IdToken.replace(/-/g, "+").replace(/_/g, "/");
            if (window.atob) {
                return decodeURIComponent(window.atob(base64IdToken));
            }
            else {
                return decodeURIComponent(this.decode(base64IdToken));
            }
        };
        ;
        Utils.encode = function (input) {
            var keyStr = "ABCDEFGHIJKLMNOPQRSTUVWXYZabcdefghijklmnopqrstuvwxyz0123456789+/=";
            var output = "";
            var chr1, chr2, chr3, enc1, enc2, enc3, enc4;
            var i = 0;
            input = this.utf8Encode(input);
            while (i < input.length) {
                chr1 = input.charCodeAt(i++);
                chr2 = input.charCodeAt(i++);
                chr3 = input.charCodeAt(i++);
                enc1 = chr1 >> 2;
                enc2 = ((chr1 & 3) << 4) | (chr2 >> 4);
                enc3 = ((chr2 & 15) << 2) | (chr3 >> 6);
                enc4 = chr3 & 63;
                if (isNaN(chr2)) {
                    enc3 = enc4 = 64;
                }
                else if (isNaN(chr3)) {
                    enc4 = 64;
                }
                output = output + keyStr.charAt(enc1) + keyStr.charAt(enc2) + keyStr.charAt(enc3) + keyStr.charAt(enc4);
            }
            return output.replace(/\+/g, "-").replace(/\//g, "_").replace(/=+$/, "");
        };
        Utils.utf8Encode = function (input) {
            input = input.replace(/\r\n/g, "\n");
            var utftext = "";
            for (var n = 0; n < input.length; n++) {
                var c = input.charCodeAt(n);
                if (c < 128) {
                    utftext += String.fromCharCode(c);
                }
                else if ((c > 127) && (c < 2048)) {
                    utftext += String.fromCharCode((c >> 6) | 192);
                    utftext += String.fromCharCode((c & 63) | 128);
                }
                else {
                    utftext += String.fromCharCode((c >> 12) | 224);
                    utftext += String.fromCharCode(((c >> 6) & 63) | 128);
                    utftext += String.fromCharCode((c & 63) | 128);
                }
            }
            return utftext;
        };
        Utils.decode = function (base64IdToken) {
            var codes = "ABCDEFGHIJKLMNOPQRSTUVWXYZabcdefghijklmnopqrstuvwxyz0123456789+/=";
            base64IdToken = String(base64IdToken).replace(/=+$/, "");
            var length = base64IdToken.length;
            if (length % 4 === 1) {
                throw new Error("The token to be decoded is not correctly encoded.");
            }
            var h1, h2, h3, h4, bits, c1, c2, c3, decoded = "";
            for (var i = 0; i < length; i += 4) {
                h1 = codes.indexOf(base64IdToken.charAt(i));
                h2 = codes.indexOf(base64IdToken.charAt(i + 1));
                h3 = codes.indexOf(base64IdToken.charAt(i + 2));
                h4 = codes.indexOf(base64IdToken.charAt(i + 3));
                if (i + 2 === length - 1) {
                    bits = h1 << 18 | h2 << 12 | h3 << 6;
                    c1 = bits >> 16 & 255;
                    c2 = bits >> 8 & 255;
                    decoded += String.fromCharCode(c1, c2);
                    break;
                }
                else if (i + 1 === length - 1) {
                    bits = h1 << 18 | h2 << 12;
                    c1 = bits >> 16 & 255;
                    decoded += String.fromCharCode(c1);
                    break;
                }
                bits = h1 << 18 | h2 << 12 | h3 << 6 | h4;
                c1 = bits >> 16 & 255;
                c2 = bits >> 8 & 255;
                c3 = bits & 255;
                decoded += String.fromCharCode(c1, c2, c3);
            }
            return decoded;
        };
        ;
        Utils.decodeJwt = function (jwtToken) {
            if (this.isEmpty(jwtToken)) {
                return null;
            }
            ;
            var idTokenPartsRegex = /^([^\.\s]*)\.([^\.\s]+)\.([^\.\s]*)$/;
            var matches = idTokenPartsRegex.exec(jwtToken);
            if (!matches || matches.length < 4) {
                return null;
            }
            var crackedToken = {
                header: matches[1],
                JWSPayload: matches[2],
                JWSSig: matches[3]
            };
            return crackedToken;
        };
        ;
        Utils.deserialize = function (query) {
            var match;
            var pl = /\+/g;
            var search = /([^&=]+)=([^&]*)/g;
            var decode = function (s) { return decodeURIComponent(s.replace(pl, " ")); };
            var obj = {};
            match = search.exec(query);
            while (match) {
                obj[decode(match[1])] = decode(match[2]);
                match = search.exec(query);
            }
            return obj;
        };
        ;
        Utils.isIntersectingScopes = function (cachedScopes, scopes) {
            cachedScopes = this.convertToLowerCase(cachedScopes);
            for (var i = 0; i < scopes.length; i++) {
                if (cachedScopes.indexOf(scopes[i].toLowerCase()) > -1)
                    return true;
            }
            return false;
        };
        Utils.containsScope = function (cachedScopes, scopes) {
            cachedScopes = this.convertToLowerCase(cachedScopes);
            return scopes.every(function (value) { return cachedScopes.indexOf(value.toString().toLowerCase()) >= 0; });
        };
        Utils.convertToLowerCase = function (scopes) {
            return scopes.map(function (scope) { return scope.toLowerCase(); });
        };
        Utils.removeElement = function (scopes, scope) {
            return scopes.filter(function (value) { return value !== scope; });
        };
        Utils.decimalToHex = function (num) {
            var hex = num.toString(16);
            while (hex.length < 2) {
                hex = "0" + hex;
            }
            return hex;
        };
        Utils.getLibraryVersion = function () {
            return "0.1.1";
        };
        Utils.replaceFirstPath = function (href, tenantId) {
            var match = href.match(/^(https?\:)\/\/(([^:\/?#]*)(?:\:([0-9]+))?)([\/]{0,1}[^?#]*)(\?[^#]*|)(#.*|)$/);
            if (match) {
                var urlObject = Utils.GetUrlComponents(href);
                var pathArray = urlObject.PathSegments;
                pathArray.shift();
                if (pathArray[0] && pathArray[0] === 'common' || pathArray[0] === 'organizations') {
                    pathArray[0] = tenantId;
                    href = urlObject.Protocol + "//" + urlObject.HostNameAndPort + "/" + pathArray.join('/');
                }
            }
            return href;
        };
        Utils.createNewGuid = function () {
            var cryptoObj = window.crypto;
            if (cryptoObj && cryptoObj.getRandomValues) {
                var buffer = new Uint8Array(16);
                cryptoObj.getRandomValues(buffer);
                buffer[6] |= 0x40;
                buffer[6] &= 0x4f;
                buffer[8] |= 0x80;
                buffer[8] &= 0xbf;
                return Utils.decimalToHex(buffer[0]) + Utils.decimalToHex(buffer[1])
                    + Utils.decimalToHex(buffer[2]) + Utils.decimalToHex(buffer[3])
                    + "-" + Utils.decimalToHex(buffer[4]) + Utils.decimalToHex(buffer[5])
                    + "-" + Utils.decimalToHex(buffer[6]) + Utils.decimalToHex(buffer[7])
                    + "-" + Utils.decimalToHex(buffer[8]) + Utils.decimalToHex(buffer[9])
                    + "-" + Utils.decimalToHex(buffer[10]) + Utils.decimalToHex(buffer[11])
                    + Utils.decimalToHex(buffer[12]) + Utils.decimalToHex(buffer[13])
                    + Utils.decimalToHex(buffer[14]) + Utils.decimalToHex(buffer[15]);
            }
            else {
                var guidHolder = "xxxxxxxx-xxxx-4xxx-yxxx-xxxxxxxxxxxx";
                var hex = "0123456789abcdef";
                var r = 0;
                var guidResponse = "";
                for (var i = 0; i < 36; i++) {
                    if (guidHolder[i] !== "-" && guidHolder[i] !== "4") {
                        r = Math.random() * 16 | 0;
                    }
                    if (guidHolder[i] === "x") {
                        guidResponse += hex[r];
                    }
                    else if (guidHolder[i] === "y") {
                        r &= 0x3;
                        r |= 0x8;
                        guidResponse += hex[r];
                    }
                    else {
                        guidResponse += guidHolder[i];
                    }
                }
                return guidResponse;
            }
        };
        ;
        Utils.GetUrlComponents = function (url) {
            if (!url) {
                throw "Url required";
            }
            var regEx = new RegExp(/^(([^:\/?#]+):)?(\/\/([^\/?#]*))?([^?#]*)(\?([^#]*))?(#(.*))?/);
            var match = url.match(regEx);
            if (!match || match.length < 6) {
                throw "Valid url required";
            }
            var urlComponents = {
                Protocol: match[1],
                HostNameAndPort: match[4],
                AbsolutePath: match[5]
            };
            var pathSegments = urlComponents.AbsolutePath.split("/");
            pathSegments = pathSegments.filter(function (val) { return val && val.length > 0; });
            urlComponents.PathSegments = pathSegments;
            return urlComponents;
        };
        Utils.CanonicalizeUri = function (url) {
            if (url) {
                url = url.toLowerCase();
            }
            if (url && !Utils.endsWith(url, "/")) {
                url += "/";
            }
            return url;
        };
        Utils.endsWith = function (url, suffix) {
            if (!url || !suffix) {
                return false;
            }
            return url.indexOf(suffix, url.length - suffix.length) !== -1;
        };
        return Utils;
    }());
    Msal.Utils = Utils;
})(Msal || (Msal = {}));
var Msal;
(function (Msal) {
    var XhrClient = (function () {
        function XhrClient() {
        }
        XhrClient.prototype.sendRequestAsync = function (url, method, enableCaching) {
            var _this = this;
            return new Promise(function (resolve, reject) {
                var xhr = new XMLHttpRequest();
                xhr.open(method, url, true);
                if (enableCaching) {
                }
                xhr.onload = function (ev) {
                    if (xhr.status < 200 || xhr.status >= 300) {
                        reject(_this.handleError(xhr.responseText));
                    }
                    try {
                        var jsonResponse = JSON.parse(xhr.responseText);
                    }
                    catch (e) {
                        reject(_this.handleError(xhr.responseText));
                    }
                    resolve(jsonResponse);
                };
                xhr.onerror = function (ev) {
                    reject(xhr.status);
                };
                if (method == 'GET') {
                    xhr.send();
                }
                else {
                    throw "not implemented";
                }
            });
        };
        XhrClient.prototype.handleError = function (responseText) {
            var jsonResponse;
            try {
                jsonResponse = JSON.parse(responseText);
                if (jsonResponse.error) {
                    return jsonResponse.error;
                }
                else
                    throw responseText;
            }
            catch (e) {
                return responseText;
            }
        };
        return XhrClient;
    }());
    Msal.XhrClient = XhrClient;
})(Msal || (Msal = {}));
//# sourceMappingURL=msal.js.map<|MERGE_RESOLUTION|>--- conflicted
+++ resolved
@@ -3,15 +3,12 @@
     function __() { this.constructor = d; }
     d.prototype = b === null ? Object.create(b) : (__.prototype = b.prototype, new __());
 };
-<<<<<<< HEAD
 var __decorate = (this && this.__decorate) || function (decorators, target, key, desc) {
     var c = arguments.length, r = c < 3 ? target : desc === null ? desc = Object.getOwnPropertyDescriptor(target, key) : desc, d;
     if (typeof Reflect === "object" && typeof Reflect.decorate === "function") r = Reflect.decorate(decorators, target, key, desc);
     else for (var i = decorators.length - 1; i >= 0; i--) if (d = decorators[i]) r = (c < 3 ? d(r) : c > 3 ? d(target, key, r) : d(target, key)) || r;
     return c > 3 && r && Object.defineProperty(target, key, r), r;
 };
-=======
->>>>>>> edc12d7d
 var Msal;
 (function (Msal) {
     var AuthorityType;
@@ -2068,15 +2065,13 @@
             return "";
         };
         ;
-<<<<<<< HEAD
         UserAgentApplication.prototype.isInIframe = function () {
             return window.parent !== window;
-=======
+        };
         UserAgentApplication.prototype.getResponseType = function (user) {
             return Msal.Utils.compareObjects(user, this._user) || !user
                 ? ResponseTypes.token
                 : ResponseTypes.id_token_token;
->>>>>>> edc12d7d
         };
         return UserAgentApplication;
     }());
