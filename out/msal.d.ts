--- conflicted
+++ resolved
@@ -356,11 +356,8 @@
         private getHash(hash);
         private getRequestInfo(hash);
         private getScopeFromState(state);
-<<<<<<< HEAD
         private isInIframe();
-=======
         private getResponseType(user);
->>>>>>> edc12d7d
     }
 }
 declare namespace Msal {
