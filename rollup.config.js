/*
 * Copyright (c) Microsoft Corporation. All rights reserved.
 * Licensed under the MIT License.
 */

import { nodeResolve } from "@rollup/plugin-node-resolve";
import typescript from "rollup-plugin-typescript2";
import { terser } from "rollup-plugin-terser";
import pkg from "./package.json";

const libraryHeader = `/*! ${pkg.name} v${pkg.version} ${new Date().toISOString().split("T")[0]} */`;
const useStrictHeader = "'use strict';";
const fileHeader = `${libraryHeader}\n${useStrictHeader}`;

export default [
    {
        // for es build
        input: "src/index.ts",
        output: {
            dir: "dist",
            preserveModules: true,
            preserveModulesRoot: "src",
            format: "es",
            banner: fileHeader,
            sourcemap: true,
        },
        treeshake: {
            moduleSideEffects: false,
            propertyReadSideEffects: false
        },
        external: [
<<<<<<< HEAD
=======
            ...Object.keys(pkg.dependencies || {}) ,
>>>>>>> 85ac88b9
            ...Object.keys(pkg.peerDependencies || {})
        ],
        plugins: [
            typescript({
                typescript: require("typescript"),
                tsconfig: "tsconfig.build.json"
            })
        ]
    },
    {
        input: "src/index.ts",
        preserveModules: false,
        output: [
            {
                file: pkg.main,
                format: "cjs",
                banner: fileHeader,
                sourcemap: true,
            },
            {
                file: "./lib/msal-browser.js",
                format: "umd",
                name: "msal",
                banner: fileHeader,
                sourcemap: true,
            }
        ],
        plugins: [
            nodeResolve({
                browser: true,
                // resolveOnly: ["@azure/msal-common", "@ms/1ds-analytics-web-js", "tslib"]
            }),
            typescript({
                typescript: require("typescript"),
                tsconfig: "tsconfig.build.json"
            })
        ]
    },
    {
        // Minified version of msal
        input: "src/index.ts",
        output: [
            {
                file: "./lib/msal-browser.min.js",
                format: "umd",
                name: "msal",
                banner: useStrictHeader,
                sourcemap: false,
            }
        ],
        plugins: [
            nodeResolve({
                browser: true,
                // resolveOnly: ["@azure/msal-common", "@ms/1ds-analytics-web-js", "tslib"]
            }),
            typescript({
                typescript: require("typescript"),
                tsconfig: "tsconfig.build.json"
            }),
            terser({
                output: {
                    preamble: libraryHeader
                }
            })
        ]
    }
];<|MERGE_RESOLUTION|>--- conflicted
+++ resolved
@@ -29,10 +29,7 @@
             propertyReadSideEffects: false
         },
         external: [
-<<<<<<< HEAD
-=======
             ...Object.keys(pkg.dependencies || {}) ,
->>>>>>> 85ac88b9
             ...Object.keys(pkg.peerDependencies || {})
         ],
         plugins: [
@@ -63,7 +60,7 @@
         plugins: [
             nodeResolve({
                 browser: true,
-                // resolveOnly: ["@azure/msal-common", "@ms/1ds-analytics-web-js", "tslib"]
+                resolveOnly: ["@azure/msal-common", "tslib"]
             }),
             typescript({
                 typescript: require("typescript"),
@@ -86,7 +83,7 @@
         plugins: [
             nodeResolve({
                 browser: true,
-                // resolveOnly: ["@azure/msal-common", "@ms/1ds-analytics-web-js", "tslib"]
+                resolveOnly: ["@azure/msal-common", "tslib"]
             }),
             typescript({
                 typescript: require("typescript"),
