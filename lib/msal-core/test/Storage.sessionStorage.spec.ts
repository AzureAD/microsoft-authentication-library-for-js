import { expect } from "chai";
import sinon from "sinon";
import { Storage } from "../src/Storage";
import { Constants } from "../src";
import { CacheKeys } from "../src/Constants";
import { AccessTokenKey } from "../src/AccessTokenKey";
import { AccessTokenValue } from "../src/AccessTokenValue";
import { Account } from "../src/Account";

describe("CacheStorage.ts Class - Session Storage", function () {
    let TEST_KEY = "test_key";
    let TEST_VALUE = "test value";
    let TEST_ACCOUNT_ID = "1234";
    let TEST_STATE = "state5678";
    let cacheStorage : Storage;
    let ACCESS_TOKEN_KEY : AccessTokenKey;
    let ACCESS_TOKEN_VALUE : AccessTokenValue;
    let ACCOUNT : Account;
    const DEFAULT_INSTANCE = "https://login.microsoftonline.com/";
    const TENANT = 'common';
    const MSAL_CLIENT_ID = "0813e1d1-ad72-46a9-8665-399bba48c201";
    const validAuthority = DEFAULT_INSTANCE + TENANT;

    let setTestCacheItems = function () {
        ACCESS_TOKEN_KEY = {
            authority: validAuthority,
            clientId: MSAL_CLIENT_ID,
            scopes: "S1",
            homeAccountIdentifier: "1234"
        };
        ACCESS_TOKEN_VALUE = {
            accessToken: "accessToken1",
            idToken: "idToken",
            expiresIn: "150000000000000",
            homeAccountIdentifier: ""
        };
        ACCOUNT = {
            accountIdentifier: TEST_ACCOUNT_ID,
            environment: "js",
            homeAccountIdentifier: "1234",
            idToken: "idToken",
            name: "Test Account",
            sid: "123451435",
            userName: "TestAccount"
        };
    };

    describe("class constructor", function () {

        beforeEach(function () {

        });

        afterEach(function () {
            cacheStorage = null;
            sinon.restore();
        });

        it("parses the cache location correctly", function (done) {
            cacheStorage = new Storage("sessionStorage");
            sinon.stub(cacheStorage, <any>"cacheLocation").value("sessionStorage");
            sinon.stub(window.sessionStorage, "setItem").callsFake(function (key, value) {
                expect(key).to.be.eq(TEST_KEY);
                expect(value).to.be.eq(TEST_VALUE);
                done();
            });
            cacheStorage.setItem(TEST_KEY, TEST_VALUE);
        });

        it("throws error if cache location is not supported", function () {
            // Cannot test with current tooling - will need to take a look
            // Possibly wrapple as an option here? https://github.com/mroderick/wrapple
        });

        it("uses previous storage instance if one already exists", function () {
            let oldCacheStorage = new Storage(Constants.cacheLocationSession);
            cacheStorage = new Storage(Constants.cacheLocationLocal);
            expect(cacheStorage).to.deep.eq(oldCacheStorage);
        });

    });

    describe("sessionStorage access functions", function () {

        beforeEach(function () {
            cacheStorage = new Storage("sessionStorage");
            setTestCacheItems();
        });

        afterEach(function () {
            cacheStorage.clear();
            cacheStorage = null;
        });

        it("tests setItem works", function () {
            cacheStorage.setItem(JSON.stringify(ACCESS_TOKEN_KEY), JSON.stringify(ACCESS_TOKEN_VALUE));
            expect(window.sessionStorage.getItem(JSON.stringify(ACCESS_TOKEN_KEY))).to.be.eq(JSON.stringify(ACCESS_TOKEN_VALUE));
        });

        it("tests getItem works", function () {
            window.sessionStorage.setItem(JSON.stringify(ACCESS_TOKEN_KEY), JSON.stringify(ACCESS_TOKEN_VALUE));
            expect(cacheStorage.getItem(JSON.stringify(ACCESS_TOKEN_KEY))).to.be.eq(JSON.stringify(ACCESS_TOKEN_VALUE));
        });

        it("tests removeItem works", function () {
            window.sessionStorage.setItem(JSON.stringify(ACCESS_TOKEN_KEY), JSON.stringify(ACCESS_TOKEN_VALUE));
            cacheStorage.removeItem(JSON.stringify(ACCESS_TOKEN_KEY));
            expect(window.sessionStorage.getItem(JSON.stringify(ACCESS_TOKEN_KEY))).to.be.null;
        });

        it("tests clear works", function () {
            let clearSpy = sinon.spy(window.sessionStorage, "clear");
            window.sessionStorage.setItem(JSON.stringify(ACCESS_TOKEN_KEY), JSON.stringify(ACCESS_TOKEN_VALUE));
            cacheStorage.clear();
            expect(clearSpy.calledOnce).to.be.true;
        });

        it("tests setItemCookie works", function () {
            let idTokenNonceString = "idTokenNonce";
            cacheStorage.setItemCookie(Constants.nonceIdToken, idTokenNonceString);
            expect(document.cookie).to.include(Constants.nonceIdToken);
            expect(document.cookie).to.include(idTokenNonceString);
        });

        it("tests getItemCookie ", function () {
            let idTokenNonceString = "idTokenNonce";
            cacheStorage.setItemCookie(Constants.nonceIdToken, idTokenNonceString);
            let retrievedItem = cacheStorage.getItemCookie(Constants.nonceIdToken);
            expect(retrievedItem).to.include(idTokenNonceString);
        });

        it("tests getCookieExpirationTime", function () {
            // 86400000 ms = 1 day
            let nextDayUTC = new Date(Date.now() + 86400000);
            let actualNextDayUTC = cacheStorage.getCookieExpirationTime(1);
            let dayAfterUTC = new Date(nextDayUTC.getTime() + 86400000);
            let actualDayAfterUTC = cacheStorage.getCookieExpirationTime(2);

            expect(actualNextDayUTC).to.be.eq(nextDayUTC.toUTCString());
            expect(actualDayAfterUTC).to.be.eq(dayAfterUTC.toUTCString());
        });

        it("tests clearCookie", function () {
            let idTokenNonceString = "idTokenNonce";
            let stateLoginString = "stateLogin";
            let loginRequestString = "loginRequest";
            let stateAcquireTokenString = "stateAcquireToken";
            cacheStorage.setItemCookie(Constants.nonceIdToken, idTokenNonceString);
            cacheStorage.setItemCookie(Constants.stateLogin, stateLoginString);
            cacheStorage.setItemCookie(Constants.loginRequest, loginRequestString);
            cacheStorage.setItemCookie(Constants.stateAcquireToken, stateAcquireTokenString);
            cacheStorage.clearCookie();
            expect(document.cookie).to.be.empty;
        });
    });

    describe("MSAL Cache Item Management", function () {

        beforeEach(function () {
            cacheStorage = new Storage("sessionStorage");
            setTestCacheItems();
        });

        afterEach(function () {
            cacheStorage.clear();
            sinon.restore();
        });

        it("getAllAccessTokens returns all accessTokens in cache", function () {
            let at1 = JSON.parse(JSON.stringify(ACCESS_TOKEN_VALUE)),
            at2 = JSON.parse(JSON.stringify(ACCESS_TOKEN_VALUE)),
            at3 = JSON.parse(JSON.stringify(ACCESS_TOKEN_VALUE)),
            at4 = JSON.parse(JSON.stringify(ACCESS_TOKEN_VALUE));

            window.sessionStorage.setItem(JSON.stringify(ACCESS_TOKEN_KEY), JSON.stringify(at1));
            ACCESS_TOKEN_KEY.clientId = "1813e1d1-ad72-46a9-8665-399bba48c201";
            at2.accessToken = "accessToken2";
            window.sessionStorage.setItem(JSON.stringify(ACCESS_TOKEN_KEY), JSON.stringify(at2));

            ACCESS_TOKEN_KEY.homeAccountIdentifier = "4567";
            at3.accessToken = "accessToken3";
            window.sessionStorage.setItem(JSON.stringify(ACCESS_TOKEN_KEY), JSON.stringify(at3));

            ACCESS_TOKEN_KEY.scopes = "S2";
            at4.accessToken = "accessToken4";
            window.sessionStorage.setItem(JSON.stringify(ACCESS_TOKEN_KEY), JSON.stringify(at4));

            let res1 = cacheStorage.getAllAccessTokens(MSAL_CLIENT_ID, "1234");
            let res2 = cacheStorage.getAllAccessTokens("1813e1d1-ad72-46a9-8665-399bba48c201", "1234");
            let res3 = cacheStorage.getAllAccessTokens("1813e1d1-ad72-46a9-8665-399bba48c201", "4567");

            expect(res1).to.be.length(1);
            expect(res2).to.be.length(1);
            expect(res3).to.be.length(2);

            expect(JSON.stringify(res1[0].value)).to.be.eq(cacheStorage.getItem(JSON.stringify(res1[0].key)));
            expect(JSON.stringify(res2[0].value)).to.be.eq(cacheStorage.getItem(JSON.stringify(res2[0].key)));
            expect(JSON.stringify(res3[0].value)).to.be.eq(cacheStorage.getItem(JSON.stringify(res3[0].key)));
            expect(JSON.stringify(res3[1].value)).to.be.eq(cacheStorage.getItem(JSON.stringify(res3[1].key)));
        });

        it("removeAcquireTokenEntries removes any acquireToken or authorityKey entries in the cache", function () {
            let acquireTokenAccountKey = Storage.generateAcquireTokenAccountKey(TEST_ACCOUNT_ID, TEST_STATE);
            let authorityKey = Storage.generateAuthorityKey(TEST_STATE);
            window.sessionStorage.setItem(acquireTokenAccountKey, JSON.stringify(ACCOUNT));
            window.sessionStorage.setItem(authorityKey, validAuthority);

            expect(cacheStorage.getItem(acquireTokenAccountKey)).to.be.eq(JSON.stringify(ACCOUNT));
            expect(cacheStorage.getItem(authorityKey)).to.be.eq(validAuthority);

<<<<<<< HEAD
            cacheStorage.removeAcquireTokenEntries();
            
=======
            cacheStorage.removeAcquireTokenEntries(authorityKey, acquireTokenAccountKey);

>>>>>>> 5fa1d913
            expect(cacheStorage.getItem(acquireTokenAccountKey)).to.be.null;
            expect(cacheStorage.getItem(authorityKey)).to.be.null;
        });

        it("resetCacheItems resets all msal related cache items", function () {
            window.sessionStorage.setItem(Constants.msalClientInfo, "clientInfo");
            window.sessionStorage.setItem(Constants.tokenKeys, "tokenKeys");
            window.sessionStorage.setItem(Constants.stateLogin, "stateLogin");
            window.sessionStorage.setItem(Constants.idTokenKey, "idToken1");
            window.sessionStorage.setItem(Constants.nonceIdToken, "idTokenNonce");
            window.sessionStorage.setItem(Constants.renewStatus + "|RANDOM_GUID", "Completed");

            expect(cacheStorage.getItem(Constants.msalClientInfo)).to.be.eq("clientInfo");
            expect(cacheStorage.getItem(Constants.tokenKeys)).to.be.eq("tokenKeys");
            expect(cacheStorage.getItem(Constants.stateLogin)).to.be.eq("stateLogin");
            expect(cacheStorage.getItem(Constants.idTokenKey)).to.be.eq("idToken1");
            expect(cacheStorage.getItem(Constants.nonceIdToken)).to.be.eq("idTokenNonce");
            expect(cacheStorage.getItem(Constants.renewStatus + "|RANDOM_GUID")).to.be.eq("Completed");

            cacheStorage.resetCacheItems();

            expect(cacheStorage.getItem(Constants.msalClientInfo)).to.be.eq("");
            expect(cacheStorage.getItem(Constants.tokenKeys)).to.be.eq("");
            expect(cacheStorage.getItem(Constants.idTokenKey)).to.be.eq("");
            expect(cacheStorage.getItem(Constants.nonceIdToken)).to.be.eq("");
            expect(cacheStorage.getItem(Constants.renewStatus)).to.be.null;
            expect(cacheStorage.getItem(Constants.stateLogin)).to.be.null;
        });

    });

    describe("static key generators", function () {

        it("generates acquireToken account key", function () {
            let acquireTokenAccountKey = Storage.generateAcquireTokenAccountKey(TEST_ACCOUNT_ID, TEST_STATE);
            expect(acquireTokenAccountKey).to.include(TEST_ACCOUNT_ID);
            expect(acquireTokenAccountKey).to.include(TEST_STATE);
            expect(acquireTokenAccountKey).to.include(CacheKeys.ACQUIRE_TOKEN_ACCOUNT);
        });

        it("generates authority key", function () {
            let authorityKey = Storage.generateAuthorityKey(TEST_STATE);
            expect(authorityKey).to.include(TEST_STATE);
            expect(authorityKey).to.include(CacheKeys.AUTHORITY);
        });
    });

});<|MERGE_RESOLUTION|>--- conflicted
+++ resolved
@@ -208,13 +208,8 @@
             expect(cacheStorage.getItem(acquireTokenAccountKey)).to.be.eq(JSON.stringify(ACCOUNT));
             expect(cacheStorage.getItem(authorityKey)).to.be.eq(validAuthority);
 
-<<<<<<< HEAD
             cacheStorage.removeAcquireTokenEntries();
             
-=======
-            cacheStorage.removeAcquireTokenEntries(authorityKey, acquireTokenAccountKey);
-
->>>>>>> 5fa1d913
             expect(cacheStorage.getItem(acquireTokenAccountKey)).to.be.null;
             expect(cacheStorage.getItem(authorityKey)).to.be.null;
         });
