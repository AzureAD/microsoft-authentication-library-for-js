// Copyright (c) Microsoft Corporation. All rights reserved.
// Licensed under the MIT License.

/**
 * @hidden
 */
import { Utils } from "./utils/Utils";
import { AadAuthority } from "./AadAuthority";
import { B2cAuthority } from "./B2cAuthority";
import { Authority, AuthorityType } from "./Authority";
import { ClientConfigurationErrorMessage } from "./error/ClientConfigurationError";
<<<<<<< HEAD
import { UrlProcessor } from "./UrlProcessor";
=======
import { UrlUtils } from "./utils/UrlUtils";
>>>>>>> 2683d03f

export class AuthorityFactory {
    /**
    * Parse the url and determine the type of authority
    */
    private static DetectAuthorityFromUrl(authorityUrl: string): AuthorityType {
<<<<<<< HEAD
        authorityUrl = UrlProcessor.CanonicalizeUri(authorityUrl);
        const components = UrlProcessor.GetUrlComponents(authorityUrl);
=======
        authorityUrl = UrlUtils.CanonicalizeUri(authorityUrl);
        const components = UrlUtils.GetUrlComponents(authorityUrl);
>>>>>>> 2683d03f
        const pathSegments = components.PathSegments;
        switch (pathSegments[0]) {
            case "tfp":
                return AuthorityType.B2C;
            case "adfs":
                return AuthorityType.Adfs;
            default:
                return AuthorityType.Aad;
        }
    }

    /**
    * Create an authority object of the correct type based on the url
    * Performs basic authority validation - checks to see if the authority is of a valid type (eg aad, b2c)
    */
    public static CreateInstance(authorityUrl: string, validateAuthority: boolean): Authority {
        if (Utils.isEmpty(authorityUrl)) {
            return null;
        }
        const type = AuthorityFactory.DetectAuthorityFromUrl(authorityUrl);
        // Depending on above detection, create the right type.
        switch (type) {
            case AuthorityType.B2C:
                return new B2cAuthority(authorityUrl, validateAuthority);
            case AuthorityType.Aad:
                return new AadAuthority(authorityUrl, validateAuthority);
            default:
                throw ClientConfigurationErrorMessage.invalidAuthorityType;
        }
    }

}<|MERGE_RESOLUTION|>--- conflicted
+++ resolved
@@ -9,24 +9,15 @@
 import { B2cAuthority } from "./B2cAuthority";
 import { Authority, AuthorityType } from "./Authority";
 import { ClientConfigurationErrorMessage } from "./error/ClientConfigurationError";
-<<<<<<< HEAD
-import { UrlProcessor } from "./UrlProcessor";
-=======
 import { UrlUtils } from "./utils/UrlUtils";
->>>>>>> 2683d03f
 
 export class AuthorityFactory {
     /**
     * Parse the url and determine the type of authority
     */
     private static DetectAuthorityFromUrl(authorityUrl: string): AuthorityType {
-<<<<<<< HEAD
-        authorityUrl = UrlProcessor.CanonicalizeUri(authorityUrl);
-        const components = UrlProcessor.GetUrlComponents(authorityUrl);
-=======
         authorityUrl = UrlUtils.CanonicalizeUri(authorityUrl);
         const components = UrlUtils.GetUrlComponents(authorityUrl);
->>>>>>> 2683d03f
         const pathSegments = components.PathSegments;
         switch (pathSegments[0]) {
             case "tfp":
