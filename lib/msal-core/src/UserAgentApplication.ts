/*
 * Copyright (c) Microsoft Corporation. All rights reserved.
 * Licensed under the MIT License.
 */

import { AccessTokenCacheItem } from "./cache/AccessTokenCacheItem";
import { AccessTokenKey } from "./cache/AccessTokenKey";
import { AccessTokenValue } from "./cache/AccessTokenValue";
import { ServerRequestParameters } from "./ServerRequestParameters";
import { Authority } from "./authority/Authority";
import { ClientInfo } from "./ClientInfo";
import { IdToken } from "./IdToken";
import { Logger } from "./Logger";
import { AuthCache } from "./cache/AuthCache";
import { Account } from "./Account";
import { ScopeSet } from "./ScopeSet";
import { StringUtils } from "./utils/StringUtils";
import { WindowUtils } from "./utils/WindowUtils";
import { TokenUtils } from "./utils/TokenUtils";
import { TimeUtils } from "./utils/TimeUtils";
import { UrlUtils } from "./utils/UrlUtils";
import { RequestUtils } from "./utils/RequestUtils";
import { ResponseUtils } from "./utils/ResponseUtils";
import { AuthorityFactory } from "./authority/AuthorityFactory";
import { Configuration, buildConfiguration, TelemetryOptions } from "./Configuration";
import { AuthenticationParameters } from "./AuthenticationParameters";
import { ClientConfigurationError } from "./error/ClientConfigurationError";
import { AuthError } from "./error/AuthError";
import { ClientAuthError, ClientAuthErrorMessage } from "./error/ClientAuthError";
import { ServerError } from "./error/ServerError";
import { InteractionRequiredAuthError } from "./error/InteractionRequiredAuthError";
import { AuthResponse, buildResponseStateOnly } from "./AuthResponse";
import TelemetryManager from "./telemetry/TelemetryManager";
import { TelemetryPlatform, TelemetryConfig } from "./telemetry/TelemetryTypes";
import ApiEvent, { API_CODE, API_EVENT_IDENTIFIER } from "./telemetry/ApiEvent";

import { Constants,
    ServerHashParamKeys,
    InteractionType,
    libraryVersion,
    TemporaryCacheKeys,
    PersistentCacheKeys,
    ErrorCacheKeys,
    FramePrefix
} from "./utils/Constants";
import { CryptoUtils } from "./utils/CryptoUtils";

// default authority
const DEFAULT_AUTHORITY = "https://login.microsoftonline.com/common";

/**
 * Interface to handle iFrame generation, Popup Window creation and redirect handling
 */
declare global {
    interface Window {
        msal: Object;
        CustomEvent: CustomEvent;
        Event: Event;
        activeRenewals: {};
        renewStates: Array<string>;
        callbackMappedToRenewStates : {};
        promiseMappedToRenewStates: {};
        openedWindows: Array<Window>;
        requestType: string;
    }
}

/**
 * @hidden
 * @ignore
 * response_type from OpenIDConnect
 * References: https://openid.net/specs/oauth-v2-multiple-response-types-1_0.html & https://tools.ietf.org/html/rfc6749#section-4.2.1
 * Since we support only implicit flow in this library, we restrict the response_type support to only 'token' and 'id_token'
 *
 */
const ResponseTypes = {
    id_token: "id_token",
    token: "token",
    id_token_token: "id_token token"
};

/**
 * @hidden
 * @ignore
 */
export interface CacheResult {
    errorDesc: string;
    token: string;
    error: string;
}

/**
 * @hidden
 * @ignore
 * Data type to hold information about state returned from the server
 */
export type ResponseStateInfo = {
    state: string;
    timestamp: number,
    method: string;
    stateMatch: boolean;
    requestType: string;
};

/**
 * A type alias for an authResponseCallback function.
 * {@link (authResponseCallback:type)}
 * @param authErr error created for failure cases
 * @param response response containing token strings in success cases, or just state value in error cases
 */
export type authResponseCallback = (authErr: AuthError, response?: AuthResponse) => void;

/**
 * A type alias for a tokenReceivedCallback function.
 * {@link (tokenReceivedCallback:type)}
 * @returns response of type {@link (AuthResponse:type)}
 * The function that will get the call back once this API is completed (either successfully or with a failure).
 */
export type tokenReceivedCallback = (response: AuthResponse) => void;

/**
 * A type alias for a errorReceivedCallback function.
 * {@link (errorReceivedCallback:type)}
 * @returns response of type {@link (AuthError:class)}
 * @returns {string} account state
 */
export type errorReceivedCallback = (authErr: AuthError, accountState: string) => void;

/**
 * UserAgentApplication class
 *
 * Object Instance that the developer can use to make loginXX OR acquireTokenXX functions
 */
export class UserAgentApplication {

    // input Configuration by the developer/user
    private config: Configuration;

    // callbacks for token/error
    private authResponseCallback: authResponseCallback = null;
    private tokenReceivedCallback: tokenReceivedCallback = null;
    private errorReceivedCallback: errorReceivedCallback = null;

    // Added for readability as these params are very frequently used
    private logger: Logger;
    private clientId: string;
    private inCookie: boolean;
    private telemetryManager: TelemetryManager;

    // Cache and Account info referred across token grant flow
    protected cacheStorage: AuthCache;
    private account: Account;

    // state variables
    private silentAuthenticationState: string;
    private silentLogin: boolean;
    private redirectResponse: AuthResponse;
    private redirectError: AuthError;

    // Authority Functionality
    protected authorityInstance: Authority;

    /**
     * setter for the authority URL
     * @param {string} authority
     */
    // If the developer passes an authority, create an instance
    public set authority(val) {
        this.authorityInstance = AuthorityFactory.CreateInstance(val, this.config.auth.validateAuthority);
    }

    /**
     * Method to manage the authority URL.
     *
     * @returns {string} authority
     */
    public get authority(): string {
        return this.authorityInstance.CanonicalAuthority;
    }

    /**
     * Get the current authority instance from the MSAL configuration object
     *
     * @returns {@link Authority} authority instance
     */
    public getAuthorityInstance(): Authority {
        return this.authorityInstance;
    }

    /**
     * @constructor
     * Constructor for the UserAgentApplication used to instantiate the UserAgentApplication object
     *
     * Important attributes in the Configuration object for auth are:
     * - clientID: the application ID of your application.
     * You can obtain one by registering your application with our Application registration portal : https://portal.azure.com/#blade/Microsoft_AAD_IAM/ActiveDirectoryMenuBlade/RegisteredAppsPreview
     * - authority: the authority URL for your application.
     *
     * In Azure AD, authority is a URL indicating the Azure active directory that MSAL uses to obtain tokens.
     * It is of the form https://login.microsoftonline.com/&lt;Enter_the_Tenant_Info_Here&gt;.
     * If your application supports Accounts in one organizational directory, replace "Enter_the_Tenant_Info_Here" value with the Tenant Id or Tenant name (for example, contoso.microsoft.com).
     * If your application supports Accounts in any organizational directory, replace "Enter_the_Tenant_Info_Here" value with organizations.
     * If your application supports Accounts in any organizational directory and personal Microsoft accounts, replace "Enter_the_Tenant_Info_Here" value with common.
     * To restrict support to Personal Microsoft accounts only, replace "Enter_the_Tenant_Info_Here" value with consumers.
     *
     *
     * In Azure B2C, authority is of the form https://&lt;instance&gt;/tfp/&lt;tenant&gt;/&lt;policyName&gt;/
     *
     * @param {@link (Configuration:type)} configuration object for the MSAL UserAgentApplication instance
     */
    constructor(configuration: Configuration) {

        // Set the Configuration
        this.config = buildConfiguration(configuration);

        this.logger = this.config.system.logger;
        this.clientId = this.config.auth.clientId;
        this.inCookie = this.config.cache.storeAuthStateInCookie;

        this.telemetryManager = this.getTelemetryManagerFromConfig(this.config.system.telemetry, this.clientId);

        AuthorityFactory.setKnownAuthorities(this.config.auth.validateAuthority, this.config.auth.knownAuthorities);
        AuthorityFactory.saveMetadataFromConfig(this.config.auth.authority, this.config.auth.authorityMetadata);

        // if no authority is passed, set the default: "https://login.microsoftonline.com/common"
        this.authority = this.config.auth.authority || DEFAULT_AUTHORITY;

        // cache keys msal - typescript throws an error if any value other than "localStorage" or "sessionStorage" is passed
        this.cacheStorage = new AuthCache(this.clientId, this.config.cache.cacheLocation, this.inCookie);

        // Initialize window handling code
        window.activeRenewals = {};
        window.renewStates = [];
        window.callbackMappedToRenewStates = { };
        window.promiseMappedToRenewStates = { };
        window.msal = this;

        const urlHash = window.location.hash;
        const urlContainsHash = UrlUtils.urlContainsHash(urlHash);

        // check if back button is pressed
        WindowUtils.checkIfBackButtonIsPressed(this.cacheStorage);

        // On the server 302 - Redirect, handle this
        if (urlContainsHash) {
            const stateInfo = this.getResponseState(urlHash);
            if (stateInfo.method === Constants.interactionTypeRedirect) {
                this.handleRedirectAuthenticationResponse(urlHash);
            }
        }
    }

    // #region Redirect Callbacks
    /**
     * @hidden
     * @ignore
     * Set the callback functions for the redirect flow to send back the success or error object.
     * @param {@link (tokenReceivedCallback:type)} successCallback - Callback which contains the AuthResponse object, containing data from the server.
     * @param {@link (errorReceivedCallback:type)} errorCallback - Callback which contains a AuthError object, containing error data from either the server
     * or the library, depending on the origin of the error.
     */
    handleRedirectCallback(tokenReceivedCallback: tokenReceivedCallback, errorReceivedCallback: errorReceivedCallback): void;
    handleRedirectCallback(authCallback: authResponseCallback): void;
    handleRedirectCallback(authOrTokenCallback: authResponseCallback | tokenReceivedCallback, errorReceivedCallback?: errorReceivedCallback): void {
        if (!authOrTokenCallback) {
            throw ClientConfigurationError.createInvalidCallbackObjectError(authOrTokenCallback);
        }

        // Set callbacks
        if (errorReceivedCallback) {
            this.tokenReceivedCallback = authOrTokenCallback as tokenReceivedCallback;
            this.errorReceivedCallback = errorReceivedCallback;
            this.logger.warning("This overload for callback is deprecated - please change the format of the callbacks to a single callback as shown: (err: AuthError, response: AuthResponse).");
        } else {
            this.authResponseCallback = authOrTokenCallback as authResponseCallback;
        }

        if (this.redirectError) {
            this.authErrorHandler(Constants.interactionTypeRedirect, this.redirectError, this.redirectResponse);
        } else if (this.redirectResponse) {
            this.authResponseHandler(Constants.interactionTypeRedirect, this.redirectResponse);
        }
    }

    /**
     * Public API to verify if the URL contains the hash with known properties
     * @param hash
     */
    public urlContainsHash(hash: string) {
        return UrlUtils.urlContainsHash(hash);
    }

    private authResponseHandler(interactionType: InteractionType, response: AuthResponse, resolve?: any) : void {
        if (interactionType === Constants.interactionTypeRedirect) {
            if (this.errorReceivedCallback) {
                this.tokenReceivedCallback(response);
            } else if (this.authResponseCallback) {
                this.authResponseCallback(null, response);
            }
        } else if (interactionType === Constants.interactionTypePopup) {
            resolve(response);
        } else {
            throw ClientAuthError.createInvalidInteractionTypeError();
        }
    }

    private authErrorHandler(interactionType: InteractionType, authErr: AuthError, response: AuthResponse, reject?: any) : void {
        // set interaction_status to complete
        this.cacheStorage.removeItem(TemporaryCacheKeys.INTERACTION_STATUS);
        if (interactionType === Constants.interactionTypeRedirect) {
            if (this.errorReceivedCallback) {
                this.errorReceivedCallback(authErr, response.accountState);
            } else {
                this.authResponseCallback(authErr, response);
            }
        } else if (interactionType === Constants.interactionTypePopup) {
            reject(authErr);
        } else {
            throw ClientAuthError.createInvalidInteractionTypeError();
        }
    }

    // #endregion

    /**
     * Use when initiating the login process by redirecting the user's browser to the authorization endpoint.
     * @param {@link (AuthenticationParameters:type)}
     */
    loginRedirect(userRequest?: AuthenticationParameters): void {
        // Validate request before calling acquireTokenInteractive
        const request: AuthenticationParameters = RequestUtils.validateLoginRequest(userRequest, this.clientId, Constants.interactionTypeRedirect);
        this.acquireTokenInteractive(Constants.interactionTypeRedirect, true, request,  null, null);
    }

    /**
     * Use when you want to obtain an access_token for your API by redirecting the user's browser window to the authorization endpoint.
     * @param {@link (AuthenticationParameters:type)}
     *
     * To renew idToken, please pass clientId as the only scope in the Authentication Parameters
     */
    acquireTokenRedirect(userRequest: AuthenticationParameters): void {
        // validate request
        const request: AuthenticationParameters = RequestUtils.validateRequest(userRequest, this.clientId, Constants.interactionTypeRedirect);
        this.acquireTokenInteractive(Constants.interactionTypeRedirect, false, request, null, null);
    }

    /**
     * Use when initiating the login process via opening a popup window in the user's browser
     *
     * @param {@link (AuthenticationParameters:type)}
     *
     * @returns {Promise.<AuthResponse>} - a promise that is fulfilled when this function has completed, or rejected if an error was raised. Returns the {@link AuthResponse} object
     */
    loginPopup(userRequest?: AuthenticationParameters): Promise<AuthResponse> {
        // validate request
        const request: AuthenticationParameters = RequestUtils.validateLoginRequest(userRequest, this.clientId, Constants.interactionTypePopup);
        const apiEvent: ApiEvent = this.telemetryManager.createAndStartApiEvent(request.correlationId, API_EVENT_IDENTIFIER.LoginPopup);

        return new Promise<AuthResponse>((resolve, reject) => {
            this.acquireTokenInteractive(Constants.interactionTypePopup, true, request, resolve, reject);
        })
            .then((resp) => {
                this.telemetryManager.stopAndFlushApiEvent(request.correlationId, apiEvent, true);
                return resp;
            })
            .catch((error: AuthError) => {
                this.cacheStorage.resetTempCacheItems(request.state);
                this.telemetryManager.stopAndFlushApiEvent(request.correlationId, apiEvent, false, error.errorCode);
                throw error;
            });
    }

    /**
     * Use when you want to obtain an access_token for your API via opening a popup window in the user's browser
     * @param {@link AuthenticationParameters}
     *
     * To renew idToken, please pass clientId as the only scope in the Authentication Parameters
     * @returns {Promise.<AuthResponse>} - a promise that is fulfilled when this function has completed, or rejected if an error was raised. Returns the {@link AuthResponse} object
     */
    acquireTokenPopup(userRequest: AuthenticationParameters): Promise<AuthResponse> {
        this.logger.verbose("AcquireTokenPopup has been called");

        // validate request
        const request: AuthenticationParameters = RequestUtils.validateRequest(userRequest, this.clientId, Constants.interactionTypePopup);
        const apiEvent: ApiEvent = this.telemetryManager.createAndStartApiEvent(request.correlationId, API_EVENT_IDENTIFIER.AcquireTokenPopup);

        return new Promise<AuthResponse>((resolve, reject) => {
            this.acquireTokenInteractive(Constants.interactionTypePopup, false, request, resolve, reject);
        })
            .then((resp) => {
                this.logger.verbose("Successfully acquired token");
                this.telemetryManager.stopAndFlushApiEvent(request.correlationId, apiEvent, true);
                return resp;
            })
            .catch((error: AuthError) => {
                this.cacheStorage.resetTempCacheItems(request.state);
                this.telemetryManager.stopAndFlushApiEvent(request.correlationId, apiEvent, false, error.errorCode);
                throw error;
            });
    }

    // #region Acquire Token

    /**
     * Use when initiating the login process or when you want to obtain an access_token for your API,
     * either by redirecting the user's browser window to the authorization endpoint or via opening a popup window in the user's browser.
     * @param {@link (AuthenticationParameters:type)}
     *
     * To renew idToken, please pass clientId as the only scope in the Authentication Parameters
     */
    private acquireTokenInteractive(interactionType: InteractionType, isLoginCall: boolean, request: AuthenticationParameters, resolve?: any, reject?: any): void {
        this.logger.verbose("AcquireTokenInteractive has been called");

        // block the request if made from the hidden iframe
        WindowUtils.blockReloadInHiddenIframes();

        const interactionProgress = this.cacheStorage.getItem(TemporaryCacheKeys.INTERACTION_STATUS);
        if(interactionType === Constants.interactionTypeRedirect) {
            this.cacheStorage.setItem(TemporaryCacheKeys.REDIRECT_REQUEST, `${Constants.inProgress}${Constants.resourceDelimiter}${request.state}`);
        }

        // If already in progress, do not proceed
        if (interactionProgress === Constants.inProgress) {
            const thrownError = isLoginCall ? ClientAuthError.createLoginInProgressError() : ClientAuthError.createAcquireTokenInProgressError();
            const stateOnlyResponse = buildResponseStateOnly(this.getAccountState(request.state));
            this.cacheStorage.resetTempCacheItems(request.state);
            this.authErrorHandler(interactionType,
                thrownError,
                stateOnlyResponse,
                reject);
            return;
        }

        // Get the account object if a session exists
        let account: Account;
        if (request && request.account && !isLoginCall) {
            account = request.account;
            this.logger.verbose("Account set from request");
        } else {
            account = this.getAccount();
            this.logger.verbose("Account set from MSAL Cache");
        }

        // If no session exists, prompt the user to login.
        if (!account && !ServerRequestParameters.isSSOParam(request)) {
            if (isLoginCall) {
                // extract ADAL id_token if exists
                const adalIdToken = this.extractADALIdToken();

                // silent login if ADAL id_token is retrieved successfully - SSO
                if (adalIdToken && !request.scopes) {
                    this.logger.info("ADAL's idToken exists. Extracting login information from ADAL's idToken");
                    const tokenRequest: AuthenticationParameters = this.buildIDTokenRequest(request);

                    this.silentLogin = true;
                    this.acquireTokenSilent(tokenRequest).then(response => {
                        this.silentLogin = false;
                        this.logger.info("Unified cache call is successful");

                        this.authResponseHandler(interactionType, response, resolve);
                        return;
                    }, (error) => {
                        this.silentLogin = false;
                        this.logger.error("Error occurred during unified cache ATS: " + error);

                        // proceed to login since ATS failed
                        this.acquireTokenHelper(null, interactionType, isLoginCall, request, resolve, reject);
                    });
                }
                // No ADAL token found, proceed to login
                else {
                    this.logger.verbose("Login call but no token found, proceed to login");
                    this.acquireTokenHelper(null, interactionType, isLoginCall, request, resolve, reject);
                }
            }
            // AcquireToken call, but no account or context given, so throw error
            else {
                this.logger.verbose("AcquireToken call, no context or account given");
                this.logger.info("User login is required");
                const stateOnlyResponse = buildResponseStateOnly(this.getAccountState(request.state));
                this.cacheStorage.resetTempCacheItems(request.state);
                this.authErrorHandler(interactionType,
                    ClientAuthError.createUserLoginRequiredError(),
                    stateOnlyResponse,
                    reject);
                return;
            }
        }
        // User session exists
        else {
            this.logger.verbose("User session exists, login not required");
            this.acquireTokenHelper(account, interactionType, isLoginCall, request, resolve, reject);
        }
    }

    /**
     * @hidden
     * @ignore
     * Helper function to acquireToken
     *
     */
    private async acquireTokenHelper(account: Account, interactionType: InteractionType, isLoginCall: boolean, request: AuthenticationParameters, resolve?: any, reject?: any): Promise<void> {
        this.logger.verbose("AcquireTokenHelper has been called");
        this.logger.verbose(`Interaction type: ${interactionType}. isLoginCall: ${isLoginCall}`);

        // Track the acquireToken progress
        this.cacheStorage.setItem(TemporaryCacheKeys.INTERACTION_STATUS, Constants.inProgress);
        const scope = request.scopes ? request.scopes.join(" ").toLowerCase() : this.clientId.toLowerCase();
        this.logger.verbosePii(`Serialized scopes: ${scope}`);

        let serverAuthenticationRequest: ServerRequestParameters;
        const acquireTokenAuthority = (request && request.authority) ? AuthorityFactory.CreateInstance(request.authority, this.config.auth.validateAuthority, request.authorityMetadata) : this.authorityInstance;

        let popUpWindow: Window;

        try {
            if (!acquireTokenAuthority.hasCachedMetadata()) {
                this.logger.verbose("No cached metadata for authority");
                await AuthorityFactory.saveMetadataFromNetwork(acquireTokenAuthority, this.telemetryManager, request.correlationId);
            } else {
                this.logger.verbose("Cached metadata found for authority");
            }

            // On Fulfillment
            const responseType: string = isLoginCall ? ResponseTypes.id_token : this.getTokenType(account, request.scopes, false);
            const loginStartPage = request.redirectStartPage || window.location.href;
            
            serverAuthenticationRequest = new ServerRequestParameters(
                acquireTokenAuthority,
                this.clientId,
                responseType,
                this.getRedirectUri(request && request.redirectUri),
                request.scopes,
                request.state,
                request.correlationId
            );
<<<<<<< HEAD
            
=======
            this.logger.verbose("Finished building server authentication request");

>>>>>>> b3a76366
            this.updateCacheEntries(serverAuthenticationRequest, account, isLoginCall, loginStartPage);
            this.logger.verbose("Updating cache entries");

            // populate QueryParameters (sid/login_hint) and any other extraQueryParameters set by the developer
            serverAuthenticationRequest.populateQueryParams(account, request);
            this.logger.verbose("Query parameters populated from account");

            // Construct urlNavigate
            const urlNavigate = UrlUtils.createNavigateUrl(serverAuthenticationRequest) + Constants.response_mode_fragment;

            // set state in cache
            if (interactionType === Constants.interactionTypeRedirect) {
                if (!isLoginCall) {
                    this.cacheStorage.setItem(`${TemporaryCacheKeys.STATE_ACQ_TOKEN}${Constants.resourceDelimiter}${request.state}`, serverAuthenticationRequest.state, this.inCookie);
                    this.logger.verbose("State cached for redirect");
                    this.logger.verbosePii(`State cached: ${serverAuthenticationRequest.state}`);
                } else {
                    this.logger.verbose("Interaction type redirect but login call is true. State not cached");
                }
            } else if (interactionType === Constants.interactionTypePopup) {
                window.renewStates.push(serverAuthenticationRequest.state);
                window.requestType = isLoginCall ? Constants.login : Constants.renewToken;
                this.logger.verbose("State saved to window");
                this.logger.verbosePii(`State saved: ${serverAuthenticationRequest.state}`);

                // Register callback to capture results from server
                this.registerCallback(serverAuthenticationRequest.state, scope, resolve, reject);
            } else {
                this.logger.verbose("Invalid interaction error. State not cached");
                throw ClientAuthError.createInvalidInteractionTypeError();
            }

            if (interactionType === Constants.interactionTypePopup) {
                this.logger.verbose("Interaction type is popup. Generating popup window");
                // Generate a popup window
                try {
                    popUpWindow = this.openPopup(urlNavigate, "msal", Constants.popUpWidth, Constants.popUpHeight);
    
                    // Push popup window handle onto stack for tracking
                    WindowUtils.trackPopup(popUpWindow);
                } catch (e) {
                    this.logger.info(ClientAuthErrorMessage.popUpWindowError.code + ":" + ClientAuthErrorMessage.popUpWindowError.desc);
                    this.cacheStorage.setItem(ErrorCacheKeys.ERROR, ClientAuthErrorMessage.popUpWindowError.code);
                    this.cacheStorage.setItem(ErrorCacheKeys.ERROR_DESC, ClientAuthErrorMessage.popUpWindowError.desc);
                    if (reject) {
                        reject(ClientAuthError.createPopupWindowError());
                        return;
                    }
                }
    
                // popUpWindow will be null for redirects, so we dont need to attempt to monitor the window
                if (popUpWindow) {
                    try {
                        const hash = await WindowUtils.monitorWindowForHash(popUpWindow, this.config.system.loadFrameTimeout, urlNavigate, this.logger);

                        this.handleAuthenticationResponse(hash);

                        // Request completed successfully, set to completed
                        this.cacheStorage.removeItem(TemporaryCacheKeys.INTERACTION_STATUS);
                        this.logger.info("Closing popup window");

                        // TODO: Check how this can be extracted for any framework specific code?
                        if (this.config.framework.isAngular) {
                            this.broadcast("msal:popUpHashChanged", hash);
                            WindowUtils.closePopups();
                        }
                    } catch (error) {
                        if (reject) {
                            reject(error);
                        }

                        if (this.config.framework.isAngular) {
                            this.broadcast("msal:popUpClosed", error.errorCode + Constants.resourceDelimiter + error.errorMessage);
                        } else {
                            // Request failed, set to canceled
                            this.cacheStorage.removeItem(TemporaryCacheKeys.INTERACTION_STATUS);
                            popUpWindow.close();
                        }
                    }
                }
            } else {
                // If onRedirectNavigate is implemented, invoke it and provide urlNavigate
                if (request.onRedirectNavigate) {
                    this.logger.verbose("Invoking onRedirectNavigate callback");

                    const navigate = request.onRedirectNavigate(urlNavigate);

                    // Returning false from onRedirectNavigate will stop navigation
                    if (navigate !== false) {
                        this.logger.verbose("onRedirectNavigate did not return false, navigating");
                        this.navigateWindow(urlNavigate);
                    } else {
                        this.logger.verbose("onRedirectNavigate returned false, stopping navigation");
                    }
                } else {
                    // Otherwise, perform navigation
                    this.logger.verbose("Navigating window to urlNavigate");
                    this.navigateWindow(urlNavigate);
                }
            }
        } catch (err) {
            this.logger.error(err);
            this.cacheStorage.resetTempCacheItems(request.state);
            this.authErrorHandler(interactionType, ClientAuthError.createEndpointResolutionError(err.toString), buildResponseStateOnly(request.state), reject);
            if (popUpWindow) {
                popUpWindow.close();
            }
        }
    }

    /**
     * API interfacing idToken request when applications already have a session/hint acquired by authorization client applications
     * @param request
     */
    ssoSilent(request: AuthenticationParameters): Promise<AuthResponse> {
        // throw an error on an empty request
        if (!request) {
            throw ClientConfigurationError.createEmptyRequestError();
        }

        // throw an error on no hints passed
        if (!request.sid && !request.loginHint) {
            throw ClientConfigurationError.createSsoSilentError();
        }

        return this.acquireTokenSilent({
            ...request,
            scopes: [this.clientId]
        });
    }

    /**
     * Use this function to obtain a token before every call to the API / resource provider
     *
     * MSAL return's a cached token when available
     * Or it send's a request to the STS to obtain a new token using a hidden iframe.
     *
     * @param {@link AuthenticationParameters}
     *
     * To renew idToken, please pass clientId as the only scope in the Authentication Parameters
     * @returns {Promise.<AuthResponse>} - a promise that is fulfilled when this function has completed, or rejected if an error was raised. Returns the {@link AuthResponse} object
     *
     */
    acquireTokenSilent(userRequest: AuthenticationParameters): Promise<AuthResponse> {
        this.logger.verbose("AcquireTokenSilent has been called");

        // validate the request
        const request = RequestUtils.validateRequest(userRequest, this.clientId, Constants.interactionTypeSilent);
        const apiEvent: ApiEvent = this.telemetryManager.createAndStartApiEvent(request.correlationId, API_EVENT_IDENTIFIER.AcquireTokenSilent);
        const requestSignature = RequestUtils.createRequestSignature(request);

        return new Promise<AuthResponse>(async (resolve, reject) => {

            // block the request if made from the hidden iframe
            WindowUtils.blockReloadInHiddenIframes();

            const scope = request.scopes.join(" ").toLowerCase();
            this.logger.verbosePii(`Serialized scopes: ${scope}`);

            // if the developer passes an account, give that account the priority
            let account: Account;
            if (request.account) {
                account = request.account;
                this.logger.verbose("Account set from request");
            } else {
                account = this.getAccount();
                this.logger.verbose("Account set from MSAL Cache");
            }

            // Extract adalIdToken if stashed in the cache to allow for seamless ADAL to MSAL migration
            const adalIdToken = this.cacheStorage.getItem(Constants.adalIdToken);

            // In the event of no account being passed in the config, no session id, and no pre-existing adalIdToken, user will need to log in
            if (!account && !(request.sid  || request.loginHint) && StringUtils.isEmpty(adalIdToken) ) {
                this.logger.info("User login is required");
                // The promise rejects with a UserLoginRequiredError, which should be caught and user should be prompted to log in interactively
                return reject(ClientAuthError.createUserLoginRequiredError());
            }

            // set the response type based on the current cache status / scopes set
            const responseType = this.getTokenType(account, request.scopes, true);
            this.logger.verbose(`Response type: ${responseType}`);

            // create a serverAuthenticationRequest populating the `queryParameters` to be sent to the Server
            const serverAuthenticationRequest = new ServerRequestParameters(
                AuthorityFactory.CreateInstance(request.authority, this.config.auth.validateAuthority, request.authorityMetadata),
                this.clientId,
                responseType,
                this.getRedirectUri(request.redirectUri),
                request.scopes,
                request.state,
                request.correlationId,
            );

            this.logger.verbose("Finished building server authentication request");

            // populate QueryParameters (sid/login_hint) and any other extraQueryParameters set by the developer
            if (ServerRequestParameters.isSSOParam(request) || account) {
                serverAuthenticationRequest.populateQueryParams(account, request, null, true);
                this.logger.verbose("Query parameters populated from existing SSO or account");
            }
            // if user didn't pass login_hint/sid and adal's idtoken is present, extract the login_hint from the adalIdToken
            else if (!account && !StringUtils.isEmpty(adalIdToken)) {
                // if adalIdToken exists, extract the SSO info from the same
                const adalIdTokenObject = TokenUtils.extractIdToken(adalIdToken);
                this.logger.verbose("ADAL's idToken exists. Extracting login information from ADAL's idToken to populate query parameters");
                serverAuthenticationRequest.populateQueryParams(account, null, adalIdTokenObject, true);
            }
            else {
                this.logger.verbose("No additional query parameters added");
            }

            const userContainedClaims = request.claimsRequest || serverAuthenticationRequest.claimsValue;

            let authErr: AuthError;
            let cacheResultResponse;

            // If request.forceRefresh is set to true, force a request for a new token instead of getting it from the cache
            if (!userContainedClaims && !request.forceRefresh) {
                try {
                    cacheResultResponse = this.getCachedToken(serverAuthenticationRequest, account);
                } catch (e) {
                    authErr = e;
                }
            }

            // resolve/reject based on cacheResult
            if (cacheResultResponse) {
                this.logger.verbose("Token is already in cache for scope: " + scope);
                resolve(cacheResultResponse);
                return null;
            }
            else if (authErr) {
                this.logger.infoPii(authErr.errorCode + ":" + authErr.errorMessage);
                reject(authErr);
                return null;
            }
            // else proceed with login
            else {
                let logMessage;
                if (userContainedClaims) {
                    logMessage = "Skipped cache lookup since claims were given";
                } else if (request.forceRefresh) {
                    logMessage = "Skipped cache lookup since request.forceRefresh option was set to true";
                } else {
                    logMessage = "Token is not in cache for scope: " + scope;
                }
                this.logger.verbose(logMessage);

                // Cache result can return null if cache is empty. In that case, set authority to default value if no authority is passed to the API.
                if (!serverAuthenticationRequest.authorityInstance) {
                    serverAuthenticationRequest.authorityInstance = request.authority ? AuthorityFactory.CreateInstance(request.authority, this.config.auth.validateAuthority, request.authorityMetadata) : this.authorityInstance;
                }

                this.logger.verbosePii(`Authority instance: ${serverAuthenticationRequest.authority}`);
                
                try {
                    if (!serverAuthenticationRequest.authorityInstance.hasCachedMetadata()) {
                        this.logger.verbose("No cached metadata for authority");
                        await AuthorityFactory.saveMetadataFromNetwork(serverAuthenticationRequest.authorityInstance, this.telemetryManager, request.correlationId);
                        this.logger.verbose("Authority has been updated with endpoint discovery response");
                    } else {
                        this.logger.verbose("Cached metadata found for authority");
                    }

                    /*
                     * refresh attempt with iframe
                     * Already renewing for this scope, callback when we get the token.
                     */
                    if (window.activeRenewals[requestSignature]) {
                        this.logger.verbose("Renew token for scope and authority: " + requestSignature + " is in progress. Registering callback");
                        // Active renewals contains the state for each renewal.
                        this.registerCallback(window.activeRenewals[requestSignature], requestSignature, resolve, reject);
                    }
                    else {
                        if (request.scopes && request.scopes.indexOf(this.clientId) > -1 && request.scopes.length === 1) {
                            /*
                             * App uses idToken to send to api endpoints
                             * Default scope is tracked as clientId to store this token
                             */
                            this.logger.verbose("Renewing idToken");
                            this.silentLogin = true;
                            this.renewIdToken(requestSignature, resolve, reject, account, serverAuthenticationRequest);
                        } else {
                            // renew access token
                            this.logger.verbose("Renewing accesstoken");
                            this.renewToken(requestSignature, resolve, reject, account, serverAuthenticationRequest);
                        }
                    }
                } catch (err) {
                    this.logger.error(err);
                    reject(ClientAuthError.createEndpointResolutionError(err.toString()));
                    return null;
                }
            }
        })
            .then(res => {
                this.logger.verbose("Successfully acquired token");
                this.telemetryManager.stopAndFlushApiEvent(request.correlationId, apiEvent, true);
                return res;
            })
            .catch((error: AuthError) => {
                this.cacheStorage.resetTempCacheItems(request.state);
                this.telemetryManager.stopAndFlushApiEvent(request.correlationId, apiEvent, false, error.errorCode);
                throw error;
            });
    }

    // #endregion

    // #region Popup Window Creation

    /**
     * @hidden
     *
     * Configures popup window for login.
     *
     * @param urlNavigate
     * @param title
     * @param popUpWidth
     * @param popUpHeight
     * @ignore
     * @hidden
     */
    private openPopup(urlNavigate: string, title: string, popUpWidth: number, popUpHeight: number) {
        try {
            /**
             * adding winLeft and winTop to account for dual monitor
             * using screenLeft and screenTop for IE8 and earlier
             */
            const winLeft = window.screenLeft ? window.screenLeft : window.screenX;
            const winTop = window.screenTop ? window.screenTop : window.screenY;
            /**
             * window.innerWidth displays browser window"s height and width excluding toolbars
             * using document.documentElement.clientWidth for IE8 and earlier
             */
            const width = window.innerWidth || document.documentElement.clientWidth || document.body.clientWidth;
            const height = window.innerHeight || document.documentElement.clientHeight || document.body.clientHeight;
            const left = ((width / 2) - (popUpWidth / 2)) + winLeft;
            const top = ((height / 2) - (popUpHeight / 2)) + winTop;

            // open the window
            const popupWindow = window.open(urlNavigate, title, "width=" + popUpWidth + ", height=" + popUpHeight + ", top=" + top + ", left=" + left + ", scrollbars=yes");
            if (!popupWindow) {
                throw ClientAuthError.createPopupWindowError();
            }
            if (popupWindow.focus) {
                popupWindow.focus();
            }

            return popupWindow;
        } catch (e) {
            this.logger.error("error opening popup " + e.message);
            this.cacheStorage.removeItem(TemporaryCacheKeys.INTERACTION_STATUS);
            throw ClientAuthError.createPopupWindowError(e.toString());
        }
    }

    // #endregion

    // #region Iframe Management

    /**
     * @hidden
     * Calling _loadFrame but with a timeout to signal failure in loadframeStatus. Callbacks are left.
     * registered when network errors occur and subsequent token requests for same resource are registered to the pending request.
     * @ignore
     */
    private async loadIframeTimeout(urlNavigate: string, frameName: string, requestSignature: string): Promise<void> {
        // set iframe session to pending
        const expectedState = window.activeRenewals[requestSignature];
        this.logger.verbosePii("Set loading state to pending for: " + requestSignature + ":" + expectedState);
        this.cacheStorage.setItem(`${TemporaryCacheKeys.RENEW_STATUS}${Constants.resourceDelimiter}${expectedState}`, Constants.inProgress);

        // render the iframe synchronously if app chooses no timeout, else wait for the set timer to expire
        const iframe: HTMLIFrameElement = this.config.system.navigateFrameWait ?
            await WindowUtils.loadFrame(urlNavigate, frameName, this.config.system.navigateFrameWait, this.logger):
            WindowUtils.loadFrameSync(urlNavigate, frameName, this.logger);

        try {
            const hash = await WindowUtils.monitorWindowForHash(iframe.contentWindow, this.config.system.loadFrameTimeout, urlNavigate, this.logger, true);

            if (hash) {
                this.handleAuthenticationResponse(hash);
            }
        } catch (error) {
            if (this.cacheStorage.getItem(`${TemporaryCacheKeys.RENEW_STATUS}${Constants.resourceDelimiter}${expectedState}`) === Constants.inProgress) {
                // fail the iframe session if it's in pending state
                this.logger.verbose("Loading frame has timed out after: " + (this.config.system.loadFrameTimeout / 1000) + " seconds for scope/authority " + requestSignature + ":" + expectedState);
                // Error after timeout
                if (expectedState && window.callbackMappedToRenewStates[expectedState]) {
                    window.callbackMappedToRenewStates[expectedState](null, error);
                }

                this.cacheStorage.removeItem(`${TemporaryCacheKeys.RENEW_STATUS}${Constants.resourceDelimiter}${expectedState}`);
            }
            WindowUtils.removeHiddenIframe(iframe);
            throw error;
        }
        WindowUtils.removeHiddenIframe(iframe);
    }

    // #endregion

    // #region General Helpers

    /**
     * @hidden
     * Used to redirect the browser to the STS authorization endpoint
     * @param {string} urlNavigate - URL of the authorization endpoint
     */
    private navigateWindow(urlNavigate: string, popupWindow?: Window) {
        // Navigate if valid URL
        if (urlNavigate && !StringUtils.isEmpty(urlNavigate)) {
            const navigateWindow: Window = popupWindow ? popupWindow : window;
            const logMessage: string = popupWindow ? "Navigated Popup window to:" + urlNavigate : "Navigate to:" + urlNavigate;
            this.logger.infoPii(logMessage);
            navigateWindow.location.assign(urlNavigate);
        }
        else {
            this.logger.info("Navigate url is empty");
            throw AuthError.createUnexpectedError("Navigate url is empty");
        }
    }

    /**
     * @hidden
     * Used to add the developer requested callback to the array of callbacks for the specified scopes. The updated array is stored on the window object
     * @param {string} expectedState - Unique state identifier (guid).
     * @param {string} scope - Developer requested permissions. Not all scopes are guaranteed to be included in the access token returned.
     * @param {Function} resolve - The resolve function of the promise object.
     * @param {Function} reject - The reject function of the promise object.
     * @ignore
     */
    private registerCallback(expectedState: string, requestSignature: string, resolve: Function, reject: Function): void {
        // track active renewals
        window.activeRenewals[requestSignature] = expectedState;

        // initialize callbacks mapped array
        if (!window.promiseMappedToRenewStates[expectedState]) {
            window.promiseMappedToRenewStates[expectedState] = [];
        }
        // indexing on the current state, push the callback params to callbacks mapped
        window.promiseMappedToRenewStates[expectedState].push({ resolve: resolve, reject: reject });

        // Store the server response in the current window??
        if (!window.callbackMappedToRenewStates[expectedState]) {
            window.callbackMappedToRenewStates[expectedState] = (response: AuthResponse, error: AuthError) => {
                // reset active renewals
                window.activeRenewals[requestSignature] = null;

                // for all promiseMappedtoRenewStates for a given 'state' - call the reject/resolve with error/token respectively
                for (let i = 0; i < window.promiseMappedToRenewStates[expectedState].length; ++i) {
                    try {
                        if (error) {
                            window.promiseMappedToRenewStates[expectedState][i].reject(error);
                        } else if (response) {
                            window.promiseMappedToRenewStates[expectedState][i].resolve(response);
                        } else {
                            this.cacheStorage.resetTempCacheItems(expectedState);
                            throw AuthError.createUnexpectedError("Error and response are both null");
                        }
                    } catch (e) {
                        this.logger.warning(e);
                    }
                }

                // reset
                window.promiseMappedToRenewStates[expectedState] = null;
                window.callbackMappedToRenewStates[expectedState] = null;
            };
        }
    }

    // #endregion

    // #region Logout

    /**
     * Use to log out the current user, and redirect the user to the postLogoutRedirectUri.
     * Default behaviour is to redirect the user to `window.location.href`.
     */
    logout(correlationId?: string): void {
        this.logoutAsync(correlationId);
    }

    /**
     * Async version of logout(). Use to log out the current user.
     * @param correlationId Request correlationId
     */
    private async logoutAsync(correlationId?: string): Promise<void> {
        const requestCorrelationId = correlationId || CryptoUtils.createNewGuid();
        const apiEvent = this.telemetryManager.createAndStartApiEvent(requestCorrelationId, API_EVENT_IDENTIFIER.Logout);

        this.clearCache();
        this.account = null;

        try {
            if (!this.authorityInstance.hasCachedMetadata()) {
                this.logger.verbose("No cached metadata for authority");
                await AuthorityFactory.saveMetadataFromNetwork(this.authorityInstance, this.telemetryManager, correlationId);
            } else {
                this.logger.verbose("Cached metadata found for authority");
            }

            const correlationIdParam = `client-request-id=${requestCorrelationId}`;

            const postLogoutQueryParam = this.getPostLogoutRedirectUri()
                ? `&post_logout_redirect_uri=${encodeURIComponent(this.getPostLogoutRedirectUri())}`
                : "";

            const urlNavigate = this.authorityInstance.EndSessionEndpoint
                ? `${this.authorityInstance.EndSessionEndpoint}?${correlationIdParam}${postLogoutQueryParam}`
                : `${this.authority}oauth2/v2.0/logout?${correlationIdParam}${postLogoutQueryParam}`;

            this.telemetryManager.stopAndFlushApiEvent(requestCorrelationId, apiEvent, true);
            this.navigateWindow(urlNavigate);
        } catch (error) {
            this.telemetryManager.stopAndFlushApiEvent(requestCorrelationId, apiEvent, false, error.errorCode);
        }
    }

    /**
     * @hidden
     * Clear all access tokens in the cache.
     * @ignore
     */
    protected clearCache(): void {
        window.renewStates = [];
        const accessTokenItems = this.cacheStorage.getAllAccessTokens(Constants.clientId, Constants.homeAccountIdentifier);
        for (let i = 0; i < accessTokenItems.length; i++) {
            this.cacheStorage.removeItem(JSON.stringify(accessTokenItems[i].key));
        }
        this.cacheStorage.resetCacheItems();
        // state not being sent would mean this call may not be needed; check later
        this.cacheStorage.clearMsalCookie();
    }

    /**
     * @hidden
     * Clear a given access token from the cache.
     *
     * @param accessToken
     */
    protected clearCacheForScope(accessToken: string) {
        const accessTokenItems = this.cacheStorage.getAllAccessTokens(Constants.clientId, Constants.homeAccountIdentifier);
        for (let i = 0; i < accessTokenItems.length; i++) {
            const token = accessTokenItems[i];
            if (token.value.accessToken === accessToken) {
                this.cacheStorage.removeItem(JSON.stringify(token.key));
            }
        }
    }

    // #endregion

    // #region Response

    /**
     * @hidden
     * @ignore
     * Checks if the redirect response is received from the STS. In case of redirect, the url fragment has either id_token, access_token or error.
     * @param {string} hash - Hash passed from redirect page.
     * @returns {Boolean} - true if response contains id_token, access_token or error, false otherwise.
     */
    isCallback(hash: string): boolean {
        this.logger.info("isCallback will be deprecated in favor of urlContainsHash in MSAL.js v2.0.");
        return UrlUtils.urlContainsHash(hash);
    }

    /**
     * @hidden
     * Used to call the constructor callback with the token/error
     * @param {string} [hash=window.location.hash] - Hash fragment of Url.
     */
    private processCallBack(hash: string, stateInfo: ResponseStateInfo, parentCallback?: Function): void {
        this.logger.info("Processing the callback from redirect response");
        // get the state info from the hash
        if (!stateInfo) {
            stateInfo = this.getResponseState(hash);
        }

        let response : AuthResponse;
        let authErr : AuthError;
        // Save the token info from the hash
        try {
            response = this.saveTokenFromHash(hash, stateInfo);
        } catch (err) {
            authErr = err;
        }

        try {
            // Clear the cookie in the hash
            this.cacheStorage.clearMsalCookie(stateInfo.state);
            const accountState: string = this.getAccountState(stateInfo.state);
            if (response) {
                if ((stateInfo.requestType === Constants.renewToken) || response.accessToken) {
                    if (window.parent !== window) {
                        this.logger.verbose("Window is in iframe, acquiring token silently");
                    } else {
                        this.logger.verbose("acquiring token interactive in progress");
                    }
                    response.tokenType = ServerHashParamKeys.ACCESS_TOKEN;
                }
                else if (stateInfo.requestType === Constants.login) {
                    response.tokenType = ServerHashParamKeys.ID_TOKEN;
                }
                if (!parentCallback) {
                    this.redirectResponse = response;
                    return;
                }
            } else if (!parentCallback) {
                this.redirectResponse = buildResponseStateOnly(accountState);
                this.redirectError = authErr;
                this.cacheStorage.resetTempCacheItems(stateInfo.state);
                return;
            }

            parentCallback(response, authErr);
        } catch (err) {
            this.logger.error("Error occurred in token received callback function: " + err);
            throw ClientAuthError.createErrorInCallbackFunction(err.toString());
        }
    }

    /**
     * @hidden
     * This method must be called for processing the response received from the STS if using popups or iframes. It extracts the hash, processes the token or error
     * information and saves it in the cache. It then resolves the promises with the result.
     * @param {string} [hash=window.location.hash] - Hash fragment of Url.
     */
    private handleAuthenticationResponse(hash: string): void {
        // retrieve the hash
        const locationHash = hash || window.location.hash;

        // if (window.parent !== window), by using self, window.parent becomes equal to window in getResponseState method specifically
        const stateInfo = this.getResponseState(locationHash);

        const tokenResponseCallback = window.callbackMappedToRenewStates[stateInfo.state];
        this.processCallBack(locationHash, stateInfo, tokenResponseCallback);

        // If current window is opener, close all windows
        WindowUtils.closePopups();
    }

    /**
     * @hidden
     * This method must be called for processing the response received from the STS when using redirect flows. It extracts the hash, processes the token or error
     * information and saves it in the cache. The result can then be accessed by user registered callbacks.
     * @param {string} [hash=window.location.hash] - Hash fragment of Url.
     */
    private handleRedirectAuthenticationResponse(hash: string): void {
        this.logger.info("Returned from redirect url");

        // clear hash from window
        window.location.hash = "";

        // if (window.parent !== window), by using self, window.parent becomes equal to window in getResponseState method specifically
        const stateInfo = this.getResponseState(hash);

        // if set to navigate to loginRequest page post login
        if (this.config.auth.navigateToLoginRequestUrl && window.parent === window) {
            const loginRequestUrl = this.cacheStorage.getItem(`${TemporaryCacheKeys.LOGIN_REQUEST}${Constants.resourceDelimiter}${stateInfo.state}`, this.inCookie);

            // Redirect to home page if login request url is null (real null or the string null)
            if (!loginRequestUrl || loginRequestUrl === "null") {
                this.logger.error("Unable to get valid login request url from cache, redirecting to home page");
                window.location.assign("/");
                return;
            } else {
                const currentUrl = UrlUtils.removeHashFromUrl(window.location.href);
                const finalRedirectUrl = UrlUtils.removeHashFromUrl(loginRequestUrl);
                if (currentUrl !== finalRedirectUrl) {
                    window.location.assign(`${finalRedirectUrl}${hash}`);
                    return;
                } else {
                    const loginRequestUrlComponents = UrlUtils.GetUrlComponents(loginRequestUrl);
                    if (loginRequestUrlComponents.Hash){
                        window.location.hash = loginRequestUrlComponents.Hash;
                    }
                }
            }
        }

        this.processCallBack(hash, stateInfo, null);
    }

    /**
     * @hidden
     * Creates a stateInfo object from the URL fragment and returns it.
     * @param {string} hash  -  Hash passed from redirect page
     * @returns {TokenResponse} an object created from the redirect response from AAD comprising of the keys - parameters, requestType, stateMatch, stateResponse and valid.
     * @ignore
     */
    protected getResponseState(hash: string): ResponseStateInfo {
        const parameters = UrlUtils.deserializeHash(hash);
        let stateResponse: ResponseStateInfo;
        if (!parameters) {
            throw AuthError.createUnexpectedError("Hash was not parsed correctly.");
        }
        if (parameters.hasOwnProperty(ServerHashParamKeys.STATE)) {
            const parsedState = RequestUtils.parseLibraryState(parameters.state);

            stateResponse = {
                requestType: Constants.unknown,
                state: parameters.state,
                timestamp: parsedState.ts,
                method: parsedState.method,
                stateMatch: false
            };
        } else {
            throw AuthError.createUnexpectedError("Hash does not contain state.");
        }
        /*
         * async calls can fire iframe and login request at the same time if developer does not use the API as expected
         * incoming callback needs to be looked up to find the request type
         */

        // loginRedirect
        if (stateResponse.state === this.cacheStorage.getItem(`${TemporaryCacheKeys.STATE_LOGIN}${Constants.resourceDelimiter}${stateResponse.state}`, this.inCookie) || stateResponse.state === this.silentAuthenticationState) {
            stateResponse.requestType = Constants.login;
            stateResponse.stateMatch = true;
            return stateResponse;
        }
        // acquireTokenRedirect
        else if (stateResponse.state === this.cacheStorage.getItem(`${TemporaryCacheKeys.STATE_ACQ_TOKEN}${Constants.resourceDelimiter}${stateResponse.state}`, this.inCookie)) {
            stateResponse.requestType = Constants.renewToken;
            stateResponse.stateMatch = true;
            return stateResponse;
        }

        // external api requests may have many renewtoken requests for different resource
        if (!stateResponse.stateMatch) {
            stateResponse.requestType = window.requestType;
            const statesInParentContext = window.renewStates;
            for (let i = 0; i < statesInParentContext.length; i++) {
                if (statesInParentContext[i] === stateResponse.state) {
                    stateResponse.stateMatch = true;
                    break;
                }
            }
        }

        return stateResponse;
    }

    // #endregion

    // #region Token Processing (Extract to TokenProcessing.ts)

    /**
     * @hidden
     * Used to get token for the specified set of scopes from the cache
     * @param {@link ServerRequestParameters} - Request sent to the STS to obtain an id_token/access_token
     * @param {Account} account - Account for which the scopes were requested
     */
    private getCachedToken(serverAuthenticationRequest: ServerRequestParameters, account: Account): AuthResponse {
        let accessTokenCacheItem: AccessTokenCacheItem = null;
        const scopes = serverAuthenticationRequest.scopes;

        // filter by clientId and account
        const tokenCacheItems = this.cacheStorage.getAllAccessTokens(this.clientId, account ? account.homeAccountIdentifier : null);

        // No match found after initial filtering
        if (tokenCacheItems.length === 0) {
            return null;
        }

        const filteredItems: Array<AccessTokenCacheItem> = [];

        // if no authority passed
        if (!serverAuthenticationRequest.authority) {
            // filter by scope
            for (let i = 0; i < tokenCacheItems.length; i++) {
                const cacheItem = tokenCacheItems[i];
                const cachedScopes = cacheItem.key.scopes.split(" ");
                if (ScopeSet.containsScope(cachedScopes, scopes)) {
                    filteredItems.push(cacheItem);
                }
            }

            // if only one cached token found
            if (filteredItems.length === 1) {
                accessTokenCacheItem = filteredItems[0];
                serverAuthenticationRequest.authorityInstance = AuthorityFactory.CreateInstance(accessTokenCacheItem.key.authority, this.config.auth.validateAuthority);
            }
            // if more than one cached token is found
            else if (filteredItems.length > 1) {
                throw ClientAuthError.createMultipleMatchingTokensInCacheError(scopes.toString());
            }
            // if no match found, check if there was a single authority used
            else {
                const authorityList = this.getUniqueAuthority(tokenCacheItems, "authority");
                if (authorityList.length > 1) {
                    throw ClientAuthError.createMultipleAuthoritiesInCacheError(scopes.toString());
                }

                serverAuthenticationRequest.authorityInstance = AuthorityFactory.CreateInstance(authorityList[0], this.config.auth.validateAuthority);
            }
        }
        // if an authority is passed in the API
        else {
            // filter by authority and scope
            for (let i = 0; i < tokenCacheItems.length; i++) {
                const cacheItem = tokenCacheItems[i];
                const cachedScopes = cacheItem.key.scopes.split(" ");
                if (ScopeSet.containsScope(cachedScopes, scopes) && UrlUtils.CanonicalizeUri(cacheItem.key.authority) === serverAuthenticationRequest.authority) {
                    filteredItems.push(cacheItem);
                }
            }
            // no match
            if (filteredItems.length === 0) {
                return null;
            }
            // if only one cachedToken Found
            else if (filteredItems.length === 1) {
                accessTokenCacheItem = filteredItems[0];
            }
            else {
                // if more than one cached token is found
                throw ClientAuthError.createMultipleMatchingTokensInCacheError(scopes.toString());
            }
        }

        if (accessTokenCacheItem != null) {
            const expired = Number(accessTokenCacheItem.value.expiresIn);
            // If expiration is within offset, it will force renew
            const offset = this.config.system.tokenRenewalOffsetSeconds || 300;
            if (expired && (expired > TimeUtils.now() + offset)) {
                const idTokenObj = new IdToken(accessTokenCacheItem.value.idToken);
                if (!account) {
                    account = this.getAccount();
                    if (!account) {
                        throw AuthError.createUnexpectedError("Account should not be null here.");
                    }
                }
                const aState = this.getAccountState(serverAuthenticationRequest.state);
                const response : AuthResponse = {
                    uniqueId: "",
                    tenantId: "",
                    tokenType: (accessTokenCacheItem.value.idToken === accessTokenCacheItem.value.accessToken) ? ServerHashParamKeys.ID_TOKEN : ServerHashParamKeys.ACCESS_TOKEN,
                    idToken: idTokenObj,
                    idTokenClaims: idTokenObj.claims,
                    accessToken: accessTokenCacheItem.value.accessToken,
                    scopes: accessTokenCacheItem.key.scopes.split(" "),
                    expiresOn: new Date(expired * 1000),
                    account: account,
                    accountState: aState,
                    fromCache: true
                };
                ResponseUtils.setResponseIdToken(response, idTokenObj);
                return response;
            } else {
                this.cacheStorage.removeItem(JSON.stringify(filteredItems[0].key));
                return null;
            }
        } else {
            return null;
        }
    }

    /**
     * @hidden
     * Used to get a unique list of authorities from the cache
     * @param {Array<AccessTokenCacheItem>}  accessTokenCacheItems - accessTokenCacheItems saved in the cache
     * @ignore
     */
    private getUniqueAuthority(accessTokenCacheItems: Array<AccessTokenCacheItem>, property: string): Array<string> {
        const authorityList: Array<string> = [];
        const flags: Array<string> = [];
        accessTokenCacheItems.forEach(element => {
            if (element.key.hasOwnProperty(property) && (flags.indexOf(element.key[property]) === -1)) {
                flags.push(element.key[property]);
                authorityList.push(element.key[property]);
            }
        });
        return authorityList;
    }

    /**
     * @hidden
     * Check if ADAL id_token exists and return if exists.
     *
     */
    private extractADALIdToken(): any {
        const adalIdToken = this.cacheStorage.getItem(Constants.adalIdToken);
        if (!StringUtils.isEmpty(adalIdToken)) {
            return TokenUtils.extractIdToken(adalIdToken);
        }
        return null;
    }

    /**
     * @hidden
     * Acquires access token using a hidden iframe.
     * @ignore
     */
    private renewToken(requestSignature: string, resolve: Function, reject: Function, account: Account, serverAuthenticationRequest: ServerRequestParameters): void {
        this.logger.verbose("renewToken is called for scope and authority: " + requestSignature);

        const frameName = WindowUtils.generateFrameName(FramePrefix.TOKEN_FRAME, requestSignature);
        WindowUtils.addHiddenIFrame(frameName, this.logger);

        this.updateCacheEntries(serverAuthenticationRequest, account, false);
        this.logger.verbosePii("Renew token Expected state: " + serverAuthenticationRequest.state);

        // Build urlNavigate with "prompt=none" and navigate to URL in hidden iFrame
        const urlNavigate = UrlUtils.urlRemoveQueryStringParameter(UrlUtils.createNavigateUrl(serverAuthenticationRequest), Constants.prompt) + Constants.prompt_none + Constants.response_mode_fragment;

        window.renewStates.push(serverAuthenticationRequest.state);
        window.requestType = Constants.renewToken;
        this.registerCallback(serverAuthenticationRequest.state, requestSignature, resolve, reject);
        this.logger.infoPii("Navigate to:" + urlNavigate);
        this.loadIframeTimeout(urlNavigate, frameName, requestSignature).catch(error => reject(error));
    }

    /**
     * @hidden
     * Renews idtoken for app's own backend when clientId is passed as a single scope in the scopes array.
     * @ignore
     */
    private renewIdToken(requestSignature: string, resolve: Function, reject: Function, account: Account, serverAuthenticationRequest: ServerRequestParameters): void {
        this.logger.info("renewidToken is called");

        const frameName = WindowUtils.generateFrameName(FramePrefix.ID_TOKEN_FRAME, requestSignature);
        WindowUtils.addHiddenIFrame(frameName, this.logger);

        this.updateCacheEntries(serverAuthenticationRequest, account, false);

        this.logger.verbose("Renew Idtoken Expected state: " + serverAuthenticationRequest.state);

        // Build urlNavigate with "prompt=none" and navigate to URL in hidden iFrame
        const urlNavigate = UrlUtils.urlRemoveQueryStringParameter(UrlUtils.createNavigateUrl(serverAuthenticationRequest), Constants.prompt) + Constants.prompt_none + Constants.response_mode_fragment;

        if (this.silentLogin) {
            window.requestType = Constants.login;
            this.silentAuthenticationState = serverAuthenticationRequest.state;
        } else {
            window.requestType = Constants.renewToken;
            window.renewStates.push(serverAuthenticationRequest.state);
        }

        // note: scope here is clientId
        this.registerCallback(serverAuthenticationRequest.state, requestSignature, resolve, reject);
        this.logger.infoPii("Navigate to:" + urlNavigate);
        this.loadIframeTimeout(urlNavigate, frameName, requestSignature).catch(error => reject(error));
    }

    /**
     * @hidden
     *
     * This method must be called for processing the response received from AAD. It extracts the hash, processes the token or error, saves it in the cache and calls the registered callbacks with the result.
     * @param {string} authority authority received in the redirect response from AAD.
     * @param {TokenResponse} requestInfo an object created from the redirect response from AAD comprising of the keys - parameters, requestType, stateMatch, stateResponse and valid.
     * @param {Account} account account object for which scopes are consented for. The default account is the logged in account.
     * @param {ClientInfo} clientInfo clientInfo received as part of the response comprising of fields uid and utid.
     * @param {IdToken} idToken idToken received as part of the response.
     * @ignore
     * @private
     */
    /* tslint:disable:no-string-literal */
    private saveAccessToken(response: AuthResponse, authority: string, parameters: any, clientInfo: string, idTokenObj: IdToken): AuthResponse {
        let scope: string;
        const accessTokenResponse = { ...response };
        const clientObj: ClientInfo = new ClientInfo(clientInfo);
        let expiration: number;

        // if the response contains "scope"
        if (parameters.hasOwnProperty(ServerHashParamKeys.SCOPE)) {
            // read the scopes
            scope = parameters[ServerHashParamKeys.SCOPE];
            const consentedScopes = scope.split(" ");

            // retrieve all access tokens from the cache, remove the dup scores
            const accessTokenCacheItems = this.cacheStorage.getAllAccessTokens(this.clientId, authority);

            for (let i = 0; i < accessTokenCacheItems.length; i++) {
                const accessTokenCacheItem = accessTokenCacheItems[i];

                if (accessTokenCacheItem.key.homeAccountIdentifier === response.account.homeAccountIdentifier) {
                    const cachedScopes = accessTokenCacheItem.key.scopes.split(" ");
                    if (ScopeSet.isIntersectingScopes(cachedScopes, consentedScopes)) {
                        this.cacheStorage.removeItem(JSON.stringify(accessTokenCacheItem.key));
                    }
                }
            }

            // Generate and cache accessTokenKey and accessTokenValue
            const expiresIn = TimeUtils.parseExpiresIn(parameters[ServerHashParamKeys.EXPIRES_IN]);
            const parsedState = RequestUtils.parseLibraryState(parameters[ServerHashParamKeys.STATE]);
            expiration = parsedState.ts + expiresIn;
            const accessTokenKey = new AccessTokenKey(authority, this.clientId, scope, clientObj.uid, clientObj.utid);
            const accessTokenValue = new AccessTokenValue(parameters[ServerHashParamKeys.ACCESS_TOKEN], idTokenObj.rawIdToken, expiration.toString(), clientInfo);

            this.cacheStorage.setItem(JSON.stringify(accessTokenKey), JSON.stringify(accessTokenValue));

            accessTokenResponse.accessToken  = parameters[ServerHashParamKeys.ACCESS_TOKEN];
            accessTokenResponse.scopes = consentedScopes;
        }
        // if the response does not contain "scope" - scope is usually client_id and the token will be id_token
        else {
            scope = this.clientId;

            // Generate and cache accessTokenKey and accessTokenValue
            const accessTokenKey = new AccessTokenKey(authority, this.clientId, scope, clientObj.uid, clientObj.utid);
            expiration = Number(idTokenObj.expiration);
            const accessTokenValue = new AccessTokenValue(parameters[ServerHashParamKeys.ID_TOKEN], parameters[ServerHashParamKeys.ID_TOKEN], expiration.toString(), clientInfo);
            this.cacheStorage.setItem(JSON.stringify(accessTokenKey), JSON.stringify(accessTokenValue));
            accessTokenResponse.scopes = [scope];
            accessTokenResponse.accessToken = parameters[ServerHashParamKeys.ID_TOKEN];
        }

        if (expiration) {
            accessTokenResponse.expiresOn = new Date(expiration * 1000);
        } else {
            this.logger.error("Could not parse expiresIn parameter");
        }

        return accessTokenResponse;
    }

    /**
     * @hidden
     * Saves token or error received in the response from AAD in the cache. In case of id_token, it also creates the account object.
     * @ignore
     */
    protected saveTokenFromHash(hash: string, stateInfo: ResponseStateInfo): AuthResponse {
        this.logger.info("State status:" + stateInfo.stateMatch + "; Request type:" + stateInfo.requestType);

        let response : AuthResponse = {
            uniqueId: "",
            tenantId: "",
            tokenType: "",
            idToken: null,
            idTokenClaims: null,
            accessToken: null,
            scopes: [],
            expiresOn: null,
            account: null,
            accountState: "",
            fromCache: false
        };

        let error: AuthError;
        const hashParams = UrlUtils.deserializeHash(hash);
        let authorityKey: string = "";
        let acquireTokenAccountKey: string = "";
        let idTokenObj: IdToken = null;

        // If server returns an error
        if (hashParams.hasOwnProperty(ServerHashParamKeys.ERROR_DESCRIPTION) || hashParams.hasOwnProperty(ServerHashParamKeys.ERROR)) {
            this.logger.infoPii("Error :" + hashParams[ServerHashParamKeys.ERROR] + "; Error description:" + hashParams[ServerHashParamKeys.ERROR_DESCRIPTION]);
            this.cacheStorage.setItem(ErrorCacheKeys.ERROR, hashParams[ServerHashParamKeys.ERROR]);
            this.cacheStorage.setItem(ErrorCacheKeys.ERROR_DESC, hashParams[ServerHashParamKeys.ERROR_DESCRIPTION]);

            // login
            if (stateInfo.requestType === Constants.login) {
                this.cacheStorage.setItem(ErrorCacheKeys.LOGIN_ERROR, hashParams[ServerHashParamKeys.ERROR_DESCRIPTION] + ":" + hashParams[ServerHashParamKeys.ERROR]);
                authorityKey = AuthCache.generateAuthorityKey(stateInfo.state);
            }

            // acquireToken
            if (stateInfo.requestType === Constants.renewToken) {
                authorityKey = AuthCache.generateAuthorityKey(stateInfo.state);

                const account: Account = this.getAccount();
                let accountId;

                if (account && !StringUtils.isEmpty(account.homeAccountIdentifier)) {
                    accountId = account.homeAccountIdentifier;
                }
                else {
                    accountId = Constants.no_account;
                }

                acquireTokenAccountKey = AuthCache.generateAcquireTokenAccountKey(accountId, stateInfo.state);
            }

            const {
                [ServerHashParamKeys.ERROR]: hashErr,
                [ServerHashParamKeys.ERROR_DESCRIPTION]: hashErrDesc
            } = hashParams;
            if (InteractionRequiredAuthError.isInteractionRequiredError(hashErr) ||
        InteractionRequiredAuthError.isInteractionRequiredError(hashErrDesc)) {
                error = new InteractionRequiredAuthError(hashParams[ServerHashParamKeys.ERROR], hashParams[ServerHashParamKeys.ERROR_DESCRIPTION]);
            } else {
                error = new ServerError(hashParams[ServerHashParamKeys.ERROR], hashParams[ServerHashParamKeys.ERROR_DESCRIPTION]);
            }
        }
        // If the server returns "Success"
        else {
            // Verify the state from redirect and record tokens to storage if exists
            if (stateInfo.stateMatch) {
                this.logger.info("State is right");
                if (hashParams.hasOwnProperty(ServerHashParamKeys.SESSION_STATE)) {
                    this.cacheStorage.setItem(`${TemporaryCacheKeys.SESSION_STATE}${Constants.resourceDelimiter}${stateInfo.state}`, hashParams[ServerHashParamKeys.SESSION_STATE]);
                }
                response.accountState = this.getAccountState(stateInfo.state);

                let clientInfo: string = "";

                // Process access_token
                if (hashParams.hasOwnProperty(ServerHashParamKeys.ACCESS_TOKEN)) {
                    this.logger.info("Fragment has access token");
                    response.accessToken = hashParams[ServerHashParamKeys.ACCESS_TOKEN];

                    if (hashParams.hasOwnProperty(ServerHashParamKeys.SCOPE)) {
                        response.scopes = hashParams[ServerHashParamKeys.SCOPE].split(" ");
                    }

                    // retrieve the id_token from response if present
                    if (hashParams.hasOwnProperty(ServerHashParamKeys.ID_TOKEN)) {
                        idTokenObj = new IdToken(hashParams[ServerHashParamKeys.ID_TOKEN]);
                        response.idToken = idTokenObj;
                        response.idTokenClaims = idTokenObj.claims;
                    } else {
                        idTokenObj = new IdToken(this.cacheStorage.getItem(PersistentCacheKeys.IDTOKEN));
                        response = ResponseUtils.setResponseIdToken(response, idTokenObj);
                    }

                    // set authority
                    const authority: string = this.populateAuthority(stateInfo.state, this.inCookie, this.cacheStorage, idTokenObj);

                    // retrieve client_info - if it is not found, generate the uid and utid from idToken
                    if (hashParams.hasOwnProperty(ServerHashParamKeys.CLIENT_INFO)) {
                        clientInfo = hashParams[ServerHashParamKeys.CLIENT_INFO];
                    } else {
                        this.logger.warning("ClientInfo not received in the response from AAD");
                        throw ClientAuthError.createClientInfoNotPopulatedError("ClientInfo not received in the response from the server");
                    }

                    response.account = Account.createAccount(idTokenObj, new ClientInfo(clientInfo));

                    let accountKey: string;
                    if (response.account && !StringUtils.isEmpty(response.account.homeAccountIdentifier)) {
                        accountKey = response.account.homeAccountIdentifier;
                    }
                    else {
                        accountKey = Constants.no_account;
                    }

                    acquireTokenAccountKey = AuthCache.generateAcquireTokenAccountKey(accountKey, stateInfo.state);
                    const acquireTokenAccountKey_noaccount = AuthCache.generateAcquireTokenAccountKey(Constants.no_account, stateInfo.state);

                    const cachedAccount: string = this.cacheStorage.getItem(acquireTokenAccountKey);
                    let acquireTokenAccount: Account;

                    // Check with the account in the Cache
                    if (!StringUtils.isEmpty(cachedAccount)) {
                        acquireTokenAccount = JSON.parse(cachedAccount);
                        if (response.account && acquireTokenAccount && Account.compareAccounts(response.account, acquireTokenAccount)) {
                            response = this.saveAccessToken(response, authority, hashParams, clientInfo, idTokenObj);
                            this.logger.info("The user object received in the response is the same as the one passed in the acquireToken request");
                        }
                        else {
                            this.logger.warning(
                                "The account object created from the response is not the same as the one passed in the acquireToken request");
                        }
                    }
                    else if (!StringUtils.isEmpty(this.cacheStorage.getItem(acquireTokenAccountKey_noaccount))) {
                        response = this.saveAccessToken(response, authority, hashParams, clientInfo, idTokenObj);
                    }
                }

                // Process id_token
                if (hashParams.hasOwnProperty(ServerHashParamKeys.ID_TOKEN)) {
                    this.logger.info("Fragment has id token");

                    // set the idToken
                    idTokenObj = new IdToken(hashParams[ServerHashParamKeys.ID_TOKEN]);

                    response = ResponseUtils.setResponseIdToken(response, idTokenObj);
                    if (hashParams.hasOwnProperty(ServerHashParamKeys.CLIENT_INFO)) {
                        clientInfo = hashParams[ServerHashParamKeys.CLIENT_INFO];
                    } else {
                        this.logger.warning("ClientInfo not received in the response from AAD");
                    }

                    // set authority
                    const authority: string = this.populateAuthority(stateInfo.state, this.inCookie, this.cacheStorage, idTokenObj);

                    this.account = Account.createAccount(idTokenObj, new ClientInfo(clientInfo));
                    response.account = this.account;

                    if (idTokenObj && idTokenObj.nonce) {
                        // check nonce integrity if idToken has nonce - throw an error if not matched
                        if (idTokenObj.nonce !== this.cacheStorage.getItem(`${TemporaryCacheKeys.NONCE_IDTOKEN}${Constants.resourceDelimiter}${stateInfo.state}`, this.inCookie)) {
                            this.account = null;
                            this.cacheStorage.setItem(ErrorCacheKeys.LOGIN_ERROR, "Nonce Mismatch. Expected Nonce: " + this.cacheStorage.getItem(`${TemporaryCacheKeys.NONCE_IDTOKEN}${Constants.resourceDelimiter}${stateInfo.state}`, this.inCookie) + "," + "Actual Nonce: " + idTokenObj.nonce);
                            this.logger.error("Nonce Mismatch.Expected Nonce: " + this.cacheStorage.getItem(`${TemporaryCacheKeys.NONCE_IDTOKEN}${Constants.resourceDelimiter}${stateInfo.state}`, this.inCookie) + "," + "Actual Nonce: " + idTokenObj.nonce);
                            error = ClientAuthError.createNonceMismatchError(this.cacheStorage.getItem(`${TemporaryCacheKeys.NONCE_IDTOKEN}${Constants.resourceDelimiter}${stateInfo.state}`, this.inCookie), idTokenObj.nonce);
                        }
                        // Save the token
                        else {
                            this.cacheStorage.setItem(PersistentCacheKeys.IDTOKEN, hashParams[ServerHashParamKeys.ID_TOKEN]);
                            this.cacheStorage.setItem(PersistentCacheKeys.CLIENT_INFO, clientInfo);

                            // Save idToken as access token for app itself
                            this.saveAccessToken(response, authority, hashParams, clientInfo, idTokenObj);
                        }
                    } else {
                        authorityKey = stateInfo.state;
                        acquireTokenAccountKey = stateInfo.state;

                        this.logger.error("Invalid id_token received in the response");
                        error = ClientAuthError.createInvalidIdTokenError(idTokenObj);
                        this.cacheStorage.setItem(ErrorCacheKeys.ERROR, error.errorCode);
                        this.cacheStorage.setItem(ErrorCacheKeys.ERROR_DESC, error.errorMessage);
                    }
                }
            }
            // State mismatch - unexpected/invalid state
            else {
                authorityKey = stateInfo.state;
                acquireTokenAccountKey = stateInfo.state;

                const expectedState = this.cacheStorage.getItem(`${TemporaryCacheKeys.STATE_LOGIN}${Constants.resourceDelimiter}${stateInfo.state}`, this.inCookie);
                this.logger.error("State Mismatch.Expected State: " + expectedState + "," + "Actual State: " + stateInfo.state);
                error = ClientAuthError.createInvalidStateError(stateInfo.state, expectedState);
                this.cacheStorage.setItem(ErrorCacheKeys.ERROR, error.errorCode);
                this.cacheStorage.setItem(ErrorCacheKeys.ERROR_DESC, error.errorMessage);
            }
        }

        // Set status to completed
        this.cacheStorage.removeItem(`${TemporaryCacheKeys.RENEW_STATUS}${Constants.resourceDelimiter}${stateInfo.state}`);
        this.cacheStorage.resetTempCacheItems(stateInfo.state);

        // this is required if navigateToLoginRequestUrl=false
        if (this.inCookie) {
            this.cacheStorage.setItemCookie(authorityKey, "", -1);
            this.cacheStorage.clearMsalCookie(stateInfo.state);
        }
        if (error) {
            // Error case, set status to cancelled
            throw error;
        }

        if (!response) {
            throw AuthError.createUnexpectedError("Response is null");
        }

        return response;
    }

    /**
     * Set Authority when saving Token from the hash
     * @param state
     * @param inCookie
     * @param cacheStorage
     * @param idTokenObj
     * @param response
     */
    private populateAuthority(state: string, inCookie: boolean, cacheStorage: AuthCache, idTokenObj: IdToken): string {
        const authorityKey: string = AuthCache.generateAuthorityKey(state);
        const cachedAuthority: string = cacheStorage.getItem(authorityKey, inCookie);

        // retrieve the authority from cache and replace with tenantID
        return StringUtils.isEmpty(cachedAuthority) ? cachedAuthority : UrlUtils.replaceTenantPath(cachedAuthority, idTokenObj.tenantId);
    }

    /* tslint:enable:no-string-literal */

    // #endregion

    // #region Account

    /**
     * Returns the signed in account
     * (the account object is created at the time of successful login)
     * or null when no state is found
     * @returns {@link Account} - the account object stored in MSAL
     */
    getAccount(): Account {
        // if a session already exists, get the account from the session
        if (this.account) {
            return this.account;
        }

        // frame is used to get idToken and populate the account for the given session
        const rawIdToken = this.cacheStorage.getItem(PersistentCacheKeys.IDTOKEN);
        const rawClientInfo = this.cacheStorage.getItem(PersistentCacheKeys.CLIENT_INFO);

        if (!StringUtils.isEmpty(rawIdToken) && !StringUtils.isEmpty(rawClientInfo)) {
            const idToken = new IdToken(rawIdToken);
            const clientInfo = new ClientInfo(rawClientInfo);
            this.account = Account.createAccount(idToken, clientInfo);
            return this.account;
        }
        // if login not yet done, return null
        return null;
    }

    /**
     * @hidden
     *
     * Extracts state value from the accountState sent with the authentication request.
     * @returns {string} scope.
     * @ignore
     */
    getAccountState (state: string) {
        if (state) {
            const splitIndex = state.indexOf(Constants.resourceDelimiter);
            if (splitIndex > -1 && splitIndex + 1 < state.length) {
                return state.substring(splitIndex + 1);
            }
        }
        return state;
    }

    /**
     * Use to get a list of unique accounts in MSAL cache based on homeAccountIdentifier.
     *
     * @param {@link Array<Account>} Account - all unique accounts in MSAL cache.
     */
    getAllAccounts(): Array<Account> {
        const accounts: Array<Account> = [];
        const accessTokenCacheItems = this.cacheStorage.getAllAccessTokens(Constants.clientId, Constants.homeAccountIdentifier);

        for (let i = 0; i < accessTokenCacheItems.length; i++) {
            const idToken = new IdToken(accessTokenCacheItems[i].value.idToken);
            const clientInfo = new ClientInfo(accessTokenCacheItems[i].value.homeAccountIdentifier);
            const account: Account = Account.createAccount(idToken, clientInfo);
            accounts.push(account);
        }

        return this.getUniqueAccounts(accounts);
    }

    /**
     * @hidden
     *
     * Used to filter accounts based on homeAccountIdentifier
     * @param {Array<Account>}  Accounts - accounts saved in the cache
     * @ignore
     */
    private getUniqueAccounts(accounts: Array<Account>): Array<Account> {
        if (!accounts || accounts.length <= 1) {
            return accounts;
        }

        const flags: Array<string> = [];
        const uniqueAccounts: Array<Account> = [];
        for (let index = 0; index < accounts.length; ++index) {
            if (accounts[index].homeAccountIdentifier && flags.indexOf(accounts[index].homeAccountIdentifier) === -1) {
                flags.push(accounts[index].homeAccountIdentifier);
                uniqueAccounts.push(accounts[index]);
            }
        }

        return uniqueAccounts;
    }

    // #endregion

    // #region Angular

    /**
     * @hidden
     *
     * Broadcast messages - Used only for Angular?  *
     * @param eventName
     * @param data
     */
    private broadcast(eventName: string, data: string) {
        const evt = new CustomEvent(eventName, { detail: data });
        window.dispatchEvent(evt);
    }

    /**
     * @hidden
     *
     * Helper function to retrieve the cached token
     *
     * @param scopes
     * @param {@link Account} account
     * @param state
     * @return {@link AuthResponse} AuthResponse
     */
    protected getCachedTokenInternal(scopes : Array<string> , account: Account, state: string, correlationId?: string): AuthResponse {
        // Get the current session's account object
        const accountObject: Account = account || this.getAccount();
        if (!accountObject) {
            return null;
        }

        // Construct AuthenticationRequest based on response type; set "redirectUri" from the "request" which makes this call from Angular - for this.getRedirectUri()
        const newAuthority = this.authorityInstance ? this.authorityInstance : AuthorityFactory.CreateInstance(this.authority, this.config.auth.validateAuthority);
        const responseType = this.getTokenType(accountObject, scopes, true);

        const serverAuthenticationRequest = new ServerRequestParameters(
            newAuthority,
            this.clientId,
            responseType,
            this.getRedirectUri(),
            scopes,
            state,
            correlationId
        );

        // get cached token
        return this.getCachedToken(serverAuthenticationRequest, account);
    }

    /**
     * @hidden
     *
     * Get scopes for the Endpoint - Used in Angular to track protected and unprotected resources without interaction from the developer app
     * Note: Please check if we need to set the "redirectUri" from the "request" which makes this call from Angular - for this.getRedirectUri()
     *
     * @param endpoint
     */
    protected getScopesForEndpoint(endpoint: string) : Array<string> {
        // if user specified list of unprotectedResources, no need to send token to these endpoints, return null.
        if (this.config.framework.unprotectedResources.length > 0) {
            for (let i = 0; i < this.config.framework.unprotectedResources.length; i++) {
                if (endpoint.indexOf(this.config.framework.unprotectedResources[i]) > -1) {
                    return null;
                }
            }
        }

        // process all protected resources and send the matched one
        if (this.config.framework.protectedResourceMap.size > 0) {
            for (const key of Array.from(this.config.framework.protectedResourceMap.keys())) {
                // configEndpoint is like /api/Todo requested endpoint can be /api/Todo/1
                if (endpoint.indexOf(key) > -1) {
                    return this.config.framework.protectedResourceMap.get(key);
                }
            }
        }

        /*
         * default resource will be clientid if nothing specified
         * App will use idtoken for calls to itself
         * check if it's staring from http or https, needs to match with app host
         */
        if (endpoint.indexOf("http://") > -1 || endpoint.indexOf("https://") > -1) {
            if (UrlUtils.getHostFromUri(endpoint) === UrlUtils.getHostFromUri(this.getRedirectUri())) {
                return new Array<string>(this.clientId);
            }
        } else {
            /*
             * in angular level, the url for $http interceptor call could be relative url,
             * if it's relative call, we'll treat it as app backend call.
             */
            return new Array<string>(this.clientId);
        }

        // if not the app's own backend or not a domain listed in the endpoints structure
        return null;
    }

    /**
     * Return boolean flag to developer to help inform if login is in progress
     * @returns {boolean} true/false
     */
    public getLoginInProgress(): boolean {
        return this.cacheStorage.getItem(TemporaryCacheKeys.INTERACTION_STATUS) === Constants.inProgress;
    }

    /**
     * @hidden
     * @ignore
     *
     * @param loginInProgress
     */
    protected setInteractionInProgress(inProgress: boolean) {
        if (inProgress) {
            this.cacheStorage.setItem(TemporaryCacheKeys.INTERACTION_STATUS, Constants.inProgress);
        } else {
            this.cacheStorage.removeItem(TemporaryCacheKeys.INTERACTION_STATUS);
        }
    }

    /**
     * @hidden
     * @ignore
     *
     * @param loginInProgress
     */
    protected setloginInProgress(loginInProgress : boolean) {
        this.setInteractionInProgress(loginInProgress);
    }

    /**
     * @hidden
     * @ignore
     *
     * returns the status of acquireTokenInProgress
     */
    protected getAcquireTokenInProgress(): boolean {
        return this.cacheStorage.getItem(TemporaryCacheKeys.INTERACTION_STATUS) === Constants.inProgress;
    }

    /**
     * @hidden
     * @ignore
     *
     * @param acquireTokenInProgress
     */
    protected setAcquireTokenInProgress(acquireTokenInProgress : boolean) {
        this.setInteractionInProgress(acquireTokenInProgress);
    }

    /**
     * @hidden
     * @ignore
     *
     * returns the logger handle
     */
    getLogger() {
        return this.logger;
    }

    /**
     * Sets the logger callback.
     * @param logger Logger callback
     */
    setLogger(logger: Logger) {
        this.logger = logger;
    }

    // #endregion

    // #region Getters and Setters

    /**
     * Use to get the redirect uri configured in MSAL or null.
     * Evaluates redirectUri if its a function, otherwise simply returns its value.
     *
     * @returns {string} redirect URL
     */
    public getRedirectUri(reqRedirectUri?:  string): string {
        if(reqRedirectUri) {
            return reqRedirectUri;
        }
        else if (typeof this.config.auth.redirectUri === "function") {
            return this.config.auth.redirectUri();
        }
        return this.config.auth.redirectUri;
    }

    /**
     * Use to get the post logout redirect uri configured in MSAL or null.
     * Evaluates postLogoutredirectUri if its a function, otherwise simply returns its value.
     *
     * @returns {string} post logout redirect URL
     */
    public getPostLogoutRedirectUri(): string {
        if (typeof this.config.auth.postLogoutRedirectUri === "function") {
            return this.config.auth.postLogoutRedirectUri();
        }
        return this.config.auth.postLogoutRedirectUri;
    }

    /**
     * Use to get the current {@link Configuration} object in MSAL
     *
     * @returns {@link Configuration}
     */
    public getCurrentConfiguration(): Configuration {
        if (!this.config) {
            throw ClientConfigurationError.createNoSetConfigurationError();
        }
        return this.config;
    }

    /**
     * @ignore
     *
     * Utils function to create the Authentication
     * @param {@link account} account object
     * @param scopes
     * @param silentCall
     *
     * @returns {string} token type: id_token or access_token
     *
     */
    private getTokenType(accountObject: Account, scopes: string[], silentCall: boolean): string {
        /*
         * if account is passed and matches the account object/or set to getAccount() from cache
         * if client-id is passed as scope, get id_token else token/id_token_token (in case no session exists)
         */
        let tokenType: string;

        // acquireTokenSilent
        if (silentCall) {
            if (Account.compareAccounts(accountObject, this.getAccount())) {
                tokenType = (scopes.indexOf(this.config.auth.clientId) > -1) ? ResponseTypes.id_token : ResponseTypes.token;
            }
            else {
                tokenType  = (scopes.indexOf(this.config.auth.clientId) > -1) ? ResponseTypes.id_token : ResponseTypes.id_token_token;
            }
            return tokenType;
        }
        // all other cases
        else {
            if (!Account.compareAccounts(accountObject, this.getAccount())) {
                tokenType = ResponseTypes.id_token_token;
            }
            else {
                tokenType = (scopes.indexOf(this.clientId) > -1) ? ResponseTypes.id_token : ResponseTypes.token;
            }
            return tokenType;
        }

    }

    /**
     * @hidden
     * @ignore
     *
     * Sets the cachekeys for and stores the account information in cache
     * @param account
     * @param state
     * @hidden
     */
    private setAccountCache(account: Account, state: string) {

        // Cache acquireTokenAccountKey
        const accountId = account ? this.getAccountId(account) : Constants.no_account;

        const acquireTokenAccountKey = AuthCache.generateAcquireTokenAccountKey(accountId, state);
        this.cacheStorage.setItem(acquireTokenAccountKey, JSON.stringify(account));
    }

    /**
     * @hidden
     * @ignore
     *
     * Sets the cacheKey for and stores the authority information in cache
     * @param state
     * @param authority
     * @hidden
     */
    private setAuthorityCache(state: string, authority: string) {
        // Cache authorityKey
        const authorityKey = AuthCache.generateAuthorityKey(state);
        this.cacheStorage.setItem(authorityKey, UrlUtils.CanonicalizeUri(authority), this.inCookie);
    }

    /**
     * Updates account, authority, and nonce in cache
     * @param serverAuthenticationRequest
     * @param account
     * @hidden
     * @ignore
     */
    private updateCacheEntries(serverAuthenticationRequest: ServerRequestParameters, account: Account, isLoginCall: boolean, loginStartPage?: string) {
        // Cache Request Originator Page
        if (loginStartPage) {
            this.cacheStorage.setItem(`${TemporaryCacheKeys.LOGIN_REQUEST}${Constants.resourceDelimiter}${serverAuthenticationRequest.state}`, loginStartPage, this.inCookie);
        }

        // Cache account and authority
        if (isLoginCall) {
            // Cache the state
            this.cacheStorage.setItem(`${TemporaryCacheKeys.STATE_LOGIN}${Constants.resourceDelimiter}${serverAuthenticationRequest.state}`, serverAuthenticationRequest.state, this.inCookie);
        } else {
            this.setAccountCache(account, serverAuthenticationRequest.state);
        }
        // Cache authorityKey
        this.setAuthorityCache(serverAuthenticationRequest.state, serverAuthenticationRequest.authority);

        // Cache nonce
        this.cacheStorage.setItem(`${TemporaryCacheKeys.NONCE_IDTOKEN}${Constants.resourceDelimiter}${serverAuthenticationRequest.state}`, serverAuthenticationRequest.nonce, this.inCookie);
    }

    /**
     * Returns the unique identifier for the logged in account
     * @param account
     * @hidden
     * @ignore
     */
    private getAccountId(account: Account): any {
        // return `${account.accountIdentifier}` + Constants.resourceDelimiter + `${account.homeAccountIdentifier}`;
        let accountId: string;
        if (!StringUtils.isEmpty(account.homeAccountIdentifier)) {
            accountId = account.homeAccountIdentifier;
        }
        else {
            accountId = Constants.no_account;
        }

        return accountId;
    }

    /**
     * @ignore
     * @param extraQueryParameters
     *
     * Construct 'tokenRequest' from the available data in adalIdToken
     */
    private buildIDTokenRequest(request: AuthenticationParameters): AuthenticationParameters {

        const tokenRequest: AuthenticationParameters = {
            scopes: [...request.scopes],
            authority: this.authority,
            account: this.getAccount(),
            extraQueryParameters: request.extraQueryParameters,
            correlationId: request.correlationId
        };

        return tokenRequest;
    }

    /**
     * @ignore
     * @param config
     * @param clientId
     *
     * Construct TelemetryManager from Configuration
     */
    private getTelemetryManagerFromConfig(config: TelemetryOptions, clientId: string): TelemetryManager {
        if (!config) { // if unset
            return TelemetryManager.getTelemetrymanagerStub(clientId, this.logger);
        }
        // if set then validate
        const { applicationName, applicationVersion, telemetryEmitter } = config;
        if (!applicationName || !applicationVersion || !telemetryEmitter) {
            throw ClientConfigurationError.createTelemetryConfigError(config);
        }
        // if valid then construct
        const telemetryPlatform: TelemetryPlatform = {
            applicationName,
            applicationVersion
        };
        const telemetryManagerConfig: TelemetryConfig = {
            platform: telemetryPlatform,
            clientId: clientId
        };
        return new TelemetryManager(telemetryManagerConfig, telemetryEmitter, this.logger);
    }

    // #endregion
}<|MERGE_RESOLUTION|>--- conflicted
+++ resolved
@@ -534,12 +534,8 @@
                 request.state,
                 request.correlationId
             );
-<<<<<<< HEAD
-            
-=======
             this.logger.verbose("Finished building server authentication request");
 
->>>>>>> b3a76366
             this.updateCacheEntries(serverAuthenticationRequest, account, isLoginCall, loginStartPage);
             this.logger.verbose("Updating cache entries");
 
