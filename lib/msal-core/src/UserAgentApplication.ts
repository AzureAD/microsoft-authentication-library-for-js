/*
 * Copyright (c) Microsoft Corporation. All rights reserved.
 * Licensed under the MIT License.
 */

import { AccessTokenCacheItem } from "./cache/AccessTokenCacheItem";
import { AccessTokenKey } from "./cache/AccessTokenKey";
import { AccessTokenValue } from "./cache/AccessTokenValue";
import { ServerRequestParameters } from "./ServerRequestParameters";
import { Authority } from "./authority/Authority";
import { ClientInfo } from "./ClientInfo";
<<<<<<< HEAD
import { Constants, InteractionType, libraryVersion } from "./utils/Constants";
=======
import { Constants, ServerHashParamKeys, InteractionType, libraryVersion, CacheKeys } from "./utils/Constants";
>>>>>>> 52465a81
import { IdToken } from "./IdToken";
import { Logger } from "./Logger";
import { AuthCache } from "./cache/AuthCache";
import { Account } from "./Account";
import { ScopeSet } from "./ScopeSet";
import { StringUtils } from "./utils/StringUtils";
import { WindowUtils } from "./utils/WindowUtils";
import { TokenUtils } from "./utils/TokenUtils";
import { TimeUtils } from "./utils/TimeUtils";
import { UrlUtils } from "./utils/UrlUtils";
import { ResponseUtils } from "./utils/ResponseUtils";
import { AuthorityFactory } from "./authority/AuthorityFactory";
import { Configuration, buildConfiguration, TelemetryOptions } from "./Configuration";
import { AuthenticationParameters } from "./AuthenticationParameters";
import { ClientConfigurationError } from "./error/ClientConfigurationError";
import { AuthError } from "./error/AuthError";
import { ClientAuthError, ClientAuthErrorMessage } from "./error/ClientAuthError";
import { ServerError } from "./error/ServerError";
import { InteractionRequiredAuthError } from "./error/InteractionRequiredAuthError";
import { AuthResponse, buildResponseStateOnly } from "./AuthResponse";
import TelemetryManager from "./telemetry/TelemetryManager";
import { TelemetryPlatform, TelemetryConfig } from "./telemetry/TelemetryTypes";
import { MessageType, MessageHelper } from "./messaging/MessageHelper";
import { MessageCache } from "./messaging/MessageCache";
import { MessageListener } from "./messaging/MessageListener";

// default authority
const DEFAULT_AUTHORITY = "https://login.microsoftonline.com/common";

/**
 * Interface to handle iFrame generation, Popup Window creation and redirect handling
 */
declare global {
    interface Window {
        msal: Object;
        CustomEvent: CustomEvent;
        Event: Event;
        activeRenewals: {};
        renewStates: Array<string>;
        callbackMappedToRenewStates : {};
        promiseMappedToRenewStates: {};
        openedWindows: Array<Window>;
        requestType: string;
    }
}

/**
 * @hidden
 * @ignore
 * response_type from OpenIDConnect
 * References: https://openid.net/specs/oauth-v2-multiple-response-types-1_0.html & https://tools.ietf.org/html/rfc6749#section-4.2.1
 * Since we support only implicit flow in this library, we restrict the response_type support to only 'token' and 'id_token'
 *
 */
const ResponseTypes = {
    id_token: "id_token",
    token: "token",
    id_token_token: "id_token token"
};

/**
 * @hidden
 * @ignore
 */
export interface CacheResult {
    errorDesc: string;
    token: string;
    error: string;
}

/**
 * @hidden
 * @ignore
 * Data type to hold information about state returned from the server
 */
export type ResponseStateInfo = {
    state: string;
    stateMatch: boolean;
    requestType: string;
};

/**
 * A type alias for an authResponseCallback function.
 * {@link (authResponseCallback:type)}
 * @param authErr error created for failure cases
 * @param response response containing token strings in success cases, or just state value in error cases
 */
export type authResponseCallback = (authErr: AuthError, response?: AuthResponse) => void;

/**
 * A type alias for a tokenReceivedCallback function.
 * {@link (tokenReceivedCallback:type)}
 * @returns response of type {@link (AuthResponse:type)}
 * The function that will get the call back once this API is completed (either successfully or with a failure).
 */
export type tokenReceivedCallback = (response: AuthResponse) => void;

/**
 * A type alias for a errorReceivedCallback function.
 * {@link (errorReceivedCallback:type)}
 * @returns response of type {@link (AuthError:class)}
 * @returns {string} account state
 */
export type errorReceivedCallback = (authErr: AuthError, accountState: string) => void;

/**
 * UserAgentApplication class
 *
 * Object Instance that the developer can use to make loginXX OR acquireTokenXX functions
 */
export class UserAgentApplication {

    // input Configuration by the developer/user
    private config: Configuration;

    // callbacks for token/error
    private authResponseCallback: authResponseCallback = null;
    private tokenReceivedCallback: tokenReceivedCallback = null;
    private errorReceivedCallback: errorReceivedCallback = null;

    // Added for readability as these params are very frequently used
    private logger: Logger;
    private clientId: string;
    private inCookie: boolean;
    private telemetryManager: TelemetryManager;

    // Cache and Account info referred across token grant flow
    protected cacheStorage: AuthCache;
    private account: Account;

    // state variables
    private loginInProgress: boolean;
    private acquireTokenInProgress: boolean;
    private silentAuthenticationState: string;
    private silentLogin: boolean;
    private redirectCallbacksSet: boolean;

    // message interface
    private messageCache: MessageCache;
    private messageListener: MessageListener;;

    // Authority Functionality
    protected authorityInstance: Authority;

    /**
     * setter for the authority URL
     * @param {string} authority
     */
    // If the developer passes an authority, create an instance
    public set authority(val) {
        this.authorityInstance = AuthorityFactory.CreateInstance(val, this.config.auth.validateAuthority);
    }

    /**
     * Method to manage the authority URL.
     *
     * @returns {string} authority
     */
    public get authority(): string {
        return this.authorityInstance.CanonicalAuthority;
    }

    /**
     * Get the current authority instance from the MSAL configuration object
     *
     * @returns {@link Authority} authority instance
     */
    public getAuthorityInstance(): Authority {
        return this.authorityInstance;
    }

    /**
     * @constructor
     * Constructor for the UserAgentApplication used to instantiate the UserAgentApplication object
     *
     * Important attributes in the Configuration object for auth are:
     * - clientID: the application ID of your application.
     * You can obtain one by registering your application with our Application registration portal : https://portal.azure.com/#blade/Microsoft_AAD_IAM/ActiveDirectoryMenuBlade/RegisteredAppsPreview
     * - authority: the authority URL for your application.
     *
     * In Azure AD, authority is a URL indicating the Azure active directory that MSAL uses to obtain tokens.
     * It is of the form https://login.microsoftonline.com/&lt;Enter_the_Tenant_Info_Here&gt;.
     * If your application supports Accounts in one organizational directory, replace "Enter_the_Tenant_Info_Here" value with the Tenant Id or Tenant name (for example, contoso.microsoft.com).
     * If your application supports Accounts in any organizational directory, replace "Enter_the_Tenant_Info_Here" value with organizations.
     * If your application supports Accounts in any organizational directory and personal Microsoft accounts, replace "Enter_the_Tenant_Info_Here" value with common.
     * To restrict support to Personal Microsoft accounts only, replace "Enter_the_Tenant_Info_Here" value with consumers.
     *
     *
     * In Azure B2C, authority is of the form https://&lt;instance&gt;/tfp/&lt;tenant&gt;/&lt;policyName&gt;/
     *
     * @param {@link (Configuration:type)} configuration object for the MSAL UserAgentApplication instance
     */
    constructor(configuration: Configuration) {

        // Set the Configuration
        this.config = buildConfiguration(configuration);

        // Set the callback boolean
        this.redirectCallbacksSet = false;

        this.logger = this.config.system.logger;
        this.clientId = this.config.auth.clientId;
        this.inCookie = this.config.cache.storeAuthStateInCookie;

        this.telemetryManager = this.getTelemetryManagerFromConfig(this.config.system.telemetry, this.clientId);

        // if no authority is passed, set the default: "https://login.microsoftonline.com/common"
        this.authority = this.config.auth.authority || DEFAULT_AUTHORITY;

        // track login and acquireToken in progress
        this.loginInProgress = false;
        this.acquireTokenInProgress = false;

        // cache keys msal - typescript throws an error if any value other than "localStorage" or "sessionStorage" is passed
        this.cacheStorage = new AuthCache(this.clientId, this.config.cache.cacheLocation, this.inCookie);

        // initialize the message interface
        this.messageCache = new MessageCache(this.cacheStorage);
        this.messageListener = new MessageListener(this.messageCache, this.logger, this.config.broker.embeddedFrameOrigin);

        // Initialize window handling code
        window.activeRenewals = {};
        window.renewStates = [];
        window.callbackMappedToRenewStates = { };
        window.promiseMappedToRenewStates = { };
        window.msal = this;

        const urlHash = window.location.hash;
        const urlContainsHash = UrlUtils.urlContainsHash(urlHash);

        // read the hash stored through the topframe in redirect by delegation flow
        const urlTopFrame = this.messageCache.read(MessageType.URL_TOP_FRAME);
        const cachedUrlHash = this.messageCache.read(MessageType.HASH);

        // On the server 302 - Redirect, handle this
        if (!this.config.framework.isAngular && urlContainsHash && !WindowUtils.isInIframe() && !WindowUtils.isInPopup()) {
            // REDIRECT_IFRAMES: if we are in topframe, store the hash in the cache
            if(urlTopFrame) {
                MessageHelper.handleTopFrameRedirect(this.messageCache, urlTopFrame, urlHash, this.logger);
            }
            else {
                this.handleAuthenticationResponse(urlHash);
            }
        }
        // REDIRECT_IFRAMES: Handle the auth response on reload if the topframe redirected on the iframed app's behalf and saved the hash
        else if (WindowUtils.isInIframe() && cachedUrlHash) {
            this.handleAuthenticationResponse(cachedUrlHash);
        }
    }

    // #region Redirect Callbacks
    /**
     * @hidden
     * @ignore
     * Set the callback functions for the redirect flow to send back the success or error object.
     * @param {@link (tokenReceivedCallback:type)} successCallback - Callback which contains the AuthResponse object, containing data from the server.
     * @param {@link (errorReceivedCallback:type)} errorCallback - Callback which contains a AuthError object, containing error data from either the server
     * or the library, depending on the origin of the error.
     */
    handleRedirectCallback(tokenReceivedCallback: tokenReceivedCallback, errorReceivedCallback: errorReceivedCallback): void;
    handleRedirectCallback(authCallback: authResponseCallback): void;
    handleRedirectCallback(authOrTokenCallback: authResponseCallback | tokenReceivedCallback, errorReceivedCallback?: errorReceivedCallback): void {
        if (!authOrTokenCallback) {
            this.redirectCallbacksSet = false;
            throw ClientConfigurationError.createInvalidCallbackObjectError(authOrTokenCallback);
        }

        // Set callbacks
        if (errorReceivedCallback) {
            this.tokenReceivedCallback = authOrTokenCallback as tokenReceivedCallback;
            this.errorReceivedCallback = errorReceivedCallback;
            this.logger.warning("This overload for callback is deprecated - please change the format of the callbacks to a single callback as shown: (err: AuthError, response: AuthResponse).");
        } else {
            this.authResponseCallback = authOrTokenCallback as authResponseCallback;
        }

        this.redirectCallbacksSet = true;

        // On the server 302 - Redirect, handle this
        if (!this.config.framework.isAngular) {
            const cachedHash = this.cacheStorage.getItem(CacheKeys.URL_HASH);
            if (cachedHash) {
                this.processCallBack(cachedHash, null);
            }
        }
    }

    private authResponseHandler(interactionType: InteractionType, response: AuthResponse, resolve?: any) : void {
        if (interactionType === Constants.interactionTypeRedirect) {
            if (this.errorReceivedCallback) {
                this.tokenReceivedCallback(response);
            } else if (this.authResponseCallback) {
                this.authResponseCallback(null, response);
            }
        } else if (interactionType === Constants.interactionTypePopup) {
            resolve(response);
        } else {
            throw ClientAuthError.createInvalidInteractionTypeError();
        }
    }

    private authErrorHandler(interactionType: InteractionType, authErr: AuthError, response: AuthResponse, reject?: any) : void {
        if (interactionType === Constants.interactionTypeRedirect) {
            if (this.errorReceivedCallback) {
                this.errorReceivedCallback(authErr, response.accountState);
            } else {
                this.authResponseCallback(authErr, response);
            }
        } else if (interactionType === Constants.interactionTypePopup) {
            reject(authErr);
        } else {
            throw ClientAuthError.createInvalidInteractionTypeError();
        }
    }

    // #endregion
    /**
     * Use when initiating the login process by redirecting the user's browser to the authorization endpoint.
     * @param {@link (AuthenticationParameters:type)}
     */
    loginRedirect(request?: AuthenticationParameters): void {
        // Throw error if callbacks are not set before redirect
        if (!this.redirectCallbacksSet) {
            throw ClientConfigurationError.createRedirectCallbacksNotSetError();
        }
        this.acquireTokenInteractive(Constants.interactionTypeRedirect, true, request);
    }

    /**
     * Use when you want to obtain an access_token for your API by redirecting the user's browser window to the authorization endpoint.
     * @param {@link (AuthenticationParameters:type)}
     *
     * To renew idToken, please pass clientId as the only scope in the Authentication Parameters
     */
    acquireTokenRedirect(request: AuthenticationParameters): void {
        if (!request) {
            throw ClientConfigurationError.createEmptyRequestError();
        }

        // Throw error if callbacks are not set before redirect
        if (!this.redirectCallbacksSet) {
            throw ClientConfigurationError.createRedirectCallbacksNotSetError();
        }
        this.acquireTokenInteractive(Constants.interactionTypeRedirect, false, request);
    }

    /**
     * Use when initiating the login process via opening a popup window in the user's browser
     *
     * @param {@link (AuthenticationParameters:type)}
     *
     * @returns {Promise.<AuthResponse>} - a promise that is fulfilled when this function has completed, or rejected if an error was raised. Returns the {@link AuthResponse} object
     */
    loginPopup(request?: AuthenticationParameters): Promise<AuthResponse> {
        return new Promise<AuthResponse>((resolve, reject) => {
            this.acquireTokenInteractive(Constants.interactionTypePopup, true, request, resolve, reject);
        });
    }

    /**
     * Use when you want to obtain an access_token for your API via opening a popup window in the user's browser
     * @param {@link AuthenticationParameters}
     *
     * To renew idToken, please pass clientId as the only scope in the Authentication Parameters
     * @returns {Promise.<AuthResponse>} - a promise that is fulfilled when this function has completed, or rejected if an error was raised. Returns the {@link AuthResponse} object
     */
    acquireTokenPopup(request: AuthenticationParameters): Promise<AuthResponse> {
        if (!request) {
            throw ClientConfigurationError.createEmptyRequestError();
        }

        return new Promise<AuthResponse>((resolve, reject) => {
            this.acquireTokenInteractive(Constants.interactionTypePopup, false, request, resolve, reject);
        });
    }

    // #region Acquire Token

    /**
     * Use when initiating the login process or when you want to obtain an access_token for your API,
     * either by redirecting the user's browser window to the authorization endpoint or via opening a popup window in the user's browser.
     * @param {@link (AuthenticationParameters:type)}
     *
     * To renew idToken, please pass clientId as the only scope in the Authentication Parameters
     */
    private acquireTokenInteractive(interactionType: InteractionType, isLoginCall: boolean, request?: AuthenticationParameters, resolve?: any, reject?: any): void {

        // If already in progress, do not proceed
        if (this.loginInProgress || this.acquireTokenInProgress) {
            const thrownError = this.loginInProgress ? ClientAuthError.createLoginInProgressError() : ClientAuthError.createAcquireTokenInProgressError();
            const stateOnlyResponse = buildResponseStateOnly(this.getAccountState(request && request.state));
            this.authErrorHandler(interactionType,
                thrownError,
                stateOnlyResponse,
                reject);
            return;
        }

        // if extraScopesToConsent is passed in loginCall, append them to the login request
        const scopes: Array<string> = isLoginCall ? this.appendScopes(request) : request.scopes;

        // Validate and filter scopes (the validate function will throw if validation fails)
        this.validateInputScope(scopes, !isLoginCall);

        // Get the account object if a session exists
        const account: Account = (request && request.account && !isLoginCall) ? request.account : this.getAccount();

        // If no session exists, prompt the user to login.
        if (!account && !ServerRequestParameters.isSSOParam(request)) {
            if (isLoginCall) {
                // extract ADAL id_token if exists
                const adalIdToken = this.extractADALIdToken();

                // silent login if ADAL id_token is retrieved successfully - SSO
                if (adalIdToken && !scopes) {
                    this.logger.info("ADAL's idToken exists. Extracting login information from ADAL's idToken ");
                    const tokenRequest: AuthenticationParameters = this.buildIDTokenRequest(request);

                    this.silentLogin = true;
                    this.acquireTokenSilent(tokenRequest).then(response => {
                        this.silentLogin = false;
                        this.logger.info("Unified cache call is successful");

                        this.authResponseHandler(interactionType, response, resolve);
                        return;
                    }, (error) => {
                        this.silentLogin = false;
                        this.logger.error("Error occurred during unified cache ATS: " + error);

                        // proceed to login since ATS failed
                        this.acquireTokenHelper(null, interactionType, isLoginCall, request, scopes, resolve, reject);
                    });
                }
                // No ADAL token found, proceed to login
                else {
                    this.acquireTokenHelper(null, interactionType, isLoginCall, request, scopes, resolve, reject);
                }
            }
            // AcquireToken call, but no account or context given, so throw error
            else {
                this.logger.info("User login is required");
                throw ClientAuthError.createUserLoginRequiredError();
            }
        }
        // User session exists
        else {
            this.acquireTokenHelper(account, interactionType, isLoginCall, request, scopes, resolve, reject);
        }
    }

    /**
     * @hidden
     * @ignore
     * Helper function to acquireToken
     *
     */
    private acquireTokenHelper(account: Account, interactionType: InteractionType, isLoginCall: boolean, request?: AuthenticationParameters, scopes?: Array<string>, resolve?: any, reject?: any): void {
    // Track the acquireToken progress
        if (isLoginCall) {
            this.loginInProgress = true;
        } else {
            this.acquireTokenInProgress = true;
        }

        const scope = scopes ? scopes.join(" ").toLowerCase() : this.clientId.toLowerCase();

        let serverAuthenticationRequest: ServerRequestParameters;
        const acquireTokenAuthority = (!isLoginCall && request && request.authority) ? AuthorityFactory.CreateInstance(request.authority, this.config.auth.validateAuthority) : this.authorityInstance;

        let popUpWindow: Window;
        if (interactionType === Constants.interactionTypePopup) {
            // Generate a popup window
            try {
                popUpWindow = this.openPopup("about:blank", "msal", Constants.popUpWidth, Constants.popUpHeight);

                // Push popup window handle onto stack for tracking
                WindowUtils.trackPopup(popUpWindow);
            } catch (e) {
                this.loginInProgress = false;
                this.acquireTokenInProgress = false;

                this.logger.info(ClientAuthErrorMessage.popUpWindowError.code + ":" + ClientAuthErrorMessage.popUpWindowError.desc);
                this.cacheStorage.setItem(Constants.msalError, ClientAuthErrorMessage.popUpWindowError.code);
                this.cacheStorage.setItem(Constants.msalErrorDescription, ClientAuthErrorMessage.popUpWindowError.desc);
                if (reject) {
                    reject(ClientAuthError.createPopupWindowError());
                }
            }

            if (!popUpWindow) {
                return;
            }
        }

        acquireTokenAuthority.resolveEndpointsAsync().then(async () => {
            // On Fulfillment
            const responseType: string = isLoginCall ? ResponseTypes.id_token : this.getTokenType(account, scopes, false);
            let loginStartPage: string;

            if (isLoginCall) {
                // if the user sets the login start page - angular only??
                loginStartPage = this.cacheStorage.getItem(CacheKeys.ANGULAR_LOGIN_REQUEST);
                if (!loginStartPage || loginStartPage === "") {
                    loginStartPage = window.location.href;
                } else {
                    this.cacheStorage.setItem(CacheKeys.ANGULAR_LOGIN_REQUEST, "");
                }
            }

            serverAuthenticationRequest = new ServerRequestParameters(
                acquireTokenAuthority,
                this.clientId,
                scopes,
                responseType,
                this.getRedirectUri(),
                request && request.state
            );

            this.updateCacheEntries(serverAuthenticationRequest, account, loginStartPage);

            // populate QueryParameters (sid/login_hint/domain_hint) and any other extraQueryParameters set by the developer
            serverAuthenticationRequest.populateQueryParams(account, request);

            // Construct urlNavigate
            const urlNavigate = UrlUtils.createNavigateUrl(serverAuthenticationRequest) + Constants.response_mode_fragment;

            // set state in cache
            if (interactionType === Constants.interactionTypeRedirect) {
                if (!isLoginCall) {
                    this.cacheStorage.setItem(CacheKeys.STATE_ACQ_TOKEN, serverAuthenticationRequest.state, this.inCookie);
                }
            } else if (interactionType === Constants.interactionTypePopup) {
                window.renewStates.push(serverAuthenticationRequest.state);
                window.requestType = isLoginCall ? Constants.login : Constants.renewToken;

                // Register callback to capture results from server
                this.registerCallback(serverAuthenticationRequest.state, scope, resolve, reject);
            } else {
                throw ClientAuthError.createInvalidInteractionTypeError();
            }

            // IFRAMEDAPPS: if we are redirecting in an iframe, post a message to the topFrame
            if(WindowUtils.isInIframe() && !popUpWindow) {
                MessageHelper.redirectDelegationRequest(this.messageCache, urlNavigate, this.config.broker.topFrameOrigin);
            }
            else {
                // prompt user for interaction
                WindowUtils.navigateWindow(urlNavigate, this.logger, popUpWindow);
            }

            // popUpWindow will be null for redirects, so we dont need to attempt to monitor the window
            if (popUpWindow) {
                const hash = await WindowUtils.monitorWindowForHash(popUpWindow, this.config.system.loadFrameTimeout);
                if (hash) {
                    // Hash found
                    this.handleAuthenticationResponse(hash);

                    this.loginInProgress = false;
                    this.acquireTokenInProgress = false;
                    this.logger.info("Closing popup window");

                    // TODO: Check how this can be extracted for any framework specific code?
                    if (this.config.framework.isAngular) {
                        this.broadcast("msal:popUpHashChanged", hash);
                        WindowUtils.closePopups();
                    }
                } else {
                    // Window closed
                    if (reject) {
                        reject(ClientAuthError.createUserCancelledError());
                    }

                    if (this.config.framework.isAngular) {
                        this.broadcast("msal:popUpClosed", ClientAuthErrorMessage.userCancelledError.code + Constants.resourceDelimiter + ClientAuthErrorMessage.userCancelledError.desc);
                        return;
                    }

                    this.loginInProgress = false;
                    this.acquireTokenInProgress = false;
                }
            }

        }).catch((err) => {
            this.logger.warning("could not resolve endpoints");
            this.authErrorHandler(interactionType, ClientAuthError.createEndpointResolutionError(err.toString), buildResponseStateOnly(request.state), reject);
            if (popUpWindow) {
                popUpWindow.close();
            }
        });
    }

    /**
     * Use this function to obtain a token before every call to the API / resource provider
     *
     * MSAL return's a cached token when available
     * Or it send's a request to the STS to obtain a new token using a hidden iframe.
     *
     * @param {@link AuthenticationParameters}
     *
     * To renew idToken, please pass clientId as the only scope in the Authentication Parameters
     * @returns {Promise.<AuthResponse>} - a promise that is fulfilled when this function has completed, or rejected if an error was raised. Returns the {@link AuthResponse} object
     *
     */
    acquireTokenSilent(request: AuthenticationParameters): Promise<AuthResponse> {
        if (!request) {
            throw ClientConfigurationError.createEmptyRequestError();
        }
        return new Promise<AuthResponse>((resolve, reject) => {

            // Validate and filter scopes (the validate function will throw if validation fails)
            this.validateInputScope(request.scopes, true);

            const scope = request.scopes.join(" ").toLowerCase();

            // if the developer passes an account, give that account the priority
            const account: Account = request.account || this.getAccount();

            // extract if there is an adalIdToken stashed in the cache
            const adalIdToken = this.cacheStorage.getItem(Constants.adalIdToken);

            // if there is no account logged in and no login_hint/sid is passed in the request
            if (!account && !(request.sid  || request.loginHint) && StringUtils.isEmpty(adalIdToken) ) {
                this.logger.info("User login is required");
                return reject(ClientAuthError.createUserLoginRequiredError());
            }

            const responseType = this.getTokenType(account, request.scopes, true);

            const serverAuthenticationRequest = new ServerRequestParameters(
                AuthorityFactory.CreateInstance(request.authority, this.config.auth.validateAuthority),
                this.clientId,
                request.scopes,
                responseType,
                this.getRedirectUri(),
                request && request.state
            );
            // populate QueryParameters (sid/login_hint/domain_hint) and any other extraQueryParameters set by the developer
            if (ServerRequestParameters.isSSOParam(request) || account) {
                serverAuthenticationRequest.populateQueryParams(account, request);
            }
            // if user didn't pass login_hint/sid and adal's idtoken is present, extract the login_hint from the adalIdToken
            else if (!account && !StringUtils.isEmpty(adalIdToken)) {
                // if adalIdToken exists, extract the SSO info from the same
                const adalIdTokenObject = TokenUtils.extractIdToken(adalIdToken);
                this.logger.verbose("ADAL's idToken exists. Extracting login information from ADAL's idToken ");
                serverAuthenticationRequest.populateQueryParams(account, null, adalIdTokenObject);
            }
            const userContainedClaims = request.claimsRequest || serverAuthenticationRequest.claimsValue;

            let authErr: AuthError;
            let cacheResultResponse;

            if (!userContainedClaims && !request.forceRefresh) {
                try {
                    cacheResultResponse = this.getCachedToken(serverAuthenticationRequest, account);
                } catch (e) {
                    authErr = e;
                }
            }

            // resolve/reject based on cacheResult
            if (cacheResultResponse) {
                this.logger.info("Token is already in cache for scope:" + scope);
                resolve(cacheResultResponse);
                return null;
            }
            else if (authErr) {
                this.logger.infoPii(authErr.errorCode + ":" + authErr.errorMessage);
                reject(authErr);
                return null;
            }
            // else proceed with login
            else {
                let logMessage;
                if (userContainedClaims) {
                    logMessage = "Skipped cache lookup since claims were given.";
                } else if (request.forceRefresh) {
                    logMessage = "Skipped cache lookup since request.forceRefresh option was set to true";
                } else {
                    logMessage = "Token is not in cache for scope:" + scope;
                }
                this.logger.verbose(logMessage);

                // Cache result can return null if cache is empty. In that case, set authority to default value if no authority is passed to the api.
                if (!serverAuthenticationRequest.authorityInstance) {
                    serverAuthenticationRequest.authorityInstance = request.authority ? AuthorityFactory.CreateInstance(request.authority, this.config.auth.validateAuthority) : this.authorityInstance;
                }
                // cache miss
                return serverAuthenticationRequest.authorityInstance.resolveEndpointsAsync()
                    .then(() => {
                        /*
                         * refresh attempt with iframe
                         * Already renewing for this scope, callback when we get the token.
                         */
                        if (window.activeRenewals[scope]) {
                            this.logger.verbose("Renew token for scope: " + scope + " is in progress. Registering callback");
                            // Active renewals contains the state for each renewal.
                            this.registerCallback(window.activeRenewals[scope], scope, resolve, reject);
                        }
                        else {
                            if (request.scopes && request.scopes.indexOf(this.clientId) > -1 && request.scopes.length === 1) {
                                /*
                                 * App uses idToken to send to api endpoints
                                 * Default scope is tracked as clientId to store this token
                                 */
                                this.logger.verbose("renewing idToken");
                                this.silentLogin = true;
                                this.renewIdToken(request.scopes, resolve, reject, account, serverAuthenticationRequest);
                            } else {
                                // renew access token
                                this.logger.verbose("renewing accesstoken");
                                this.renewToken(request.scopes, resolve, reject, account, serverAuthenticationRequest);
                            }
                        }
                    }).catch((err) => {
                        this.logger.warning("could not resolve endpoints");
                        reject(ClientAuthError.createEndpointResolutionError(err.toString()));
                        return null;
                    });
            }
        });
    }

    // #endregion

    // #region Popup Window Creation

    /**
     * @hidden
     *
<<<<<<< HEAD
=======
     * Used to send the user to the redirect_uri after authentication is complete. The user's bearer token is attached to the URI fragment as an id_token/access_token field.
     * This function also closes the popup window after redirection.
     *
     * @param urlNavigate
     * @param title
     * @param interval
     * @param instance
     * @param resolve
     * @param reject
     * @ignore
     */
    private openWindow(urlNavigate: string, title: string, interval: number, instance: this, resolve?: Function, reject?: Function): Window {
    // Generate a popup window
        let popupWindow: Window;
        try {
            popupWindow = this.openPopup(urlNavigate, title, Constants.popUpWidth, Constants.popUpHeight);
        } catch (e) {
            instance.loginInProgress = false;
            instance.acquireTokenInProgress = false;

            this.logger.info(ClientAuthErrorMessage.popUpWindowError.code + ":" + ClientAuthErrorMessage.popUpWindowError.desc);
            this.cacheStorage.setItem(CacheKeys.ERROR, ClientAuthErrorMessage.popUpWindowError.code);
            this.cacheStorage.setItem(CacheKeys.ERROR_DESC, ClientAuthErrorMessage.popUpWindowError.desc);
            if (reject) {
                reject(ClientAuthError.createPopupWindowError());
            }
            return null;
        }

        // Push popup window handle onto stack for tracking
        window.openedWindows.push(popupWindow);

        const pollTimer = window.setInterval(() => {
            // If popup closed or login in progress, cancel login
            if (popupWindow && popupWindow.closed && (instance.loginInProgress || instance.acquireTokenInProgress)) {
                if (reject) {
                    reject(ClientAuthError.createUserCancelledError());
                }
                window.clearInterval(pollTimer);
                if (this.config.framework.isAngular) {
                    this.broadcast("msal:popUpClosed", ClientAuthErrorMessage.userCancelledError.code + Constants.resourceDelimiter + ClientAuthErrorMessage.userCancelledError.desc);
                    return;
                }
                instance.loginInProgress = false;
                instance.acquireTokenInProgress = false;
            }

            try {
                const popUpWindowLocation = popupWindow.location;

                // If the popup hash changes, close the popup window
                if (popUpWindowLocation.href.indexOf(this.getRedirectUri()) !== -1) {
                    window.clearInterval(pollTimer);
                    instance.loginInProgress = false;
                    instance.acquireTokenInProgress = false;
                    this.logger.info("Closing popup window");
                    // TODO: Check how this can be extracted for any framework specific code?
                    if (this.config.framework.isAngular) {
                        this.broadcast("msal:popUpHashChanged", popUpWindowLocation.hash);
                        for (let i = 0; i < window.openedWindows.length; i++) {
                            window.openedWindows[i].close();
                        }
                    }
                }
            } catch (e) {
            /*
             * Cross Domain url check error.
             * Will be thrown until AAD redirects the user back to the app"s root page with the token.
             * No need to log or throw this error as it will create unnecessary traffic.
             */
            }
        },
        interval);

        return popupWindow;
    }

    /**
     * @hidden
     *
>>>>>>> 52465a81
     * Configures popup window for login.
     *
     * @param urlNavigate
     * @param title
     * @param popUpWidth
     * @param popUpHeight
     * @ignore
     * @hidden
     */
    private openPopup(urlNavigate: string, title: string, popUpWidth: number, popUpHeight: number) {
        try {
            /**
             * adding winLeft and winTop to account for dual monitor
             * using screenLeft and screenTop for IE8 and earlier
             */
            const winLeft = window.screenLeft ? window.screenLeft : window.screenX;
            const winTop = window.screenTop ? window.screenTop : window.screenY;
            /**
             * window.innerWidth displays browser window"s height and width excluding toolbars
             * using document.documentElement.clientWidth for IE8 and earlier
             */
            const width = window.innerWidth || document.documentElement.clientWidth || document.body.clientWidth;
            const height = window.innerHeight || document.documentElement.clientHeight || document.body.clientHeight;
            const left = ((width / 2) - (popUpWidth / 2)) + winLeft;
            const top = ((height / 2) - (popUpHeight / 2)) + winTop;

            // open the window
            const popupWindow = window.open(urlNavigate, title, "width=" + popUpWidth + ", height=" + popUpHeight + ", top=" + top + ", left=" + left);
            if (!popupWindow) {
                throw ClientAuthError.createPopupWindowError();
            }
            if (popupWindow.focus) {
                popupWindow.focus();
            }

            return popupWindow;
        } catch (e) {
            this.logger.error("error opening popup " + e.message);
            this.loginInProgress = false;
            this.acquireTokenInProgress = false;
            throw ClientAuthError.createPopupWindowError(e.toString());
        }
    }

    // #endregion

    // #region Iframe Management

    /**
     * @hidden
     * Calling _loadFrame but with a timeout to signal failure in loadframeStatus. Callbacks are left.
     * registered when network errors occur and subsequent token requests for same resource are registered to the pending request.
     * @ignore
     */
    private async loadIframeTimeout(urlNavigate: string, frameName: string, scope: string): Promise<void> {
        // set iframe session to pending
        const expectedState = window.activeRenewals[scope];
        this.logger.verbose("Set loading state to pending for: " + scope + ":" + expectedState);
<<<<<<< HEAD
        this.cacheStorage.setItem(Constants.renewStatus + expectedState, Constants.tokenRenewStatusInProgress);
=======
        this.cacheStorage.setItem(CacheKeys.RENEW_STATUS + expectedState, Constants.tokenRenewStatusInProgress);
        this.loadFrame(urlNavigate, frameName);
>>>>>>> 52465a81
        setTimeout(() => {
            if (this.cacheStorage.getItem(CacheKeys.RENEW_STATUS + expectedState) === Constants.tokenRenewStatusInProgress) {
                // fail the iframe session if it's in pending state
                this.logger.verbose("Loading frame has timed out after: " + (this.config.system.loadFrameTimeout / 1000) + " seconds for scope " + scope + ":" + expectedState);
                // Error after timeout
                if (expectedState && window.callbackMappedToRenewStates[expectedState]) {
                    window.callbackMappedToRenewStates[expectedState](null, ClientAuthError.createTokenRenewalTimeoutError());
                }

                this.cacheStorage.setItem(CacheKeys.RENEW_STATUS + expectedState, Constants.tokenRenewStatusCancelled);
            }
        }, this.config.system.loadFrameTimeout);

        const iframe = await WindowUtils.loadFrame(urlNavigate, frameName, this.config.system.navigateFrameWait, this.logger);
        const hash = await WindowUtils.monitorWindowForHash(iframe.contentWindow, this.config.system.loadFrameTimeout);
        if (hash) {
            this.handleAuthenticationResponse(hash);
        }
    }

    // #endregion

    // #region General Helpers

    /**
     * @hidden
     * Used to add the developer requested callback to the array of callbacks for the specified scopes. The updated array is stored on the window object
     * @param {string} expectedState - Unique state identifier (guid).
     * @param {string} scope - Developer requested permissions. Not all scopes are guaranteed to be included in the access token returned.
     * @param {Function} resolve - The resolve function of the promise object.
     * @param {Function} reject - The reject function of the promise object.
     * @ignore
     */
    private registerCallback(expectedState: string, scope: string, resolve: Function, reject: Function): void {
        // track active renewals
        window.activeRenewals[scope] = expectedState;

        // initialize callbacks mapped array
        if (!window.promiseMappedToRenewStates[expectedState]) {
            window.promiseMappedToRenewStates[expectedState] = [];
        }
        // indexing on the current state, push the callback params to callbacks mapped
        window.promiseMappedToRenewStates[expectedState].push({ resolve: resolve, reject: reject });

        // Store the server response in the current window??
        if (!window.callbackMappedToRenewStates[expectedState]) {
            window.callbackMappedToRenewStates[expectedState] =
      (response: AuthResponse, error: AuthError) => {
          // reset active renewals
          window.activeRenewals[scope] = null;

          // for all promiseMappedtoRenewStates for a given 'state' - call the reject/resolve with error/token respectively
          for (let i = 0; i < window.promiseMappedToRenewStates[expectedState].length; ++i) {
              try {
                  if (error) {
                      window.promiseMappedToRenewStates[expectedState][i].reject(error);
                  } else if (response) {
                      window.promiseMappedToRenewStates[expectedState][i].resolve(response);
                  } else {
                      throw AuthError.createUnexpectedError("Error and response are both null");
                  }
              } catch (e) {
                  this.logger.warning(e);
              }
          }

          // reset
          window.promiseMappedToRenewStates[expectedState] = null;
          window.callbackMappedToRenewStates[expectedState] = null;
      };
        }
    }

    // #endregion

    // #region Logout

    /**
     * Use to log out the current user, and redirect the user to the postLogoutRedirectUri.
     * Default behaviour is to redirect the user to `window.location.href`.
     */
    logout(): void {
        this.clearCache();
        this.account = null;
        let logout = "";
        if (this.getPostLogoutRedirectUri()) {
            logout = "post_logout_redirect_uri=" + encodeURIComponent(this.getPostLogoutRedirectUri());
        }
        this.authorityInstance.resolveEndpointsAsync().then(authority => {
            const urlNavigate = authority.EndSessionEndpoint
                ? `${authority.EndSessionEndpoint}?${logout}`
                : `${this.authority}oauth2/v2.0/logout?${logout}`;
            WindowUtils.navigateWindow(urlNavigate, this.logger);
        });
    }

    /**
     * @hidden
     * Clear all access tokens in the cache.
     * @ignore
     */
    protected clearCache(): void {
        window.renewStates = [];
        const accessTokenItems = this.cacheStorage.getAllAccessTokens(Constants.clientId, Constants.homeAccountIdentifier);
        for (let i = 0; i < accessTokenItems.length; i++) {
            this.cacheStorage.removeItem(JSON.stringify(accessTokenItems[i].key));
        }
        this.cacheStorage.resetCacheItems();
        this.cacheStorage.clearMsalCookie();
    }

    /**
     * @hidden
     * Clear a given access token from the cache.
     *
     * @param accessToken
     */
    protected clearCacheForScope(accessToken: string) {
        const accessTokenItems = this.cacheStorage.getAllAccessTokens(Constants.clientId, Constants.homeAccountIdentifier);
        for (let i = 0; i < accessTokenItems.length; i++) {
            const token = accessTokenItems[i];
            if (token.value.accessToken === accessToken) {
                this.cacheStorage.removeItem(JSON.stringify(token.key));
            }
        }
    }

    // #endregion

    // #region Response

    /**
     * @hidden
     * @ignore
     * Checks if the redirect response is received from the STS. In case of redirect, the url fragment has either id_token, access_token or error.
     * @param {string} hash - Hash passed from redirect page.
     * @returns {Boolean} - true if response contains id_token, access_token or error, false otherwise.
     */
    isCallback(hash: string): boolean {
        this.logger.info("isCallback will be deprecated in favor of urlContainsHash in MSAL.js v2.0.");
<<<<<<< HEAD
        return UrlUtils.urlContainsHash(hash);
=======
        return this.urlContainsHash(hash);
    }

    private urlContainsHash(urlString: string): boolean {
        const parameters = this.deserializeHash(urlString);
        return (
            parameters.hasOwnProperty(ServerHashParamKeys.ERROR_DESCRIPTION) ||
            parameters.hasOwnProperty(ServerHashParamKeys.ERROR) ||
            parameters.hasOwnProperty(ServerHashParamKeys.ACCESS_TOKEN) ||
            parameters.hasOwnProperty(ServerHashParamKeys.ID_TOKEN)
        );
>>>>>>> 52465a81
    }

    /**
     * @hidden
     * Used to call the constructor callback with the token/error
     * @param {string} [hash=window.location.hash] - Hash fragment of Url.
     */
    private processCallBack(hash: string, stateInfo: ResponseStateInfo, parentCallback?: Function): void {
        this.logger.info("Processing the callback from redirect response");
        // get the state info from the hash
        if (!stateInfo) {
            stateInfo = this.getResponseState(hash);
        }

        let response : AuthResponse;
        let authErr : AuthError;
        // Save the token info from the hash
        try {
            response = this.saveTokenFromHash(hash, stateInfo);
        } catch (err) {
            authErr = err;
        }

        // remove hash from the cache
        this.cacheStorage.removeItem(CacheKeys.URL_HASH);

        try {
            // Clear the cookie in the hash
            this.cacheStorage.clearMsalCookie();
            const accountState: string = this.getAccountState(stateInfo.state);
            if (response) {
                if ((stateInfo.requestType === Constants.renewToken) || response.accessToken) {
                    if (window.parent !== window) {
                        this.logger.verbose("Window is in iframe, acquiring token silently");
                    } else {
                        this.logger.verbose("acquiring token interactive in progress");
                    }
                    response.tokenType = ServerHashParamKeys.ACCESS_TOKEN;
                }
                else if (stateInfo.requestType === Constants.login) {
                    response.tokenType = ServerHashParamKeys.ID_TOKEN;
                }
                if (!parentCallback) {
                    this.authResponseHandler(Constants.interactionTypeRedirect, response);
                    return;
                }
            } else if (!parentCallback) {
                this.authErrorHandler(Constants.interactionTypeRedirect, authErr, buildResponseStateOnly(accountState));
                return;
            }

            parentCallback(response, authErr);
        } catch (err) {
            this.logger.error("Error occurred in token received callback function: " + err);
            throw ClientAuthError.createErrorInCallbackFunction(err.toString());
        }
    }

    /**
     * @hidden
     * This method must be called for processing the response received from the STS. It extracts the hash, processes the token or error information and saves it in the cache. It then
     * calls the registered callbacks in case of redirect or resolves the promises with the result.
     * @param {string} [hash=window.location.hash] - Hash fragment of Url.
     */
    private handleAuthenticationResponse(hash: string): void {
        // retrieve the hash
        const locationHash = hash || window.location.hash;

        // Check if the current flow is popup or hidden iframe
        const iframeWithHash = WindowUtils.getIframeWithHash(locationHash);
        const popUpWithHash = WindowUtils.getPopUpWithHash(locationHash);
        const isPopupOrIframe = !!(iframeWithHash || popUpWithHash);

        // if (window.parent !== window), by using self, window.parent becomes equal to window in getResponseState method specifically
        const stateInfo = this.getResponseState(locationHash);

        let tokenResponseCallback: (response: AuthResponse, error: AuthError) => void = null;

        this.logger.info("Returned from redirect url");
        // If parent window is the msal instance which opened the current window (iframe)
        if (isPopupOrIframe) {
            tokenResponseCallback = window.callbackMappedToRenewStates[stateInfo.state];
        } else {
            // Redirect cases
            tokenResponseCallback = null;
            // if set to navigate to loginRequest page post login
<<<<<<< HEAD
            if (this.config.auth.navigateToLoginRequestUrl) {
                this.cacheStorage.setItem(Constants.urlHash, locationHash);
                if (window.parent === window) {
                    window.location.href = this.cacheStorage.getItem(Constants.loginRequest, this.inCookie);
=======
            if (self.config.auth.navigateToLoginRequestUrl) {
                self.cacheStorage.setItem(CacheKeys.URL_HASH, hash);
                if (window.parent === window && !isPopup) {
                    window.location.href = self.cacheStorage.getItem(CacheKeys.LOGIN_REQUEST, self.inCookie);
>>>>>>> 52465a81
                }
                return;
            }
            else {
                window.location.hash = "";
            }

            if (!this.redirectCallbacksSet) {
                // We reached this point too early - cache hash, return and process in handleRedirectCallbacks
<<<<<<< HEAD
                this.cacheStorage.setItem(Constants.urlHash, locationHash);
=======
                self.cacheStorage.setItem(CacheKeys.URL_HASH, hash);
>>>>>>> 52465a81
                return;
            }
        }

        this.processCallBack(locationHash, stateInfo, tokenResponseCallback);

        // If current window is opener, close all windows
        if (isPopupOrIframe) {
            WindowUtils.closePopups();
        }
    }

    /**
     * @hidden
     * Creates a stateInfo object from the URL fragment and returns it.
     * @param {string} hash  -  Hash passed from redirect page
     * @returns {TokenResponse} an object created from the redirect response from AAD comprising of the keys - parameters, requestType, stateMatch, stateResponse and valid.
     * @ignore
     */
    protected getResponseState(hash: string): ResponseStateInfo {
        const parameters = UrlUtils.deserializeHash(hash);
        let stateResponse: ResponseStateInfo;
        if (!parameters) {
            throw AuthError.createUnexpectedError("Hash was not parsed correctly.");
        }
        if (parameters.hasOwnProperty("state")) {
            stateResponse = {
                requestType: Constants.unknown,
                state: parameters.state,
                stateMatch: false
            };
        } else {
            throw AuthError.createUnexpectedError("Hash does not contain state.");
        }
        /*
         * async calls can fire iframe and login request at the same time if developer does not use the API as expected
         * incoming callback needs to be looked up to find the request type
         */

        // loginRedirect
        if (stateResponse.state === this.cacheStorage.getItem(CacheKeys.STATE_LOGIN, this.inCookie) || stateResponse.state === this.silentAuthenticationState) { // loginRedirect
            stateResponse.requestType = Constants.login;
            stateResponse.stateMatch = true;
            return stateResponse;
        }
        // acquireTokenRedirect
        else if (stateResponse.state === this.cacheStorage.getItem(CacheKeys.STATE_ACQ_TOKEN, this.inCookie)) { // acquireTokenRedirect
            stateResponse.requestType = Constants.renewToken;
            stateResponse.stateMatch = true;
            return stateResponse;
        }

        // external api requests may have many renewtoken requests for different resource
        if (!stateResponse.stateMatch) {
            stateResponse.requestType = window.requestType;
            const statesInParentContext = window.renewStates;
            for (let i = 0; i < statesInParentContext.length; i++) {
                if (statesInParentContext[i] === stateResponse.state) {
                    stateResponse.stateMatch = true;
                    break;
                }
            }
        }

        return stateResponse;
    }

    // #endregion

    // #region Token Processing (Extract to TokenProcessing.ts)

    /**
     * @hidden
     * Used to get token for the specified set of scopes from the cache
     * @param {@link ServerRequestParameters} - Request sent to the STS to obtain an id_token/access_token
     * @param {Account} account - Account for which the scopes were requested
     */
    private getCachedToken(serverAuthenticationRequest: ServerRequestParameters, account: Account): AuthResponse {
        let accessTokenCacheItem: AccessTokenCacheItem = null;
        const scopes = serverAuthenticationRequest.scopes;

        // filter by clientId and account
        const tokenCacheItems = this.cacheStorage.getAllAccessTokens(this.clientId, account ? account.homeAccountIdentifier : null);

        // No match found after initial filtering
        if (tokenCacheItems.length === 0) {
            return null;
        }

        const filteredItems: Array<AccessTokenCacheItem> = [];

        // if no authority passed
        if (!serverAuthenticationRequest.authority) {
            // filter by scope
            for (let i = 0; i < tokenCacheItems.length; i++) {
                const cacheItem = tokenCacheItems[i];
                const cachedScopes = cacheItem.key.scopes.split(" ");
                if (ScopeSet.containsScope(cachedScopes, scopes)) {
                    filteredItems.push(cacheItem);
                }
            }

            // if only one cached token found
            if (filteredItems.length === 1) {
                accessTokenCacheItem = filteredItems[0];
                serverAuthenticationRequest.authorityInstance = AuthorityFactory.CreateInstance(accessTokenCacheItem.key.authority, this.config.auth.validateAuthority);
            }
            // if more than one cached token is found
            else if (filteredItems.length > 1) {
                throw ClientAuthError.createMultipleMatchingTokensInCacheError(scopes.toString());
            }
            // if no match found, check if there was a single authority used
            else {
                const authorityList = this.getUniqueAuthority(tokenCacheItems, "authority");
                if (authorityList.length > 1) {
                    throw ClientAuthError.createMultipleAuthoritiesInCacheError(scopes.toString());
                }

                serverAuthenticationRequest.authorityInstance = AuthorityFactory.CreateInstance(authorityList[0], this.config.auth.validateAuthority);
            }
        }
        // if an authority is passed in the API
        else {
            // filter by authority and scope
            for (let i = 0; i < tokenCacheItems.length; i++) {
                const cacheItem = tokenCacheItems[i];
                const cachedScopes = cacheItem.key.scopes.split(" ");
                if (ScopeSet.containsScope(cachedScopes, scopes) && UrlUtils.CanonicalizeUri(cacheItem.key.authority) === serverAuthenticationRequest.authority) {
                    filteredItems.push(cacheItem);
                }
            }
            // no match
            if (filteredItems.length === 0) {
                return null;
            }
            // if only one cachedToken Found
            else if (filteredItems.length === 1) {
                accessTokenCacheItem = filteredItems[0];
            }
            else {
                // if more than one cached token is found
                throw ClientAuthError.createMultipleMatchingTokensInCacheError(scopes.toString());
            }
        }

        if (accessTokenCacheItem != null) {
            const expired = Number(accessTokenCacheItem.value.expiresIn);
            // If expiration is within offset, it will force renew
            const offset = this.config.system.tokenRenewalOffsetSeconds || 300;
            if (expired && (expired > TimeUtils.now() + offset)) {
                const idTokenObj = new IdToken(accessTokenCacheItem.value.idToken);
                if (!account) {
                    account = this.getAccount();
                    if (!account) {
                        throw AuthError.createUnexpectedError("Account should not be null here.");
                    }
                }
                const aState = this.getAccountState(serverAuthenticationRequest.state);
                const response : AuthResponse = {
                    uniqueId: "",
                    tenantId: "",
                    tokenType: (accessTokenCacheItem.value.idToken === accessTokenCacheItem.value.accessToken) ? ServerHashParamKeys.ID_TOKEN : ServerHashParamKeys.ACCESS_TOKEN,
                    idToken: idTokenObj,
                    idTokenClaims: idTokenObj.claims,
                    accessToken: accessTokenCacheItem.value.accessToken,
                    scopes: accessTokenCacheItem.key.scopes.split(" "),
                    expiresOn: new Date(expired * 1000),
                    account: account,
                    accountState: aState
                };
                ResponseUtils.setResponseIdToken(response, idTokenObj);
                return response;
            } else {
                this.cacheStorage.removeItem(JSON.stringify(filteredItems[0].key));
                return null;
            }
        } else {
            return null;
        }
    }

    /**
     * @hidden
     * Used to get a unique list of authorities from the cache
     * @param {Array<AccessTokenCacheItem>}  accessTokenCacheItems - accessTokenCacheItems saved in the cache
     * @ignore
     */
    private getUniqueAuthority(accessTokenCacheItems: Array<AccessTokenCacheItem>, property: string): Array<string> {
        const authorityList: Array<string> = [];
        const flags: Array<string> = [];
        accessTokenCacheItems.forEach(element => {
            if (element.key.hasOwnProperty(property) && (flags.indexOf(element.key[property]) === -1)) {
                flags.push(element.key[property]);
                authorityList.push(element.key[property]);
            }
        });
        return authorityList;
    }

    /**
     * @hidden
     * Check if ADAL id_token exists and return if exists.
     *
     */
    private extractADALIdToken(): any {
        const adalIdToken = this.cacheStorage.getItem(Constants.adalIdToken);
        if (!StringUtils.isEmpty(adalIdToken)) {
            return TokenUtils.extractIdToken(adalIdToken);
        }
        return null;
    }

    /**
     * @hidden
     * Acquires access token using a hidden iframe.
     * @ignore
     */
    private renewToken(scopes: Array<string>, resolve: Function, reject: Function, account: Account, serverAuthenticationRequest: ServerRequestParameters): void {
        const scope = scopes.join(" ").toLowerCase();
        this.logger.verbose("renewToken is called for scope:" + scope);

        const frameName = `msalRenewFrame${scope}`;
        const frameHandle = WindowUtils.addHiddenIFrame(frameName, this.logger);

        this.updateCacheEntries(serverAuthenticationRequest, account);
        this.logger.verbose("Renew token Expected state: " + serverAuthenticationRequest.state);

        // Build urlNavigate with "prompt=none" and navigate to URL in hidden iFrame
        const urlNavigate = UrlUtils.urlRemoveQueryStringParameter(UrlUtils.createNavigateUrl(serverAuthenticationRequest), Constants.prompt) + Constants.prompt_none;

        window.renewStates.push(serverAuthenticationRequest.state);
        window.requestType = Constants.renewToken;
        this.registerCallback(serverAuthenticationRequest.state, scope, resolve, reject);
        this.logger.infoPii("Navigate to:" + urlNavigate);
        frameHandle.src = "about:blank";
        this.loadIframeTimeout(urlNavigate, frameName, scope);
    }

    /**
     * @hidden
     * Renews idtoken for app's own backend when clientId is passed as a single scope in the scopes array.
     * @ignore
     */
    private renewIdToken(scopes: Array<string>, resolve: Function, reject: Function, account: Account, serverAuthenticationRequest: ServerRequestParameters): void {
        this.logger.info("renewidToken is called");
        const frameName = "msalIdTokenFrame";
        const frameHandle = WindowUtils.addHiddenIFrame(frameName, this.logger);

        this.updateCacheEntries(serverAuthenticationRequest, account);

        this.logger.verbose("Renew Idtoken Expected state: " + serverAuthenticationRequest.state);

        // Build urlNavigate with "prompt=none" and navigate to URL in hidden iFrame
        const urlNavigate = UrlUtils.urlRemoveQueryStringParameter(UrlUtils.createNavigateUrl(serverAuthenticationRequest), Constants.prompt) + Constants.prompt_none;

        if (this.silentLogin) {
            window.requestType = Constants.login;
            this.silentAuthenticationState = serverAuthenticationRequest.state;
        } else {
            window.requestType = Constants.renewToken;
            window.renewStates.push(serverAuthenticationRequest.state);
        }

        // note: scope here is clientId
        this.registerCallback(serverAuthenticationRequest.state, this.clientId, resolve, reject);
        this.logger.infoPii("Navigate to:" + urlNavigate);
        frameHandle.src = "about:blank";
        this.loadIframeTimeout(urlNavigate, frameName, this.clientId);
    }

    /**
     * @hidden
     *
     * This method must be called for processing the response received from AAD. It extracts the hash, processes the token or error, saves it in the cache and calls the registered callbacks with the result.
     * @param {string} authority authority received in the redirect response from AAD.
     * @param {TokenResponse} requestInfo an object created from the redirect response from AAD comprising of the keys - parameters, requestType, stateMatch, stateResponse and valid.
     * @param {Account} account account object for which scopes are consented for. The default account is the logged in account.
     * @param {ClientInfo} clientInfo clientInfo received as part of the response comprising of fields uid and utid.
     * @param {IdToken} idToken idToken received as part of the response.
     * @ignore
     * @private
     */
    /* tslint:disable:no-string-literal */
    private saveAccessToken(response: AuthResponse, authority: string, parameters: any, clientInfo: string, idTokenObj: IdToken): AuthResponse {
        let scope: string;
        const accessTokenResponse = { ...response };
        const clientObj: ClientInfo = new ClientInfo(clientInfo);
        let expiration: number;

        // if the response contains "scope"
        if (parameters.hasOwnProperty(ServerHashParamKeys.SCOPE)) {
            // read the scopes
            scope = parameters[ServerHashParamKeys.SCOPE];
            const consentedScopes = scope.split(" ");

            // retrieve all access tokens from the cache, remove the dup scores
            const accessTokenCacheItems = this.cacheStorage.getAllAccessTokens(this.clientId, authority);

            for (let i = 0; i < accessTokenCacheItems.length; i++) {
                const accessTokenCacheItem = accessTokenCacheItems[i];

                if (accessTokenCacheItem.key.homeAccountIdentifier === response.account.homeAccountIdentifier) {
                    const cachedScopes = accessTokenCacheItem.key.scopes.split(" ");
                    if (ScopeSet.isIntersectingScopes(cachedScopes, consentedScopes)) {
                        this.cacheStorage.removeItem(JSON.stringify(accessTokenCacheItem.key));
                    }
                }
            }

            // Generate and cache accessTokenKey and accessTokenValue
            const expiresIn = TimeUtils.parseExpiresIn(parameters[ServerHashParamKeys.EXPIRES_IN]);
            expiration = TimeUtils.now() + expiresIn;
            const accessTokenKey = new AccessTokenKey(authority, this.clientId, scope, clientObj.uid, clientObj.utid);
            const accessTokenValue = new AccessTokenValue(parameters[ServerHashParamKeys.ACCESS_TOKEN], idTokenObj.rawIdToken, expiration.toString(), clientInfo);

            this.cacheStorage.setItem(JSON.stringify(accessTokenKey), JSON.stringify(accessTokenValue));

            accessTokenResponse.accessToken  = parameters[ServerHashParamKeys.ACCESS_TOKEN];
            accessTokenResponse.scopes = consentedScopes;
        }
        // if the response does not contain "scope" - scope is usually client_id and the token will be id_token
        else {
            scope = this.clientId;

            // Generate and cache accessTokenKey and accessTokenValue
            const accessTokenKey = new AccessTokenKey(authority, this.clientId, scope, clientObj.uid, clientObj.utid);
            expiration = Number(idTokenObj.expiration);
            const accessTokenValue = new AccessTokenValue(parameters[ServerHashParamKeys.ID_TOKEN], parameters[ServerHashParamKeys.ID_TOKEN], expiration.toString(), clientInfo);
            this.cacheStorage.setItem(JSON.stringify(accessTokenKey), JSON.stringify(accessTokenValue));
            accessTokenResponse.scopes = [scope];
            accessTokenResponse.accessToken = parameters[ServerHashParamKeys.ID_TOKEN];
        }

        if (expiration) {
            accessTokenResponse.expiresOn = new Date(expiration * 1000);
        } else {
            this.logger.error("Could not parse expiresIn parameter");
        }

        return accessTokenResponse;
    }

    /**
     * @hidden
     * Saves token or error received in the response from AAD in the cache. In case of id_token, it also creates the account object.
     * @ignore
     */
    protected saveTokenFromHash(hash: string, stateInfo: ResponseStateInfo): AuthResponse {
        this.logger.info("State status:" + stateInfo.stateMatch + "; Request type:" + stateInfo.requestType);
<<<<<<< HEAD
=======
        this.cacheStorage.setItem(CacheKeys.ERROR, "");
        this.cacheStorage.setItem(CacheKeys.ERROR_DESC, "");
>>>>>>> 52465a81

        let response : AuthResponse = {
            uniqueId: "",
            tenantId: "",
            tokenType: "",
            idToken: null,
            idTokenClaims: null,
            accessToken: null,
            scopes: [],
            expiresOn: null,
            account: null,
            accountState: "",
        };

        let error: AuthError;
        const hashParams = UrlUtils.deserializeHash(hash);
        let authorityKey: string = "";
        let acquireTokenAccountKey: string = "";
        let idTokenObj: IdToken = null;

        // If server returns an error
        if (hashParams.hasOwnProperty(ServerHashParamKeys.ERROR_DESCRIPTION) || hashParams.hasOwnProperty(ServerHashParamKeys.ERROR)) {
            this.logger.infoPii("Error :" + hashParams[ServerHashParamKeys.ERROR] + "; Error description:" + hashParams[ServerHashParamKeys.ERROR_DESCRIPTION]);
            this.cacheStorage.setItem(CacheKeys.ERROR, hashParams[ServerHashParamKeys.ERROR]);
            this.cacheStorage.setItem(CacheKeys.ERROR_DESC, hashParams[ServerHashParamKeys.ERROR_DESCRIPTION]);

            // login
            if (stateInfo.requestType === Constants.login) {
                this.loginInProgress = false;
                this.cacheStorage.setItem(CacheKeys.LOGIN_ERROR, hashParams[ServerHashParamKeys.ERROR_DESCRIPTION] + ":" + hashParams[ServerHashParamKeys.ERROR]);
                authorityKey = AuthCache.generateAuthorityKey(stateInfo.state);
            }

            // acquireToken
            if (stateInfo.requestType === Constants.renewToken) {
                this.acquireTokenInProgress = false;
                authorityKey = AuthCache.generateAuthorityKey(stateInfo.state);

                const account: Account = this.getAccount();
                let accountId;

                if (account && !StringUtils.isEmpty(account.homeAccountIdentifier)) {
                    accountId = account.homeAccountIdentifier;
                }
                else {
                    accountId = Constants.no_account;
                }

                acquireTokenAccountKey = AuthCache.generateAcquireTokenAccountKey(accountId, stateInfo.state);
            }

            const {
                [ServerHashParamKeys.ERROR]: hashErr,
                [ServerHashParamKeys.ERROR_DESCRIPTION]: hashErrDesc
            } = hashParams;
            if (InteractionRequiredAuthError.isInteractionRequiredError(hashErr) ||
        InteractionRequiredAuthError.isInteractionRequiredError(hashErrDesc)) {
                error = new InteractionRequiredAuthError(hashParams[ServerHashParamKeys.ERROR], hashParams[ServerHashParamKeys.ERROR_DESCRIPTION]);
            } else {
                error = new ServerError(hashParams[ServerHashParamKeys.ERROR], hashParams[ServerHashParamKeys.ERROR_DESCRIPTION]);
            }
        }
        // If the server returns "Success"
        else {
            // Verify the state from redirect and record tokens to storage if exists
            if (stateInfo.stateMatch) {
                this.logger.info("State is right");
                if (hashParams.hasOwnProperty(ServerHashParamKeys.SESSION_STATE)) {
                    this.cacheStorage.setItem(CacheKeys.SESSION_STATE, hashParams[ServerHashParamKeys.SESSION_STATE]);
                }
                response.accountState = this.getAccountState(stateInfo.state);

                let clientInfo: string = "";

                // Process access_token
                if (hashParams.hasOwnProperty(ServerHashParamKeys.ACCESS_TOKEN)) {
                    this.logger.info("Fragment has access token");
                    this.acquireTokenInProgress = false;

                    // retrieve the id_token from response if present
                    if (hashParams.hasOwnProperty(ServerHashParamKeys.ID_TOKEN)) {
                        idTokenObj = new IdToken(hashParams[ServerHashParamKeys.ID_TOKEN]);
                        response.idToken = idTokenObj;
                        response.idTokenClaims = idTokenObj.claims;
                    } else {
                        idTokenObj = new IdToken(this.cacheStorage.getItem(CacheKeys.IDTOKEN));
                        response = ResponseUtils.setResponseIdToken(response, idTokenObj);
                    }

<<<<<<< HEAD
                    // set authority
                    const authority: string = this.populateAuthority(stateInfo.state, this.inCookie, this.cacheStorage, idTokenObj);
=======
                    // retrieve the authority from cache and replace with tenantID
                    const authorityKey = AuthCache.generateAuthorityKey(stateInfo.state);
                    let authority: string = this.cacheStorage.getItem(authorityKey, this.inCookie);

                    if (!StringUtils.isEmpty(authority)) {
                        authority = UrlUtils.replaceTenantPath(authority, response.tenantId);
                    }
>>>>>>> 52465a81

                    // retrieve client_info - if it is not found, generate the uid and utid from idToken
                    if (hashParams.hasOwnProperty(ServerHashParamKeys.CLIENT_INFO)) {
                        clientInfo = hashParams[ServerHashParamKeys.CLIENT_INFO];
                    } else {
                        this.logger.warning("ClientInfo not received in the response from AAD");
                        throw ClientAuthError.createClientInfoNotPopulatedError("ClientInfo not received in the response from the server");
                    }

                    response.account = Account.createAccount(idTokenObj, new ClientInfo(clientInfo));

                    let accountKey: string;
                    if (response.account && !StringUtils.isEmpty(response.account.homeAccountIdentifier)) {
                        accountKey = response.account.homeAccountIdentifier;
                    }
                    else {
                        accountKey = Constants.no_account;
                    }

                    acquireTokenAccountKey = AuthCache.generateAcquireTokenAccountKey(accountKey, stateInfo.state);
                    const acquireTokenAccountKey_noaccount = AuthCache.generateAcquireTokenAccountKey(Constants.no_account, stateInfo.state);

                    const cachedAccount: string = this.cacheStorage.getItem(acquireTokenAccountKey);
                    let acquireTokenAccount: Account;

                    // Check with the account in the Cache
                    if (!StringUtils.isEmpty(cachedAccount)) {
                        acquireTokenAccount = JSON.parse(cachedAccount);
                        if (response.account && acquireTokenAccount && Account.compareAccounts(response.account, acquireTokenAccount)) {
                            response = this.saveAccessToken(response, authority, hashParams, clientInfo, idTokenObj);
                            this.logger.info("The user object received in the response is the same as the one passed in the acquireToken request");
                        }
                        else {
                            this.logger.warning(
                                "The account object created from the response is not the same as the one passed in the acquireToken request");
                        }
                    }
                    else if (!StringUtils.isEmpty(this.cacheStorage.getItem(acquireTokenAccountKey_noaccount))) {
                        response = this.saveAccessToken(response, authority, hashParams, clientInfo, idTokenObj);
                    }
                }

                // Process id_token
                if (hashParams.hasOwnProperty(ServerHashParamKeys.ID_TOKEN)) {
                    this.logger.info("Fragment has id token");

                    // login no longer in progress
                    this.loginInProgress = false;

                    // set the idToken
                    idTokenObj = new IdToken(hashParams[ServerHashParamKeys.ID_TOKEN]);

                    response = ResponseUtils.setResponseIdToken(response, idTokenObj);
                    if (hashParams.hasOwnProperty(ServerHashParamKeys.CLIENT_INFO)) {
                        clientInfo = hashParams[ServerHashParamKeys.CLIENT_INFO];
                    } else {
                        this.logger.warning("ClientInfo not received in the response from AAD");
                    }

<<<<<<< HEAD
                    // set authority
                    const authority: string = this.populateAuthority(stateInfo.state, this.inCookie, this.cacheStorage, idTokenObj);
=======
                    authorityKey = AuthCache.generateAuthorityKey(stateInfo.state);
                    let authority: string = this.cacheStorage.getItem(authorityKey, this.inCookie);

                    if (!StringUtils.isEmpty(authority)) {
                        authority = UrlUtils.replaceTenantPath(authority, idTokenObj.tenantId);
                    }
>>>>>>> 52465a81

                    this.account = Account.createAccount(idTokenObj, new ClientInfo(clientInfo));
                    response.account = this.account;

                    if (idTokenObj && idTokenObj.nonce) {
                        // check nonce integrity if idToken has nonce - throw an error if not matched
                        if (idTokenObj.nonce !== this.cacheStorage.getItem(CacheKeys.NONCE_IDTOKEN, this.inCookie)) {
                            this.account = null;
                            this.cacheStorage.setItem(CacheKeys.LOGIN_ERROR, "Nonce Mismatch. Expected Nonce: " + this.cacheStorage.getItem(CacheKeys.NONCE_IDTOKEN, this.inCookie) + "," + "Actual Nonce: " + idTokenObj.nonce);
                            this.logger.error("Nonce Mismatch.Expected Nonce: " + this.cacheStorage.getItem(CacheKeys.NONCE_IDTOKEN, this.inCookie) + "," + "Actual Nonce: " + idTokenObj.nonce);
                            error = ClientAuthError.createNonceMismatchError(this.cacheStorage.getItem(CacheKeys.NONCE_IDTOKEN, this.inCookie), idTokenObj.nonce);
                        }
                        // Save the token
                        else {
                            this.cacheStorage.setItem(CacheKeys.IDTOKEN, hashParams[ServerHashParamKeys.ID_TOKEN]);
                            this.cacheStorage.setItem(CacheKeys.CLIENT_INFO, clientInfo);

                            // Save idToken as access token for app itself
                            this.saveAccessToken(response, authority, hashParams, clientInfo, idTokenObj);
                        }
                    } else {
                        authorityKey = stateInfo.state;
                        acquireTokenAccountKey = stateInfo.state;

                        this.logger.error("Invalid id_token received in the response");
                        error = ClientAuthError.createInvalidIdTokenError(idTokenObj);
                        this.cacheStorage.setItem(CacheKeys.ERROR, error.errorCode);
                        this.cacheStorage.setItem(CacheKeys.ERROR_DESC, error.errorMessage);
                    }
                }
            }
            // State mismatch - unexpected/invalid state
            else {
                authorityKey = stateInfo.state;
                acquireTokenAccountKey = stateInfo.state;

                const expectedState = this.cacheStorage.getItem(CacheKeys.STATE_LOGIN, this.inCookie);
                this.logger.error("State Mismatch.Expected State: " + expectedState + "," + "Actual State: " + stateInfo.state);
                error = ClientAuthError.createInvalidStateError(stateInfo.state, expectedState);
                this.cacheStorage.setItem(CacheKeys.ERROR, error.errorCode);
                this.cacheStorage.setItem(CacheKeys.ERROR_DESC, error.errorMessage);
            }
        }

        this.cacheStorage.setItem(CacheKeys.RENEW_STATUS + stateInfo.state, Constants.tokenRenewStatusCompleted);
        this.cacheStorage.removeAcquireTokenEntries(stateInfo.state);
        // this is required if navigateToLoginRequestUrl=false
        if (this.inCookie) {
            this.cacheStorage.setItemCookie(authorityKey, "", -1);
            this.cacheStorage.clearMsalCookie();
        }
        if (error) {
            throw error;
        }

        if (!response) {
            throw AuthError.createUnexpectedError("Response is null");
        }
        return response;
    }

    /**
     * Set Authority when saving Token from the hash
     * @param state
     * @param inCookie
     * @param cacheStorage
     * @param idTokenObj
     * @param response
     */
    private populateAuthority(state: string, inCookie: boolean, cacheStorage: Storage, idTokenObj: IdToken): string {
        const authorityKey: string = Storage.generateAuthorityKey(state);
        const cachedAuthority: string = cacheStorage.getItem(authorityKey, inCookie);

        // retrieve the authority from cache and replace with tenantID
        return StringUtils.isEmpty(cachedAuthority) ? cachedAuthority : UrlUtils.replaceTenantPath(cachedAuthority, idTokenObj.tenantId);
    }

    /* tslint:enable:no-string-literal */

    // #endregion

    // #region Account

    /**
     * Returns the signed in account
     * (the account object is created at the time of successful login)
     * or null when no state is found
     * @returns {@link Account} - the account object stored in MSAL
     */
    getAccount(): Account {
        // if a session already exists, get the account from the session
        if (this.account) {
            return this.account;
        }

        // frame is used to get idToken and populate the account for the given session
        const rawIdToken = this.cacheStorage.getItem(CacheKeys.IDTOKEN);
        const rawClientInfo = this.cacheStorage.getItem(CacheKeys.CLIENT_INFO);

        if (!StringUtils.isEmpty(rawIdToken) && !StringUtils.isEmpty(rawClientInfo)) {
            const idToken = new IdToken(rawIdToken);
            const clientInfo = new ClientInfo(rawClientInfo);
            this.account = Account.createAccount(idToken, clientInfo);
            return this.account;
        }
        // if login not yet done, return null
        return null;
    }

    /**
     * @hidden
     *
     * Extracts state value from the accountState sent with the authentication request.
     * @returns {string} scope.
     * @ignore
     */
    getAccountState (state: string) {
        if (state) {
            const splitIndex = state.indexOf("|");
            if (splitIndex > -1 && splitIndex + 1 < state.length) {
                return state.substring(splitIndex + 1);
            }
        }
        return state;
    }

    /**
     * Use to get a list of unique accounts in MSAL cache based on homeAccountIdentifier.
     *
     * @param {@link Array<Account>} Account - all unique accounts in MSAL cache.
     */
    getAllAccounts(): Array<Account> {
        const accounts: Array<Account> = [];
        const accessTokenCacheItems = this.cacheStorage.getAllAccessTokens(Constants.clientId, Constants.homeAccountIdentifier);

        for (let i = 0; i < accessTokenCacheItems.length; i++) {
            const idToken = new IdToken(accessTokenCacheItems[i].value.idToken);
            const clientInfo = new ClientInfo(accessTokenCacheItems[i].value.homeAccountIdentifier);
            const account: Account = Account.createAccount(idToken, clientInfo);
            accounts.push(account);
        }

        return this.getUniqueAccounts(accounts);
    }

    /**
     * @hidden
     *
     * Used to filter accounts based on homeAccountIdentifier
     * @param {Array<Account>}  Accounts - accounts saved in the cache
     * @ignore
     */
    private getUniqueAccounts(accounts: Array<Account>): Array<Account> {
        if (!accounts || accounts.length <= 1) {
            return accounts;
        }

        const flags: Array<string> = [];
        const uniqueAccounts: Array<Account> = [];
        for (let index = 0; index < accounts.length; ++index) {
            if (accounts[index].homeAccountIdentifier && flags.indexOf(accounts[index].homeAccountIdentifier) === -1) {
                flags.push(accounts[index].homeAccountIdentifier);
                uniqueAccounts.push(accounts[index]);
            }
        }

        return uniqueAccounts;
    }

    // #endregion

    // #region Scopes (Extract to Scopes.ts)

    /*
     * Note: "this" dependency in this section is minimal.
     * If pCacheStorage is separated from the class object, or passed as a fn param, scopesUtils.ts can be created
     */

    /**
     * @hidden
     *
     * Used to validate the scopes input parameter requested  by the developer.
     * @param {Array<string>} scopes - Developer requested permissions. Not all scopes are guaranteed to be included in the access token returned.
     * @param {boolean} scopesRequired - Boolean indicating whether the scopes array is required or not
     * @ignore
     */
    private validateInputScope(scopes: Array<string>, scopesRequired: boolean): void {
        if (!scopes) {
            if (scopesRequired) {
                throw ClientConfigurationError.createScopesRequiredError(scopes);
            } else {
                return;
            }
        }

        // Check that scopes is an array object (also throws error if scopes == null)
        if (!Array.isArray(scopes)) {
            throw ClientConfigurationError.createScopesNonArrayError(scopes);
        }

        // Check that scopes is not an empty array
        if (scopes.length < 1) {
            throw ClientConfigurationError.createEmptyScopesArrayError(scopes.toString());
        }

        // Check that clientId is passed as single scope
        if (scopes.indexOf(this.clientId) > -1) {
            if (scopes.length > 1) {
                throw ClientConfigurationError.createClientIdSingleScopeError(scopes.toString());
            }
        }
    }

    /**
     * @hidden
     *
     * Extracts scope value from the state sent with the authentication request.
     * @param {string} state
     * @returns {string} scope.
     * @ignore
     */
    private getScopeFromState(state: string): string {
        if (state) {
            const splitIndex = state.indexOf("|");
            if (splitIndex > -1 && splitIndex + 1 < state.length) {
                return state.substring(splitIndex + 1);
            }
        }
        return "";
    }

    /**
     * @ignore
     * Appends extraScopesToConsent if passed
     * @param {@link AuthenticationParameters}
     */
    private appendScopes(request: AuthenticationParameters): Array<string> {

        let scopes: Array<string>;

        if (request && request.scopes) {
            if (request.extraScopesToConsent) {
                scopes = [...request.scopes, ...request.extraScopesToConsent];
            }
            else {
                scopes = request.scopes;
            }
        }

        return scopes;
    }

    // #endregion

    // #region Angular

    /**
     * @hidden
     *
     * Broadcast messages - Used only for Angular?  *
     * @param eventName
     * @param data
     */
    private broadcast(eventName: string, data: string) {
        const evt = new CustomEvent(eventName, { detail: data });
        window.dispatchEvent(evt);
    }

    /**
     * @hidden
     *
     * Helper function to retrieve the cached token
     *
     * @param scopes
     * @param {@link Account} account
     * @param state
     * @return {@link AuthResponse} AuthResponse
     */
    protected getCachedTokenInternal(scopes : Array<string> , account: Account, state: string): AuthResponse {
        // Get the current session's account object
        const accountObject: Account = account || this.getAccount();
        if (!accountObject) {
            return null;
        }

        // Construct AuthenticationRequest based on response type
        const newAuthority = this.authorityInstance ? this.authorityInstance : AuthorityFactory.CreateInstance(this.authority, this.config.auth.validateAuthority);
        const responseType = this.getTokenType(accountObject, scopes, true);
        const serverAuthenticationRequest = new ServerRequestParameters(
            newAuthority,
            this.clientId,
            scopes,
            responseType,
            this.getRedirectUri(),
            state
        );

        // get cached token
        return this.getCachedToken(serverAuthenticationRequest, account);
    }

    /**
     * @hidden
     *
     * Get scopes for the Endpoint - Used in Angular to track protected and unprotected resources without interaction from the developer app
     *
     * @param endpoint
     */
    protected getScopesForEndpoint(endpoint: string) : Array<string> {
        // if user specified list of unprotectedResources, no need to send token to these endpoints, return null.
        if (this.config.framework.unprotectedResources.length > 0) {
            for (let i = 0; i < this.config.framework.unprotectedResources.length; i++) {
                if (endpoint.indexOf(this.config.framework.unprotectedResources[i]) > -1) {
                    return null;
                }
            }
        }

        // process all protected resources and send the matched one
        if (this.config.framework.protectedResourceMap.size > 0) {
            for (const key of Array.from(this.config.framework.protectedResourceMap.keys())) {
                // configEndpoint is like /api/Todo requested endpoint can be /api/Todo/1
                if (endpoint.indexOf(key) > -1) {
                    return this.config.framework.protectedResourceMap.get(key);
                }
            }
        }

        /*
         * default resource will be clientid if nothing specified
         * App will use idtoken for calls to itself
         * check if it's staring from http or https, needs to match with app host
         */
        if (endpoint.indexOf("http://") > -1 || endpoint.indexOf("https://") > -1) {
            if (this.getHostFromUri(endpoint) === this.getHostFromUri(this.getRedirectUri())) {
                return new Array<string>(this.clientId);
            }
        } else {
            /*
             * in angular level, the url for $http interceptor call could be relative url,
             * if it's relative call, we'll treat it as app backend call.
             */
            return new Array<string>(this.clientId);
        }

        // if not the app's own backend or not a domain listed in the endpoints structure
        return null;
    }

    /**
     * Return boolean flag to developer to help inform if login is in progress
     * @returns {boolean} true/false
     */
    public getLoginInProgress(): boolean {
        const pendingCallback = this.cacheStorage.getItem(CacheKeys.URL_HASH);
        if (pendingCallback) {
            return true;
        }
        return this.loginInProgress;
    }

    /**
     * @hidden
     * @ignore
     *
     * @param loginInProgress
     */
    protected setloginInProgress(loginInProgress : boolean) {
        this.loginInProgress = loginInProgress;
    }

    /**
     * @hidden
     * @ignore
     *
     * returns the status of acquireTokenInProgress
     */
    protected getAcquireTokenInProgress(): boolean {
        return this.acquireTokenInProgress;
    }

    /**
     * @hidden
     * @ignore
     *
     * @param acquireTokenInProgress
     */
    protected setAcquireTokenInProgress(acquireTokenInProgress : boolean) {
        this.acquireTokenInProgress = acquireTokenInProgress;
    }

    /**
     * @hidden
     * @ignore
     *
     * returns the logger handle
     */
    protected getLogger() {
        return this.config.system.logger;
    }

    // #endregion

    // #region Getters and Setters

    /**
     *
     * Use to get the redirect uri configured in MSAL or null.
     * Evaluates redirectUri if its a function, otherwise simply returns its value.
     * @returns {string} redirect URL
     *
     */
    public getRedirectUri(): string {
        if (typeof this.config.auth.redirectUri === "function") {
            return this.config.auth.redirectUri();
        }
        return this.config.auth.redirectUri;
    }

    /**
     * Use to get the post logout redirect uri configured in MSAL or null.
     * Evaluates postLogoutredirectUri if its a function, otherwise simply returns its value.
     *
     * @returns {string} post logout redirect URL
     */
    public getPostLogoutRedirectUri(): string {
        if (typeof this.config.auth.postLogoutRedirectUri === "function") {
            return this.config.auth.postLogoutRedirectUri();
        }
        return this.config.auth.postLogoutRedirectUri;
    }

    /**
     * Use to get the current {@link Configuration} object in MSAL
     *
     * @returns {@link Configuration}
     */
    public getCurrentConfiguration(): Configuration {
        if (!this.config) {
            throw ClientConfigurationError.createNoSetConfigurationError();
        }
        return this.config;
    }

    // #endregion

    // #region String Util (Should be extracted to Utils.ts)

    /**
     * @hidden
     * @ignore
     *
     * extract URI from the host
     *
     * @param {string} URI
     * @returns {string} host from the URI
     */
    private getHostFromUri(uri: string): string {
        // remove http:// or https:// from uri
        let extractedUri = String(uri).replace(/^(https?:)\/\//, "");
        extractedUri = extractedUri.split("/")[0];
        return extractedUri;
    }

    /**
     * @hidden
     * @ignore
     *
     * Utils function to create the Authentication
     * @param {@link account} account object
     * @param scopes
     * @param silentCall
     *
     * @returns {string} token type: id_token or access_token
     *
     */
    private getTokenType(accountObject: Account, scopes: string[], silentCall: boolean): string {
        /*
         * if account is passed and matches the account object/or set to getAccount() from cache
         * if client-id is passed as scope, get id_token else token/id_token_token (in case no session exists)
         */
        let tokenType: string;

        // acquireTokenSilent
        if (silentCall) {
            if (Account.compareAccounts(accountObject, this.getAccount())) {
                tokenType = (scopes.indexOf(this.config.auth.clientId) > -1) ? ResponseTypes.id_token : ResponseTypes.token;
            }
            else {
                tokenType  = (scopes.indexOf(this.config.auth.clientId) > -1) ? ResponseTypes.id_token : ResponseTypes.id_token_token;
            }

            return tokenType;
        }
        // all other cases
        else {
            if (!Account.compareAccounts(accountObject, this.getAccount())) {
                tokenType = ResponseTypes.id_token_token;
            }
            else {
                tokenType = (scopes.indexOf(this.clientId) > -1) ? ResponseTypes.id_token : ResponseTypes.token;
            }

            return tokenType;
        }

    }

    /**
     * @hidden
     * @ignore
     *
     * Sets the cachekeys for and stores the account information in cache
     * @param account
     * @param state
     * @hidden
     */
    private setAccountCache(account: Account, state: string) {

        // Cache acquireTokenAccountKey
        const accountId = account ? this.getAccountId(account) : Constants.no_account;

        const acquireTokenAccountKey = AuthCache.generateAcquireTokenAccountKey(accountId, state);
        this.cacheStorage.setItem(acquireTokenAccountKey, JSON.stringify(account));
    }

    /**
     * @hidden
     * @ignore
     *
     * Sets the cacheKey for and stores the authority information in cache
     * @param state
     * @param authority
     * @hidden
     */
    private setAuthorityCache(state: string, authority: string) {
        // Cache authorityKey
        const authorityKey = AuthCache.generateAuthorityKey(state);
        this.cacheStorage.setItem(authorityKey, UrlUtils.CanonicalizeUri(authority), this.inCookie);
    }

    /**
     * Updates account, authority, and nonce in cache
     * @param serverAuthenticationRequest
     * @param account
     * @hidden
     * @ignore
     */
    private updateCacheEntries(serverAuthenticationRequest: ServerRequestParameters, account: Account, loginStartPage?: any) {
        // Cache account and authority
        if (loginStartPage) {
            // Cache the state, nonce, and login request data
<<<<<<< HEAD
            this.cacheStorage.setItem(Constants.loginRequest, loginStartPage, this.inCookie);
            this.cacheStorage.setItem(Constants.stateLogin, serverAuthenticationRequest.state, this.inCookie);
=======
            this.cacheStorage.setItem(CacheKeys.LOGIN_REQUEST, loginStartPage, this.inCookie);
            this.cacheStorage.setItem(CacheKeys.LOGIN_ERROR, "");

            this.cacheStorage.setItem(CacheKeys.STATE_LOGIN, serverAuthenticationRequest.state, this.inCookie);

            this.cacheStorage.setItem(CacheKeys.ERROR, "");
            this.cacheStorage.setItem(CacheKeys.ERROR_DESC, "");
>>>>>>> 52465a81
        } else {
            this.setAccountCache(account, serverAuthenticationRequest.state);
        }
        // Cache authorityKey
        this.setAuthorityCache(serverAuthenticationRequest.state, serverAuthenticationRequest.authority);

        // Cache nonce
        this.cacheStorage.setItem(CacheKeys.NONCE_IDTOKEN, serverAuthenticationRequest.nonce, this.inCookie);
    }

    /**
     * Returns the unique identifier for the logged in account
     * @param account
     * @hidden
     * @ignore
     */
    private getAccountId(account: Account): any {
        // return `${account.accountIdentifier}` + Constants.resourceDelimiter + `${account.homeAccountIdentifier}`;
        let accountId: string;
        if (!StringUtils.isEmpty(account.homeAccountIdentifier)) {
            accountId = account.homeAccountIdentifier;
        }
        else {
            accountId = Constants.no_account;
        }

        return accountId;
    }

    /**
     * @hidden
     * @ignore
     *
     * Construct 'tokenRequest' from the available data in adalIdToken
     * @param extraQueryParameters
     * @hidden
     */
    private buildIDTokenRequest(request: AuthenticationParameters): AuthenticationParameters {

        const tokenRequest: AuthenticationParameters = {
            scopes: [this.clientId],
            authority: this.authority,
            account: this.getAccount(),
            extraQueryParameters: request.extraQueryParameters
        };

        return tokenRequest;
    }

    // #endregion

    private getTelemetryManagerFromConfig(config: TelemetryOptions, clientId: string): TelemetryManager {
        if (!config) { // if unset
            return null;
        }
        // if set then validate
        const { applicationName, applicationVersion, telemetryEmitter } = config;
        if (!applicationName || !applicationVersion || ! telemetryEmitter) {
            throw ClientConfigurationError.createTelemetryConfigError(config);
        }
        // if valid then construct
        const telemetryPlatform: TelemetryPlatform = {
            sdk: "msal.js", // TODO need to be able to override this for angular, react, etc
            sdkVersion: libraryVersion(),
            applicationName,
            applicationVersion
        };
        const telemetryManagerConfig: TelemetryConfig = {
            platform: telemetryPlatform,
            clientId: clientId
        };
        return new TelemetryManager(telemetryManagerConfig, telemetryEmitter);
    }
}<|MERGE_RESOLUTION|>--- conflicted
+++ resolved
@@ -9,11 +9,7 @@
 import { ServerRequestParameters } from "./ServerRequestParameters";
 import { Authority } from "./authority/Authority";
 import { ClientInfo } from "./ClientInfo";
-<<<<<<< HEAD
-import { Constants, InteractionType, libraryVersion } from "./utils/Constants";
-=======
 import { Constants, ServerHashParamKeys, InteractionType, libraryVersion, CacheKeys } from "./utils/Constants";
->>>>>>> 52465a81
 import { IdToken } from "./IdToken";
 import { Logger } from "./Logger";
 import { AuthCache } from "./cache/AuthCache";
@@ -496,8 +492,8 @@
                 this.acquireTokenInProgress = false;
 
                 this.logger.info(ClientAuthErrorMessage.popUpWindowError.code + ":" + ClientAuthErrorMessage.popUpWindowError.desc);
-                this.cacheStorage.setItem(Constants.msalError, ClientAuthErrorMessage.popUpWindowError.code);
-                this.cacheStorage.setItem(Constants.msalErrorDescription, ClientAuthErrorMessage.popUpWindowError.desc);
+                this.cacheStorage.setItem(CacheKeys.ERROR, ClientAuthErrorMessage.popUpWindowError.code);
+                this.cacheStorage.setItem(CacheKeys.ERROR_DESC, ClientAuthErrorMessage.popUpWindowError.desc);
                 if (reject) {
                     reject(ClientAuthError.createPopupWindowError());
                 }
@@ -744,89 +740,6 @@
     /**
      * @hidden
      *
-<<<<<<< HEAD
-=======
-     * Used to send the user to the redirect_uri after authentication is complete. The user's bearer token is attached to the URI fragment as an id_token/access_token field.
-     * This function also closes the popup window after redirection.
-     *
-     * @param urlNavigate
-     * @param title
-     * @param interval
-     * @param instance
-     * @param resolve
-     * @param reject
-     * @ignore
-     */
-    private openWindow(urlNavigate: string, title: string, interval: number, instance: this, resolve?: Function, reject?: Function): Window {
-    // Generate a popup window
-        let popupWindow: Window;
-        try {
-            popupWindow = this.openPopup(urlNavigate, title, Constants.popUpWidth, Constants.popUpHeight);
-        } catch (e) {
-            instance.loginInProgress = false;
-            instance.acquireTokenInProgress = false;
-
-            this.logger.info(ClientAuthErrorMessage.popUpWindowError.code + ":" + ClientAuthErrorMessage.popUpWindowError.desc);
-            this.cacheStorage.setItem(CacheKeys.ERROR, ClientAuthErrorMessage.popUpWindowError.code);
-            this.cacheStorage.setItem(CacheKeys.ERROR_DESC, ClientAuthErrorMessage.popUpWindowError.desc);
-            if (reject) {
-                reject(ClientAuthError.createPopupWindowError());
-            }
-            return null;
-        }
-
-        // Push popup window handle onto stack for tracking
-        window.openedWindows.push(popupWindow);
-
-        const pollTimer = window.setInterval(() => {
-            // If popup closed or login in progress, cancel login
-            if (popupWindow && popupWindow.closed && (instance.loginInProgress || instance.acquireTokenInProgress)) {
-                if (reject) {
-                    reject(ClientAuthError.createUserCancelledError());
-                }
-                window.clearInterval(pollTimer);
-                if (this.config.framework.isAngular) {
-                    this.broadcast("msal:popUpClosed", ClientAuthErrorMessage.userCancelledError.code + Constants.resourceDelimiter + ClientAuthErrorMessage.userCancelledError.desc);
-                    return;
-                }
-                instance.loginInProgress = false;
-                instance.acquireTokenInProgress = false;
-            }
-
-            try {
-                const popUpWindowLocation = popupWindow.location;
-
-                // If the popup hash changes, close the popup window
-                if (popUpWindowLocation.href.indexOf(this.getRedirectUri()) !== -1) {
-                    window.clearInterval(pollTimer);
-                    instance.loginInProgress = false;
-                    instance.acquireTokenInProgress = false;
-                    this.logger.info("Closing popup window");
-                    // TODO: Check how this can be extracted for any framework specific code?
-                    if (this.config.framework.isAngular) {
-                        this.broadcast("msal:popUpHashChanged", popUpWindowLocation.hash);
-                        for (let i = 0; i < window.openedWindows.length; i++) {
-                            window.openedWindows[i].close();
-                        }
-                    }
-                }
-            } catch (e) {
-            /*
-             * Cross Domain url check error.
-             * Will be thrown until AAD redirects the user back to the app"s root page with the token.
-             * No need to log or throw this error as it will create unnecessary traffic.
-             */
-            }
-        },
-        interval);
-
-        return popupWindow;
-    }
-
-    /**
-     * @hidden
-     *
->>>>>>> 52465a81
      * Configures popup window for login.
      *
      * @param urlNavigate
@@ -885,12 +798,7 @@
         // set iframe session to pending
         const expectedState = window.activeRenewals[scope];
         this.logger.verbose("Set loading state to pending for: " + scope + ":" + expectedState);
-<<<<<<< HEAD
-        this.cacheStorage.setItem(Constants.renewStatus + expectedState, Constants.tokenRenewStatusInProgress);
-=======
         this.cacheStorage.setItem(CacheKeys.RENEW_STATUS + expectedState, Constants.tokenRenewStatusInProgress);
-        this.loadFrame(urlNavigate, frameName);
->>>>>>> 52465a81
         setTimeout(() => {
             if (this.cacheStorage.getItem(CacheKeys.RENEW_STATUS + expectedState) === Constants.tokenRenewStatusInProgress) {
                 // fail the iframe session if it's in pending state
@@ -1031,21 +939,7 @@
      */
     isCallback(hash: string): boolean {
         this.logger.info("isCallback will be deprecated in favor of urlContainsHash in MSAL.js v2.0.");
-<<<<<<< HEAD
         return UrlUtils.urlContainsHash(hash);
-=======
-        return this.urlContainsHash(hash);
-    }
-
-    private urlContainsHash(urlString: string): boolean {
-        const parameters = this.deserializeHash(urlString);
-        return (
-            parameters.hasOwnProperty(ServerHashParamKeys.ERROR_DESCRIPTION) ||
-            parameters.hasOwnProperty(ServerHashParamKeys.ERROR) ||
-            parameters.hasOwnProperty(ServerHashParamKeys.ACCESS_TOKEN) ||
-            parameters.hasOwnProperty(ServerHashParamKeys.ID_TOKEN)
-        );
->>>>>>> 52465a81
     }
 
     /**
@@ -1132,17 +1026,10 @@
             // Redirect cases
             tokenResponseCallback = null;
             // if set to navigate to loginRequest page post login
-<<<<<<< HEAD
             if (this.config.auth.navigateToLoginRequestUrl) {
-                this.cacheStorage.setItem(Constants.urlHash, locationHash);
+                this.cacheStorage.setItem(CacheKeys.URL_HASH, locationHash);
                 if (window.parent === window) {
-                    window.location.href = this.cacheStorage.getItem(Constants.loginRequest, this.inCookie);
-=======
-            if (self.config.auth.navigateToLoginRequestUrl) {
-                self.cacheStorage.setItem(CacheKeys.URL_HASH, hash);
-                if (window.parent === window && !isPopup) {
-                    window.location.href = self.cacheStorage.getItem(CacheKeys.LOGIN_REQUEST, self.inCookie);
->>>>>>> 52465a81
+                    window.location.href = this.cacheStorage.getItem(CacheKeys.LOGIN_REQUEST, this.inCookie);
                 }
                 return;
             }
@@ -1152,11 +1039,7 @@
 
             if (!this.redirectCallbacksSet) {
                 // We reached this point too early - cache hash, return and process in handleRedirectCallbacks
-<<<<<<< HEAD
-                this.cacheStorage.setItem(Constants.urlHash, locationHash);
-=======
-                self.cacheStorage.setItem(CacheKeys.URL_HASH, hash);
->>>>>>> 52465a81
+                this.cacheStorage.setItem(CacheKeys.URL_HASH, locationHash);
                 return;
             }
         }
@@ -1506,11 +1389,6 @@
      */
     protected saveTokenFromHash(hash: string, stateInfo: ResponseStateInfo): AuthResponse {
         this.logger.info("State status:" + stateInfo.stateMatch + "; Request type:" + stateInfo.requestType);
-<<<<<<< HEAD
-=======
-        this.cacheStorage.setItem(CacheKeys.ERROR, "");
-        this.cacheStorage.setItem(CacheKeys.ERROR_DESC, "");
->>>>>>> 52465a81
 
         let response : AuthResponse = {
             uniqueId: "",
@@ -1600,18 +1478,8 @@
                         response = ResponseUtils.setResponseIdToken(response, idTokenObj);
                     }
 
-<<<<<<< HEAD
                     // set authority
                     const authority: string = this.populateAuthority(stateInfo.state, this.inCookie, this.cacheStorage, idTokenObj);
-=======
-                    // retrieve the authority from cache and replace with tenantID
-                    const authorityKey = AuthCache.generateAuthorityKey(stateInfo.state);
-                    let authority: string = this.cacheStorage.getItem(authorityKey, this.inCookie);
-
-                    if (!StringUtils.isEmpty(authority)) {
-                        authority = UrlUtils.replaceTenantPath(authority, response.tenantId);
-                    }
->>>>>>> 52465a81
 
                     // retrieve client_info - if it is not found, generate the uid and utid from idToken
                     if (hashParams.hasOwnProperty(ServerHashParamKeys.CLIENT_INFO)) {
@@ -1671,17 +1539,8 @@
                         this.logger.warning("ClientInfo not received in the response from AAD");
                     }
 
-<<<<<<< HEAD
                     // set authority
                     const authority: string = this.populateAuthority(stateInfo.state, this.inCookie, this.cacheStorage, idTokenObj);
-=======
-                    authorityKey = AuthCache.generateAuthorityKey(stateInfo.state);
-                    let authority: string = this.cacheStorage.getItem(authorityKey, this.inCookie);
-
-                    if (!StringUtils.isEmpty(authority)) {
-                        authority = UrlUtils.replaceTenantPath(authority, idTokenObj.tenantId);
-                    }
->>>>>>> 52465a81
 
                     this.account = Account.createAccount(idTokenObj, new ClientInfo(clientInfo));
                     response.account = this.account;
@@ -1751,8 +1610,8 @@
      * @param idTokenObj
      * @param response
      */
-    private populateAuthority(state: string, inCookie: boolean, cacheStorage: Storage, idTokenObj: IdToken): string {
-        const authorityKey: string = Storage.generateAuthorityKey(state);
+    private populateAuthority(state: string, inCookie: boolean, cacheStorage: AuthCache, idTokenObj: IdToken): string {
+        const authorityKey: string = AuthCache.generateAuthorityKey(state);
         const cachedAuthority: string = cacheStorage.getItem(authorityKey, inCookie);
 
         // retrieve the authority from cache and replace with tenantID
@@ -2234,18 +2093,8 @@
         // Cache account and authority
         if (loginStartPage) {
             // Cache the state, nonce, and login request data
-<<<<<<< HEAD
-            this.cacheStorage.setItem(Constants.loginRequest, loginStartPage, this.inCookie);
-            this.cacheStorage.setItem(Constants.stateLogin, serverAuthenticationRequest.state, this.inCookie);
-=======
             this.cacheStorage.setItem(CacheKeys.LOGIN_REQUEST, loginStartPage, this.inCookie);
-            this.cacheStorage.setItem(CacheKeys.LOGIN_ERROR, "");
-
             this.cacheStorage.setItem(CacheKeys.STATE_LOGIN, serverAuthenticationRequest.state, this.inCookie);
-
-            this.cacheStorage.setItem(CacheKeys.ERROR, "");
-            this.cacheStorage.setItem(CacheKeys.ERROR_DESC, "");
->>>>>>> 52465a81
         } else {
             this.setAccountCache(account, serverAuthenticationRequest.state);
         }
