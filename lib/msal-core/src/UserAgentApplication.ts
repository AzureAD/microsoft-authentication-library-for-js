--- conflicted
+++ resolved
@@ -12,17 +12,12 @@
 import { Logger } from "./Logger";
 import { Storage } from "./Storage";
 import { Account } from "./Account";
-<<<<<<< HEAD
-import { Utils } from "./Utils";
-import { AuthorityFactory } from "./authority/AuthorityFactory";
-=======
 import { Utils } from "./utils/Utils";
 import { TokenUtils } from "./utils/TokenUtils";
 import { ScopeSet } from "./ScopeSet";
 import { UrlUtils } from "./utils/UrlUtils";
 import { ResponseUtils } from "./utils/ResponseUtils";
-import { AuthorityFactory } from "./AuthorityFactory";
->>>>>>> 81d01b6c
+import { AuthorityFactory } from "./authority/AuthorityFactory";
 import { Configuration, buildConfiguration, TelemetryOptions } from "./Configuration";
 import { AuthenticationParameters, validateClaimsRequest } from "./AuthenticationParameters";
 import { StringDict } from "./MsalTypes";
