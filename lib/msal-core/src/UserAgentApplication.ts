// Copyright (c) Microsoft Corporation. All rights reserved.
// Licensed under the MIT License.

import { AccessTokenCacheItem } from "./AccessTokenCacheItem";
import { AccessTokenKey } from "./AccessTokenKey";
import { AccessTokenValue } from "./AccessTokenValue";
import { ServerRequestParameters } from "./ServerRequestParameters";
import { Authority } from "./authority/Authority";
import { ClientInfo } from "./ClientInfo";
import { Constants, InteractionType, libraryVersion } from "./utils/Constants";
import { IdToken } from "./IdToken";
import { Logger } from "./Logger";
import { Storage } from "./Storage";
import { Account } from "./Account";
import { ScopeSet } from "./ScopeSet";
import { StringUtils } from "./utils/StringUtils";
import { CryptoUtils } from "./utils/CryptoUtils";
import { TokenUtils } from "./utils/TokenUtils";
import { TimeUtils } from "./utils/TimeUtils";
import { UrlUtils } from "./utils/UrlUtils";
import { ResponseUtils } from "./utils/ResponseUtils";
import { AuthorityFactory } from "./authority/AuthorityFactory";
import { Configuration, buildConfiguration, TelemetryOptions } from "./Configuration";
import { AuthenticationParameters } from "./AuthenticationParameters";
import { ClientConfigurationError } from "./error/ClientConfigurationError";
import { AuthError } from "./error/AuthError";
import { ClientAuthError, ClientAuthErrorMessage } from "./error/ClientAuthError";
import { ServerError } from "./error/ServerError";
import { InteractionRequiredAuthError } from "./error/InteractionRequiredAuthError";
import { AuthResponse, buildResponseStateOnly } from "./AuthResponse";
import TelemetryManager from "./telemetry/TelemetryManager";
import { TelemetryPlatform, TelemetryConfig } from "./telemetry/TelemetryTypes";


// default authority
const DEFAULT_AUTHORITY = "https://login.microsoftonline.com/common";

/**
 * Interface to handle iFrame generation, Popup Window creation and redirect handling
 */
declare global {
    interface Window {
        msal: Object;
        CustomEvent: CustomEvent;
        Event: Event;
        activeRenewals: {};
        renewStates: Array<string>;
        callbackMappedToRenewStates : {};
        promiseMappedToRenewStates: {};
        openedWindows: Array<Window>;
        requestType: string;
    }
}

/**
 * @hidden
 * @ignore
 * response_type from OpenIDConnect
 * References: https://openid.net/specs/oauth-v2-multiple-response-types-1_0.html & https://tools.ietf.org/html/rfc6749#section-4.2.1
 * Since we support only implicit flow in this library, we restrict the response_type support to only 'token' and 'id_token'
 *
 */
const ResponseTypes = {
    id_token: "id_token",
    token: "token",
    id_token_token: "id_token token"
};

/**
 * @hidden
 * @ignore
 */
export interface CacheResult {
    errorDesc: string;
    token: string;
    error: string;
}

/**
 * @hidden
 * @ignore
 * Data type to hold information about state returned from the server
 */
export type ResponseStateInfo = {
    state: string;
    stateMatch: boolean;
    requestType: string;
};

/**
 * A type alias for an authResponseCallback function.
 * {@link (authResponseCallback:type)}
 * @param authErr error created for failure cases
 * @param response response containing token strings in success cases, or just state value in error cases
 */
export type authResponseCallback = (authErr: AuthError, response?: AuthResponse) => void;

/**
 * A type alias for a tokenReceivedCallback function.
 * {@link (tokenReceivedCallback:type)}
 * @returns response of type {@link (AuthResponse:type)}
 * The function that will get the call back once this API is completed (either successfully or with a failure).
 */
export type tokenReceivedCallback = (response: AuthResponse) => void;

/**
 * A type alias for a errorReceivedCallback function.
 * {@link (errorReceivedCallback:type)}
 * @returns response of type {@link (AuthError:class)}
 * @returns {string} account state
 */
export type errorReceivedCallback = (authErr: AuthError, accountState: string) => void;

/**
 * @hidden
 * @ignore
 * A wrapper to handle the token response/error within the iFrame always
 *
 * @param target
 * @param propertyKey
 * @param descriptor
 */
const resolveTokenOnlyIfOutOfIframe = (target: any, propertyKey: string, descriptor: PropertyDescriptor) => {
    const tokenAcquisitionMethod = descriptor.value;
    descriptor.value = function (...args: any[]) {
        return this.isInIframe()
            ? new Promise(() => {
                return;
            })
            : tokenAcquisitionMethod.apply(this, args);
    };
    return descriptor;
};

/**
 * UserAgentApplication class
 *
 * Object Instance that the developer can use to make loginXX OR acquireTokenXX functions
 */
export class UserAgentApplication {

    // input Configuration by the developer/user
    private config: Configuration;

    // callbacks for token/error
    private authResponseCallback: authResponseCallback = null;
    private tokenReceivedCallback: tokenReceivedCallback = null;
    private errorReceivedCallback: errorReceivedCallback = null;

    // Added for readability as these params are very frequently used
    private logger: Logger;
    private clientId: string;
    private inCookie: boolean;
    private telemetryManager: TelemetryManager;

    // Cache and Account info referred across token grant flow
    protected cacheStorage: Storage;
    private account: Account;

    // state variables
    private loginInProgress: boolean;
    private acquireTokenInProgress: boolean;
    private silentAuthenticationState: string;
    private silentLogin: boolean;
    private redirectCallbacksSet: boolean;

    // Authority Functionality
    protected authorityInstance: Authority;

    /**
   * setter for the authority URL
   * @param {string} authority
   */
    // If the developer passes an authority, create an instance
    public set authority(val) {
        this.authorityInstance = AuthorityFactory.CreateInstance(val, this.config.auth.validateAuthority);
    }

    /**
   * Method to manage the authority URL.
   *
   * @returns {string} authority
   */
    public get authority(): string {
        return this.authorityInstance.CanonicalAuthority;
    }

    /**
   * Get the current authority instance from the MSAL configuration object
   *
   * @returns {@link Authority} authority instance
   */
    public getAuthorityInstance(): Authority {
        return this.authorityInstance;
    }

    /**
   * @constructor
   * Constructor for the UserAgentApplication used to instantiate the UserAgentApplication object
   *
   * Important attributes in the Configuration object for auth are:
   * - clientID: the application ID of your application.
   * You can obtain one by registering your application with our Application registration portal : https://portal.azure.com/#blade/Microsoft_AAD_IAM/ActiveDirectoryMenuBlade/RegisteredAppsPreview
   * - authority: the authority URL for your application.
   *
   * In Azure AD, authority is a URL indicating the Azure active directory that MSAL uses to obtain tokens.
   * It is of the form https://login.microsoftonline.com/&lt;Enter_the_Tenant_Info_Here&gt;.
   * If your application supports Accounts in one organizational directory, replace "Enter_the_Tenant_Info_Here" value with the Tenant Id or Tenant name (for example, contoso.microsoft.com).
   * If your application supports Accounts in any organizational directory, replace "Enter_the_Tenant_Info_Here" value with organizations.
   * If your application supports Accounts in any organizational directory and personal Microsoft accounts, replace "Enter_the_Tenant_Info_Here" value with common.
   * To restrict support to Personal Microsoft accounts only, replace "Enter_the_Tenant_Info_Here" value with consumers.
   *
   *
   * In Azure B2C, authority is of the form https://&lt;instance&gt;/tfp/&lt;tenant&gt;/&lt;policyName&gt;/

   * @param {@link (Configuration:type)} configuration object for the MSAL UserAgentApplication instance
   */
    constructor(configuration: Configuration) {

        // Set the Configuration
        this.config = buildConfiguration(configuration);

        // Set the callback boolean
        this.redirectCallbacksSet = false;

        this.logger = this.config.system.logger;
        this.clientId = this.config.auth.clientId;
        this.inCookie = this.config.cache.storeAuthStateInCookie;

        this.telemetryManager = this.getTelemetryManagerFromConfig(this.config.system.telemetry, this.clientId);

        // if no authority is passed, set the default: "https://login.microsoftonline.com/common"
        this.authority = this.config.auth.authority || DEFAULT_AUTHORITY;

        // track login and acquireToken in progress
        this.loginInProgress = false;
        this.acquireTokenInProgress = false;

        // cache keys msal - typescript throws an error if any value other than "localStorage" or "sessionStorage" is passed
        try {
            this.cacheStorage = new Storage(this.config.cache.cacheLocation);
        } catch (e) {
            throw ClientConfigurationError.createInvalidCacheLocationConfigError(this.config.cache.cacheLocation);
        }

        // Initialize window handling code
        window.openedWindows = [];
        window.activeRenewals = {};
        window.renewStates = [];
        window.callbackMappedToRenewStates = { };
        window.promiseMappedToRenewStates = { };
        window.msal = this;

        const urlHash = window.location.hash;
        const urlContainsHash = this.urlContainsHash(urlHash);

        // On the server 302 - Redirect, handle this
        if (!this.config.framework.isAngular) {
            if (urlContainsHash) {
                this.handleAuthenticationResponse(urlHash);
            }
        }
    }

    //#region Redirect Callbacks
    /**
   * @hidden
   * @ignore
   * Set the callback functions for the redirect flow to send back the success or error object.
   * @param {@link (tokenReceivedCallback:type)} successCallback - Callback which contains the AuthResponse object, containing data from the server.
   * @param {@link (errorReceivedCallback:type)} errorCallback - Callback which contains a AuthError object, containing error data from either the server
   * or the library, depending on the origin of the error.
   */
    handleRedirectCallback(tokenReceivedCallback: tokenReceivedCallback, errorReceivedCallback: errorReceivedCallback): void;
    handleRedirectCallback(authCallback: authResponseCallback): void;
    handleRedirectCallback(authOrTokenCallback: authResponseCallback | tokenReceivedCallback, errorReceivedCallback?: errorReceivedCallback): void {
        if (!authOrTokenCallback) {
            this.redirectCallbacksSet = false;
            throw ClientConfigurationError.createInvalidCallbackObjectError(authOrTokenCallback);
        }

        // Set callbacks
        if (errorReceivedCallback) {
            this.tokenReceivedCallback = authOrTokenCallback as tokenReceivedCallback;
            this.errorReceivedCallback = errorReceivedCallback;
            this.logger.warning("This overload for callback is deprecated - please change the format of the callbacks to a single callback as shown: (err: AuthError, response: AuthResponse).");
        } else {
            this.authResponseCallback = authOrTokenCallback as authResponseCallback;
        }

        this.redirectCallbacksSet = true;

        // On the server 302 - Redirect, handle this
        if (!this.config.framework.isAngular) {
            const cachedHash = this.cacheStorage.getItem(Constants.urlHash);
            if (cachedHash) {
                this.processCallBack(cachedHash, null);
            }
        }
    }

    private authResponseHandler(interactionType: InteractionType, response: AuthResponse, resolve?: any) : void {
        if (interactionType === Constants.interactionTypeRedirect) {
            if (this.errorReceivedCallback) {
                this.tokenReceivedCallback(response);
            } else if (this.authResponseCallback) {
                this.authResponseCallback(null, response);
            }
        } else if (interactionType === Constants.interactionTypePopup) {
            resolve(response);
        } else {
            throw ClientAuthError.createInvalidInteractionTypeError();
        }
    }

    private authErrorHandler(interactionType: InteractionType, authErr: AuthError, response: AuthResponse, reject?: any) : void {
        if (interactionType === Constants.interactionTypeRedirect) {
            if (this.errorReceivedCallback) {
                this.errorReceivedCallback(authErr, response.accountState);
            } else {
                this.authResponseCallback(authErr, response);
            }
        } else if (interactionType === Constants.interactionTypePopup) {
            reject(authErr);
        } else {
            throw ClientAuthError.createInvalidInteractionTypeError();
        }
    }

    //#endregion
    /**
   * Use when initiating the login process by redirecting the user's browser to the authorization endpoint.
   * @param {@link (AuthenticationParameters:type)}
   */
    loginRedirect(request?: AuthenticationParameters): void {
    // Throw error if callbacks are not set before redirect
        if (!this.redirectCallbacksSet) {
            throw ClientConfigurationError.createRedirectCallbacksNotSetError();
        }
        this.acquireTokenInteractive(Constants.interactionTypeRedirect, true, request);
    }

    /**
   * Use when you want to obtain an access_token for your API by redirecting the user's browser window to the authorization endpoint.
   * @param {@link (AuthenticationParameters:type)}
   *
   * To renew idToken, please pass clientId as the only scope in the Authentication Parameters
   */
    acquireTokenRedirect(request: AuthenticationParameters): void {
        if (!request) {
            throw ClientConfigurationError.createEmptyRequestError();
        }

        // Throw error if callbacks are not set before redirect
        if (!this.redirectCallbacksSet) {
            throw ClientConfigurationError.createRedirectCallbacksNotSetError();
        }
        this.acquireTokenInteractive(Constants.interactionTypeRedirect, false, request);
    }

    /**
   * Use when initiating the login process via opening a popup window in the user's browser
   *
   * @param {@link (AuthenticationParameters:type)}
   *
   * @returns {Promise.<AuthResponse>} - a promise that is fulfilled when this function has completed, or rejected if an error was raised. Returns the {@link AuthResponse} object
   */
    loginPopup(request?: AuthenticationParameters): Promise<AuthResponse> {
        return new Promise<AuthResponse>((resolve, reject) => {
            this.acquireTokenInteractive(Constants.interactionTypePopup, true, request, resolve, reject);
        });
    }

    /**
   * Use when you want to obtain an access_token for your API via opening a popup window in the user's browser
   * @param {@link AuthenticationParameters}
   *
   * To renew idToken, please pass clientId as the only scope in the Authentication Parameters
   * @returns {Promise.<AuthResponse>} - a promise that is fulfilled when this function has completed, or rejected if an error was raised. Returns the {@link AuthResponse} object
   */
    acquireTokenPopup(request: AuthenticationParameters): Promise<AuthResponse> {
        if (!request) {
            throw ClientConfigurationError.createEmptyRequestError();
        }

        return new Promise<AuthResponse>((resolve, reject) => {
            this.acquireTokenInteractive(Constants.interactionTypePopup, false, request, resolve, reject);
        });
    }

    //#region Acquire Token

    /**
   * Use when initiating the login process or when you want to obtain an access_token for your API,
   * either by redirecting the user's browser window to the authorization endpoint or via opening a popup window in the user's browser.
   * @param {@link (AuthenticationParameters:type)}
   *
   * To renew idToken, please pass clientId as the only scope in the Authentication Parameters
   */
    private acquireTokenInteractive(interactionType: InteractionType, isLoginCall: boolean, request?: AuthenticationParameters, resolve?: any, reject?: any): void {

        // If already in progress, do not proceed
        if (this.loginInProgress || this.acquireTokenInProgress) {
            const thrownError = this.loginInProgress ? ClientAuthError.createLoginInProgressError() : ClientAuthError.createAcquireTokenInProgressError();
            const stateOnlyResponse = buildResponseStateOnly(this.getAccountState(request && request.state));
            this.authErrorHandler(interactionType,
                thrownError,
                stateOnlyResponse,
                reject);
            return;
        }

        // if extraScopesToConsent is passed in loginCall, append them to the login request
        const scopes: Array<string> = isLoginCall ? this.appendScopes(request) : request.scopes;

        // Validate and filter scopes (the validate function will throw if validation fails)
        this.validateInputScope(scopes, !isLoginCall);

        // Get the account object if a session exists
        const account: Account = (request && request.account && !isLoginCall) ? request.account : this.getAccount();

        // If no session exists, prompt the user to login.
        if (!account && !ServerRequestParameters.isSSOParam(request)) {
            if (isLoginCall) {
                // extract ADAL id_token if exists
                const adalIdToken = this.extractADALIdToken();

                // silent login if ADAL id_token is retrieved successfully - SSO
                if (adalIdToken && !scopes) {
                    this.logger.info("ADAL's idToken exists. Extracting login information from ADAL's idToken ");
                    const tokenRequest: AuthenticationParameters = this.buildIDTokenRequest(request);

                    this.silentLogin = true;
                    this.acquireTokenSilent(tokenRequest).then(response => {
                        this.silentLogin = false;
                        this.logger.info("Unified cache call is successful");

                        this.authResponseHandler(interactionType, response, resolve);
                        return;
                    }, (error) => {
                        this.silentLogin = false;
                        this.logger.error("Error occurred during unified cache ATS: " + error);

                        // proceed to login since ATS failed
                        this.acquireTokenHelper(null, interactionType, isLoginCall, request, scopes, resolve, reject);
                    });
                }
                // No ADAL token found, proceed to login
                else {
                    this.acquireTokenHelper(null, interactionType, isLoginCall, request, scopes, resolve, reject);
                }
            }
            // AcquireToken call, but no account or context given, so throw error
            else {
                this.logger.info("User login is required");
                throw ClientAuthError.createUserLoginRequiredError();
            }
        }
        // User session exists
        else {
            this.acquireTokenHelper(account, interactionType, isLoginCall, request, scopes, resolve, reject);
        }
    }

    /**
   * @hidden
   * @ignore
   * Helper function to acquireToken
   *
   */
    private acquireTokenHelper(account: Account, interactionType: InteractionType, isLoginCall: boolean, request?: AuthenticationParameters, scopes?: Array<string>, resolve?: any, reject?: any): void {
    // Track the acquireToken progress
        if (isLoginCall) {
            this.loginInProgress = true;
        } else {
            this.acquireTokenInProgress = true;
        }

        const scope = scopes ? scopes.join(" ").toLowerCase() : this.clientId.toLowerCase();

        let serverAuthenticationRequest: ServerRequestParameters;
        const acquireTokenAuthority = (!isLoginCall && request && request.authority) ? AuthorityFactory.CreateInstance(request.authority, this.config.auth.validateAuthority) : this.authorityInstance;

        let popUpWindow: Window;
        if (interactionType === Constants.interactionTypePopup) {
            // Generate a popup window
            popUpWindow = this.openWindow("about:blank", "_blank", 1, this, resolve, reject);
            if (!popUpWindow) {
                // We pass reject in openWindow, we reject there during an error
                return;
            }
        }

        acquireTokenAuthority.resolveEndpointsAsync().then(() => {
            // On Fulfillment
            const responseType: string = isLoginCall ? ResponseTypes.id_token : this.getTokenType(account, scopes, false);
            let loginStartPage: string;

            if (isLoginCall) {
                // if the user sets the login start page - angular only??
                loginStartPage = this.cacheStorage.getItem(Constants.angularLoginRequest);
                if (!loginStartPage || loginStartPage === "") {
                    loginStartPage = window.location.href;
                } else {
                    this.cacheStorage.setItem(Constants.angularLoginRequest, "");
                }
            }

            serverAuthenticationRequest = new ServerRequestParameters(
                acquireTokenAuthority,
                this.clientId,
                scopes,
                responseType,
                this.getRedirectUri(),
                request && request.state
            );

            this.updateCacheEntries(serverAuthenticationRequest, account, loginStartPage);

            // populate QueryParameters (sid/login_hint/domain_hint) and any other extraQueryParameters set by the developer
            serverAuthenticationRequest.populateQueryParams(account, request);

            // Construct urlNavigate
            const urlNavigate = UrlUtils.createNavigateUrl(serverAuthenticationRequest) + Constants.response_mode_fragment;

            // set state in cache
            if (interactionType === Constants.interactionTypeRedirect) {
                if (!isLoginCall) {
                    this.cacheStorage.setItem(Constants.stateAcquireToken, serverAuthenticationRequest.state, this.inCookie);
                }
            } else if (interactionType === Constants.interactionTypePopup) {
                window.renewStates.push(serverAuthenticationRequest.state);
                window.requestType = isLoginCall ? Constants.login : Constants.renewToken;

                // Register callback to capture results from server
                this.registerCallback(serverAuthenticationRequest.state, scope, resolve, reject);
            } else {
                throw ClientAuthError.createInvalidInteractionTypeError();
            }

            // prompt user for interaction
            this.navigateWindow(urlNavigate, popUpWindow);
        }).catch((err) => {
            this.logger.warning("could not resolve endpoints");
            this.authErrorHandler(interactionType, ClientAuthError.createEndpointResolutionError(err.toString), buildResponseStateOnly(request.state), reject);
            if (popUpWindow) {
                popUpWindow.close();
            }
        });
    }

  /**
   * Use this function to obtain a token before every call to the API / resource provider
   *
   * MSAL return's a cached token when available
   * Or it send's a request to the STS to obtain a new token using a hidden iframe.
   *
   * @param {@link AuthenticationParameters}
   *
   * To renew idToken, please pass clientId as the only scope in the Authentication Parameters
   * @returns {Promise.<AuthResponse>} - a promise that is fulfilled when this function has completed, or rejected if an error was raised. Returns the {@link AuthResponse} object
   *
   */
  @resolveTokenOnlyIfOutOfIframe
    acquireTokenSilent(request: AuthenticationParameters): Promise<AuthResponse> {
        if (!request) {
            throw ClientConfigurationError.createEmptyRequestError();
        }
        return new Promise<AuthResponse>((resolve, reject) => {

            // Validate and filter scopes (the validate function will throw if validation fails)
            this.validateInputScope(request.scopes, true);

            const scope = request.scopes.join(" ").toLowerCase();

            // if the developer passes an account, give that account the priority
            const account: Account = request.account || this.getAccount();

            // extract if there is an adalIdToken stashed in the cache
            const adalIdToken = this.cacheStorage.getItem(Constants.adalIdToken);

            //if there is no account logged in and no login_hint/sid is passed in the request
            if (!account && !(request.sid  || request.loginHint) && StringUtils.isEmpty(adalIdToken) ) {
                this.logger.info("User login is required");
                return reject(ClientAuthError.createUserLoginRequiredError());
            }

            const responseType = this.getTokenType(account, request.scopes, true);

            const serverAuthenticationRequest = new ServerRequestParameters(
                AuthorityFactory.CreateInstance(request.authority, this.config.auth.validateAuthority),
                this.clientId,
                request.scopes,
                responseType,
                this.getRedirectUri(),
                request && request.state
            );
            // populate QueryParameters (sid/login_hint/domain_hint) and any other extraQueryParameters set by the developer
            if (ServerRequestParameters.isSSOParam(request) || account) {
                serverAuthenticationRequest.populateQueryParams(account, request);
            }
            //if user didn't pass login_hint/sid and adal's idtoken is present, extract the login_hint from the adalIdToken
            else if (!account && !StringUtils.isEmpty(adalIdToken)) {
                // if adalIdToken exists, extract the SSO info from the same
                const adalIdTokenObject = TokenUtils.extractIdToken(adalIdToken);
                this.logger.verbose("ADAL's idToken exists. Extracting login information from ADAL's idToken ");
                serverAuthenticationRequest.populateQueryParams(account, null, adalIdTokenObject);
            }
            const userContainedClaims = request.claimsRequest || serverAuthenticationRequest.claimsValue;

            let authErr: AuthError;
            let cacheResultResponse;

            if (!userContainedClaims && !request.forceRefresh) {
                try {
                    cacheResultResponse = this.getCachedToken(serverAuthenticationRequest, account);
                } catch (e) {
                    authErr = e;
                }
            }

            // resolve/reject based on cacheResult
            if (cacheResultResponse) {
                this.logger.info("Token is already in cache for scope:" + scope);
                resolve(cacheResultResponse);
                return null;
            }
            else if (authErr) {
                this.logger.infoPii(authErr.errorCode + ":" + authErr.errorMessage);
                reject(authErr);
                return null;
            }
            // else proceed with login
            else {
                let logMessage;
                if (userContainedClaims) {
                    logMessage = "Skipped cache lookup since claims were given.";
                } else if (request.forceRefresh) {
                    logMessage = "Skipped cache lookup since request.forceRefresh option was set to true";
                } else {
                    logMessage = "Token is not in cache for scope:" + scope;
                }
                this.logger.verbose(logMessage);

                // Cache result can return null if cache is empty. In that case, set authority to default value if no authority is passed to the api.
                if (!serverAuthenticationRequest.authorityInstance) {
                    serverAuthenticationRequest.authorityInstance = request.authority ? AuthorityFactory.CreateInstance(request.authority, this.config.auth.validateAuthority) : this.authorityInstance;
                }
                // cache miss
                return serverAuthenticationRequest.authorityInstance.resolveEndpointsAsync()
                    .then(() => {
                        // refresh attempt with iframe
                        // Already renewing for this scope, callback when we get the token.
                        if (window.activeRenewals[scope]) {
                            this.logger.verbose("Renew token for scope: " + scope + " is in progress. Registering callback");
                            // Active renewals contains the state for each renewal.
                            this.registerCallback(window.activeRenewals[scope], scope, resolve, reject);
                        }
                        else {
                            if (request.scopes && request.scopes.indexOf(this.clientId) > -1 && request.scopes.length === 1) {
                                // App uses idToken to send to api endpoints
                                // Default scope is tracked as clientId to store this token
                                this.logger.verbose("renewing idToken");
                                this.silentLogin = true;
                                this.renewIdToken(request.scopes, resolve, reject, account, serverAuthenticationRequest);
                            } else {
                                // renew access token
                                this.logger.verbose("renewing accesstoken");
                                this.renewToken(request.scopes, resolve, reject, account, serverAuthenticationRequest);
                            }
                        }
                    }).catch((err) => {
                        this.logger.warning("could not resolve endpoints");
                        reject(ClientAuthError.createEndpointResolutionError(err.toString()));
                        return null;
                    });
            }
        });
    }

  //#endregion

  //#region Popup Window Creation

  /**
   * @hidden
   *
   * Used to send the user to the redirect_uri after authentication is complete. The user's bearer token is attached to the URI fragment as an id_token/access_token field.
   * This function also closes the popup window after redirection.
   *
   * @param urlNavigate
   * @param title
   * @param interval
   * @param instance
   * @param resolve
   * @param reject
   * @ignore
   */
  private openWindow(urlNavigate: string, title: string, interval: number, instance: this, resolve?: Function, reject?: Function): Window {
      // Generate a popup window
      var popupWindow: Window;
      try {
          popupWindow = this.openPopup(urlNavigate, title, Constants.popUpWidth, Constants.popUpHeight);
      } catch (e) {
          instance.loginInProgress = false;
          instance.acquireTokenInProgress = false;

          this.logger.info(ClientAuthErrorMessage.popUpWindowError.code + ":" + ClientAuthErrorMessage.popUpWindowError.desc);
          this.cacheStorage.setItem(Constants.msalError, ClientAuthErrorMessage.popUpWindowError.code);
          this.cacheStorage.setItem(Constants.msalErrorDescription, ClientAuthErrorMessage.popUpWindowError.desc);
          if (reject) {
              reject(ClientAuthError.createPopupWindowError());
          }
          return null;
      }

      // Push popup window handle onto stack for tracking
      window.openedWindows.push(popupWindow);

      const pollTimer = window.setInterval(() => {
      // If popup closed or login in progress, cancel login
          if (popupWindow && popupWindow.closed && (instance.loginInProgress || instance.acquireTokenInProgress)) {
              if (reject) {
                  reject(ClientAuthError.createUserCancelledError());
              }
              window.clearInterval(pollTimer);
              if (this.config.framework.isAngular) {
                  this.broadcast("msal:popUpClosed", ClientAuthErrorMessage.userCancelledError.code + Constants.resourceDelimiter + ClientAuthErrorMessage.userCancelledError.desc);
                  return;
              }
              instance.loginInProgress = false;
              instance.acquireTokenInProgress = false;
          }

          try {
              const popUpWindowLocation = popupWindow.location;

              // If the popup hash changes, close the popup window
              if (popUpWindowLocation.href.indexOf(this.getRedirectUri()) !== -1) {
                  window.clearInterval(pollTimer);
                  instance.loginInProgress = false;
                  instance.acquireTokenInProgress = false;
                  this.logger.info("Closing popup window");
                  // TODO: Check how this can be extracted for any framework specific code?
                  if (this.config.framework.isAngular) {
                      this.broadcast("msal:popUpHashChanged", popUpWindowLocation.hash);
                      for (let i = 0; i < window.openedWindows.length; i++) {
                          window.openedWindows[i].close();
                      }
                  }
              }
          } catch (e) {
              // Cross Domain url check error.
              // Will be thrown until AAD redirects the user back to the app"s root page with the token.
              // No need to log or throw this error as it will create unnecessary traffic.
          }
      },
      interval);

      return popupWindow;
  }

  /**
   * @hidden
   *
   * Configures popup window for login.
   *
   * @param urlNavigate
   * @param title
   * @param popUpWidth
   * @param popUpHeight
   * @ignore
   * @hidden
   */
  private openPopup(urlNavigate: string, title: string, popUpWidth: number, popUpHeight: number) {
      try {
      /**
       * adding winLeft and winTop to account for dual monitor
       * using screenLeft and screenTop for IE8 and earlier
       */
          const winLeft = window.screenLeft ? window.screenLeft : window.screenX;
          const winTop = window.screenTop ? window.screenTop : window.screenY;
          /**
       * window.innerWidth displays browser window"s height and width excluding toolbars
       * using document.documentElement.clientWidth for IE8 and earlier
       */
          const width = window.innerWidth || document.documentElement.clientWidth || document.body.clientWidth;
          const height = window.innerHeight || document.documentElement.clientHeight || document.body.clientHeight;
          const left = ((width / 2) - (popUpWidth / 2)) + winLeft;
          const top = ((height / 2) - (popUpHeight / 2)) + winTop;

          // open the window
          const popupWindow = window.open(urlNavigate, title, "width=" + popUpWidth + ", height=" + popUpHeight + ", top=" + top + ", left=" + left);
          if (!popupWindow) {
              throw ClientAuthError.createPopupWindowError();
          }
          if (popupWindow.focus) {
              popupWindow.focus();
          }

          return popupWindow;
      } catch (e) {
          this.logger.error("error opening popup " + e.message);
          this.loginInProgress = false;
          this.acquireTokenInProgress = false;
          throw ClientAuthError.createPopupWindowError(e.toString());
      }
  }

  //#endregion

  //#region Iframe Management

  /**
   * @hidden
   * Returns whether current window is in ifram for token renewal
   * @ignore
   */
  public isInIframe() {
      return window.parent !== window;
  }

  /**
   * @hidden
   * Returns whether parent window exists and has msal
   */
  private parentIsMsal() {
      return window.parent !== window && window.parent.msal;
  }

  /**
   * @hidden
   * Calling _loadFrame but with a timeout to signal failure in loadframeStatus. Callbacks are left.
   * registered when network errors occur and subsequent token requests for same resource are registered to the pending request.
   * @ignore
   */
  private loadIframeTimeout(urlNavigate: string, frameName: string, scope: string): void {
      //set iframe session to pending
      const expectedState = window.activeRenewals[scope];
      this.logger.verbose("Set loading state to pending for: " + scope + ":" + expectedState);
      this.cacheStorage.setItem(Constants.renewStatus + expectedState, Constants.tokenRenewStatusInProgress);
      this.loadFrame(urlNavigate, frameName);
      setTimeout(() => {
          if (this.cacheStorage.getItem(Constants.renewStatus + expectedState) === Constants.tokenRenewStatusInProgress) {
              // fail the iframe session if it"s in pending state
              this.logger.verbose("Loading frame has timed out after: " + (this.config.system.loadFrameTimeout / 1000) + " seconds for scope " + scope + ":" + expectedState);
              // Error after timeout
              if (expectedState && window.callbackMappedToRenewStates[expectedState]) {
                  window.callbackMappedToRenewStates[expectedState](null, ClientAuthError.createTokenRenewalTimeoutError());
              }

              this.cacheStorage.setItem(Constants.renewStatus + expectedState, Constants.tokenRenewStatusCancelled);
          }
      }, this.config.system.loadFrameTimeout);
  }

  /**
   * @hidden
   * Loads iframe with authorization endpoint URL
   * @ignore
   */
  private loadFrame(urlNavigate: string, frameName: string): void {
      // This trick overcomes iframe navigation in IE
      // IE does not load the page consistently in iframe
      this.logger.info("LoadFrame: " + frameName);
      const frameCheck = frameName;

      setTimeout(() => {
          const frameHandle = this.addHiddenIFrame(frameCheck);
          if (frameHandle.src === "" || frameHandle.src === "about:blank") {
              frameHandle.src = urlNavigate;
              this.logger.infoPii("Frame Name : " + frameName + " Navigated to: " + urlNavigate);
          }
      },
      this.config.system.navigateFrameWait);
  }

  /**
   * @hidden
   * Adds the hidden iframe for silent token renewal.
   * @ignore
   */
  private addHiddenIFrame(iframeId: string): HTMLIFrameElement {
      if (typeof iframeId === "undefined") {
          return null;
      }

      this.logger.info("Add msal frame to document:" + iframeId);
      let adalFrame = document.getElementById(iframeId) as HTMLIFrameElement;
      if (!adalFrame) {
          if (document.createElement &&
        document.documentElement &&
        (window.navigator.userAgent.indexOf("MSIE 5.0") === -1)) {
              const ifr = document.createElement("iframe");
              ifr.setAttribute("id", iframeId);
              ifr.style.visibility = "hidden";
              ifr.style.position = "absolute";
              ifr.style.width = ifr.style.height = "0";
              ifr.style.border = "0";
              adalFrame = (document.getElementsByTagName("body")[0].appendChild(ifr) as HTMLIFrameElement);
          } else if (document.body && document.body.insertAdjacentHTML) {
              document.body.insertAdjacentHTML("beforeend", "<iframe name='" + iframeId + "' id='" + iframeId + "' style='display:none'></iframe>");
          }

          if (window.frames && window.frames[iframeId]) {
              adalFrame = window.frames[iframeId];
          }
      }

      return adalFrame;
  }

  //#endregion

  //#region General Helpers

  /**
   * @hidden
   * Used to redirect the browser to the STS authorization endpoint
   * @param {string} urlNavigate - URL of the authorization endpoint
   */
  private navigateWindow(urlNavigate: string, popupWindow?: Window) {
      // Navigate if valid URL
      if (urlNavigate && !StringUtils.isEmpty(urlNavigate)) {
          const navigateWindow: Window = popupWindow ? popupWindow : window;
          const logMessage: string = popupWindow ? "Navigated Popup window to:" + urlNavigate : "Navigate to:" + urlNavigate;
          this.logger.infoPii(logMessage);
          navigateWindow.location.replace(urlNavigate);
      }
      else {
          this.logger.info("Navigate url is empty");
          throw AuthError.createUnexpectedError("Navigate url is empty");
      }
  }

  /**
   * @hidden
   * Used to add the developer requested callback to the array of callbacks for the specified scopes. The updated array is stored on the window object
   * @param {string} expectedState - Unique state identifier (guid).
   * @param {string} scope - Developer requested permissions. Not all scopes are guaranteed to be included in the access token returned.
   * @param {Function} resolve - The resolve function of the promise object.
   * @param {Function} reject - The reject function of the promise object.
   * @ignore
   */
  private registerCallback(expectedState: string, scope: string, resolve: Function, reject: Function): void {
      // track active renewals
      window.activeRenewals[scope] = expectedState;

      // initialize callbacks mapped array
      if (!window.promiseMappedToRenewStates[expectedState]) {
          window.promiseMappedToRenewStates[expectedState] = [];
      }
      // indexing on the current state, push the callback params to callbacks mapped
      window.promiseMappedToRenewStates[expectedState].push({ resolve: resolve, reject: reject });

      // Store the server esponse in the current window??
      if (!window.callbackMappedToRenewStates[expectedState]) {
          window.callbackMappedToRenewStates[expectedState] =
      (response: AuthResponse, error: AuthError) => {
          // reset active renewals
          window.activeRenewals[scope] = null;

          // for all promiseMappedtoRenewStates for a given 'state' - call the reject/resolve with error/token respectively
          for (let i = 0; i < window.promiseMappedToRenewStates[expectedState].length; ++i) {
              try {
                  if (error) {
                      window.promiseMappedToRenewStates[expectedState][i].reject(error);
                  } else if (response) {
                      window.promiseMappedToRenewStates[expectedState][i].resolve(response);
                  } else {
                      throw AuthError.createUnexpectedError("Error and response are both null");
                  }
              } catch (e) {
                  this.logger.warning(e);
              }
          }

          // reset
          window.promiseMappedToRenewStates[expectedState] = null;
          window.callbackMappedToRenewStates[expectedState] = null;
      };
      }
  }

  //#endregion

  //#region Logout

  /**
   * Use to log out the current user, and redirect the user to the postLogoutRedirectUri.
   * Default behaviour is to redirect the user to `window.location.href`.
   */
  logout(): void {
      this.clearCache();
      this.account = null;
      let logout = "";
      if (this.getPostLogoutRedirectUri()) {
          logout = "post_logout_redirect_uri=" + encodeURIComponent(this.getPostLogoutRedirectUri());
      }
      this.authorityInstance.resolveEndpointsAsync().then(authority => {
          const urlNavigate = authority.EndSessionEndpoint
              ? `${authority.EndSessionEndpoint}?${logout}`
              : `${this.authority}oauth2/v2.0/logout?${logout}`;
          this.navigateWindow(urlNavigate);
      });
  }

  /**
   * @hidden
   * Clear all access tokens in the cache.
   * @ignore
   */
  protected clearCache(): void {
      window.renewStates = [];
      const accessTokenItems = this.cacheStorage.getAllAccessTokens(Constants.clientId, Constants.homeAccountIdentifier);
      for (let i = 0; i < accessTokenItems.length; i++) {
          this.cacheStorage.removeItem(JSON.stringify(accessTokenItems[i].key));
      }
      this.cacheStorage.resetCacheItems();
      this.cacheStorage.clearCookie();
  }

  /**
   * @hidden
   * Clear a given access token from the cache.
   *
   * @param accessToken
   */
  protected clearCacheForScope(accessToken: string) {
      const accessTokenItems = this.cacheStorage.getAllAccessTokens(Constants.clientId, Constants.homeAccountIdentifier);
      for (let i = 0; i < accessTokenItems.length; i++) {
          const token = accessTokenItems[i];
          if (token.value.accessToken === accessToken) {
              this.cacheStorage.removeItem(JSON.stringify(token.key));
          }
      }
  }

  //#endregion

  //#region Response

  /**
   * @hidden
   * @ignore
   * Checks if the redirect response is received from the STS. In case of redirect, the url fragment has either id_token, access_token or error.
   * @param {string} hash - Hash passed from redirect page.
   * @returns {Boolean} - true if response contains id_token, access_token or error, false otherwise.
   */
  isCallback(hash: string): boolean {
      this.logger.info("isCallback will be deprecated in favor of urlContainsHash in MSAL.js v2.0.");
      return this.urlContainsHash(hash);
  }

  private urlContainsHash(urlString: string): boolean {
      const parameters = this.deserializeHash(urlString);
      return (
          parameters.hasOwnProperty(Constants.errorDescription) ||
      parameters.hasOwnProperty(Constants.error) ||
      parameters.hasOwnProperty(Constants.accessToken) ||
      parameters.hasOwnProperty(Constants.idToken)
      );
  }

  /**
   * @hidden
   * Used to call the constructor callback with the token/error
   * @param {string} [hash=window.location.hash] - Hash fragment of Url.
   */
  private processCallBack(hash: string, stateInfo: ResponseStateInfo, parentCallback?: Function): void {
      this.logger.info("Processing the callback from redirect response");
      // get the state info from the hash
      if (!stateInfo) {
          stateInfo = this.getResponseState(hash);
      }

      let response : AuthResponse;
      let authErr : AuthError;
      // Save the token info from the hash
      try {
          response = this.saveTokenFromHash(hash, stateInfo);
      } catch (err) {
          authErr = err;
      }

      // remove hash from the cache
      this.cacheStorage.removeItem(Constants.urlHash);

      try {
      // Clear the cookie in the hash
          this.cacheStorage.clearCookie();
          const accountState: string = this.getAccountState(stateInfo.state);
          if (response) {
              if ((stateInfo.requestType === Constants.renewToken) || response.accessToken) {
                  if (window.parent !== window) {
                      this.logger.verbose("Window is in iframe, acquiring token silently");
                  } else {
                      this.logger.verbose("acquiring token interactive in progress");
                  }
                  response.tokenType = Constants.accessToken;
              }
              else if (stateInfo.requestType === Constants.login) {
                  response.tokenType = Constants.idToken;
              }
              if (!parentCallback) {
                  this.authResponseHandler(Constants.interactionTypeRedirect, response);
                  return;
              }
          } else if (!parentCallback) {
              this.authErrorHandler(Constants.interactionTypeRedirect, authErr, buildResponseStateOnly(accountState));
              return;
          }

          parentCallback(response, authErr);
      } catch (err) {
          this.logger.error("Error occurred in token received callback function: " + err);
          throw ClientAuthError.createErrorInCallbackFunction(err.toString());
      }
  }

  /**
   * @hidden
   * This method must be called for processing the response received from the STS. It extracts the hash, processes the token or error information and saves it in the cache. It then
   * calls the registered callbacks in case of redirect or resolves the promises with the result.
   * @param {string} [hash=window.location.hash] - Hash fragment of Url.
   */
  private handleAuthenticationResponse(hash: string): void {
      // retrieve the hash
      if (hash == null) {
          hash = window.location.hash;
      }

      let self = null;
      let isPopup: boolean = false;
      let isWindowOpenerMsal = false;

      // Check if the current window opened the iFrame/popup
      try {
          isWindowOpenerMsal = window.opener && window.opener.msal && window.opener.msal !== window.msal;
      } catch (err) {
      // err = SecurityError: Blocked a frame with origin "[url]" from accessing a cross-origin frame.
          isWindowOpenerMsal = false;
      }

      // Set the self to the window that created the popup/iframe
      if (isWindowOpenerMsal) {
          self = window.opener.msal;
          isPopup = true;
      } else if (window.parent && window.parent.msal) {
          self = window.parent.msal;
      }

      // if (window.parent !== window), by using self, window.parent becomes equal to window in getResponseState method specifically
      const stateInfo = self.getResponseState(hash);

      let tokenResponseCallback: (response: AuthResponse, error: AuthError) => void = null;

      self.logger.info("Returned from redirect url");
      // If parent window is the msal instance which opened the current window (iframe)
      if (this.parentIsMsal()) {
          tokenResponseCallback = window.parent.callbackMappedToRenewStates[stateInfo.state];
      }
      // Current window is window opener (popup)
      else if (isWindowOpenerMsal) {
          tokenResponseCallback = window.opener.callbackMappedToRenewStates[stateInfo.state];
      }
      // Redirect cases
      else {
          tokenResponseCallback = null;
          // if set to navigate to loginRequest page post login
          if (self.config.auth.navigateToLoginRequestUrl) {
              self.cacheStorage.setItem(Constants.urlHash, hash);
              if (window.parent === window && !isPopup) {
                  window.location.href = self.cacheStorage.getItem(Constants.loginRequest, self.inCookie);
              }
              return;
          }
          else {
              window.location.hash = "";
          }
          if (!this.redirectCallbacksSet) {
              // We reached this point too early - cache hash, return and process in handleRedirectCallbacks
              self.cacheStorage.setItem(Constants.urlHash, hash);
              return;
          }
      }

      self.processCallBack(hash, stateInfo, tokenResponseCallback);

      // If current window is opener, close all windows
      if (isWindowOpenerMsal) {
          for (let i = 0; i < window.opener.openedWindows.length; i++) {
              window.opener.openedWindows[i].close();
          }
      }
  }

  /**
   * @hidden
   * Returns deserialized portion of URL hash
   * @param hash
   */
  private deserializeHash(urlFragment: string) {
      const hash = UrlUtils.getHashFromUrl(urlFragment);
      return CryptoUtils.deserialize(hash);
  }

  /**
   * @hidden
   * Creates a stateInfo object from the URL fragment and returns it.
   * @param {string} hash  -  Hash passed from redirect page
   * @returns {TokenResponse} an object created from the redirect response from AAD comprising of the keys - parameters, requestType, stateMatch, stateResponse and valid.
   * @ignore
   */
  protected getResponseState(hash: string): ResponseStateInfo {
      const parameters = this.deserializeHash(hash);
      let stateResponse: ResponseStateInfo;
      if (!parameters) {
          throw AuthError.createUnexpectedError("Hash was not parsed correctly.");
      }
      if (parameters.hasOwnProperty("state")) {
          stateResponse = {
              requestType: Constants.unknown,
              state: parameters.state,
              stateMatch: false
          };
      } else {
          throw AuthError.createUnexpectedError("Hash does not contain state.");
      }
      // async calls can fire iframe and login request at the same time if developer does not use the API as expected
      // incoming callback needs to be looked up to find the request type

      // loginRedirect
      if (stateResponse.state === this.cacheStorage.getItem(Constants.stateLogin, this.inCookie) || stateResponse.state === this.silentAuthenticationState) { // loginRedirect
          stateResponse.requestType = Constants.login;
          stateResponse.stateMatch = true;
          return stateResponse;
      }
      // acquireTokenRedirect
      else if (stateResponse.state === this.cacheStorage.getItem(Constants.stateAcquireToken, this.inCookie)) { //acquireTokenRedirect
          stateResponse.requestType = Constants.renewToken;
          stateResponse.stateMatch = true;
          return stateResponse;
      }

      // external api requests may have many renewtoken requests for different resource
      if (!stateResponse.stateMatch) {
          stateResponse.requestType = window.requestType;
          const statesInParentContext = window.renewStates;
          for (let i = 0; i < statesInParentContext.length; i++) {
              if (statesInParentContext[i] === stateResponse.state) {
                  stateResponse.stateMatch = true;
                  break;
              }
          }
      }

      return stateResponse;
  }

  //#endregion

  //#region Token Processing (Extract to TokenProcessing.ts)

  /**
   * @hidden
   * Used to get token for the specified set of scopes from the cache
   * @param {@link ServerRequestParameters} - Request sent to the STS to obtain an id_token/access_token
   * @param {Account} account - Account for which the scopes were requested
   */
  private getCachedToken(serverAuthenticationRequest: ServerRequestParameters, account: Account): AuthResponse {
      let accessTokenCacheItem: AccessTokenCacheItem = null;
      const scopes = serverAuthenticationRequest.scopes;

      // filter by clientId and account
      const tokenCacheItems = this.cacheStorage.getAllAccessTokens(this.clientId, account ? account.homeAccountIdentifier : null);

      // No match found after initial filtering
      if (tokenCacheItems.length === 0) {
          return null;
      }

      const filteredItems: Array<AccessTokenCacheItem> = [];

      // if no authority passed
      if (!serverAuthenticationRequest.authority) {
      // filter by scope
          for (let i = 0; i < tokenCacheItems.length; i++) {
              const cacheItem = tokenCacheItems[i];
              const cachedScopes = cacheItem.key.scopes.split(" ");
              if (ScopeSet.containsScope(cachedScopes, scopes)) {
                  filteredItems.push(cacheItem);
              }
          }

          // if only one cached token found
          if (filteredItems.length === 1) {
              accessTokenCacheItem = filteredItems[0];
              serverAuthenticationRequest.authorityInstance = AuthorityFactory.CreateInstance(accessTokenCacheItem.key.authority, this.config.auth.validateAuthority);
          }
          // if more than one cached token is found
          else if (filteredItems.length > 1) {
              throw ClientAuthError.createMultipleMatchingTokensInCacheError(scopes.toString());
          }
          // if no match found, check if there was a single authority used
          else {
              const authorityList = this.getUniqueAuthority(tokenCacheItems, "authority");
              if (authorityList.length > 1) {
                  throw ClientAuthError.createMultipleAuthoritiesInCacheError(scopes.toString());
              }

              serverAuthenticationRequest.authorityInstance = AuthorityFactory.CreateInstance(authorityList[0], this.config.auth.validateAuthority);
          }
      }
      // if an authority is passed in the API
      else {
      // filter by authority and scope
          for (let i = 0; i < tokenCacheItems.length; i++) {
              const cacheItem = tokenCacheItems[i];
              const cachedScopes = cacheItem.key.scopes.split(" ");
              if (ScopeSet.containsScope(cachedScopes, scopes) && UrlUtils.CanonicalizeUri(cacheItem.key.authority) === serverAuthenticationRequest.authority) {
                  filteredItems.push(cacheItem);
              }
          }
          // no match
          if (filteredItems.length === 0) {
              return null;
          }
          // if only one cachedToken Found
          else if (filteredItems.length === 1) {
              accessTokenCacheItem = filteredItems[0];
          }
          else {
              // if more than cached token is found
              throw ClientAuthError.createMultipleMatchingTokensInCacheError(scopes.toString());
          }
      }

      if (accessTokenCacheItem != null) {
          const expired = Number(accessTokenCacheItem.value.expiresIn);
          // If expiration is within offset, it will force renew
          const offset = this.config.system.tokenRenewalOffsetSeconds || 300;
          if (expired && (expired > TimeUtils.now() + offset)) {
              const idTokenObj = new IdToken(accessTokenCacheItem.value.idToken);
              if (!account) {
                  account = this.getAccount();
                  if (!account) {
                      throw AuthError.createUnexpectedError("Account should not be null here.");
                  }
              }
              const aState = this.getAccountState(serverAuthenticationRequest.state);
              const response : AuthResponse = {
                  uniqueId: "",
                  tenantId: "",
                  tokenType: (accessTokenCacheItem.value.idToken === accessTokenCacheItem.value.accessToken) ? Constants.idToken : Constants.accessToken,
                  idToken: idTokenObj,
                  idTokenClaims: idTokenObj.claims,
                  accessToken: accessTokenCacheItem.value.accessToken,
                  scopes: accessTokenCacheItem.key.scopes.split(" "),
                  expiresOn: new Date(expired * 1000),
                  account: account,
                  accountState: aState,
                  authority: this.setAuthority(aState, this.inCookie, this.cacheStorage, idTokenObj)
              };
              ResponseUtils.setResponseIdToken(response, idTokenObj);
              return response;
          } else {
              this.cacheStorage.removeItem(JSON.stringify(filteredItems[0].key));
              return null;
          }
      } else {
          return null;
      }
  }

  /**
   * @hidden
   * Used to get a unique list of authoritues from the cache
   * @param {Array<AccessTokenCacheItem>}  accessTokenCacheItems - accessTokenCacheItems saved in the cache
   * @ignore
   */
  private getUniqueAuthority(accessTokenCacheItems: Array<AccessTokenCacheItem>, property: string): Array<string> {
      const authorityList: Array<string> = [];
      const flags: Array<string> = [];
      accessTokenCacheItems.forEach(element => {
          if (element.key.hasOwnProperty(property) && (flags.indexOf(element.key[property]) === -1)) {
              flags.push(element.key[property]);
              authorityList.push(element.key[property]);
          }
      });
      return authorityList;
  }

  /**
   * @hidden
   * Check if ADAL id_token exists and return if exists.
   *
   */
  private extractADALIdToken(): any {
      const adalIdToken = this.cacheStorage.getItem(Constants.adalIdToken);
      if (!StringUtils.isEmpty(adalIdToken)) {
          return TokenUtils.extractIdToken(adalIdToken);
      }
      return null;
  }

  /**
   * @hidden
   * Acquires access token using a hidden iframe.
   * @ignore
   */
  private renewToken(scopes: Array<string>, resolve: Function, reject: Function, account: Account, serverAuthenticationRequest: ServerRequestParameters): void {
      const scope = scopes.join(" ").toLowerCase();
      this.logger.verbose("renewToken is called for scope:" + scope);
      const frameHandle = this.addHiddenIFrame("msalRenewFrame" + scope);

      this.updateCacheEntries(serverAuthenticationRequest, account);
      this.logger.verbose("Renew token Expected state: " + serverAuthenticationRequest.state);

      // Build urlNavigate with "prompt=none" and navigate to URL in hidden iFrame
      const urlNavigate = UrlUtils.urlRemoveQueryStringParameter(UrlUtils.createNavigateUrl(serverAuthenticationRequest), Constants.prompt) + Constants.prompt_none;

      window.renewStates.push(serverAuthenticationRequest.state);
      window.requestType = Constants.renewToken;
      this.registerCallback(serverAuthenticationRequest.state, scope, resolve, reject);
      this.logger.infoPii("Navigate to:" + urlNavigate);
      frameHandle.src = "about:blank";
      this.loadIframeTimeout(urlNavigate, "msalRenewFrame" + scope, scope);
  }

  /**
   * @hidden
   * Renews idtoken for app"s own backend when clientId is passed as a single scope in the scopes array.
   * @ignore
   */
  private renewIdToken(scopes: Array<string>, resolve: Function, reject: Function, account: Account, serverAuthenticationRequest: ServerRequestParameters): void {

      this.logger.info("renewidToken is called");
      const frameHandle = this.addHiddenIFrame("msalIdTokenFrame");

      this.updateCacheEntries(serverAuthenticationRequest, account);

      this.logger.verbose("Renew Idtoken Expected state: " + serverAuthenticationRequest.state);

      // Build urlNavigate with "prompt=none" and navigate to URL in hidden iFrame
      const urlNavigate = UrlUtils.urlRemoveQueryStringParameter(UrlUtils.createNavigateUrl(serverAuthenticationRequest), Constants.prompt) + Constants.prompt_none;

      if (this.silentLogin) {
          window.requestType = Constants.login;
          this.silentAuthenticationState = serverAuthenticationRequest.state;
      } else {
          window.requestType = Constants.renewToken;
          window.renewStates.push(serverAuthenticationRequest.state);
      }

      // note: scope here is clientId
      this.registerCallback(serverAuthenticationRequest.state, this.clientId, resolve, reject);
      this.logger.infoPii("Navigate to:" + urlNavigate);
      frameHandle.src = "about:blank";
      this.loadIframeTimeout(urlNavigate, "msalIdTokenFrame", this.clientId);
  }

  /**
   * @hidden
   *
   * This method must be called for processing the response received from AAD. It extracts the hash, processes the token or error, saves it in the cache and calls the registered callbacks with the result.
   * @param {string} authority authority received in the redirect response from AAD.
   * @param {TokenResponse} requestInfo an object created from the redirect response from AAD comprising of the keys - parameters, requestType, stateMatch, stateResponse and valid.
   * @param {Account} account account object for which scopes are consented for. The default account is the logged in account.
   * @param {ClientInfo} clientInfo clientInfo received as part of the response comprising of fields uid and utid.
   * @param {IdToken} idToken idToken received as part of the response.
   * @ignore
   * @private
   */
  /* tslint:disable:no-string-literal */
  private saveAccessToken(response: AuthResponse, authority: string, parameters: any, clientInfo: string, idTokenObj: IdToken): AuthResponse {
      let scope: string;
      const accessTokenResponse = { ...response };
      const clientObj: ClientInfo = new ClientInfo(clientInfo);
      let expiration: number;

      // if the response contains "scope"
      if (parameters.hasOwnProperty("scope")) {
      // read the scopes
          scope = parameters["scope"];
          const consentedScopes = scope.split(" ");

          // retrieve all access tokens from the cache, remove the dup scores
          const accessTokenCacheItems = this.cacheStorage.getAllAccessTokens(this.clientId, authority);

          for (let i = 0; i < accessTokenCacheItems.length; i++) {
              const accessTokenCacheItem = accessTokenCacheItems[i];

              if (accessTokenCacheItem.key.homeAccountIdentifier === response.account.homeAccountIdentifier) {
                  const cachedScopes = accessTokenCacheItem.key.scopes.split(" ");
                  if (ScopeSet.isIntersectingScopes(cachedScopes, consentedScopes)) {
                      this.cacheStorage.removeItem(JSON.stringify(accessTokenCacheItem.key));
                  }
              }
          }

          // Generate and cache accessTokenKey and accessTokenValue
          const expiresIn = TimeUtils.parseExpiresIn(parameters[Constants.expiresIn]);
          expiration = TimeUtils.now() + expiresIn;
          const accessTokenKey = new AccessTokenKey(authority, this.clientId, scope, clientObj.uid, clientObj.utid);
          const accessTokenValue = new AccessTokenValue(parameters[Constants.accessToken], idTokenObj.rawIdToken, expiration.toString(), clientInfo);

          this.cacheStorage.setItem(JSON.stringify(accessTokenKey), JSON.stringify(accessTokenValue));

          accessTokenResponse.accessToken  = parameters[Constants.accessToken];
          accessTokenResponse.scopes = consentedScopes;
      }
      // if the response does not contain "scope" - scope is usually client_id and the token will be id_token
      else {
          scope = this.clientId;

          // Generate and cache accessTokenKey and accessTokenValue
          const accessTokenKey = new AccessTokenKey(authority, this.clientId, scope, clientObj.uid, clientObj.utid);
          expiration = Number(idTokenObj.expiration);
          const accessTokenValue = new AccessTokenValue(parameters[Constants.idToken], parameters[Constants.idToken], expiration.toString(), clientInfo);
          this.cacheStorage.setItem(JSON.stringify(accessTokenKey), JSON.stringify(accessTokenValue));
          accessTokenResponse.scopes = [scope];
          accessTokenResponse.accessToken = parameters[Constants.idToken];
      }

      if (expiration) {
          accessTokenResponse.expiresOn = new Date(expiration * 1000);
      } else {
          this.logger.error("Could not parse expiresIn parameter");
      }

      return accessTokenResponse;
  }

  /**
   * @hidden
   * Saves token or error received in the response from AAD in the cache. In case of id_token, it also creates the account object.
   * @ignore
   */
  protected saveTokenFromHash(hash: string, stateInfo: ResponseStateInfo): AuthResponse {
      this.logger.info("State status:" + stateInfo.stateMatch + "; Request type:" + stateInfo.requestType);
      this.cacheStorage.setItem(Constants.msalError, "");
      this.cacheStorage.setItem(Constants.msalErrorDescription, "");

      let response : AuthResponse = {
          uniqueId: "",
          tenantId: "",
          tokenType: "",
          idToken: null,
          idTokenClaims: null,
          accessToken: null,
          scopes: [],
          expiresOn: null,
          account: null,
          accountState: "",
          authority: ""
      };

      let error: AuthError;
      const hashParams = this.deserializeHash(hash);
      let authorityKey: string = "";
      let acquireTokenAccountKey: string = "";
      let idTokenObj: IdToken = null;

      // If server returns an error
      if (hashParams.hasOwnProperty(Constants.errorDescription) || hashParams.hasOwnProperty(Constants.error)) {
          this.logger.infoPii("Error :" + hashParams[Constants.error] + "; Error description:" + hashParams[Constants.errorDescription]);
          this.cacheStorage.setItem(Constants.msalError, hashParams[Constants.error]);
          this.cacheStorage.setItem(Constants.msalErrorDescription, hashParams[Constants.errorDescription]);

          // login
          if (stateInfo.requestType === Constants.login) {
              this.loginInProgress = false;
              this.cacheStorage.setItem(Constants.loginError, hashParams[Constants.errorDescription] + ":" + hashParams[Constants.error]);
              authorityKey = Storage.generateAuthorityKey(stateInfo.state);
          }

          // acquireToken
          if (stateInfo.requestType === Constants.renewToken) {
              this.acquireTokenInProgress = false;
              authorityKey = Storage.generateAuthorityKey(stateInfo.state);

              const account: Account = this.getAccount();
              let accountId;

              if (account && !StringUtils.isEmpty(account.homeAccountIdentifier)) {
                  accountId = account.homeAccountIdentifier;
              }
              else {
                  accountId = Constants.no_account;
              }

              acquireTokenAccountKey = Storage.generateAcquireTokenAccountKey(accountId, stateInfo.state);
          }

          const {
              [Constants.error]: hashErr,
              [Constants.errorDescription]: hashErrDesc
          } = hashParams;
          if (InteractionRequiredAuthError.isInteractionRequiredError(hashErr) ||
        InteractionRequiredAuthError.isInteractionRequiredError(hashErrDesc)) {
              error = new InteractionRequiredAuthError(hashParams[Constants.error], hashParams[Constants.errorDescription]);
          } else {
              error = new ServerError(hashParams[Constants.error], hashParams[Constants.errorDescription]);
          }
      }
      // If the server returns "Success"
      else {
      // Verify the state from redirect and record tokens to storage if exists
          if (stateInfo.stateMatch) {
              this.logger.info("State is right");
              if (hashParams.hasOwnProperty(Constants.sessionState)) {
                  this.cacheStorage.setItem(Constants.msalSessionState, hashParams[Constants.sessionState]);
              }
              response.accountState = this.getAccountState(stateInfo.state);

              let clientInfo: string = "";

              // Process access_token
              if (hashParams.hasOwnProperty(Constants.accessToken)) {
                  this.logger.info("Fragment has access token");
                  this.acquireTokenInProgress = false;

                  // retrieve the id_token from response if present
                  if (hashParams.hasOwnProperty(Constants.idToken)) {
                      idTokenObj = new IdToken(hashParams[Constants.idToken]);
                      response.idToken = idTokenObj;
                      response.idTokenClaims = idTokenObj.claims;
                  } else {
                      idTokenObj = new IdToken(this.cacheStorage.getItem(Constants.idTokenKey));
                      response = ResponseUtils.setResponseIdToken(response, idTokenObj);
                  }

                  // set authority in response
<<<<<<< HEAD
                  const authority: string = this.setAuthority(stateInfo.state, this.inCookie, this.cacheStorage, idTokenObj);
                  response.authority = authority;
=======
                  const authority: string = this.populateAuthtority(stateInfo.state, this.inCookie, this.cacheStorage, idTokenObj);
>>>>>>> ea9439e3

                  // retrieve client_info - if it is not found, generate the uid and utid from idToken
                  if (hashParams.hasOwnProperty(Constants.clientInfo)) {
                      clientInfo = hashParams[Constants.clientInfo];
                  } else {
                      this.logger.warning("ClientInfo not received in the response from AAD");
                      throw ClientAuthError.createClientInfoNotPopulatedError("ClientInfo not received in the response from the server");
                  }

                  response.account = Account.createAccount(idTokenObj, new ClientInfo(clientInfo));

                  let accountKey: string;
                  if (response.account && !StringUtils.isEmpty(response.account.homeAccountIdentifier)) {
                      accountKey = response.account.homeAccountIdentifier;
                  }
                  else {
                      accountKey = Constants.no_account;
                  }

                  acquireTokenAccountKey = Storage.generateAcquireTokenAccountKey(accountKey, stateInfo.state);
                  const acquireTokenAccountKey_noaccount = Storage.generateAcquireTokenAccountKey(Constants.no_account, stateInfo.state);

                  const cachedAccount: string = this.cacheStorage.getItem(acquireTokenAccountKey);
                  let acquireTokenAccount: Account;

                  // Check with the account in the Cache
                  if (!StringUtils.isEmpty(cachedAccount)) {
                      acquireTokenAccount = JSON.parse(cachedAccount);
                      if (response.account && acquireTokenAccount && Account.compareAccounts(response.account, acquireTokenAccount)) {
                          response = this.saveAccessToken(response, authority, hashParams, clientInfo, idTokenObj);
                          this.logger.info("The user object received in the response is the same as the one passed in the acquireToken request");
                      }
                      else {
                          this.logger.warning(
                              "The account object created from the response is not the same as the one passed in the acquireToken request");
                      }
                  }
                  else if (!StringUtils.isEmpty(this.cacheStorage.getItem(acquireTokenAccountKey_noaccount))) {
                      response = this.saveAccessToken(response, authority, hashParams, clientInfo, idTokenObj);
                  }
              }

              // Process id_token
              if (hashParams.hasOwnProperty(Constants.idToken)) {
                  this.logger.info("Fragment has id token");

                  // login no longer in progress
                  this.loginInProgress = false;

                  // set the idToken
                  idTokenObj = new IdToken(hashParams[Constants.idToken]);

                  response = ResponseUtils.setResponseIdToken(response, idTokenObj);
                  if (hashParams.hasOwnProperty(Constants.clientInfo)) {
                      clientInfo = hashParams[Constants.clientInfo];
                  } else {
                      this.logger.warning("ClientInfo not received in the response from AAD");
                  }

                  // set authority in response
<<<<<<< HEAD
                  const authority: string = this.setAuthority(stateInfo.state, this.inCookie, this.cacheStorage, idTokenObj);
                  response.authority = authority;
=======
                  const authority: string = this.populateAuthtority(stateInfo.state, this.inCookie, this.cacheStorage, idTokenObj);
>>>>>>> ea9439e3

                  this.account = Account.createAccount(idTokenObj, new ClientInfo(clientInfo));
                  response.account = this.account;

                  if (idTokenObj && idTokenObj.nonce) {
                      // check nonce integrity if idToken has nonce - throw an error if not matched
                      if (idTokenObj.nonce !== this.cacheStorage.getItem(Constants.nonceIdToken, this.inCookie)) {
                          this.account = null;
                          this.cacheStorage.setItem(Constants.loginError, "Nonce Mismatch. Expected Nonce: " + this.cacheStorage.getItem(Constants.nonceIdToken, this.inCookie) + "," + "Actual Nonce: " + idTokenObj.nonce);
                          this.logger.error("Nonce Mismatch.Expected Nonce: " + this.cacheStorage.getItem(Constants.nonceIdToken, this.inCookie) + "," + "Actual Nonce: " + idTokenObj.nonce);
                          error = ClientAuthError.createNonceMismatchError(this.cacheStorage.getItem(Constants.nonceIdToken, this.inCookie), idTokenObj.nonce);
                      }
                      // Save the token
                      else {
                          this.cacheStorage.setItem(Constants.idTokenKey, hashParams[Constants.idToken]);
                          this.cacheStorage.setItem(Constants.msalClientInfo, clientInfo);

                          // Save idToken as access token for app itself
                          this.saveAccessToken(response, authority, hashParams, clientInfo, idTokenObj);
                      }
                  } else {
                      authorityKey = stateInfo.state;
                      acquireTokenAccountKey = stateInfo.state;

                      this.logger.error("Invalid id_token received in the response");
                      error = ClientAuthError.createInvalidIdTokenError(idTokenObj);
                      this.cacheStorage.setItem(Constants.msalError, error.errorCode);
                      this.cacheStorage.setItem(Constants.msalErrorDescription, error.errorMessage);
                  }
              }
          }
          // State mismatch - unexpected/invalid state
          else {
              authorityKey = stateInfo.state;
              acquireTokenAccountKey = stateInfo.state;

              const expectedState = this.cacheStorage.getItem(Constants.stateLogin, this.inCookie);
              this.logger.error("State Mismatch.Expected State: " + expectedState + "," + "Actual State: " + stateInfo.state);
              error = ClientAuthError.createInvalidStateError(stateInfo.state, expectedState);
              this.cacheStorage.setItem(Constants.msalError, error.errorCode);
              this.cacheStorage.setItem(Constants.msalErrorDescription, error.errorMessage);
          }
      }

      this.cacheStorage.setItem(Constants.renewStatus + stateInfo.state, Constants.tokenRenewStatusCompleted);
      this.cacheStorage.removeAcquireTokenEntries(stateInfo.state);
      // this is required if navigateToLoginRequestUrl=false
      if (this.inCookie) {
          this.cacheStorage.setItemCookie(authorityKey, "", -1);
          this.cacheStorage.clearCookie();
      }
      if (error) {
          throw error;
      }

      if (!response) {
          throw AuthError.createUnexpectedError("Response is null");
      }
      return response;
  }

  /**
     * Set Authority when saving Token from the hash
     * @param state
     * @param inCookie
     * @param cacheStorage
     * @param idTokenObj
     * @param response
     */
  private populateAuthtority(state: string, inCookie: boolean, cacheStorage: Storage, idTokenObj: IdToken): string {

      const authorityKey: string = Storage.generateAuthorityKey(state);
      const cachedAuthority: string = cacheStorage.getItem(authorityKey, inCookie);

      // retrieve the authority from cache and replace with tenantID
      return StringUtils.isEmpty(cachedAuthority) ? cachedAuthority : UrlUtils.replaceTenantPath(cachedAuthority, idTokenObj.tenantId);;
  }
  /* tslint:enable:no-string-literal */

  //#endregion

  //#region Account

  /**
   * Returns the signed in account
   * (the account object is created at the time of successful login)
   * or null when no state is found
   * @returns {@link Account} - the account object stored in MSAL
   */
  getAccount(): Account {
      // if a session already exists, get the account from the session
      if (this.account) {
          return this.account;
      }

      // frame is used to get idToken and populate the account for the given session
      const rawIdToken = this.cacheStorage.getItem(Constants.idTokenKey);
      const rawClientInfo = this.cacheStorage.getItem(Constants.msalClientInfo);

      if (!StringUtils.isEmpty(rawIdToken) && !StringUtils.isEmpty(rawClientInfo)) {
          const idToken = new IdToken(rawIdToken);
          const clientInfo = new ClientInfo(rawClientInfo);
          this.account = Account.createAccount(idToken, clientInfo);
          return this.account;
      }
      // if login not yet done, return null
      return null;
  }

  /**
   * @hidden
   *
   * Extracts state value from the accountState sent with the authentication request.
   * @returns {string} scope.
   * @ignore
   */
  getAccountState (state: string) {
      if (state) {
          const splitIndex = state.indexOf("|");
          if (splitIndex > -1 && splitIndex + 1 < state.length) {
              return state.substring(splitIndex + 1);
          }
      }
      return state;
  }

  /**
   * Use to get a list of unique accounts in MSAL cache based on homeAccountIdentifier.
   *
   * @param {@link Array<Account>} Account - all unique accounts in MSAL cache.
   */
  getAllAccounts(): Array<Account> {
      const accounts: Array<Account> = [];
      const accessTokenCacheItems = this.cacheStorage.getAllAccessTokens(Constants.clientId, Constants.homeAccountIdentifier);

      for (let i = 0; i < accessTokenCacheItems.length; i++) {
          const idToken = new IdToken(accessTokenCacheItems[i].value.idToken);
          const clientInfo = new ClientInfo(accessTokenCacheItems[i].value.homeAccountIdentifier);
          const account: Account = Account.createAccount(idToken, clientInfo);
          accounts.push(account);
      }

      return this.getUniqueAccounts(accounts);
  }

  /**
   * @hidden
   *
   * Used to filter accounts based on homeAccountIdentifier
   * @param {Array<Account>}  Accounts - accounts saved in the cache
   * @ignore
   */
  private getUniqueAccounts(accounts: Array<Account>): Array<Account> {
      if (!accounts || accounts.length <= 1) {
          return accounts;
      }

      const flags: Array<string> = [];
      const uniqueAccounts: Array<Account> = [];
      for (let index = 0; index < accounts.length; ++index) {
          if (accounts[index].homeAccountIdentifier && flags.indexOf(accounts[index].homeAccountIdentifier) === -1) {
              flags.push(accounts[index].homeAccountIdentifier);
              uniqueAccounts.push(accounts[index]);
          }
      }

      return uniqueAccounts;
  }

  //#endregion

  //#region Scopes (Extract to Scopes.ts)

  // Note: "this" dependency in this section is minimal.
  // If pCacheStorage is separated from the class object, or passed as a fn param, scopesUtils.ts can be created

  /**
   * @hidden
   *
   * Used to validate the scopes input parameter requested  by the developer.
   * @param {Array<string>} scopes - Developer requested permissions. Not all scopes are guaranteed to be included in the access token returned.
   * @param {boolean} scopesRequired - Boolean indicating whether the scopes array is required or not
   * @ignore
   */
  private validateInputScope(scopes: Array<string>, scopesRequired: boolean): void {
      if (!scopes) {
          if (scopesRequired) {
              throw ClientConfigurationError.createScopesRequiredError(scopes);
          } else {
              return;
          }
      }

      // Check that scopes is an array object (also throws error if scopes == null)
      if (!Array.isArray(scopes)) {
          throw ClientConfigurationError.createScopesNonArrayError(scopes);
      }

      // Check that scopes is not an empty array
      if (scopes.length < 1) {
          throw ClientConfigurationError.createEmptyScopesArrayError(scopes.toString());
      }

      // Check that clientId is passed as single scope
      if (scopes.indexOf(this.clientId) > -1) {
          if (scopes.length > 1) {
              throw ClientConfigurationError.createClientIdSingleScopeError(scopes.toString());
          }
      }
  }

  /**
   * @hidden
   *
   * Extracts scope value from the state sent with the authentication request.
   * @param {string} state
   * @returns {string} scope.
   * @ignore
   */
  private getScopeFromState(state: string): string {
      if (state) {
          const splitIndex = state.indexOf("|");
          if (splitIndex > -1 && splitIndex + 1 < state.length) {
              return state.substring(splitIndex + 1);
          }
      }
      return "";
  }

  /**
   * @ignore
   * Appends extraScopesToConsent if passed
   * @param {@link AuthenticationParameters}
   */
  private appendScopes(request: AuthenticationParameters): Array<string> {

      let scopes: Array<string>;

      if (request && request.scopes) {
          if (request.extraScopesToConsent) {
              scopes = [...request.scopes, ...request.extraScopesToConsent];
          }
          else {
              scopes = request.scopes;
          }
      }

      return scopes;
  }

  //#endregion

  //#region Angular

  /**
   * @hidden
   *
   * Broadcast messages - Used only for Angular?  *
   * @param eventName
   * @param data
   */
  private broadcast(eventName: string, data: string) {
      const evt = new CustomEvent(eventName, { detail: data });
      window.dispatchEvent(evt);
  }

  /**
   * @hidden
   *
   * Helper function to retrieve the cached token
   *
   * @param scopes
   * @param {@link Account} account
   * @param state
   * @return {@link AuthResponse} AuthResponse
   */
  protected getCachedTokenInternal(scopes : Array<string> , account: Account, state: string): AuthResponse {
      // Get the current session's account object
      const accountObject: Account = account || this.getAccount();
      if (!accountObject) {
          return null;
      }

      // Construct AuthenticationRequest based on response type
      const newAuthority = this.authorityInstance ? this.authorityInstance : AuthorityFactory.CreateInstance(this.authority, this.config.auth.validateAuthority);
      const responseType = this.getTokenType(accountObject, scopes, true);
      const serverAuthenticationRequest = new ServerRequestParameters(
          newAuthority,
          this.clientId,
          scopes,
          responseType,
          this.getRedirectUri(),
          state
      );

      // get cached token
      return this.getCachedToken(serverAuthenticationRequest, account);
  }

  /**
   * @hidden
   *
   * Get scopes for the Endpoint - Used in Angular to track protected and unprotected resources without interaction from the developer app
   *
   * @param endpoint
   */
  protected getScopesForEndpoint(endpoint: string) : Array<string> {
      // if user specified list of unprotectedResources, no need to send token to these endpoints, return null.
      if (this.config.framework.unprotectedResources.length > 0) {
          for (let i = 0; i < this.config.framework.unprotectedResources.length; i++) {
              if (endpoint.indexOf(this.config.framework.unprotectedResources[i]) > -1) {
                  return null;
              }
          }
      }

      // process all protected resources and send the matched one
      if (this.config.framework.protectedResourceMap.size > 0) {
          for (const key of Array.from(this.config.framework.protectedResourceMap.keys())) {
              // configEndpoint is like /api/Todo requested endpoint can be /api/Todo/1
              if (endpoint.indexOf(key) > -1) {
                  return this.config.framework.protectedResourceMap.get(key);
              }
          }
      }

      // default resource will be clientid if nothing specified
      // App will use idtoken for calls to itself
      // check if it's staring from http or https, needs to match with app host
      if (endpoint.indexOf("http://") > -1 || endpoint.indexOf("https://") > -1) {
          if (this.getHostFromUri(endpoint) === this.getHostFromUri(this.getRedirectUri())) {
              return new Array<string>(this.clientId);
          }
      } else {
          // in angular level, the url for $http interceptor call could be relative url,
          // if it's relative call, we'll treat it as app backend call.
          return new Array<string>(this.clientId);
      }

      // if not the app's own backend or not a domain listed in the endpoints structure
      return null;
  }

  /**
   * Return boolean flag to developer to help inform if login is in progress
   * @returns {boolean} true/false
   */
  public getLoginInProgress(): boolean {
      const pendingCallback = this.cacheStorage.getItem(Constants.urlHash);
      if (pendingCallback) {
          return true;
      }
      return this.loginInProgress;
  }

  /**
   * @hidden
   * @ignore
   *
   * @param loginInProgress
   */
  protected setloginInProgress(loginInProgress : boolean) {
      this.loginInProgress = loginInProgress;
  }

  /**
   * @hidden
   * @ignore
   *
   * returns the status of acquireTokenInProgress
   */
  protected getAcquireTokenInProgress(): boolean {
      return this.acquireTokenInProgress;
  }

  /**
   * @hidden
   * @ignore
   *
   * @param acquireTokenInProgress
   */
  protected setAcquireTokenInProgress(acquireTokenInProgress : boolean) {
      this.acquireTokenInProgress = acquireTokenInProgress;
  }

  /**
   * @hidden
   * @ignore
   *
   * returns the logger handle
   */
  protected getLogger() {
      return this.config.system.logger;
  }

  //#endregion

  //#region Getters and Setters

  /**
   *
   * Use to get the redirect uri configured in MSAL or null.
   * Evaluates redirectUri if its a function, otherwise simply returns its value.
   * @returns {string} redirect URL
   *
   */
  public getRedirectUri(): string {
      if (typeof this.config.auth.redirectUri === "function") {
          return this.config.auth.redirectUri();
      }
      return this.config.auth.redirectUri;
  }

  /**
   * Use to get the post logout redirect uri configured in MSAL or null.
   * Evaluates postLogoutredirectUri if its a function, otherwise simply returns its value.
   *
   * @returns {string} post logout redirect URL
   */
  public getPostLogoutRedirectUri(): string {
      if (typeof this.config.auth.postLogoutRedirectUri === "function") {
          return this.config.auth.postLogoutRedirectUri();
      }
      return this.config.auth.postLogoutRedirectUri;
  }

  /**
   * Use to get the current {@link Configuration} object in MSAL
   *
   * @returns {@link Configuration}
   */
  public getCurrentConfiguration(): Configuration {
      if (!this.config) {
          throw ClientConfigurationError.createNoSetConfigurationError();
      }
      return this.config;
  }

  //#endregion

  //#region String Util (Should be extracted to Utils.ts)

  /**
   * @hidden
   * @ignore
   *
   * extract URI from the host
   *
   * @param {string} URI
   * @returns {string} host from the URI
   */
  private getHostFromUri(uri: string): string {
      // remove http:// or https:// from uri
      let extractedUri = String(uri).replace(/^(https?:)\/\//, "");
      extractedUri = extractedUri.split("/")[0];
      return extractedUri;
  }

  /**
   * @hidden
   * @ignore
   *
   * Utils function to create the Authentication
   * @param {@link account} account object
   * @param scopes
   * @param silentCall
   *
   * @returns {string} token type: id_token or access_token
   *
   */
  private getTokenType(accountObject: Account, scopes: string[], silentCall: boolean): string {

      // if account is passed and matches the account object/or set to getAccount() from cache
      // if client-id is passed as scope, get id_token else token/id_token_token (in case no session exists)
      let tokenType: string;

      // acquireTokenSilent
      if (silentCall) {
          if (Account.compareAccounts(accountObject, this.getAccount())) {
              tokenType = (scopes.indexOf(this.config.auth.clientId) > -1) ? ResponseTypes.id_token : ResponseTypes.token;
          }
          else {
              tokenType  = (scopes.indexOf(this.config.auth.clientId) > -1) ? ResponseTypes.id_token : ResponseTypes.id_token_token;
          }

          return tokenType;
      }
      // all other cases
      else {
          if (!Account.compareAccounts(accountObject, this.getAccount())) {
              tokenType = ResponseTypes.id_token_token;
          }
          else {
              tokenType = (scopes.indexOf(this.clientId) > -1) ? ResponseTypes.id_token : ResponseTypes.token;
          }

          return tokenType;
      }

  }

  /**
   * @hidden
   * @ignore
   *
   * Sets the cachekeys for and stores the account information in cache
   * @param account
   * @param state
   * @hidden
   */
  private setAccountCache(account: Account, state: string) {

      // Cache acquireTokenAccountKey
      const accountId = account ? this.getAccountId(account) : Constants.no_account;

      const acquireTokenAccountKey = Storage.generateAcquireTokenAccountKey(accountId, state);
      this.cacheStorage.setItem(acquireTokenAccountKey, JSON.stringify(account));
  }

  /**
   * @hidden
   * @ignore
   *
   * Sets the cacheKey for and stores the authority information in cache
   * @param state
   * @param authority
   * @hidden
   */
  private setAuthorityCache(state: string, authority: string) {
      // Cache authorityKey
      const authorityKey = Storage.generateAuthorityKey(state);
      this.cacheStorage.setItem(authorityKey, UrlUtils.CanonicalizeUri(authority), this.inCookie);
  }

  /**
   * Updates account, authority, and nonce in cache
   * @param serverAuthenticationRequest
   * @param account
   * @hidden
   * @ignore
   */
  private updateCacheEntries(serverAuthenticationRequest: ServerRequestParameters, account: Account, loginStartPage?: any) {
      // Cache account and authority
      if (loginStartPage) {
      // Cache the state, nonce, and login request data
          this.cacheStorage.setItem(Constants.loginRequest, loginStartPage, this.inCookie);
          this.cacheStorage.setItem(Constants.loginError, "");

          this.cacheStorage.setItem(Constants.stateLogin, serverAuthenticationRequest.state, this.inCookie);

          this.cacheStorage.setItem(Constants.msalError, "");
          this.cacheStorage.setItem(Constants.msalErrorDescription, "");
      } else {
          this.setAccountCache(account, serverAuthenticationRequest.state);
      }
      // Cache authorityKey
      this.setAuthorityCache(serverAuthenticationRequest.state, serverAuthenticationRequest.authority);

      // Cache nonce
      this.cacheStorage.setItem(Constants.nonceIdToken, serverAuthenticationRequest.nonce, this.inCookie);
  }

  /**
   * Returns the unique identifier for the logged in account
   * @param account
   * @hidden
   * @ignore
   */
  private getAccountId(account: Account): any {
      //return `${account.accountIdentifier}` + Constants.resourceDelimiter + `${account.homeAccountIdentifier}`;
      let accountId: string;
      if (!StringUtils.isEmpty(account.homeAccountIdentifier)) {
          accountId = account.homeAccountIdentifier;
      }
      else {
          accountId = Constants.no_account;
      }

      return accountId;
  }

  /**
   * @hidden
   * @ignore
   *
   * Construct 'tokenRequest' from the available data in adalIdToken
   * @param extraQueryParameters
   * @hidden
   */
  private buildIDTokenRequest(request: AuthenticationParameters): AuthenticationParameters {

      const tokenRequest: AuthenticationParameters = {
          scopes: [this.clientId],
          authority: this.authority,
          account: this.getAccount(),
          extraQueryParameters: request.extraQueryParameters
      };

      return tokenRequest;
  }

  //#endregion

  private getTelemetryManagerFromConfig(config: TelemetryOptions, clientId: string): TelemetryManager {
      if (!config) { // if unset
          return null
      }
      // if set then validate
      const { applicationName, applicationVersion, telemetryEmitter } = config;
      if (!applicationName || !applicationVersion || ! telemetryEmitter) {
          throw ClientConfigurationError.createTelemetryConfigError(config);
      }
      // if valid then construct
      const telemetryPlatform: TelemetryPlatform = {
          sdk: "msal.js", // TODO need to be able to override this for angular, react, etc
          sdkVersion: libraryVersion(),
          applicationName,
          applicationVersion
      };
      const telemetryManagerConfig: TelemetryConfig = {
          platform: telemetryPlatform,
          clientId: clientId
      };
      return new TelemetryManager(telemetryManagerConfig, telemetryEmitter);
  }
}<|MERGE_RESOLUTION|>--- conflicted
+++ resolved
@@ -1359,8 +1359,7 @@
                   scopes: accessTokenCacheItem.key.scopes.split(" "),
                   expiresOn: new Date(expired * 1000),
                   account: account,
-                  accountState: aState,
-                  authority: this.setAuthority(aState, this.inCookie, this.cacheStorage, idTokenObj)
+                  accountState: aState
               };
               ResponseUtils.setResponseIdToken(response, idTokenObj);
               return response;
@@ -1553,7 +1552,6 @@
           expiresOn: null,
           account: null,
           accountState: "",
-          authority: ""
       };
 
       let error: AuthError;
@@ -1632,12 +1630,7 @@
                   }
 
                   // set authority in response
-<<<<<<< HEAD
-                  const authority: string = this.setAuthority(stateInfo.state, this.inCookie, this.cacheStorage, idTokenObj);
-                  response.authority = authority;
-=======
                   const authority: string = this.populateAuthtority(stateInfo.state, this.inCookie, this.cacheStorage, idTokenObj);
->>>>>>> ea9439e3
 
                   // retrieve client_info - if it is not found, generate the uid and utid from idToken
                   if (hashParams.hasOwnProperty(Constants.clientInfo)) {
@@ -1698,12 +1691,7 @@
                   }
 
                   // set authority in response
-<<<<<<< HEAD
-                  const authority: string = this.setAuthority(stateInfo.state, this.inCookie, this.cacheStorage, idTokenObj);
-                  response.authority = authority;
-=======
                   const authority: string = this.populateAuthtority(stateInfo.state, this.inCookie, this.cacheStorage, idTokenObj);
->>>>>>> ea9439e3
 
                   this.account = Account.createAccount(idTokenObj, new ClientInfo(clientInfo));
                   response.account = this.account;
