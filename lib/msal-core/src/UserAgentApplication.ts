/**
 * Copyright (c) Microsoft Corporation
 *  All Rights Reserved
 *  MIT License
 *
 * Permission is hereby granted, free of charge, to any person obtaining a copy of this
 * software and associated documentation files (the 'Software'), to deal in the Software
 * without restriction, including without limitation the rights to use, copy, modify,
 * merge, publish, distribute, sublicense, and/or sell copies of the Software, and to
 * permit persons to whom the Software is furnished to do so, subject to the following
 * conditions:
 *
 * The above copyright notice and this permission notice shall be
 * included in all copies or substantial portions of the Software.
 *
 * THE SOFTWARE IS PROVIDED 'AS IS', WITHOUT WARRANTY OF ANY KIND,
 * EXPRESS OR IMPLIED, INCLUDING BUT NOT LIMITED TO THE WARRANTIES OF MERCHANTABILITY,
 * FITNESS FOR A PARTICULAR PURPOSE AND NONINFRINGEMENT. IN NO EVENT SHALL THE AUTHORS
 * OR COPYRIGHT HOLDERS BE LIABLE FOR ANY CLAIM, DAMAGES OR OTHER LIABILITY,
 * WHETHER IN AN ACTION OF CONTRACT, TORT OR OTHERWISE, ARISING FROM, OUT
 * OF OR IN CONNECTION WITH THE SOFTWARE OR THE USE OR OTHER DEALINGS IN THE SOFTWARE.
 */

import { AccessTokenCacheItem } from "./AccessTokenCacheItem";
import { AccessTokenKey } from "./AccessTokenKey";
import { AccessTokenValue } from "./AccessTokenValue";
import { AuthenticationRequestParameters } from "./AuthenticationRequestParameters";
import { Authority } from "./Authority";
import { ClientInfo } from "./ClientInfo";
import { Constants, ErrorCodes, ErrorDescription } from "./Constants";
import { IdToken } from "./IdToken";
import { Logger } from "./Logger";
import { Storage } from "./Storage";
import { TokenResponse } from "./RequestInfo";
import { User } from "./User";
import { Utils } from "./Utils";
import { AuthorityFactory } from "./AuthorityFactory";

declare global {
    interface Window {
        msal: Object;
        CustomEvent: CustomEvent;
        Event: Event;
        activeRenewals: {};
        renewStates: Array<string>;
        callBackMappedToRenewStates : {};
        callBacksMappedToRenewStates: {};
        openedWindows: Array<Window>;
        requestType: string;
    }
}

/*
 * @hidden
 */
let ResponseTypes = {
  id_token: "id_token",
  token: "token",
  id_token_token: "id_token token"
};

/*
 * @hidden
 */
export interface CacheResult {
  errorDesc: string;
  token: string;
  error: string;
}

/*
 * A type alias of for a tokenReceivedCallback function.
 * @param tokenReceivedCallback.errorDesc error description returned from the STS if API call fails.
 * @param tokenReceivedCallback.token token returned from STS if token request is successful.
 * @param tokenReceivedCallback.error error code returned from the STS if API call fails.
 * @param tokenReceivedCallback.tokenType tokenType returned from the STS if API call is successful. Possible values are: id_token OR access_token.
 */
export type tokenReceivedCallback = (errorDesc: string, token: string, error: string, tokenType: string, userState: string ) => void;
const resolveTokenOnlyIfOutOfIframe = (target: any, propertyKey: string, descriptor: PropertyDescriptor) => {
  const tokenAcquisitionMethod = descriptor.value;
  descriptor.value = function (...args: any[]) {
      return this.isInIframe()
          ? new Promise(() => {
            return;
          })
          : tokenAcquisitionMethod.apply(this, args);
  };
  return descriptor;
};
export class UserAgentApplication {

  /*
   * @hidden
   */
  private _cacheLocations = {
    localStorage: "localStorage",
    sessionStorage: "sessionStorage"
  };

  /*
   * @hidden
   */
  private _cacheLocation: string;

  /*
   * Used to get the cache location
   */
  get cacheLocation(): string {
    return this._cacheLocation;
  }

  /*
   * @hidden
   */
  protected _logger: Logger;

  /*
   * @hidden
   */
  private _loginInProgress: boolean;

  /*
   * @hidden
   */
  private _acquireTokenInProgress: boolean;

  /*
   * @hidden
   */
  private _clockSkew = 300;

  /*
   * @hidden
   */
  protected _cacheStorage: Storage;

  /*
   * @hidden
   */
  private _tokenReceivedCallback: tokenReceivedCallback = null;

  /*
   * @hidden
   */
  private _user: User;

  /*
   * Client ID assigned to your app by Azure Active Directory.
   */
  clientId: string;

  /*
   * @hidden
   */
  protected authorityInstance: Authority;

  /*
   * Used to set the authority.
   * @param {string} authority - A URL indicating a directory that MSAL can use to obtain tokens.
   * - In Azure AD, it is of the form https://&lt;tenant&gt;/&lt;tenant&gt;, where &lt;tenant&gt; is the directory host (e.g. https://login.microsoftonline.com) and &lt;tenant&gt; is a identifier within the directory itself (e.g. a domain associated to the tenant, such as contoso.onmicrosoft.com, or the GUID representing the TenantID property of the directory)
   * - In Azure B2C, it is of the form https://&lt;instance&gt;/tfp/&lt;tenant&gt;/<policyName>/
   * - Default value is: "https://login.microsoftonline.com/common"
   */
  public set authority(val) {
    this.authorityInstance = AuthorityFactory.CreateInstance(val, this.validateAuthority);
  }

  /*
   * Used to get the authority.
   */
  public get authority(): string {
    return this.authorityInstance.CanonicalAuthority;
  }

  /*
   * Used to turn authority validation on/off.
   * When set to true (default), MSAL will compare the application"s authority against well-known URLs templates representing well-formed authorities. It is useful when the authority is obtained at run time to prevent MSAL from displaying authentication prompts from malicious pages.
   */
  validateAuthority: boolean;

  /*
   * The redirect URI of the application, this should be same as the value in the application registration portal.
   * Defaults to `window.location.href`.
   */
  private _redirectUri: string | (() => string);

    /*
     * Use to send the state parameter with authentication request
     */
    private _state: string;
  /*
   * Used to redirect the user to this location after logout.
   * Defaults to `window.location.href`.
   */
  private _postLogoutredirectUri: string | (() => string);

  loadFrameTimeout: number;

  protected _navigateToLoginRequestUrl: boolean;

  private _isAngular: boolean = false;

  private _protectedResourceMap: Map<string, Array<string>>;

  private _unprotectedResources: Array<string>;

  private storeAuthStateInCookie: boolean;

  private _silentAuthenticationState: string;

  private _silentLogin: boolean;
  /*
   * Initialize a UserAgentApplication with a given clientId and authority.
   * @constructor
   * @param {string} clientId - The clientID of your application, you should get this from the application registration portal.
   * @param {string} authority - A URL indicating a directory that MSAL can use to obtain tokens.
   * - In Azure AD, it is of the form https://&lt;instance>/&lt;tenant&gt;,\ where &lt;instance&gt; is the directory host (e.g. https://login.microsoftonline.com) and &lt;tenant&gt; is a identifier within the directory itself (e.g. a domain associated to the tenant, such as contoso.onmicrosoft.com, or the GUID representing the TenantID property of the directory)
   * - In Azure B2C, it is of the form https://&lt;instance&gt;/tfp/&lt;tenantId&gt;/&lt;policyName&gt;/
   * - Default value is: "https://login.microsoftonline.com/common"
   * @param _tokenReceivedCallback -  The function that will get the call back once this API is completed (either successfully or with a failure).
   * @param {boolean} validateAuthority -  boolean to turn authority validation on/off.
   */
  constructor(
    clientId: string,
    authority: string | null,
    tokenReceivedCallback: tokenReceivedCallback,
    options:
      {
        validateAuthority?: boolean,
        cacheLocation?: string,
        redirectUri?: string | (() => string),
        postLogoutRedirectUri?: string | (() => string),
        logger?: Logger,
        loadFrameTimeout?: number,
        navigateToLoginRequestUrl?: boolean,
        state?: string,
        isAngular?: boolean,
        unprotectedResources?: Array<string>
        protectedResourceMap?: Map<string, Array<string>>,
        storeAuthStateInCookie?: boolean
      } = {}) {
      const {
          validateAuthority = true,
          cacheLocation = "sessionStorage",
          redirectUri = () => window.location.href.split("?")[0].split("#")[0],
          postLogoutRedirectUri = () => window.location.href.split("?")[0].split("#")[0],
          logger = new Logger(null),
          loadFrameTimeout = 6000,
          navigateToLoginRequestUrl = true,
          state = "",
          isAngular = false,
          unprotectedResources = new Array<string>(),
          protectedResourceMap = new Map<string, Array<string>>(),
          storeAuthStateInCookie = false
      } = options;

    this.loadFrameTimeout = loadFrameTimeout;
    this.clientId = clientId;
    this.validateAuthority = validateAuthority;
    this.authority = authority || "https://login.microsoftonline.com/common";
    this._tokenReceivedCallback = tokenReceivedCallback;
    this._redirectUri = redirectUri;
    this._postLogoutredirectUri = postLogoutRedirectUri;
    this._loginInProgress = false;
    this._acquireTokenInProgress = false;
    this._cacheLocation = cacheLocation;
    this._navigateToLoginRequestUrl = navigateToLoginRequestUrl;
    this._state = state;
    this._isAngular = isAngular;
    this._unprotectedResources = unprotectedResources;
    this._protectedResourceMap = protectedResourceMap;
    if (!this._cacheLocations[cacheLocation]) {
      throw new Error("Cache Location is not valid. Provided value:" + this._cacheLocation + ".Possible values are: " + this._cacheLocations.localStorage + ", " + this._cacheLocations.sessionStorage);
    }

    this._cacheStorage = new Storage(this._cacheLocation); //cache keys msal
    this._logger = logger;
    this.storeAuthStateInCookie = storeAuthStateInCookie;
    window.openedWindows = [];
    window.activeRenewals = {};
    window.renewStates = [];
    window.callBackMappedToRenewStates = { };
    window.callBacksMappedToRenewStates = { };
    window.msal = this;
    var urlHash = window.location.hash;
    var isCallback = this.isCallback(urlHash);

    if (!this._isAngular) {
        if (isCallback) {
            this.handleAuthenticationResponse.call(this, urlHash);
        }
        else {
            var pendingCallback = this._cacheStorage.getItem(Constants.urlHash);
            if (pendingCallback) {
                this.processCallBack(pendingCallback);
            }
        }
    }
  }

  /*
   * Used to call the constructor callback with the token/error
   * @param {string} [hash=window.location.hash] - Hash fragment of Url.
   * @hidden
   */
  private processCallBack(hash: string): void {
      this._logger.info("Processing the callback from redirect response");
      const requestInfo = this.getRequestInfo(hash);
      this.saveTokenFromHash(requestInfo);
      const token = requestInfo.parameters[Constants.accessToken] || requestInfo.parameters[Constants.idToken];
      const errorDesc = requestInfo.parameters[Constants.errorDescription];
      const error = requestInfo.parameters[Constants.error];
      var tokenType: string;

      if (requestInfo.parameters[Constants.accessToken]) {
          tokenType = Constants.accessToken;
      }
      else {
          tokenType = Constants.idToken;
      }

      this._cacheStorage.removeItem(Constants.urlHash);

      try {
          if (this._tokenReceivedCallback) {
              this._cacheStorage.clearCookie();
              this._tokenReceivedCallback.call(this, errorDesc, token, error, tokenType,  this.getUserState(this._cacheStorage.getItem(Constants.stateLogin, this.storeAuthStateInCookie)));
          }

      } catch (err) {
          this._logger.error("Error occurred in token received callback function: " + err);
      }
  }


  /*
   * Used to get the redirect uri. Evaluates redirectUri if its a function, otherwise simply returns its value.
   * @ignore
   * @hidden
   */
  private getRedirectUri(): string {
    if (typeof this._redirectUri === 'function') {
      return this._redirectUri();
    }
    return this._redirectUri;
  }


  /*
   * Used to get the post logout redirect uri. Evaluates postLogoutredirectUri if its a function, otherwise simply returns its value.
   * @ignore
   * @hidden
   */
  private getPostLogoutRedirectUri(): string {
    if (typeof this._postLogoutredirectUri === 'function') {
      return this._postLogoutredirectUri();
    }
    return this._postLogoutredirectUri;
  }


  /*
   * Initiate the login process by redirecting the user to the STS authorization endpoint.
   * @param {Array.<string>} scopes - Permissions you want included in the access token. Not all scopes are guaranteed to be included in the access token returned.
   * @param {string} extraQueryParameters - Key-value pairs to pass to the authentication server during the interactive authentication flow.
   */
  loginRedirect(scopes?: Array<string>, extraQueryParameters?: string): void {
    /*
    1. Create navigate url
    2. saves value in cache
    3. redirect user to AAD
     */
    if (this._loginInProgress) {
      if (this._tokenReceivedCallback) {
            this._tokenReceivedCallback(ErrorDescription.loginProgressError, null, ErrorCodes.loginProgressError, Constants.idToken, this.getUserState(this._cacheStorage.getItem(Constants.stateLogin, this.storeAuthStateInCookie)));
        return;
      }
    }

    if (scopes) {
      const isValidScope = this.validateInputScope(scopes);
      if (isValidScope && !Utils.isEmpty(isValidScope)) {
          if (this._tokenReceivedCallback) {
              this._tokenReceivedCallback(ErrorDescription.inputScopesError, null, ErrorCodes.inputScopesError, Constants.idToken, this.getUserState(this._cacheStorage.getItem(Constants.stateLogin, this.storeAuthStateInCookie)));
          return;
        }
      }
      scopes = this.filterScopes(scopes);
    }

      var idTokenObject;
      idTokenObject = this.extractADALIdToken();
      if (idTokenObject && !scopes) {
          this._logger.info("ADAL's idToken exists. Extracting login information from ADAL's idToken ");
          extraQueryParameters = Utils.constructUnifiedCacheExtraQueryParameter(idTokenObject, extraQueryParameters);
          this._silentLogin = true;
          this.acquireTokenSilent([this.clientId], this.authority, this.getUser(), extraQueryParameters)
              .then((idToken) => {
                  this._silentLogin = false;
                  this._logger.info("Unified cache call is successful");
                  if (this._tokenReceivedCallback) {
                      this._tokenReceivedCallback.call(this, null, idToken, null, Constants.idToken, this.getUserState(this._silentAuthenticationState));
                  }
              }, (error) => {
                  this._silentLogin = false;
                  this._logger.error("Error occurred during unified cache ATS");
                  this.loginRedirectHelper(scopes, extraQueryParameters);
              });
      }
      else {
          this.loginRedirectHelper(scopes, extraQueryParameters);
      }
  }

  private loginRedirectHelper(scopes?: Array<string>, extraQueryParameters?: string) {
      this._loginInProgress = true;
      this.authorityInstance.ResolveEndpointsAsync()
          .then(() => {
              const authenticationRequest = new AuthenticationRequestParameters(this.authorityInstance, this.clientId, scopes, ResponseTypes.id_token, this.getRedirectUri(), this._state);
              if (extraQueryParameters) {
                  authenticationRequest.extraQueryParameters = extraQueryParameters;
              }

              var loginStartPage = this._cacheStorage.getItem(Constants.angularLoginRequest);
              if (!loginStartPage || loginStartPage === "") {
                  loginStartPage = window.location.href;
              }
              else {
                  this._cacheStorage.setItem(Constants.angularLoginRequest, "");
              }

              this._cacheStorage.setItem(Constants.loginRequest, loginStartPage, this.storeAuthStateInCookie);
              this._cacheStorage.setItem(Constants.loginError, "");
              this._cacheStorage.setItem(Constants.stateLogin, authenticationRequest.state, this.storeAuthStateInCookie);
              this._cacheStorage.setItem(Constants.nonceIdToken, authenticationRequest.nonce, this.storeAuthStateInCookie);
              this._cacheStorage.setItem(Constants.msalError, "");
              this._cacheStorage.setItem(Constants.msalErrorDescription, "");
              const authorityKey = Constants.authority + Constants.resourceDelimeter + authenticationRequest.state;
              this._cacheStorage.setItem(authorityKey, this.authority, this.storeAuthStateInCookie);
              const urlNavigate = authenticationRequest.createNavigateUrl(scopes) + Constants.prompt_select_account + Constants.response_mode_fragment;
              this.promptUser(urlNavigate);
          });
  }

  /*
   * Initiate the login process by opening a popup window.
   * @param {Array.<string>} scopes - Permissions you want included in the access token. Not all scopes are  guaranteed to be included in the access token returned.
   * @param {string} extraQueryParameters - Key-value pairs to pass to the STS during the interactive authentication flow.
   * @returns {Promise.<string>} - A Promise that is fulfilled when this function has completed, or rejected if an error was raised. Returns the token or error.
   */
  loginPopup(scopes ?: Array<string>, extraQueryParameters?: string): Promise<string> {
    /*
    1. Create navigate url
    2. saves value in cache
    3. redirect user to AAD
     */
    return new Promise<string>((resolve, reject) => {
      if (this._loginInProgress) {
        reject(ErrorCodes.loginProgressError + Constants.resourceDelimeter + ErrorDescription.loginProgressError);
        return;
      }

      if (scopes) {
        const isValidScope = this.validateInputScope(scopes);
        if (isValidScope && !Utils.isEmpty(isValidScope)) {
          reject(ErrorCodes.inputScopesError + Constants.resourceDelimeter + ErrorDescription.inputScopesError);
          return;
        }

        scopes = this.filterScopes(scopes);
      }

        var idTokenObject;
        idTokenObject = this.extractADALIdToken();
        if (idTokenObject && !scopes) {
            this._logger.info("ADAL's idToken exists. Extracting login information from ADAL's idToken ");
            extraQueryParameters = Utils.constructUnifiedCacheExtraQueryParameter(idTokenObject, extraQueryParameters);
            this._silentLogin = true;
            this.acquireTokenSilent([this.clientId], this.authority, this.getUser(), extraQueryParameters)
                .then((idToken) => {
                    this._silentLogin = false;
                    this._logger.info("Unified cache call is successful");
                    resolve(idToken);
                }, (error) => {
                    this._silentLogin = false;
                    this._logger.error("Error occurred during unified cache ATS");
                    this.loginPopupHelper(resolve, reject, scopes, extraQueryParameters);
                });
        }
         else {
            this.loginPopupHelper(resolve, reject, scopes, extraQueryParameters );
        }
      });
  }

  private loginPopupHelper( resolve: any , reject: any, scopes: Array<string>, extraQueryParameters?: string) {
      //TODO why this is needed only for loginpopup
      if (!scopes) {
          scopes = [this.clientId];
      }
      const scope = scopes.join(" ").toLowerCase();
      var popUpWindow = this.openWindow("about:blank", "_blank", 1, this, resolve, reject);
      if (!popUpWindow) {
          return;
      }

      this._loginInProgress = true;

      this.authorityInstance.ResolveEndpointsAsync().then(() => {
          const authenticationRequest = new AuthenticationRequestParameters(this.authorityInstance, this.clientId, scopes, ResponseTypes.id_token, this.getRedirectUri(), this._state);
          if (extraQueryParameters) {
              authenticationRequest.extraQueryParameters = extraQueryParameters;
          }

          this._cacheStorage.setItem(Constants.loginRequest, window.location.href, this.storeAuthStateInCookie);
          this._cacheStorage.setItem(Constants.loginError, "");
          this._cacheStorage.setItem(Constants.nonceIdToken, authenticationRequest.nonce, this.storeAuthStateInCookie);
          this._cacheStorage.setItem(Constants.msalError, "");
          this._cacheStorage.setItem(Constants.msalErrorDescription, "");
          const authorityKey = Constants.authority + Constants.resourceDelimeter + authenticationRequest.state;
          this._cacheStorage.setItem(authorityKey, this.authority, this.storeAuthStateInCookie);
          const urlNavigate = authenticationRequest.createNavigateUrl(scopes) + Constants.prompt_select_account + Constants.response_mode_fragment;
          window.renewStates.push(authenticationRequest.state);
          window.requestType = Constants.login;
          this.registerCallback(authenticationRequest.state, scope, resolve, reject);
          if (popUpWindow) {
              this._logger.infoPii("Navigated Popup window to:" + urlNavigate);
              popUpWindow.location.href = urlNavigate;
          }

      }, () => {
          this._logger.info(ErrorCodes.endpointResolutionError + ":" + ErrorDescription.endpointResolutionError);
          this._cacheStorage.setItem(Constants.msalError, ErrorCodes.endpointResolutionError);
          this._cacheStorage.setItem(Constants.msalErrorDescription, ErrorDescription.endpointResolutionError);
          if (reject) {
              reject(ErrorCodes.endpointResolutionError + ":" + ErrorDescription.endpointResolutionError);
          }

          if (popUpWindow) {
              popUpWindow.close();
          }
      }).catch((err) => {
          this._logger.warning("could not resolve endpoints");
          reject(err);
      });
  }

  /*
    * Used to redirect the browser to the STS authorization endpoint
    * @param {string} urlNavigate - URL of the authorization endpoint
    * @hidden
    */
  private promptUser(urlNavigate: string) {
      if (urlNavigate && !Utils.isEmpty(urlNavigate)) {
      this._logger.infoPii("Navigate to:" + urlNavigate);
      window.location.replace(urlNavigate);
    } else {
      this._logger.info("Navigate url is empty");
    }
  }

  /*
   * Used to send the user to the redirect_uri after authentication is complete. The user"s bearer token is attached to the URI fragment as an id_token/access_token field.
   * This function also closes the popup window after redirection.
   * @hidden
   * @ignore
   */
  private openWindow(urlNavigate: string, title: string, interval: number, instance: this, resolve?: Function, reject?: Function): Window {
    var popupWindow = this.openPopup(urlNavigate, title, Constants.popUpWidth, Constants.popUpHeight);
    if (popupWindow == null) {
      instance._loginInProgress = false;
      instance._acquireTokenInProgress = false;
      this._logger.info(ErrorCodes.popUpWindowError + ":" + ErrorDescription.popUpWindowError);
      this._cacheStorage.setItem(Constants.msalError, ErrorCodes.popUpWindowError);
      this._cacheStorage.setItem(Constants.msalErrorDescription, ErrorDescription.popUpWindowError);
      if (reject) {
        reject(ErrorCodes.popUpWindowError + Constants.resourceDelimeter + ErrorDescription.popUpWindowError);
      }
      return null;
    }

    window.openedWindows.push(popupWindow);
    var pollTimer = window.setInterval(() => {
      if (popupWindow && popupWindow.closed && instance._loginInProgress) {
        if (reject) {
          reject(ErrorCodes.userCancelledError + Constants.resourceDelimeter + ErrorDescription.userCancelledError);
        }
        window.clearInterval(pollTimer);
        if (this._isAngular) {
            this.broadcast("msal:popUpClosed", ErrorCodes.userCancelledError + Constants.resourceDelimeter + ErrorDescription.userCancelledError);
            return;
        }
        instance._loginInProgress = false;
        instance._acquireTokenInProgress = false;
      }

      try {
        var popUpWindowLocation = popupWindow.location;
        if (popUpWindowLocation.href.indexOf(this.getRedirectUri()) !== -1) {
          window.clearInterval(pollTimer);
          instance._loginInProgress = false;
          instance._acquireTokenInProgress = false;
          this._logger.info("Closing popup window");
          if (this._isAngular) {
              this.broadcast("msal:popUpHashChanged", popUpWindowLocation.hash);
              for (var i = 0; i < window.openedWindows.length; i++) {
                  window.openedWindows[i].close();
              }
          }
        }
      } catch (e) {
        //Cross Domain url check error. Will be thrown until AAD redirects the user back to the app"s root page with the token. No need to log or throw this error as it will create unnecessary traffic.
      }
    },
      interval);

    return popupWindow;
  }

  private broadcast(eventName: string, data: string) {
      var evt = new CustomEvent(eventName, { detail: data });
      window.dispatchEvent(evt);
  }

  /*
   * Used to log out the current user, and redirect the user to the postLogoutRedirectUri.
   * Defaults behaviour is to redirect the user to `window.location.href`.
   */
  logout(): void {
    this.clearCache();
    this._user = null;
    let logout = "";
    if (this.getPostLogoutRedirectUri()) {
      logout = "post_logout_redirect_uri=" + encodeURIComponent(this.getPostLogoutRedirectUri());
    }

    const urlNavigate = this.authority + "/oauth2/v2.0/logout?" + logout;
    this.promptUser(urlNavigate);
  }

  /*
   * Used to configure the popup window for login.
   * @ignore
   * @hidden
   */
  protected clearCache(): void {
      window.renewStates = [];
      const accessTokenItems = this._cacheStorage.getAllAccessTokens(Constants.clientId, Constants.userIdentifier);
    for (let i = 0; i < accessTokenItems.length; i++) {
      this._cacheStorage.removeItem(JSON.stringify(accessTokenItems[i].key));
    }
    this._cacheStorage.resetCacheItems();
    this._cacheStorage.clearCookie();
  }

   protected clearCacheForScope(accessToken: string) {
      const accessTokenItems = this._cacheStorage.getAllAccessTokens(Constants.clientId, Constants.userIdentifier);
      for (var i = 0; i < accessTokenItems.length; i++) {
          var token = accessTokenItems[i];
          if (token.value.accessToken === accessToken) {
              this._cacheStorage.removeItem(JSON.stringify(token.key));
          }
      }
  }
  /*
   * Configures popup window for login.
   * @ignore
   * @hidden
   */
  private openPopup(urlNavigate: string, title: string, popUpWidth: number, popUpHeight: number) {
    try {
      /*
       * adding winLeft and winTop to account for dual monitor
       * using screenLeft and screenTop for IE8 and earlier
       */
      const winLeft = window.screenLeft ? window.screenLeft : window.screenX;
      const winTop = window.screenTop ? window.screenTop : window.screenY;
      /*
       * window.innerWidth displays browser window"s height and width excluding toolbars
       * using document.documentElement.clientWidth for IE8 and earlier
       */
      const width = window.innerWidth || document.documentElement.clientWidth || document.body.clientWidth;
      const height = window.innerHeight || document.documentElement.clientHeight || document.body.clientHeight;
      const left = ((width / 2) - (popUpWidth / 2)) + winLeft;
      const top = ((height / 2) - (popUpHeight / 2)) + winTop;

      const popupWindow = window.open(urlNavigate, title, "width=" + popUpWidth + ", height=" + popUpHeight + ", top=" + top + ", left=" + left);
      if (popupWindow.focus) {
        popupWindow.focus();
      }

      return popupWindow;
    } catch (e) {
      this._logger.error("error opening popup " + e.message);
      this._loginInProgress = false;
      this._acquireTokenInProgress = false;
      return null;
    }
  }

  /*
   * Used to validate the scopes input parameter requested  by the developer.
   * @param {Array<string>} scopes - Developer requested permissions. Not all scopes are guaranteed to be included in the access token returned.
   * @ignore
   * @hidden
   */
  private validateInputScope(scopes: Array<string>): string {
    if (!scopes || scopes.length < 1) {
      return "Scopes cannot be passed as an empty array";
    }

    if (!Array.isArray(scopes)) {
      throw new Error("API does not accept non-array scopes");
    }

    if (scopes.indexOf(this.clientId) > -1) {
      if (scopes.length > 1) {
        return "ClientId can only be provided as a single scope";
      }
    }
    return "";
  }

  /*
    * Used to remove openid and profile from the list of scopes passed by the developer.These scopes are added by default
    * @hidden
    */
  private filterScopes(scopes: Array<string>): Array<string> {
    scopes = scopes.filter(function (element) {
      return element !== "openid";
    });

    scopes = scopes.filter(function (element) {
      return element !== "profile";
    });

    return scopes;
  }
  /*
   * Used to add the developer requested callback to the array of callbacks for the specified scopes. The updated array is stored on the window object
   * @param {string} scope - Developer requested permissions. Not all scopes are guaranteed to be included in the access token returned.
   * @param {string} expectedState - Unique state identifier (guid).
   * @param {Function} resolve - The resolve function of the promise object.
   * @param {Function} reject - The reject function of the promise object.
   * @ignore
   * @hidden
   */
  private registerCallback(expectedState: string, scope: string, resolve: Function, reject: Function): void {
    window.activeRenewals[scope] = expectedState;
    if (!window.callBacksMappedToRenewStates[expectedState]) {
        window.callBacksMappedToRenewStates[expectedState] = [];
    }
    window.callBacksMappedToRenewStates[expectedState].push({ resolve: resolve, reject: reject });
    if (!window.callBackMappedToRenewStates[expectedState]) {
        window.callBackMappedToRenewStates[expectedState] =
        (errorDesc: string, token: string, error: string, tokenType: string) => {
          window.activeRenewals[scope] = null;
          for (let i = 0; i < window.callBacksMappedToRenewStates[expectedState].length; ++i) {
            try {
              if (errorDesc || error) {
                  window.callBacksMappedToRenewStates[expectedState][i].reject(errorDesc + Constants.resourceDelimeter + error);
              }
              else if (token) {
                  window.callBacksMappedToRenewStates[expectedState][i].resolve(token);
              }
            } catch (e) {
              this._logger.warning(e);
            }
          }
          window.callBacksMappedToRenewStates[expectedState] = null;
          window.callBackMappedToRenewStates[expectedState] = null;
        };
    }
  }


protected getCachedTokenInternal(scopes : Array<string> , user: User): CacheResult {
    const userObject = user ? user : this.getUser();
    if (!userObject) {
        return null;
    }
    let authenticationRequest: AuthenticationRequestParameters;
    let newAuthority = this.authorityInstance ? this.authorityInstance : AuthorityFactory.CreateInstance(this.authority, this.validateAuthority);

    if (Utils.compareObjects(userObject, this.getUser())) {
        if (scopes.indexOf(this.clientId) > -1) {
            authenticationRequest = new AuthenticationRequestParameters(newAuthority, this.clientId, scopes, ResponseTypes.id_token, this.getRedirectUri(), this._state);
        }
        else {
            authenticationRequest = new AuthenticationRequestParameters(newAuthority, this.clientId, scopes, ResponseTypes.token, this.getRedirectUri(), this._state);
        }
    } else {
        authenticationRequest = new AuthenticationRequestParameters(newAuthority, this.clientId, scopes, ResponseTypes.id_token_token, this.getRedirectUri(), this._state);
    }

        return this.getCachedToken(authenticationRequest, user);
}

  /*
   * Used to get token for the specified set of scopes from the cache
   * @param {AuthenticationRequestParameters} authenticationRequest - Request sent to the STS to obtain an id_token/access_token
   * @param {User} user - User for which the scopes were requested
   * @hidden
   */
  private getCachedToken(authenticationRequest: AuthenticationRequestParameters, user: User): CacheResult {
    let accessTokenCacheItem: AccessTokenCacheItem = null;
    const scopes = authenticationRequest.scopes;
    const tokenCacheItems = this._cacheStorage.getAllAccessTokens(this.clientId, user ? user.userIdentifier : null); //filter by clientId and user
    if (tokenCacheItems.length === 0) { // No match found after initial filtering
      return null;
    }

    const filteredItems: Array<AccessTokenCacheItem> = [];
    //if no authority passed
    if (!authenticationRequest.authority) {
      //filter by scope
      for (let i = 0; i < tokenCacheItems.length; i++) {
        const cacheItem = tokenCacheItems[i];
        const cachedScopes = cacheItem.key.scopes.split(" ");
        if (Utils.containsScope(cachedScopes, scopes)) {
          filteredItems.push(cacheItem);
        }
      }

      //if only one cached token found
      if (filteredItems.length === 1) {
        accessTokenCacheItem = filteredItems[0];

        authenticationRequest.authorityInstance = AuthorityFactory.CreateInstance(accessTokenCacheItem.key.authority, this.validateAuthority);
      }
      else if (filteredItems.length > 1) {
        return {
          errorDesc: "The cache contains multiple tokens satisfying the requirements. Call AcquireToken again providing more requirements like authority",
          token: null,
          error: "multiple_matching_tokens_detected"
        };
      }
      else {
        //no match found. check if there was a single authority used
        const authorityList = this.getUniqueAuthority(tokenCacheItems, "authority");
        if (authorityList.length > 1) {
          return {
            errorDesc: "Multiple authorities found in the cache. Pass authority in the API overload.",
            token: null,
            error: "multiple_matching_tokens_detected"
          };
        }

        authenticationRequest.authorityInstance = AuthorityFactory.CreateInstance(authorityList[0], this.validateAuthority);
      }
    }
    else {
      //authority was passed in the API, filter by authority and scope
      for (let i = 0; i < tokenCacheItems.length; i++) {
        const cacheItem = tokenCacheItems[i];
        const cachedScopes = cacheItem.key.scopes.split(" ");
        if (Utils.containsScope(cachedScopes, scopes) && cacheItem.key.authority === authenticationRequest.authority) {
          filteredItems.push(cacheItem);
        }
      }

      //no match
      if (filteredItems.length === 0) {
        return null;
      }
      //only one cachedToken Found
      else if (filteredItems.length === 1) {
        accessTokenCacheItem = filteredItems[0];
      }
      else {
        //more than one match found.
        return {
          errorDesc: "The cache contains multiple tokens satisfying the requirements.Call AcquireToken again providing more requirements like authority",
          token: null,
          error: "multiple_matching_tokens_detected"
        };
      }
    }

    if (accessTokenCacheItem != null) {
      const expired = Number(accessTokenCacheItem.value.expiresIn);
      // If expiration is within offset, it will force renew
      const offset = this._clockSkew || 300;
      if (expired && (expired > Utils.now() + offset)) {
        return {
          errorDesc: null,
          token: accessTokenCacheItem.value.accessToken,
          error: null
        };
      } else {
        this._cacheStorage.removeItem(JSON.stringify(filteredItems[0].key));
        return null;
      }
    } else {
      return null;
    }
  }

  /*
   * Used to filter all cached items and return a list of unique users based on userIdentifier.
   * @param {Array<User>} Users - users saved in the cache.
   */
  getAllUsers(): Array<User> {
      const users: Array<User> = [];
      const accessTokenCacheItems = this._cacheStorage.getAllAccessTokens(Constants.clientId, Constants.userIdentifier);
    for (let i = 0; i < accessTokenCacheItems.length; i++) {
      const idToken = new IdToken(accessTokenCacheItems[i].value.idToken);
      const clientInfo = new ClientInfo(accessTokenCacheItems[i].value.clientInfo);
      const user = User.createUser(idToken, clientInfo);
      users.push(user);
    }

    return this.getUniqueUsers(users);
  }

  /*
   * Used to filter users based on userIdentifier
   * @param {Array<User>}  Users - users saved in the cache
   * @ignore
   * @hidden
   */
  private getUniqueUsers(users: Array<User>): Array<User> {
    if (!users || users.length <= 1) {
      return users;
    }

    const flags: Array<string> = [];
    const uniqueUsers: Array<User> = [];
    for (let index = 0; index < users.length; ++index) {
      if (users[index].userIdentifier && flags.indexOf(users[index].userIdentifier) === -1) {
        flags.push(users[index].userIdentifier);
        uniqueUsers.push(users[index]);
      }
    }

    return uniqueUsers;
  }

  /*
  * Used to get a unique list of authoritues from the cache
  * @param {Array<AccessTokenCacheItem>}  accessTokenCacheItems - accessTokenCacheItems saved in the cache
  * @ignore
  * @hidden
  */
  private getUniqueAuthority(accessTokenCacheItems: Array<AccessTokenCacheItem>, property: string): Array<string> {
    const authorityList: Array<string> = [];
    const flags: Array<string> = [];
    accessTokenCacheItems.forEach(element => {
      if (element.key.hasOwnProperty(property) && (flags.indexOf(element.key[property]) === -1)) {
        flags.push(element.key[property]);
        authorityList.push(element.key[property]);
      }
    });
    return authorityList;
  }

  /*
   * Adds login_hint to authorization URL which is used to pre-fill the username field of sign in page for the user if known ahead of time
   * domain_hint can be one of users/organisations which when added skips the email based discovery process of the user
   * domain_req utid received as part of the clientInfo
   * login_req uid received as part of clientInfo
   * @param {string} urlNavigate - Authentication request url
   * @param {User} user - User for which the token is requested
   * @ignore
   * @hidden
   */
    private addHintParameters(urlNavigate: string, user: User): string {
        const userObject = user ? user : this.getUser();
        if (userObject) {
            const decodedClientInfo = userObject.userIdentifier.split(".");
            const uid = Utils.base64DecodeStringUrlSafe(decodedClientInfo[0]);
            const utid = Utils.base64DecodeStringUrlSafe(decodedClientInfo[1]);

            if (userObject.sid  && urlNavigate.indexOf(Constants.prompt_none) !== -1) {
                if (!this.urlContainsQueryStringParameter(Constants.sid, urlNavigate) && !this.urlContainsQueryStringParameter(Constants.login_hint, urlNavigate)) {
                    urlNavigate += "&" + Constants.sid + "=" + encodeURIComponent(userObject.sid);
                }
            }
            else {
                if (!this.urlContainsQueryStringParameter(Constants.login_hint, urlNavigate) && userObject.displayableId && !Utils.isEmpty(userObject.displayableId)) {
                    urlNavigate += "&" + Constants.login_hint + "=" + encodeURIComponent(userObject.displayableId);
                }
            }

            if (!Utils.isEmpty(uid) && !Utils.isEmpty(utid)) {
                if (!this.urlContainsQueryStringParameter("domain_req", urlNavigate) && !Utils.isEmpty(utid)) {
                    urlNavigate += "&domain_req=" + encodeURIComponent(utid);
                }

                if (!this.urlContainsQueryStringParameter("login_req", urlNavigate) && !Utils.isEmpty(uid)) {
                    urlNavigate += "&login_req=" + encodeURIComponent(uid);
                }
            }
            if (!this.urlContainsQueryStringParameter(Constants.domain_hint, urlNavigate) && !Utils.isEmpty(utid)) {
                if (utid === Constants.consumersUtid) {
                    urlNavigate += "&" +  Constants.domain_hint + "=" + encodeURIComponent(Constants.consumers);
                } else {
                    urlNavigate += "&" + Constants.domain_hint + "=" + encodeURIComponent(Constants.organizations);
                }
            }

        }

        return urlNavigate;
    }

  /*
   * Checks if the authorization endpoint URL contains query string parameters
   * @ignore
   * @hidden
   */
  private urlContainsQueryStringParameter(name: string, url: string): boolean {
    // regex to detect pattern of a ? or & followed by the name parameter and an equals character
    const regex = new RegExp("[\\?&]" + name + "=");
    return regex.test(url);
  }

  /*
   * Used to obtain an access_token by redirecting the user to the authorization endpoint.
   * To renew idToken, clientId should be passed as the only scope in the scopes array.
   * @param {Array<string>} scopes - Permissions you want included in the access token. Not all scopes are  guaranteed to be included in the access token. Scopes like "openid" and "profile" are sent with every request.
   * @param {string} authority - A URL indicating a directory that MSAL can use to obtain tokens.
   * - In Azure AD, it is of the form https://{instance}/&lt;tenant&gt;, where &lt;tenant&gt; is the directory host (e.g. https://login.microsoftonline.com) and &lt;tenant&gt; is a identifier within the directory itself (e.g. a domain associated to the tenant, such as contoso.onmicrosoft.com, or the GUID representing the TenantID property of the directory)
   * - In Azure B2C, it is of the form https://{instance}/tfp/&lt;tenant&gt;/<policyName>
   * - Default value is: "https://login.microsoftonline.com/common"
   * @param {User} user - The user for which the scopes are requested.The default user is the logged in user.
   * @param {string} extraQueryParameters - Key-value pairs to pass to the STS during the  authentication flow.
   */
  acquireTokenRedirect(scopes: Array<string>): void;
  acquireTokenRedirect(scopes: Array<string>, authority: string): void;
  acquireTokenRedirect(scopes: Array<string>, authority: string, user: User): void;
  acquireTokenRedirect(scopes: Array<string>, authority: string, user: User, extraQueryParameters: string): void;
  acquireTokenRedirect(scopes: Array<string>, authority?: string, user?: User, extraQueryParameters?: string): void {
    const isValidScope = this.validateInputScope(scopes);
    if (isValidScope && !Utils.isEmpty(isValidScope)) {
        if (this._tokenReceivedCallback) {
            this._tokenReceivedCallback(ErrorDescription.inputScopesError, null, ErrorCodes.inputScopesError, Constants.accessToken, this.getUserState(this._cacheStorage.getItem(Constants.stateLogin, this.storeAuthStateInCookie)));
        return;
      }
    }

    if (scopes) {
      scopes = this.filterScopes(scopes);
    }

    const userObject = user ? user : this.getUser();
    if (this._acquireTokenInProgress) {
      return;
    }

    const scope = scopes.join(" ").toLowerCase();
      if (!userObject && !(extraQueryParameters && (extraQueryParameters.indexOf(Constants.login_hint) !== -1 ))) {
          if (this._tokenReceivedCallback) {
              this._logger.info("User login is required");
              this._tokenReceivedCallback(ErrorDescription.userLoginError, null, ErrorCodes.userLoginError, Constants.accessToken, this.getUserState(this._cacheStorage.getItem(Constants.stateLogin, this.storeAuthStateInCookie)));
              return;
          }
      }

    this._acquireTokenInProgress = true;
    let authenticationRequest: AuthenticationRequestParameters;
    let acquireTokenAuthority = authority ? AuthorityFactory.CreateInstance(authority, this.validateAuthority) : this.authorityInstance;

    acquireTokenAuthority.ResolveEndpointsAsync().then(() => {
      if (Utils.compareObjects(userObject, this.getUser())) {
          if (scopes.indexOf(this.clientId) > -1) {
              authenticationRequest = new AuthenticationRequestParameters(acquireTokenAuthority, this.clientId, scopes, ResponseTypes.id_token, this.getRedirectUri(), this._state);
          }
          else {
              authenticationRequest = new AuthenticationRequestParameters(acquireTokenAuthority, this.clientId, scopes, ResponseTypes.token, this.getRedirectUri(), this._state);
          }
      } else {
        authenticationRequest = new AuthenticationRequestParameters(acquireTokenAuthority, this.clientId, scopes, ResponseTypes.id_token_token, this.getRedirectUri(), this._state);
      }

      this._cacheStorage.setItem(Constants.nonceIdToken, authenticationRequest.nonce, this.storeAuthStateInCookie);
      var acquireTokenUserKey;
      if (userObject) {
           acquireTokenUserKey = Constants.acquireTokenUser + Constants.resourceDelimeter + userObject.userIdentifier + Constants.resourceDelimeter + authenticationRequest.state;
      }
      else {
          acquireTokenUserKey = Constants.acquireTokenUser + Constants.resourceDelimeter  + Constants.no_user + Constants.resourceDelimeter + authenticationRequest.state;
      }

        this._cacheStorage.setItem(acquireTokenUserKey, JSON.stringify(userObject));
        const authorityKey = Constants.authority + Constants.resourceDelimeter + authenticationRequest.state;
        this._cacheStorage.setItem(authorityKey, acquireTokenAuthority.CanonicalAuthority, this.storeAuthStateInCookie);
      if (extraQueryParameters) {
        authenticationRequest.extraQueryParameters = extraQueryParameters;
      }

      let urlNavigate = authenticationRequest.createNavigateUrl(scopes)   + Constants.response_mode_fragment;
      urlNavigate = this.addHintParameters(urlNavigate, userObject);
      if (urlNavigate) {
        this._cacheStorage.setItem(Constants.stateAcquireToken, authenticationRequest.state, this.storeAuthStateInCookie);
        window.location.replace(urlNavigate);
      }
    });
  }

  /*
   * Used to acquire an access token for a new user using interactive authentication via a popup Window.
   * To request an id_token, pass the clientId as the only scope in the scopes array.
   * @param {Array<string>} scopes - Permissions you want included in the access token. Not all scopes are  guaranteed to be included in the access token. Scopes like "openid" and "profile" are sent with every request.
   * @param {string} authority - A URL indicating a directory that MSAL can use to obtain tokens.
   * - In Azure AD, it is of the form https://&lt;tenant&gt;/&lt;tenant&gt;, where &lt;tenant&gt; is the directory host (e.g. https://login.microsoftonline.com) and &lt;tenant&gt; is a identifier within the directory itself (e.g. a domain associated to the tenant, such as contoso.onmicrosoft.com, or the GUID representing the TenantID property of the directory)
   * - In Azure B2C, it is of the form https://&lt;instance&gt;/tfp/&lt;tenant&gt;/<policyName>/
   * - Default value is: "https://login.microsoftonline.com/common".
   * @param {User} user - The user for which the scopes are requested.The default user is the logged in user.
   * @param {string} extraQueryParameters - Key-value pairs to pass to the STS during the  authentication flow.
   * @returns {Promise.<string>} - A Promise that is fulfilled when this function has completed, or rejected if an error was raised. Returns the token or error.
   */
  acquireTokenPopup(scopes: Array<string>): Promise<string>;
  acquireTokenPopup(scopes: Array<string>, authority: string): Promise<string>;
  acquireTokenPopup(scopes: Array<string>, authority: string, user: User): Promise<string>;
  acquireTokenPopup(scopes: Array<string>, authority: string, user: User, extraQueryParameters: string): Promise<string>;
  acquireTokenPopup(scopes: Array<string>, authority?: string, user?: User, extraQueryParameters?: string): Promise<string> {
    return new Promise<string>((resolve, reject) => {
      const isValidScope = this.validateInputScope(scopes);
      if (isValidScope && !Utils.isEmpty(isValidScope)) {
        reject(ErrorCodes.inputScopesError + Constants.resourceDelimeter + isValidScope);
      }

      if (scopes) {
        scopes = this.filterScopes(scopes);
      }

      const userObject = user ? user : this.getUser();
      if (this._acquireTokenInProgress) {
        reject(ErrorCodes.acquireTokenProgressError + Constants.resourceDelimeter + ErrorDescription.acquireTokenProgressError);
        return;
      }

      const scope = scopes.join(" ").toLowerCase();
        //if user is not currently logged in and no login_hint is passed
        if (!userObject && !(extraQueryParameters && (extraQueryParameters.indexOf(Constants.login_hint) !== -1))) {
            this._logger.info("User login is required");
            reject(ErrorCodes.userLoginError + Constants.resourceDelimeter + ErrorDescription.userLoginError);
            return;
        }

      this._acquireTokenInProgress = true;
      let authenticationRequest: AuthenticationRequestParameters;
      let acquireTokenAuthority = authority ? AuthorityFactory.CreateInstance(authority, this.validateAuthority) : this.authorityInstance;
      var popUpWindow = this.openWindow("about:blank", "_blank", 1, this, resolve, reject);
      if (!popUpWindow) {
        return;
      }

      acquireTokenAuthority.ResolveEndpointsAsync().then(() => {
          if (Utils.compareObjects(userObject, this.getUser())) {
          if (scopes.indexOf(this.clientId) > -1) {
            authenticationRequest = new AuthenticationRequestParameters(acquireTokenAuthority, this.clientId, scopes, ResponseTypes.id_token, this.getRedirectUri(), this._state);
          }
          else {
            authenticationRequest = new AuthenticationRequestParameters(acquireTokenAuthority, this.clientId, scopes, ResponseTypes.token, this.getRedirectUri(), this._state);
          }
        } else {
          authenticationRequest = new AuthenticationRequestParameters(acquireTokenAuthority, this.clientId, scopes, ResponseTypes.id_token_token, this.getRedirectUri(), this._state);
        }

        this._cacheStorage.setItem(Constants.nonceIdToken, authenticationRequest.nonce);
        authenticationRequest.state = authenticationRequest.state;
        var acquireTokenUserKey;
        if (userObject) {
            acquireTokenUserKey = Constants.acquireTokenUser + Constants.resourceDelimeter + userObject.userIdentifier + Constants.resourceDelimeter + authenticationRequest.state;
        }
        else {
            acquireTokenUserKey = Constants.acquireTokenUser + Constants.resourceDelimeter  + Constants.no_user + Constants.resourceDelimeter + authenticationRequest.state;
        }

        this._cacheStorage.setItem(acquireTokenUserKey, JSON.stringify(userObject));
        const authorityKey = Constants.authority + Constants.resourceDelimeter + authenticationRequest.state;
        this._cacheStorage.setItem(authorityKey, acquireTokenAuthority.CanonicalAuthority, this.storeAuthStateInCookie);

        if (extraQueryParameters) {
          authenticationRequest.extraQueryParameters = extraQueryParameters;
        }

        let urlNavigate = authenticationRequest.createNavigateUrl(scopes) + Constants.response_mode_fragment;
        urlNavigate = this.addHintParameters(urlNavigate, userObject);
        window.renewStates.push(authenticationRequest.state);
        window.requestType = Constants.renewToken;
        this.registerCallback(authenticationRequest.state, scope, resolve, reject);
        if (popUpWindow) {
          popUpWindow.location.href = urlNavigate;
        }

      }, () => {
        this._logger.info(ErrorCodes.endpointResolutionError + ":" + ErrorDescription.endpointResolutionError);
        this._cacheStorage.setItem(Constants.msalError, ErrorCodes.endpointResolutionError);
        this._cacheStorage.setItem(Constants.msalErrorDescription, ErrorDescription.endpointResolutionError);
        if (reject) {
          reject(ErrorCodes.endpointResolutionError + Constants.resourceDelimeter + ErrorDescription.endpointResolutionError);
        }
        if (popUpWindow) {
            popUpWindow.close();
        }
        }).catch((err) => {
              this._logger.warning("could not resolve endpoints");
              reject(err);
        });
    });
  }

  /*
   * Used to get the token from cache.
   * MSAL will return the cached token if it is not expired.
   * Or it will send a request to the STS to obtain an access_token using a hidden iframe. To renew idToken, clientId should be passed as the only scope in the scopes array.
   * @param {Array<string>} scopes - Permissions you want included in the access token. Not all scopes are  guaranteed to be included in the access token. Scopes like "openid" and "profile" are sent with every request.
   * @param {string} authority - A URL indicating a directory that MSAL can use to obtain tokens.
   * - In Azure AD, it is of the form https://&lt;tenant&gt;/&lt;tenant&gt;, where &lt;tenant&gt; is the directory host (e.g. https://login.microsoftonline.com) and &lt;tenant&gt; is a identifier within the directory itself (e.g. a domain associated to the tenant, such as contoso.onmicrosoft.com, or the GUID representing the TenantID property of the directory)
   * - In Azure B2C, it is of the form https://&lt;instance&gt;/tfp/&lt;tenant&gt;/<policyName>/
   * - Default value is: "https://login.microsoftonline.com/common"
   * @param {User} user - The user for which the scopes are requested.The default user is the logged in user.
   * @param {string} extraQueryParameters - Key-value pairs to pass to the STS during the  authentication flow.
   * @returns {Promise.<string>} - A Promise that is fulfilled when this function has completed, or rejected if an error was raised. Resolved with token or rejected with error.
   */
  @resolveTokenOnlyIfOutOfIframe
  acquireTokenSilent(scopes: Array<string>, authority?: string, user?: User, extraQueryParameters?: string): Promise<string> {
    return new Promise<string>((resolve, reject) => {
      const isValidScope = this.validateInputScope(scopes);
      if (isValidScope && !Utils.isEmpty(isValidScope)) {
        reject(ErrorCodes.inputScopesError + "|" + isValidScope);
        return null;
      } else {
        if (scopes) {
          scopes = this.filterScopes(scopes);
        }

        const scope = scopes.join(" ").toLowerCase();
        const userObject = user ? user : this.getUser();
        const adalIdToken = this._cacheStorage.getItem(Constants.adalIdToken);
        //if user is not currently logged in and no login_hint/sid is passed as an extraQueryParamater
          if (!userObject && Utils.checkSSO(extraQueryParameters) && Utils.isEmpty(adalIdToken) ) {
              this._logger.info("User login is required");
              reject(ErrorCodes.userLoginError + Constants.resourceDelimeter + ErrorDescription.userLoginError);
              return null;
          }
          //if user didn't passes the login_hint and adal's idtoken is present and no userobject, use the login_hint from adal's idToken
          else if (!userObject && !Utils.isEmpty(adalIdToken)) {
              const idTokenObject = Utils.extractIdToken(adalIdToken);
              console.log("ADAL's idToken exists. Extracting login information from ADAL's idToken ");
              extraQueryParameters = Utils.constructUnifiedCacheExtraQueryParameter(idTokenObject, extraQueryParameters);
          }

          let authenticationRequest: AuthenticationRequestParameters;
        if (Utils.compareObjects(userObject, this.getUser())) {
          if (scopes.indexOf(this.clientId) > -1) {
              authenticationRequest = new AuthenticationRequestParameters(AuthorityFactory.CreateInstance(authority, this.validateAuthority), this.clientId, scopes, ResponseTypes.id_token, this.getRedirectUri(), this._state);
          }
          else {
              authenticationRequest = new AuthenticationRequestParameters(AuthorityFactory.CreateInstance(authority, this.validateAuthority), this.clientId, scopes, ResponseTypes.token, this.getRedirectUri(), this._state);
          }
        } else {
            if (scopes.indexOf(this.clientId) > -1) {
                authenticationRequest = new AuthenticationRequestParameters(AuthorityFactory.CreateInstance(authority, this.validateAuthority), this.clientId, scopes, ResponseTypes.id_token, this.getRedirectUri(), this._state);
            }
            else {
                authenticationRequest = new AuthenticationRequestParameters(AuthorityFactory.CreateInstance(authority, this.validateAuthority), this.clientId, scopes, ResponseTypes.id_token_token, this.getRedirectUri(), this._state);
            }
        }

        const cacheResult = this.getCachedToken(authenticationRequest, userObject);
        if (cacheResult) {
          if (cacheResult.token) {
            this._logger.info("Token is already in cache for scope:" + scope);
            resolve(cacheResult.token);
            return null;
          }
          else if (cacheResult.errorDesc || cacheResult.error) {
            this._logger.infoPii(cacheResult.errorDesc + ":" + cacheResult.error);
            reject(cacheResult.errorDesc + Constants.resourceDelimeter + cacheResult.error);
            return null;
          }
        }
        else {
            this._logger.verbose("Token is not in cache for scope:" + scope);
          }

        if (!authenticationRequest.authorityInstance) {//Cache result can return null if cache is empty. In that case, set authority to default value if no authority is passed to the api.
            authenticationRequest.authorityInstance = authority ? AuthorityFactory.CreateInstance(authority, this.validateAuthority) : this.authorityInstance;
        }
          // cache miss
          return authenticationRequest.authorityInstance.ResolveEndpointsAsync()
          .then(() => {
            // refresh attept with iframe
            //Already renewing for this scope, callback when we get the token.
              if (window.activeRenewals[scope]) {
              this._logger.verbose("Renew token for scope: " + scope + " is in progress. Registering callback");
              //Active renewals contains the state for each renewal.
              this.registerCallback(window.activeRenewals[scope], scope, resolve, reject);
            }
            else {
              if (scopes && scopes.indexOf(this.clientId) > -1 && scopes.length === 1) {
                // App uses idToken to send to api endpoints
                // Default scope is tracked as clientId to store this token
                this._logger.verbose("renewing idToken");
                this.renewIdToken(scopes, resolve, reject, userObject, authenticationRequest, extraQueryParameters);
              } else {
                this._logger.verbose("renewing accesstoken");
                this.renewToken(scopes, resolve, reject, userObject, authenticationRequest, extraQueryParameters);
              }
            }
          }).catch((err) => {
            this._logger.warning("could not resolve endpoints");
            reject(err);
            return null;
          });
      }
    });
  }

    private extractADALIdToken(): any {
        const adalIdToken = this._cacheStorage.getItem(Constants.adalIdToken);
        if (!Utils.isEmpty(adalIdToken)) {
            return Utils.extractIdToken(adalIdToken);
        }
        return null;
    }

  /*
   * Calling _loadFrame but with a timeout to signal failure in loadframeStatus. Callbacks are left.
   * registered when network errors occur and subsequent token requests for same resource are registered to the pending request.
   * @ignore
   * @hidden
   */
  private loadIframeTimeout(urlNavigate: string, frameName: string, scope: string): void {
    //set iframe session to pending
      const expectedState = window.activeRenewals[scope];
      this._logger.verbose("Set loading state to pending for: " + scope + ":" + expectedState);
      this._cacheStorage.setItem(Constants.renewStatus + expectedState, Constants.tokenRenewStatusInProgress);
    this.loadFrame(urlNavigate, frameName);
    setTimeout(() => {
      if (this._cacheStorage.getItem(Constants.renewStatus + expectedState) === Constants.tokenRenewStatusInProgress) {
          // fail the iframe session if it"s in pending state
          this._logger.verbose("Loading frame has timed out after: " + (this.loadFrameTimeout / 1000) + " seconds for scope " + scope + ":" + expectedState);
          if (expectedState && window.callBackMappedToRenewStates[expectedState]) {
              window.callBackMappedToRenewStates[expectedState]("Token renewal operation failed due to timeout", null, "Token Renewal Failed", Constants.accessToken);
        }

          this._cacheStorage.setItem(Constants.renewStatus + expectedState, Constants.tokenRenewStatusCancelled);
      }
    }, this.loadFrameTimeout);
  }

  /*
   * Loads iframe with authorization endpoint URL
   * @ignore
   * @hidden
   */
  private loadFrame(urlNavigate: string, frameName: string): void {
    // This trick overcomes iframe navigation in IE
    // IE does not load the page consistently in iframe
    this._logger.info("LoadFrame: " + frameName);
    var frameCheck = frameName;
    setTimeout(() => {
      var frameHandle = this.addAdalFrame(frameCheck);
      if (frameHandle.src === "" || frameHandle.src === "about:blank") {
          frameHandle.src = urlNavigate;
          this._logger.infoPii("Frame Name : " + frameName + " Navigated to: " + urlNavigate);
      }
    },
      500);
  }

  /*
   * Adds the hidden iframe for silent token renewal.
   * @ignore
   * @hidden
   */
  private addAdalFrame(iframeId: string): HTMLIFrameElement {
    if (typeof iframeId === "undefined") {
      return null;
    }

    this._logger.info("Add msal frame to document:" + iframeId);
    let adalFrame = document.getElementById(iframeId) as HTMLIFrameElement;
    if (!adalFrame) {
      if (document.createElement &&
        document.documentElement &&
        (window.navigator.userAgent.indexOf("MSIE 5.0") === -1)) {
        const ifr = document.createElement("iframe");
        ifr.setAttribute("id", iframeId);
        ifr.style.visibility = "hidden";
        ifr.style.position = "absolute";
        ifr.style.width = ifr.style.height = "0";
        ifr.style.border = "0";
        adalFrame = (document.getElementsByTagName("body")[0].appendChild(ifr) as HTMLIFrameElement);
      } else if (document.body && document.body.insertAdjacentHTML) {
          document.body.insertAdjacentHTML("beforeend", "<iframe name='" + iframeId + "' id='" + iframeId + "' style='display:none'></iframe>");
      }

      if (window.frames && window.frames[iframeId]) {
        adalFrame = window.frames[iframeId];
      }
    }

    return adalFrame;
  }

  /*
   * Acquires access token using a hidden iframe.
   * @ignore
   * @hidden
   */
  private renewToken(scopes: Array<string>, resolve: Function, reject: Function, user: User, authenticationRequest: AuthenticationRequestParameters, extraQueryParameters?: string): void {
    const scope = scopes.join(" ").toLowerCase();
    this._logger.verbose("renewToken is called for scope:" + scope);
    const frameHandle = this.addAdalFrame("msalRenewFrame" + scope);
    if (extraQueryParameters) {
      authenticationRequest.extraQueryParameters = extraQueryParameters;
    }

    var acquireTokenUserKey;
    if (user) {
        acquireTokenUserKey = Constants.acquireTokenUser + Constants.resourceDelimeter + user.userIdentifier + Constants.resourceDelimeter + authenticationRequest.state;
    }
    else {
        acquireTokenUserKey = Constants.acquireTokenUser + Constants.resourceDelimeter  + Constants.no_user + Constants.resourceDelimeter + authenticationRequest.state;
    }

    this._cacheStorage.setItem(acquireTokenUserKey, JSON.stringify(user));
    const authorityKey = Constants.authority + Constants.resourceDelimeter + authenticationRequest.state;
    this._cacheStorage.setItem(authorityKey, authenticationRequest.authority);
    // renew happens in iframe, so it keeps javascript context
    this._cacheStorage.setItem(Constants.nonceIdToken, authenticationRequest.nonce);
    this._logger.verbose("Renew token Expected state: " + authenticationRequest.state);
    let urlNavigate = Utils.urlRemoveQueryStringParameter(authenticationRequest.createNavigateUrl(scopes), Constants.prompt) + Constants.prompt_none;
    urlNavigate = this.addHintParameters(urlNavigate, user);
    window.renewStates.push(authenticationRequest.state);
    window.requestType = Constants.renewToken;
    this.registerCallback(authenticationRequest.state, scope, resolve, reject);
    this._logger.infoPii("Navigate to:" + urlNavigate);
    frameHandle.src = "about:blank";
    this.loadIframeTimeout(urlNavigate, "msalRenewFrame" + scope, scope);
  }

  /*
   * Renews idtoken for app"s own backend when clientId is passed as a single scope in the scopes array.
   * @ignore
   * @hidden
   */
  private renewIdToken(scopes: Array<string>, resolve: Function, reject: Function, user: User, authenticationRequest: AuthenticationRequestParameters, extraQueryParameters?: string): void {
    const scope = scopes.join(" ").toLowerCase();
    this._logger.info("renewidToken is called");
    const frameHandle = this.addAdalFrame("msalIdTokenFrame");
    if (extraQueryParameters) {
      authenticationRequest.extraQueryParameters = extraQueryParameters;
    }

    var acquireTokenUserKey;
    if (user) {
        acquireTokenUserKey = Constants.acquireTokenUser + Constants.resourceDelimeter + user.userIdentifier + Constants.resourceDelimeter + authenticationRequest.state;
    }
    else {
        acquireTokenUserKey = Constants.acquireTokenUser + Constants.resourceDelimeter + Constants.no_user + Constants.resourceDelimeter + authenticationRequest.state;
    }
    this._cacheStorage.setItem(acquireTokenUserKey, JSON.stringify(user));
    const authorityKey = Constants.authority + Constants.resourceDelimeter + authenticationRequest.state;
    this._cacheStorage.setItem(authorityKey, authenticationRequest.authority);
    this._cacheStorage.setItem(Constants.nonceIdToken, authenticationRequest.nonce);
    this._logger.verbose("Renew Idtoken Expected state: " + authenticationRequest.state);
    let urlNavigate = Utils.urlRemoveQueryStringParameter(authenticationRequest.createNavigateUrl(scopes), Constants.prompt) + Constants.prompt_none;
    urlNavigate = this.addHintParameters(urlNavigate, user);
    if (this._silentLogin) {
        window.requestType = Constants.login;
        this._silentAuthenticationState = authenticationRequest.state;
    } else {
        window.requestType = Constants.renewToken;
        window.renewStates.push(authenticationRequest.state);
    }

    this.registerCallback(authenticationRequest.state, this.clientId, resolve, reject);
    this._logger.infoPii("Navigate to:" + urlNavigate);
    frameHandle.src = "about:blank";
    this.loadIframeTimeout(urlNavigate, "msalIdTokenFrame", this.clientId);
  }

  /*
    * Returns the signed in user (received from a user object created at the time of login) or null.
    */
  getUser(): User {
    // idToken is first call
    if (this._user) {
      return this._user;
    }

    // frame is used to get idToken
    const rawIdToken = this._cacheStorage.getItem(Constants.idTokenKey);
    const rawClientInfo = this._cacheStorage.getItem(Constants.msalClientInfo);
    if (!Utils.isEmpty(rawIdToken) && !Utils.isEmpty(rawClientInfo)) {
      const idToken = new IdToken(rawIdToken);
      const clientInfo = new ClientInfo(rawClientInfo);
      this._user = User.createUser(idToken, clientInfo);
      return this._user;
    }

    return null;
  }

  /*
   * This method must be called for processing the response received from the STS. It extracts the hash, processes the token or error information and saves it in the cache. It then
   * calls the registered callbacks in case of redirect or resolves the promises with the result.
   * @param {string} [hash=window.location.hash] - Hash fragment of Url.
   * @hidden
   */
  private handleAuthenticationResponse(hash: string): void {
    if (hash == null) {
      hash = window.location.hash;
    }

    var self = null;
    var isPopup: boolean = false;
    var isWindowOpenerMsal = false;

    try {
        isWindowOpenerMsal = window.opener && window.opener.msal && window.opener.msal !== window.msal;
    } catch (err) {
        // err = SecurityError: Blocked a frame with origin "[url]" from accessing a cross-origin frame.
        isWindowOpenerMsal = false;
    }

    if (isWindowOpenerMsal) {
        self = window.opener.msal;
        isPopup = true;
    }
    else if (window.parent && window.parent.msal) {
      self = window.parent.msal;
    }

    const requestInfo = self.getRequestInfo(hash); //if(window.parent!==window), by using self, window.parent becomes equal to window in getRequestInfo method specifically
    let token: string = null, tokenReceivedCallback: (errorDesc: string, token: string, error: string, tokenType: string) => void = null, tokenType: string, saveToken: boolean = true;
    self._logger.info("Returned from redirect url");
    if (window.parent !== window && window.parent.msal) {
        tokenReceivedCallback = window.parent.callBackMappedToRenewStates[requestInfo.stateResponse];
    }
    else if (isWindowOpenerMsal) {
        tokenReceivedCallback = window.opener.callBackMappedToRenewStates[requestInfo.stateResponse];
    }
    else {
        if (self._navigateToLoginRequestUrl) {
            tokenReceivedCallback = null;
            self._cacheStorage.setItem(Constants.urlHash, hash);
            saveToken = false;
            if (window.parent === window && !isPopup) {
                window.location.href = self._cacheStorage.getItem(Constants.loginRequest, this.storeAuthStateInCookie);
            }
            return;
        }
        else {
            tokenReceivedCallback = self._tokenReceivedCallback;
            window.location.hash = "";
        }

    }

    self.saveTokenFromHash(requestInfo);

    if ((requestInfo.requestType === Constants.renewToken) && window.parent) {
        if (window.parent !== window) {
            self._logger.verbose("Window is in iframe, acquiring token silently");
        } else {
            self._logger.verbose("acquiring token interactive in progress");
        }

    token = requestInfo.parameters[Constants.accessToken] || requestInfo.parameters[Constants.idToken];
    tokenType = Constants.accessToken;
    } else if (requestInfo.requestType === Constants.login) {
    token = requestInfo.parameters[Constants.idToken];
    tokenType = Constants.idToken;
    }

    var errorDesc = requestInfo.parameters[Constants.errorDescription];
    var error = requestInfo.parameters[Constants.error];
    try {
        if (tokenReceivedCallback) {
            //We should only send the stae back to the developer if it matches with what we received from the server
            if (requestInfo.stateMatch) {
                tokenReceivedCallback.call(self, errorDesc, token, error, tokenType, this.getUserState(requestInfo.stateResponse));
            }
            else {
                tokenReceivedCallback.call(self, errorDesc, token, error, tokenType, null);
            }
        }

    } catch (err) {
        self._logger.error("Error occurred in token received callback function: " + err);
    }
    if (isWindowOpenerMsal) {
        for (var i = 0; i < window.opener.openedWindows.length; i++) {
            window.opener.openedWindows[i].close();
        }
    }
  }

  /*
   * This method must be called for processing the response received from AAD. It extracts the hash, processes the token or error, saves it in the cache and calls the registered callbacks with the result.
   * @param {string} authority authority received in the redirect response from AAD.
   * @param {TokenResponse} requestInfo an object created from the redirect response from AAD comprising of the keys - parameters, requestType, stateMatch, stateResponse and valid.
   * @param {User} user user object for which scopes are consented for. The default user is the logged in user.
   * @param {ClientInfo} clientInfo clientInfo received as part of the response comprising of fields uid and utid.
   * @param {IdToken} idToken idToken received as part of the response.
   * @ignore
   * @private
   * @hidden
   */
   /* tslint:disable:no-string-literal */
  private saveAccessToken(authority: string, tokenResponse: TokenResponse, user: User, clientInfo: string, idToken: IdToken): void {
    let scope: string;
    let clientObj: ClientInfo = new ClientInfo(clientInfo);
    if (tokenResponse.parameters.hasOwnProperty("scope")) {
      scope = tokenResponse.parameters["scope"];
      const consentedScopes = scope.split(" ");
      const accessTokenCacheItems =
        this._cacheStorage.getAllAccessTokens(this.clientId, authority);
      for (let i = 0; i < accessTokenCacheItems.length; i++) {
        const accessTokenCacheItem = accessTokenCacheItems[i];
        if (accessTokenCacheItem.key.userIdentifier === user.userIdentifier) {
          const cachedScopes = accessTokenCacheItem.key.scopes.split(" ");
          if (Utils.isIntersectingScopes(cachedScopes, consentedScopes)) {
              this._cacheStorage.removeItem(JSON.stringify(accessTokenCacheItem.key));
          }
        }
      }
      const accessTokenKey = new AccessTokenKey(authority, this.clientId, scope, clientObj.uid, clientObj.utid);
      const accessTokenValue = new AccessTokenValue(tokenResponse.parameters[Constants.accessToken], idToken.rawIdToken, Utils.expiresIn(tokenResponse.parameters[Constants.expiresIn]).toString(), clientInfo);
      this._cacheStorage.setItem(JSON.stringify(accessTokenKey), JSON.stringify(accessTokenValue));
    } else {
      scope = this.clientId;
      const accessTokenKey = new AccessTokenKey(authority, this.clientId, scope, clientObj.uid, clientObj.utid);
      const accessTokenValue = new AccessTokenValue(tokenResponse.parameters[Constants.idToken], tokenResponse.parameters[Constants.idToken], idToken.expiration, clientInfo);
      this._cacheStorage.setItem(JSON.stringify(accessTokenKey), JSON.stringify(accessTokenValue));
    }
  }

  /*
   * Saves token or error received in the response from AAD in the cache. In case of id_token, it also creates the user object.
   * @ignore
   * @hidden
   */
  protected saveTokenFromHash(tokenResponse: TokenResponse): void {
    this._logger.info("State status:" + tokenResponse.stateMatch + "; Request type:" + tokenResponse.requestType);
    this._cacheStorage.setItem(Constants.msalError, "");
    this._cacheStorage.setItem(Constants.msalErrorDescription, "");
      var scope: string = "";
      var authorityKey: string = "";
      var acquireTokenUserKey: string = "";
    if (tokenResponse.parameters.hasOwnProperty("scope")) {
      scope = tokenResponse.parameters["scope"].toLowerCase();
    }
    else {
      scope = this.clientId;
    }

    // Record error
    if (tokenResponse.parameters.hasOwnProperty(Constants.errorDescription) || tokenResponse.parameters.hasOwnProperty(Constants.error)) {
      this._logger.infoPii("Error :" + tokenResponse.parameters[Constants.error] + "; Error description:" + tokenResponse.parameters[Constants.errorDescription]);
      this._cacheStorage.setItem(Constants.msalError, tokenResponse.parameters["error"]);
      this._cacheStorage.setItem(Constants.msalErrorDescription, tokenResponse.parameters[Constants.errorDescription]);
      if (tokenResponse.requestType === Constants.login) {
        this._loginInProgress = false;
        this._cacheStorage.setItem(Constants.loginError, tokenResponse.parameters[Constants.errorDescription] + ":" + tokenResponse.parameters[Constants.error]);
        authorityKey = Constants.authority + Constants.resourceDelimeter + tokenResponse.stateResponse;
      }

      if (tokenResponse.requestType === Constants.renewToken) {
          this._acquireTokenInProgress = false;
          authorityKey = Constants.authority + Constants.resourceDelimeter + tokenResponse.stateResponse;
          var userKey = this.getUser() !== null ? this.getUser().userIdentifier : "";
          acquireTokenUserKey = Constants.acquireTokenUser + Constants.resourceDelimeter + userKey + Constants.resourceDelimeter + tokenResponse.stateResponse;
      }

    } else {
      // It must verify the state from redirect
      if (tokenResponse.stateMatch) {
        // record tokens to storage if exists
        this._logger.info("State is right");
        if (tokenResponse.parameters.hasOwnProperty(Constants.sessionState)) {
            this._cacheStorage.setItem(Constants.msalSessionState, tokenResponse.parameters[Constants.sessionState]);
        }
        var idToken: IdToken;
        var clientInfo: string = "";
        if (tokenResponse.parameters.hasOwnProperty(Constants.accessToken)) {
          this._logger.info("Fragment has access token");
          this._acquireTokenInProgress = false;
          let user: User;
          if (tokenResponse.parameters.hasOwnProperty(Constants.idToken)) {
            idToken = new IdToken(tokenResponse.parameters[Constants.idToken]);
          } else {
            idToken = new IdToken(this._cacheStorage.getItem(Constants.idTokenKey));
          }

            authorityKey = Constants.authority + Constants.resourceDelimeter + tokenResponse.stateResponse;
            let authority: string = this._cacheStorage.getItem(authorityKey, this.storeAuthStateInCookie);
            if (!Utils.isEmpty(authority)) {
                authority = Utils.replaceFirstPath(authority, idToken.tenantId);
          }

          if (tokenResponse.parameters.hasOwnProperty(Constants.clientInfo)) {
            clientInfo = tokenResponse.parameters[Constants.clientInfo];
            user = User.createUser(idToken, new ClientInfo(clientInfo));
          } else {
            this._logger.warning("ClientInfo not received in the response from AAD");
            user = User.createUser(idToken, new ClientInfo(clientInfo));
          }

          acquireTokenUserKey = Constants.acquireTokenUser + Constants.resourceDelimeter + user.userIdentifier + Constants.resourceDelimeter + tokenResponse.stateResponse;
            var acquireTokenUserKey_nouser = Constants.acquireTokenUser + Constants.resourceDelimeter + Constants.no_user + Constants.resourceDelimeter + tokenResponse.stateResponse;
            let cachedUser: string = this._cacheStorage.getItem(acquireTokenUserKey);
            let acquireTokenUser: User;
            if (!Utils.isEmpty(cachedUser)) {
                acquireTokenUser = JSON.parse(cachedUser);
            if (user && acquireTokenUser && Utils.compareObjects(user, acquireTokenUser)) {
              this.saveAccessToken(authority, tokenResponse, user, clientInfo, idToken);
              this._logger.info(
                "The user object received in the response is the same as the one passed in the acquireToken request");
            } else {
              this._logger.warning(
                "The user object created from the response is not the same as the one passed in the acquireToken request");
            }
            }
            else if (!Utils.isEmpty(this._cacheStorage.getItem(acquireTokenUserKey_nouser))) {
                  this.saveAccessToken(authority, tokenResponse, user, clientInfo, idToken);
          }
        }

        if (tokenResponse.parameters.hasOwnProperty(Constants.idToken)) {
            this._logger.info("Fragment has id token");
            this._loginInProgress = false;
            idToken = new IdToken(tokenResponse.parameters[Constants.idToken]);
            if (tokenResponse.parameters.hasOwnProperty(Constants.clientInfo)) {
              clientInfo = tokenResponse.parameters[Constants.clientInfo];
            } else {
              this._logger.warning("ClientInfo not received in the response from AAD");
            }

            authorityKey = Constants.authority + Constants.resourceDelimeter + tokenResponse.stateResponse;
            let authority: string = this._cacheStorage.getItem(authorityKey, this.storeAuthStateInCookie);
            if (!Utils.isEmpty(authority)) {
              authority = Utils.replaceFirstPath(authority, idToken.tenantId);
            }

            this._user = User.createUser(idToken, new ClientInfo(clientInfo));
            if (idToken && idToken.nonce) {
              if (idToken.nonce !== this._cacheStorage.getItem(Constants.nonceIdToken, this.storeAuthStateInCookie)) {
                  this._user = null;
                  this._cacheStorage.setItem(Constants.loginError, "Nonce Mismatch. Expected Nonce: " + this._cacheStorage.getItem(Constants.nonceIdToken, this.storeAuthStateInCookie) + "," + "Actual Nonce: " + idToken.nonce);
                  this._logger.error("Nonce Mismatch.Expected Nonce: " + this._cacheStorage.getItem(Constants.nonceIdToken, this.storeAuthStateInCookie) + "," + "Actual Nonce: " + idToken.nonce);
              } else {
                this._cacheStorage.setItem(Constants.idTokenKey, tokenResponse.parameters[Constants.idToken]);
                this._cacheStorage.setItem(Constants.msalClientInfo, clientInfo);

                // Save idToken as access token for app itself
                this.saveAccessToken(authority, tokenResponse, this._user, clientInfo, idToken);
              }
            } else {
              authorityKey = tokenResponse.stateResponse;
              acquireTokenUserKey = tokenResponse.stateResponse;
              this._logger.error("Invalid id_token received in the response");
              tokenResponse.parameters["error"] = "invalid idToken";
              tokenResponse.parameters["error_description"] = "Invalid idToken. idToken: " + tokenResponse.parameters[Constants.idToken];
              this._cacheStorage.setItem(Constants.msalError, "invalid idToken");
              this._cacheStorage.setItem(Constants.msalErrorDescription, "Invalid idToken. idToken: " + tokenResponse.parameters[Constants.idToken]);
            }
        }
      } else {
        authorityKey = tokenResponse.stateResponse;
        acquireTokenUserKey = tokenResponse.stateResponse;
        this._logger.error("State Mismatch.Expected State: " + this._cacheStorage.getItem(Constants.stateLogin, this.storeAuthStateInCookie) + "," + "Actual State: " + tokenResponse.stateResponse);
        tokenResponse.parameters["error"] = "Invalid_state";
        tokenResponse.parameters["error_description"] = "Invalid_state. state: " + tokenResponse.stateResponse;
        this._cacheStorage.setItem(Constants.msalError, "Invalid_state");
        this._cacheStorage.setItem(Constants.msalErrorDescription, "Invalid_state. state: " + tokenResponse.stateResponse);
      }
      }
      this._cacheStorage.setItem(Constants.renewStatus + tokenResponse.stateResponse, Constants.tokenRenewStatusCompleted);
      this._cacheStorage.removeAcquireTokenEntries(authorityKey, acquireTokenUserKey);
      //this is required if navigateToLoginRequestUrl=false
      if (this.storeAuthStateInCookie) {
          this._cacheStorage.setItemCookie(authorityKey, "", -1);
          this._cacheStorage.clearCookie();
      }
  }
  /* tslint:enable:no-string-literal */

  /*
   * Checks if the redirect response is received from the STS. In case of redirect, the url fragment has either id_token, access_token or error.
   * @param {string} hash - Hash passed from redirect page.
   * @returns {Boolean} - true if response contains id_token, access_token or error, false otherwise.
   * @hidden
   */
  isCallback(hash: string): boolean {
    hash = this.getHash(hash);
    const parameters = Utils.deserialize(hash);
    return (
      parameters.hasOwnProperty(Constants.errorDescription) ||
      parameters.hasOwnProperty(Constants.error) ||
      parameters.hasOwnProperty(Constants.accessToken) ||
      parameters.hasOwnProperty(Constants.idToken)

    );
  }

  /*
   * Returns the anchor part(#) of the URL
   * @ignore
   * @hidden
   */
  private getHash(hash: string): string {
    if (hash.indexOf("#/") > -1) {
      hash = hash.substring(hash.indexOf("#/") + 2);
    } else if (hash.indexOf("#") > -1) {
      hash = hash.substring(1);
    }

    return hash;
  }

  /*
    * Creates a requestInfo object from the URL fragment and returns it.
    * @param {string} hash  -  Hash passed from redirect page
    * @returns {TokenResponse} an object created from the redirect response from AAD comprising of the keys - parameters, requestType, stateMatch, stateResponse and valid.
    * @ignore
    * @hidden
    */
  protected getRequestInfo(hash: string): TokenResponse {
    hash = this.getHash(hash);
    const parameters = Utils.deserialize(hash);
    const tokenResponse = new TokenResponse();
    if (parameters) {
      tokenResponse.parameters = parameters;
      if (parameters.hasOwnProperty(Constants.errorDescription) ||
        parameters.hasOwnProperty(Constants.error) ||
        parameters.hasOwnProperty(Constants.accessToken) ||
        parameters.hasOwnProperty(Constants.idToken)) {
        tokenResponse.valid = true;
        // which call
        let stateResponse: string;
        if (parameters.hasOwnProperty("state")) {
            stateResponse = parameters.state;
        } else {
            return tokenResponse;
        }

        tokenResponse.stateResponse = stateResponse;
        // async calls can fire iframe and login request at the same time if developer does not use the API as expected
        // incoming callback needs to be looked up to find the request type
        if (stateResponse === this._cacheStorage.getItem(Constants.stateLogin, this.storeAuthStateInCookie) || stateResponse === this._silentAuthenticationState) { // loginRedirect
            tokenResponse.requestType = Constants.login;
            tokenResponse.stateMatch = true;
            return tokenResponse;
        } else if (stateResponse === this._cacheStorage.getItem(Constants.stateAcquireToken, this.storeAuthStateInCookie)) { //acquireTokenRedirect
            tokenResponse.requestType = Constants.renewToken;
            tokenResponse.stateMatch = true;
            return tokenResponse;
        }

        // external api requests may have many renewtoken requests for different resource
        if (!tokenResponse.stateMatch) {
          tokenResponse.requestType = window.requestType;
          const statesInParentContext = window.renewStates;
          for (let i = 0; i < statesInParentContext.length; i++) {
            if (statesInParentContext[i] === tokenResponse.stateResponse) {
              tokenResponse.stateMatch = true;
              break;
            }
          }
        }
      }
    }
    return tokenResponse;
  }

  /*
    * Extracts scope value from the state sent with the authentication request.
    * @returns {string} scope.
    * @ignore
    * @hidden
    */
  private getScopeFromState(state: string): string {
    if (state) {
      const splitIndex = state.indexOf("|");
      if (splitIndex > -1 && splitIndex + 1 < state.length) {
        return state.substring(splitIndex + 1);
      }
    }
    return "";
  }

    /*
    * Extracts state value from the userState sent with the authentication request.
    * @returns {string} scope.
    * @ignore
    * @hidden
    */
    getUserState (state: string) {
        if (state) {
            const splitIndex = state.indexOf("|");
            if (splitIndex > -1 && splitIndex + 1 < state.length) {
                return state.substring(splitIndex + 1);
            }
        }
        return "";
    }


  /*
    * Returns whether current window is in ifram for token renewal
    * @ignore
    * @hidden
    */
  private isInIframe() {
      return window.parent !== window;
  }

  loginInProgress(): boolean {
      var pendingCallback = this._cacheStorage.getItem(Constants.urlHash);
      if (pendingCallback) {
          return true;
      }
      return this._loginInProgress;
  }

 private getHostFromUri(uri: string): string {
      // remove http:// or https:// from uri
      var extractedUri = String(uri).replace(/^(https?:)\/\//, "");
      extractedUri = extractedUri.split("/")[0];
      return extractedUri;
 }

  protected getScopesForEndpoint(endpoint: string) : Array<string> {
      // if user specified list of unprotectedResources, no need to send token to these endpoints, return null.
      if (this._unprotectedResources.length > 0) {
          for (var i = 0; i < this._unprotectedResources.length; i++) {
              if (endpoint.indexOf(this._unprotectedResources[i]) > -1) {
                  return null;
              }
          }
      }

      if (this._protectedResourceMap.size > 0) {
          for (let key of Array.from(this._protectedResourceMap.keys())) {
              // configEndpoint is like /api/Todo requested endpoint can be /api/Todo/1
              if (endpoint.indexOf(key) > -1) {
                  return this._protectedResourceMap.get(key);
              }
          }
      }

      // default resource will be clientid if nothing specified
      // App will use idtoken for calls to itself
      // check if it's staring from http or https, needs to match with app host
<<<<<<< HEAD
      if (endpoint.indexOf("http://") > -1 || endpoint.indexOf("https://") > -1) {
          if (this.getHostFromUri(endpoint) === this.getHostFromUri(this._redirectUri)) {
=======
      if (endpoint.indexOf('http://') > -1 || endpoint.indexOf('https://') > -1) {
          if (this.getHostFromUri(endpoint) === this.getHostFromUri(this.getRedirectUri())) {
>>>>>>> ce12161d
              return new Array<string>(this.clientId);
          }
      } else {
      // in angular level, the url for $http interceptor call could be relative url,
      // if it's relative call, we'll treat it as app backend call.
          return new Array<string>(this.clientId);
      }

      // if not the app's own backend or not a domain listed in the endpoints structure
      return null;
  }

  //These APIS are exposed for msalAngular wrapper only
    protected setloginInProgress(loginInProgress : boolean) {
        this._loginInProgress = loginInProgress;
    }

    protected getAcquireTokenInProgress(): boolean {
        return this._acquireTokenInProgress;
    }

    protected setAcquireTokenInProgress(acquireTokenInProgress : boolean) {
        this._acquireTokenInProgress = acquireTokenInProgress;
    }

    protected getLogger() {
        return this._logger;
    }
}<|MERGE_RESOLUTION|>--- conflicted
+++ resolved
@@ -1951,13 +1951,8 @@
       // default resource will be clientid if nothing specified
       // App will use idtoken for calls to itself
       // check if it's staring from http or https, needs to match with app host
-<<<<<<< HEAD
       if (endpoint.indexOf("http://") > -1 || endpoint.indexOf("https://") > -1) {
           if (this.getHostFromUri(endpoint) === this.getHostFromUri(this._redirectUri)) {
-=======
-      if (endpoint.indexOf('http://') > -1 || endpoint.indexOf('https://') > -1) {
-          if (this.getHostFromUri(endpoint) === this.getHostFromUri(this.getRedirectUri())) {
->>>>>>> ce12161d
               return new Array<string>(this.clientId);
           }
       } else {
