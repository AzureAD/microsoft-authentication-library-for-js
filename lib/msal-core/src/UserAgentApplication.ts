--- conflicted
+++ resolved
@@ -220,12 +220,8 @@
 
         this.telemetryManager = this.getTelemetryManagerFromConfig(this.config.system.telemetry, this.clientId);
 
-<<<<<<< HEAD
-        AuthorityFactory.initializeAuthorityData(this.config.auth, this.telemetryManager);
-=======
         TrustedAuthority.setTrustedAuthoritiesFromConfig(this.config.auth.validateAuthority, this.config.auth.knownAuthorities);
         AuthorityFactory.saveMetadataFromConfig(this.config.auth.authority, this.config.auth.authorityMetadata);
->>>>>>> 504d352e
 
         // if no authority is passed, set the default: "https://login.microsoftonline.com/common"
         this.authority = this.config.auth.authority || DEFAULT_AUTHORITY;
