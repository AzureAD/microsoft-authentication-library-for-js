--- conflicted
+++ resolved
@@ -1356,20 +1356,12 @@
     private getCachedToken(serverAuthenticationRequest: ServerRequestParameters, account: Account): AuthResponse {
         this.logger.verbose("GetCachedToken has been called");
         const scopes = serverAuthenticationRequest.scopes;
-<<<<<<< HEAD
-        const authority = (serverAuthenticationRequest.authority) ? serverAuthenticationRequest.authority : this.authority;
+        const authority = serverAuthenticationRequest.authority || this.authority;
         // Id Token will be returned in every acquireTokenSilentCall regardless of response_type
         const idTokenCacheItem = this.cacheStorage.getIdToken(this.clientId, account ? account.homeAccountIdentifier : null, authority);
         const idTokenValue = (idTokenCacheItem) ? idTokenCacheItem.value : null;
         
         if (idTokenValue) {
-=======
-        const authority = serverAuthenticationRequest.authority || this.authority;
-        // Id Token will be returned in every acquireTokenSilentCall regardless of response_type
-        const idTokenCacheItem = this.cacheStorage.getIdToken(this.clientId, account ? account.homeAccountIdentifier : null, authority);
-        
-        if (idTokenCacheItem.value) {
->>>>>>> fef4f54b
             this.logger.verbose("Matching ID Token found in cache");
         } else {
             this.logger.verbose("No matching ID Token found in cache");
@@ -1377,11 +1369,7 @@
 
         let authResponse: AuthResponse = null;
 
-<<<<<<< HEAD
        
-=======
-        const idTokenValue = idTokenCacheItem.value;
->>>>>>> fef4f54b
         const idTokenObj = (idTokenValue) ? new IdToken(idTokenValue.idToken) : null;
         // Look in cache for access token in case of token or id_token token response_type
         if (serverAuthenticationRequest.responseType !== ResponseTypes.id_token) {
