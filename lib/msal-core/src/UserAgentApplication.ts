/*
 * Copyright (c) Microsoft Corporation. All rights reserved.
 * Licensed under the MIT License.
 */

import { AccessTokenCacheItem } from "./cache/AccessTokenCacheItem";
import { AccessTokenKey } from "./cache/AccessTokenKey";
import { AccessTokenValue } from "./cache/AccessTokenValue";
import { ServerRequestParameters } from "./ServerRequestParameters";
import { Authority } from "./authority/Authority";
import { ClientInfo } from "./ClientInfo";
import { IdToken } from "./IdToken";
import { Logger } from "./Logger";
import { AuthCache } from "./cache/AuthCache";
import { Account } from "./Account";
import { ScopeSet } from "./ScopeSet";
import { StringUtils } from "./utils/StringUtils";
import { WindowUtils } from "./utils/WindowUtils";
import { TokenUtils } from "./utils/TokenUtils";
import { TimeUtils } from "./utils/TimeUtils";
import { UrlUtils } from "./utils/UrlUtils";
import { RequestUtils } from "./utils/RequestUtils";
import { ResponseUtils } from "./utils/ResponseUtils";
import { AuthorityFactory } from "./authority/AuthorityFactory";
import { Configuration, buildConfiguration, TelemetryOptions } from "./Configuration";
import { AuthenticationParameters } from "./AuthenticationParameters";
import { ClientConfigurationError } from "./error/ClientConfigurationError";
import { AuthError } from "./error/AuthError";
import { ClientAuthError, ClientAuthErrorMessage } from "./error/ClientAuthError";
import { ServerError } from "./error/ServerError";
import { InteractionRequiredAuthError } from "./error/InteractionRequiredAuthError";
import { AuthResponse, buildResponseStateOnly } from "./AuthResponse";
import TelemetryManager from "./telemetry/TelemetryManager";
import { TelemetryPlatform, TelemetryConfig } from "./telemetry/TelemetryTypes";
import ApiEvent, { API_CODE, API_EVENT_IDENTIFIER } from "./telemetry/ApiEvent";
import { Constants,
    ServerHashParamKeys,
    InteractionType,
    libraryVersion,
    TemporaryCacheKeys,
    PersistentCacheKeys,
    ErrorCacheKeys,
} from "./utils/Constants";
import { CryptoUtils } from "./utils/CryptoUtils";

// default authority
const DEFAULT_AUTHORITY = "https://login.microsoftonline.com/common";

/**
 * Interface to handle iFrame generation, Popup Window creation and redirect handling
 */
declare global {
    interface Window {
        msal: Object;
        CustomEvent: CustomEvent;
        Event: Event;
        activeRenewals: {};
        renewStates: Array<string>;
        callbackMappedToRenewStates : {};
        promiseMappedToRenewStates: {};
        openedWindows: Array<Window>;
        requestType: string;
    }
}

/**
 * @hidden
 * @ignore
 * response_type from OpenIDConnect
 * References: https://openid.net/specs/oauth-v2-multiple-response-types-1_0.html & https://tools.ietf.org/html/rfc6749#section-4.2.1
 * Since we support only implicit flow in this library, we restrict the response_type support to only 'token' and 'id_token'
 *
 */
const ResponseTypes = {
    id_token: "id_token",
    token: "token",
    id_token_token: "id_token token"
};

/**
 * @hidden
 * @ignore
 */
export interface CacheResult {
    errorDesc: string;
    token: string;
    error: string;
}

/**
 * @hidden
 * @ignore
 * Data type to hold information about state returned from the server
 */
export type ResponseStateInfo = {
    state: string;
<<<<<<< HEAD
    method?: string;
    ts: number,
=======
    timestamp: number,
    method?: string;
>>>>>>> 8a427681
    stateMatch: boolean;
    requestType: string;
};

/**
 * A type alias for an authResponseCallback function.
 * {@link (authResponseCallback:type)}
 * @param authErr error created for failure cases
 * @param response response containing token strings in success cases, or just state value in error cases
 */
export type authResponseCallback = (authErr: AuthError, response?: AuthResponse) => void;

/**
 * A type alias for a tokenReceivedCallback function.
 * {@link (tokenReceivedCallback:type)}
 * @returns response of type {@link (AuthResponse:type)}
 * The function that will get the call back once this API is completed (either successfully or with a failure).
 */
export type tokenReceivedCallback = (response: AuthResponse) => void;

/**
 * A type alias for a errorReceivedCallback function.
 * {@link (errorReceivedCallback:type)}
 * @returns response of type {@link (AuthError:class)}
 * @returns {string} account state
 */
export type errorReceivedCallback = (authErr: AuthError, accountState: string) => void;

/**
 * UserAgentApplication class
 *
 * Object Instance that the developer can use to make loginXX OR acquireTokenXX functions
 */
export class UserAgentApplication {

    // input Configuration by the developer/user
    private config: Configuration;

    // callbacks for token/error
    private authResponseCallback: authResponseCallback = null;
    private tokenReceivedCallback: tokenReceivedCallback = null;
    private errorReceivedCallback: errorReceivedCallback = null;

    // Added for readability as these params are very frequently used
    private logger: Logger;
    private clientId: string;
    private inCookie: boolean;
    private telemetryManager: TelemetryManager;

    // Cache and Account info referred across token grant flow
    protected cacheStorage: AuthCache;
    private account: Account;

    // state variables
    private silentAuthenticationState: string;
    private silentLogin: boolean;
    private redirectResponse: AuthResponse;
    private redirectError: AuthError;

    // Authority Functionality
    protected authorityInstance: Authority;

    /**
     * setter for the authority URL
     * @param {string} authority
     */
    // If the developer passes an authority, create an instance
    public set authority(val) {
        this.authorityInstance = AuthorityFactory.CreateInstance(val, this.config.auth.validateAuthority);
    }

    /**
     * Method to manage the authority URL.
     *
     * @returns {string} authority
     */
    public get authority(): string {
        return this.authorityInstance.CanonicalAuthority;
    }

    /**
     * Get the current authority instance from the MSAL configuration object
     *
     * @returns {@link Authority} authority instance
     */
    public getAuthorityInstance(): Authority {
        return this.authorityInstance;
    }

    /**
     * @constructor
     * Constructor for the UserAgentApplication used to instantiate the UserAgentApplication object
     *
     * Important attributes in the Configuration object for auth are:
     * - clientID: the application ID of your application.
     * You can obtain one by registering your application with our Application registration portal : https://portal.azure.com/#blade/Microsoft_AAD_IAM/ActiveDirectoryMenuBlade/RegisteredAppsPreview
     * - authority: the authority URL for your application.
     *
     * In Azure AD, authority is a URL indicating the Azure active directory that MSAL uses to obtain tokens.
     * It is of the form https://login.microsoftonline.com/&lt;Enter_the_Tenant_Info_Here&gt;.
     * If your application supports Accounts in one organizational directory, replace "Enter_the_Tenant_Info_Here" value with the Tenant Id or Tenant name (for example, contoso.microsoft.com).
     * If your application supports Accounts in any organizational directory, replace "Enter_the_Tenant_Info_Here" value with organizations.
     * If your application supports Accounts in any organizational directory and personal Microsoft accounts, replace "Enter_the_Tenant_Info_Here" value with common.
     * To restrict support to Personal Microsoft accounts only, replace "Enter_the_Tenant_Info_Here" value with consumers.
     *
     *
     * In Azure B2C, authority is of the form https://&lt;instance&gt;/tfp/&lt;tenant&gt;/&lt;policyName&gt;/
     *
     * @param {@link (Configuration:type)} configuration object for the MSAL UserAgentApplication instance
     */
    constructor(configuration: Configuration) {

        // Set the Configuration
        this.config = buildConfiguration(configuration);

        this.logger = this.config.system.logger;
        this.clientId = this.config.auth.clientId;
        this.inCookie = this.config.cache.storeAuthStateInCookie;

        this.telemetryManager = this.getTelemetryManagerFromConfig(this.config.system.telemetry, this.clientId);

        // if no authority is passed, set the default: "https://login.microsoftonline.com/common"
        this.authority = this.config.auth.authority || DEFAULT_AUTHORITY;

        // cache keys msal - typescript throws an error if any value other than "localStorage" or "sessionStorage" is passed
        this.cacheStorage = new AuthCache(this.clientId, this.config.cache.cacheLocation, this.inCookie);

        // Initialize window handling code
        window.activeRenewals = {};
        window.renewStates = [];
        window.callbackMappedToRenewStates = { };
        window.promiseMappedToRenewStates = { };
        window.msal = this;

        const urlHash = window.location.hash;
        const urlContainsHash = UrlUtils.urlContainsHash(urlHash);

        // check if back button is pressed
        WindowUtils.checkIfBackButtonIsPressed(this.cacheStorage);

        // On the server 302 - Redirect, handle this
        if (urlContainsHash) {
            const stateInfo = this.getResponseState(urlHash);
            if (stateInfo.method === Constants.interactionTypeRedirect) {
                this.handleRedirectAuthenticationResponse(urlHash);
            }
        }
    }

    // #region Redirect Callbacks
    /**
     * @hidden
     * @ignore
     * Set the callback functions for the redirect flow to send back the success or error object.
     * @param {@link (tokenReceivedCallback:type)} successCallback - Callback which contains the AuthResponse object, containing data from the server.
     * @param {@link (errorReceivedCallback:type)} errorCallback - Callback which contains a AuthError object, containing error data from either the server
     * or the library, depending on the origin of the error.
     */
    handleRedirectCallback(tokenReceivedCallback: tokenReceivedCallback, errorReceivedCallback: errorReceivedCallback): void;
    handleRedirectCallback(authCallback: authResponseCallback): void;
    handleRedirectCallback(authOrTokenCallback: authResponseCallback | tokenReceivedCallback, errorReceivedCallback?: errorReceivedCallback): void {
        if (!authOrTokenCallback) {
            throw ClientConfigurationError.createInvalidCallbackObjectError(authOrTokenCallback);
        }

        // Set callbacks
        if (errorReceivedCallback) {
            this.tokenReceivedCallback = authOrTokenCallback as tokenReceivedCallback;
            this.errorReceivedCallback = errorReceivedCallback;
            this.logger.warning("This overload for callback is deprecated - please change the format of the callbacks to a single callback as shown: (err: AuthError, response: AuthResponse).");
        } else {
            this.authResponseCallback = authOrTokenCallback as authResponseCallback;
        }

        if (this.redirectError) {
            this.authErrorHandler(Constants.interactionTypeRedirect, this.redirectError, this.redirectResponse);
        } else if (this.redirectResponse) {
            this.authResponseHandler(Constants.interactionTypeRedirect, this.redirectResponse);
        }
    }

    /**
     * Public API to verify if the URL contains the hash with known properties
     * @param hash
     */
    public urlContainsHash(hash: string) {
        return UrlUtils.urlContainsHash(hash);
    }

    private authResponseHandler(interactionType: InteractionType, response: AuthResponse, resolve?: any) : void {
        if (interactionType === Constants.interactionTypeRedirect) {
            if (this.errorReceivedCallback) {
                this.tokenReceivedCallback(response);
            } else if (this.authResponseCallback) {
                this.authResponseCallback(null, response);
            }
        } else if (interactionType === Constants.interactionTypePopup) {
            resolve(response);
        } else {
            throw ClientAuthError.createInvalidInteractionTypeError();
        }
    }

    private authErrorHandler(interactionType: InteractionType, authErr: AuthError, response: AuthResponse, reject?: any) : void {
        // set interaction_status to complete
        this.cacheStorage.removeItem(TemporaryCacheKeys.INTERACTION_STATUS);
        if (interactionType === Constants.interactionTypeRedirect) {
            if (this.errorReceivedCallback) {
                this.errorReceivedCallback(authErr, response.accountState);
            } else {
                this.authResponseCallback(authErr, response);
            }
        } else if (interactionType === Constants.interactionTypePopup) {
            reject(authErr);
        } else {
            throw ClientAuthError.createInvalidInteractionTypeError();
        }
    }

    // #endregion
    /**
     * Use when initiating the login process by redirecting the user's browser to the authorization endpoint.
     * @param {@link (AuthenticationParameters:type)}
     */
    loginRedirect(userRequest?: AuthenticationParameters): void {
        // validate request
        const request: AuthenticationParameters = RequestUtils.validateRequest(userRequest, true, this.clientId, Constants.interactionTypeRedirect);
        this.acquireTokenInteractive(Constants.interactionTypeRedirect, true, request,  null, null);
    }

    /**
     * Use when you want to obtain an access_token for your API by redirecting the user's browser window to the authorization endpoint.
     * @param {@link (AuthenticationParameters:type)}
     *
     * To renew idToken, please pass clientId as the only scope in the Authentication Parameters
     */
    acquireTokenRedirect(userRequest: AuthenticationParameters): void {
        // validate request
        const request: AuthenticationParameters = RequestUtils.validateRequest(userRequest, false, this.clientId, Constants.interactionTypeRedirect);
        this.acquireTokenInteractive(Constants.interactionTypeRedirect, false, request, null, null);
    }

    /**
     * Use when initiating the login process via opening a popup window in the user's browser
     *
     * @param {@link (AuthenticationParameters:type)}
     *
     * @returns {Promise.<AuthResponse>} - a promise that is fulfilled when this function has completed, or rejected if an error was raised. Returns the {@link AuthResponse} object
     */
    loginPopup(userRequest?: AuthenticationParameters): Promise<AuthResponse> {
        // validate request
        const request: AuthenticationParameters = RequestUtils.validateRequest(userRequest, true, this.clientId, Constants.interactionTypePopup);

        return new Promise<AuthResponse>((resolve, reject) => {
            this.acquireTokenInteractive(Constants.interactionTypePopup, true, request, resolve, reject);
        }).catch((error: AuthError) => {
            this.cacheStorage.resetTempCacheItems(request.state);
            throw error;
        });
    }

    /**
     * Use when you want to obtain an access_token for your API via opening a popup window in the user's browser
     * @param {@link AuthenticationParameters}
     *
     * To renew idToken, please pass clientId as the only scope in the Authentication Parameters
     * @returns {Promise.<AuthResponse>} - a promise that is fulfilled when this function has completed, or rejected if an error was raised. Returns the {@link AuthResponse} object
     */
    acquireTokenPopup(userRequest: AuthenticationParameters): Promise<AuthResponse> {
        // validate request
        const request: AuthenticationParameters = RequestUtils.validateRequest(userRequest, false, this.clientId, Constants.interactionTypePopup);

        return new Promise<AuthResponse>((resolve, reject) => {
            this.acquireTokenInteractive(Constants.interactionTypePopup, false, request, resolve, reject);
        }).catch((error: AuthError) => {
            this.cacheStorage.resetTempCacheItems(request.state);
            throw error;
        });
    }

    // #region Acquire Token

    /**
     * Use when initiating the login process or when you want to obtain an access_token for your API,
     * either by redirecting the user's browser window to the authorization endpoint or via opening a popup window in the user's browser.
     * @param {@link (AuthenticationParameters:type)}
     *
     * To renew idToken, please pass clientId as the only scope in the Authentication Parameters
     */
    private acquireTokenInteractive(interactionType: InteractionType, isLoginCall: boolean, request?: AuthenticationParameters, resolve?: any, reject?: any): void {

        // block the request if made from the hidden iframe
        WindowUtils.blockReloadInHiddenIframes();

        const interactionProgress = this.cacheStorage.getItem(TemporaryCacheKeys.INTERACTION_STATUS);
        if(interactionType === Constants.interactionTypeRedirect) {
            this.cacheStorage.setItem(TemporaryCacheKeys.REDIRECT_REQUEST, `${Constants.inProgress}${Constants.resourceDelimiter}${request.state}`);
        }

        // If already in progress, do not proceed
        if (interactionProgress === Constants.inProgress) {
            const thrownError = isLoginCall ? ClientAuthError.createLoginInProgressError() : ClientAuthError.createAcquireTokenInProgressError();
            const stateOnlyResponse = buildResponseStateOnly(this.getAccountState(request.state));
            this.cacheStorage.resetTempCacheItems(request.state);
            this.authErrorHandler(interactionType,
                thrownError,
                stateOnlyResponse,
                reject);
            return;
        }

        // Get the account object if a session exists
        const account: Account = (request && request.account && !isLoginCall) ? request.account : this.getAccount();

        // If no session exists, prompt the user to login.
        if (!account && !ServerRequestParameters.isSSOParam(request)) {
            if (isLoginCall) {
                // extract ADAL id_token if exists
                const adalIdToken = this.extractADALIdToken();

                // silent login if ADAL id_token is retrieved successfully - SSO
                if (adalIdToken && !request.scopes) {
                    this.logger.info("ADAL's idToken exists. Extracting login information from ADAL's idToken ");
                    const tokenRequest: AuthenticationParameters = this.buildIDTokenRequest(request);

                    this.silentLogin = true;
                    this.acquireTokenSilent(tokenRequest).then(response => {
                        this.silentLogin = false;
                        this.logger.info("Unified cache call is successful");

                        this.authResponseHandler(interactionType, response, resolve);
                        return;
                    }, (error) => {
                        this.silentLogin = false;
                        this.logger.error("Error occurred during unified cache ATS: " + error);

                        // proceed to login since ATS failed
                        this.acquireTokenHelper(null, interactionType, isLoginCall, request,resolve, reject);
                    });
                }
                // No ADAL token found, proceed to login
                else {
                    this.acquireTokenHelper(null, interactionType, isLoginCall, request, resolve, reject);
                }
            }
            // AcquireToken call, but no account or context given, so throw error
            else {
                this.logger.info("User login is required");
                const stateOnlyResponse = buildResponseStateOnly(this.getAccountState(request.state));
                this.cacheStorage.resetTempCacheItems(request.state);
                this.authErrorHandler(interactionType,
                    ClientAuthError.createUserLoginRequiredError(),
                    stateOnlyResponse,
                    reject);
                return;
            }
        }
        // User session exists
        else {
            this.acquireTokenHelper(account, interactionType, isLoginCall, request, resolve, reject);
        }
    }

    /**
     * @hidden
     * @ignore
     * Helper function to acquireToken
     *
     */
    private acquireTokenHelper(account: Account, interactionType: InteractionType, isLoginCall: boolean, request?: AuthenticationParameters, resolve?: any, reject?: any): void {
        // Track the acquireToken progress
        this.cacheStorage.setItem(TemporaryCacheKeys.INTERACTION_STATUS, Constants.inProgress);
        const scope = request.scopes ? request.scopes.join(" ").toLowerCase() : this.clientId.toLowerCase();

        let serverAuthenticationRequest: ServerRequestParameters;
        const acquireTokenAuthority = (request && request.authority) ? AuthorityFactory.CreateInstance(request.authority, this.config.auth.validateAuthority) : this.authorityInstance;

        let popUpWindow: Window;

        if (interactionType === Constants.interactionTypePopup) {
            // Generate a popup window
            try {
                popUpWindow = this.openPopup("about:blank", "msal", Constants.popUpWidth, Constants.popUpHeight);

                // Push popup window handle onto stack for tracking
                WindowUtils.trackPopup(popUpWindow);
            } catch (e) {
                this.logger.info(ClientAuthErrorMessage.popUpWindowError.code + ":" + ClientAuthErrorMessage.popUpWindowError.desc);
                this.cacheStorage.setItem(ErrorCacheKeys.ERROR, ClientAuthErrorMessage.popUpWindowError.code);
                this.cacheStorage.setItem(ErrorCacheKeys.ERROR_DESC, ClientAuthErrorMessage.popUpWindowError.desc);
                if (reject) {
                    reject(ClientAuthError.createPopupWindowError());
                }
            }

            if (!popUpWindow) {
                return;
            }
        }

        acquireTokenAuthority.resolveEndpointsAsync().then(async () => {
            // On Fulfillment
            const responseType: string = isLoginCall ? ResponseTypes.id_token : this.getTokenType(account, request.scopes, false);

            const loginStartPage = request.redirectStartPage || window.location.href;

            serverAuthenticationRequest = new ServerRequestParameters(
                acquireTokenAuthority,
                this.clientId,
                responseType,
                this.getRedirectUri(request && request.redirectUri),
                request.scopes,
                request.state,
                request.correlationId
            );

            this.updateCacheEntries(serverAuthenticationRequest, account, loginStartPage);

            // populate QueryParameters (sid/login_hint/domain_hint) and any other extraQueryParameters set by the developer
            serverAuthenticationRequest.populateQueryParams(account, request);

            // Construct urlNavigate
            const urlNavigate = UrlUtils.createNavigateUrl(serverAuthenticationRequest) + Constants.response_mode_fragment;

            // set state in cache
            if (interactionType === Constants.interactionTypeRedirect) {
                if (!isLoginCall) {
                    this.cacheStorage.setItem(`${TemporaryCacheKeys.STATE_ACQ_TOKEN}${Constants.resourceDelimiter}${request.state}`, serverAuthenticationRequest.state, this.inCookie);
                }
            } else if (interactionType === Constants.interactionTypePopup) {
                window.renewStates.push(serverAuthenticationRequest.state);
                window.requestType = isLoginCall ? Constants.login : Constants.renewToken;

                // Register callback to capture results from server
                this.registerCallback(serverAuthenticationRequest.state, scope, resolve, reject);
            } else {
                throw ClientAuthError.createInvalidInteractionTypeError();
            }

            // prompt user for interaction
            this.navigateWindow(urlNavigate, popUpWindow);

            // popUpWindow will be null for redirects, so we dont need to attempt to monitor the window
            if (popUpWindow) {
                try {
                    const hash = await WindowUtils.monitorWindowForHash(popUpWindow, this.config.system.loadFrameTimeout, urlNavigate);

                    this.handleAuthenticationResponse(hash);

                    // Request completed successfully, set to completed
                    this.cacheStorage.removeItem(TemporaryCacheKeys.INTERACTION_STATUS);
                    this.logger.info("Closing popup window");

                    // TODO: Check how this can be extracted for any framework specific code?
                    if (this.config.framework.isAngular) {
                        this.broadcast("msal:popUpHashChanged", hash);
                        WindowUtils.closePopups();
                    }
                } catch (error) {
                    if (reject) {
                        reject(error);
                    }

                    if (this.config.framework.isAngular) {
                        this.broadcast("msal:popUpClosed", error.errorCode + Constants.resourceDelimiter + error.errorMessage);
                    } else {
                        // Request failed, set to canceled
                        this.cacheStorage.removeItem(TemporaryCacheKeys.INTERACTION_STATUS);
                        popUpWindow.close();
                    }
                }
            }
        }).catch((err) => {
            this.logger.warning("could not resolve endpoints");
            this.cacheStorage.resetTempCacheItems(request.state);
            this.authErrorHandler(interactionType, ClientAuthError.createEndpointResolutionError(err.toString), buildResponseStateOnly(request.state), reject);
            if (popUpWindow) {
                popUpWindow.close();
            }
        });
    }

    /**
     * Use this function to obtain a token before every call to the API / resource provider
     *
     * MSAL return's a cached token when available
     * Or it send's a request to the STS to obtain a new token using a hidden iframe.
     *
     * @param {@link AuthenticationParameters}
     *
     * To renew idToken, please pass clientId as the only scope in the Authentication Parameters
     * @returns {Promise.<AuthResponse>} - a promise that is fulfilled when this function has completed, or rejected if an error was raised. Returns the {@link AuthResponse} object
     *
     */
    acquireTokenSilent(userRequest: AuthenticationParameters): Promise<AuthResponse> {
        const requestCorrelationId = userRequest.correlationId || CryptoUtils.createNewGuid();
        const apiEvent: ApiEvent = new ApiEvent(requestCorrelationId, this.logger);
        apiEvent.apiEventIdentifier = API_EVENT_IDENTIFIER.AcquireTokenSilent;
        apiEvent.apiCode = API_CODE.AcquireTokenSilent;
        this.telemetryManager.startEvent(apiEvent);
        // validate the request
        const request = RequestUtils.validateRequest(userRequest, false, this.clientId, Constants.interactionTypeSilent);

        return new Promise<AuthResponse>((resolve, reject) => {

            // block the request if made from the hidden iframe
            WindowUtils.blockReloadInHiddenIframes();

            const scope = request.scopes.join(" ").toLowerCase();

            // if the developer passes an account, give that account the priority
            const account: Account = request.account || this.getAccount();

            // extract if there is an adalIdToken stashed in the cache
            const adalIdToken = this.cacheStorage.getItem(Constants.adalIdToken);

            // if there is no account logged in and no login_hint/sid is passed in the request
            if (!account && !(request.sid  || request.loginHint) && StringUtils.isEmpty(adalIdToken) ) {
                this.logger.info("User login is required");
                return reject(ClientAuthError.createUserLoginRequiredError());
            }

            // set the response type based on the current cache status / scopes set
            const responseType = this.getTokenType(account, request.scopes, true);

            // create a serverAuthenticationRequest populating the `queryParameters` to be sent to the Server
            const serverAuthenticationRequest = new ServerRequestParameters(
                AuthorityFactory.CreateInstance(request.authority, this.config.auth.validateAuthority),
                this.clientId,
                responseType,
                this.getRedirectUri(request.redirectUri),
                request.scopes,
                request.state,
                request.correlationId,
            );

            // populate QueryParameters (sid/login_hint/domain_hint) and any other extraQueryParameters set by the developer
            if (ServerRequestParameters.isSSOParam(request) || account) {
                serverAuthenticationRequest.populateQueryParams(account, request);
            }
            // if user didn't pass login_hint/sid and adal's idtoken is present, extract the login_hint from the adalIdToken
            else if (!account && !StringUtils.isEmpty(adalIdToken)) {
                // if adalIdToken exists, extract the SSO info from the same
                const adalIdTokenObject = TokenUtils.extractIdToken(adalIdToken);
                this.logger.verbose("ADAL's idToken exists. Extracting login information from ADAL's idToken ");
                serverAuthenticationRequest.populateQueryParams(account, null, adalIdTokenObject);
            }
            const userContainedClaims = request.claimsRequest || serverAuthenticationRequest.claimsValue;

            let authErr: AuthError;
            let cacheResultResponse;

            if (!userContainedClaims && !request.forceRefresh) {
                try {
                    cacheResultResponse = this.getCachedToken(serverAuthenticationRequest, account);
                } catch (e) {
                    authErr = e;
                }
            }

            // resolve/reject based on cacheResult
            if (cacheResultResponse) {
                this.logger.info("Token is already in cache for scope:" + scope);
                resolve(cacheResultResponse);
                return null;
            }
            else if (authErr) {
                this.logger.infoPii(authErr.errorCode + ":" + authErr.errorMessage);
                reject(authErr);
                return null;
            }
            // else proceed with login
            else {
                let logMessage;
                if (userContainedClaims) {
                    logMessage = "Skipped cache lookup since claims were given.";
                } else if (request.forceRefresh) {
                    logMessage = "Skipped cache lookup since request.forceRefresh option was set to true";
                } else {
                    logMessage = "Token is not in cache for scope:" + scope;
                }
                this.logger.verbose(logMessage);

                // Cache result can return null if cache is empty. In that case, set authority to default value if no authority is passed to the api.
                if (!serverAuthenticationRequest.authorityInstance) {
                    serverAuthenticationRequest.authorityInstance = request.authority ? AuthorityFactory.CreateInstance(request.authority, this.config.auth.validateAuthority) : this.authorityInstance;
                }
                // cache miss
                return serverAuthenticationRequest.authorityInstance.resolveEndpointsAsync()
                    .then(() => {
                        /*
                         * refresh attempt with iframe
                         * Already renewing for this scope, callback when we get the token.
                         */
                        if (window.activeRenewals[scope]) {
                            this.logger.verbose("Renew token for scope: " + scope + " is in progress. Registering callback");
                            // Active renewals contains the state for each renewal.
                            this.registerCallback(window.activeRenewals[scope], scope, resolve, reject);
                        }
                        else {
                            if (request.scopes && request.scopes.indexOf(this.clientId) > -1 && request.scopes.length === 1) {
                                /*
                                 * App uses idToken to send to api endpoints
                                 * Default scope is tracked as clientId to store this token
                                 */
                                this.logger.verbose("renewing idToken");
                                this.silentLogin = true;
                                this.renewIdToken(request.scopes, resolve, reject, account, serverAuthenticationRequest);
                            } else {
                                // renew access token
                                this.logger.verbose("renewing accesstoken");
                                this.renewToken(request.scopes, resolve, reject, account, serverAuthenticationRequest);
                            }
                        }
                    }).catch((err) => {
                        this.logger.warning("could not resolve endpoints");
                        reject(ClientAuthError.createEndpointResolutionError(err.toString()));
                        return null;
                    });
            }
        })
            .then(res => {
                apiEvent.wasSuccessful = true;
                return res;
            })
            .catch((error: AuthError) => {
                this.cacheStorage.resetTempCacheItems(request.state);
                apiEvent.apiErrorCode = error.errorCode;
                apiEvent.wasSuccessful = false;
                throw error;
            })
            .finally(() => {
                this.telemetryManager.stopEvent(apiEvent);
                this.telemetryManager.flush(requestCorrelationId);
            });
    }

    // #endregion

    // #region Popup Window Creation

    /**
     * @hidden
     *
     * Configures popup window for login.
     *
     * @param urlNavigate
     * @param title
     * @param popUpWidth
     * @param popUpHeight
     * @ignore
     * @hidden
     */
    private openPopup(urlNavigate: string, title: string, popUpWidth: number, popUpHeight: number) {
        try {
            /**
             * adding winLeft and winTop to account for dual monitor
             * using screenLeft and screenTop for IE8 and earlier
             */
            const winLeft = window.screenLeft ? window.screenLeft : window.screenX;
            const winTop = window.screenTop ? window.screenTop : window.screenY;
            /**
             * window.innerWidth displays browser window"s height and width excluding toolbars
             * using document.documentElement.clientWidth for IE8 and earlier
             */
            const width = window.innerWidth || document.documentElement.clientWidth || document.body.clientWidth;
            const height = window.innerHeight || document.documentElement.clientHeight || document.body.clientHeight;
            const left = ((width / 2) - (popUpWidth / 2)) + winLeft;
            const top = ((height / 2) - (popUpHeight / 2)) + winTop;

            // open the window
            const popupWindow = window.open(urlNavigate, title, "width=" + popUpWidth + ", height=" + popUpHeight + ", top=" + top + ", left=" + left);
            if (!popupWindow) {
                throw ClientAuthError.createPopupWindowError();
            }
            if (popupWindow.focus) {
                popupWindow.focus();
            }

            return popupWindow;
        } catch (e) {
            this.logger.error("error opening popup " + e.message);
            this.cacheStorage.removeItem(TemporaryCacheKeys.INTERACTION_STATUS);
            throw ClientAuthError.createPopupWindowError(e.toString());
        }
    }

    // #endregion

    // #region Iframe Management

    /**
     * @hidden
     * Calling _loadFrame but with a timeout to signal failure in loadframeStatus. Callbacks are left.
     * registered when network errors occur and subsequent token requests for same resource are registered to the pending request.
     * @ignore
     */
    private async loadIframeTimeout(urlNavigate: string, frameName: string, scope: string): Promise<void> {
        // set iframe session to pending
        const expectedState = window.activeRenewals[scope];
        this.logger.verbose("Set loading state to pending for: " + scope + ":" + expectedState);
        this.cacheStorage.setItem(`${TemporaryCacheKeys.RENEW_STATUS}${Constants.resourceDelimiter}${expectedState}`, Constants.inProgress);

        // render the iframe synchronously if app chooses no timeout, else wait for the set timer to expire
        const iframe: HTMLIFrameElement = this.config.system.navigateFrameWait ?
            await WindowUtils.loadFrame(urlNavigate, frameName, this.config.system.navigateFrameWait, this.logger):
            WindowUtils.loadFrameSync(urlNavigate, frameName, this.logger);

        try {
            const hash = await WindowUtils.monitorWindowForHash(iframe.contentWindow, this.config.system.loadFrameTimeout, urlNavigate, true);

            if (hash) {
                this.handleAuthenticationResponse(hash);
            }
        } catch (error) {
            if (this.cacheStorage.getItem(`${TemporaryCacheKeys.RENEW_STATUS}${Constants.resourceDelimiter}${expectedState}`) === Constants.inProgress) {
                // fail the iframe session if it's in pending state
                this.logger.verbose("Loading frame has timed out after: " + (this.config.system.loadFrameTimeout / 1000) + " seconds for scope " + scope + ":" + expectedState);
                // Error after timeout
                if (expectedState && window.callbackMappedToRenewStates[expectedState]) {
                    window.callbackMappedToRenewStates[expectedState](null, error);
                }

                this.cacheStorage.removeItem(`${TemporaryCacheKeys.RENEW_STATUS}${Constants.resourceDelimiter}${expectedState}`);
            }
            WindowUtils.removeHiddenIframe(iframe);
            throw error;
        }
        WindowUtils.removeHiddenIframe(iframe);
    }

    // #endregion

    // #region General Helpers

    /**
     * @hidden
     * Used to redirect the browser to the STS authorization endpoint
     * @param {string} urlNavigate - URL of the authorization endpoint
     */
    private navigateWindow(urlNavigate: string, popupWindow?: Window) {
        // Navigate if valid URL
        if (urlNavigate && !StringUtils.isEmpty(urlNavigate)) {
            const navigateWindow: Window = popupWindow ? popupWindow : window;
            const logMessage: string = popupWindow ? "Navigated Popup window to:" + urlNavigate : "Navigate to:" + urlNavigate;
            this.logger.infoPii(logMessage);
            navigateWindow.location.assign(urlNavigate);
        }
        else {
            this.logger.info("Navigate url is empty");
            throw AuthError.createUnexpectedError("Navigate url is empty");
        }
    }

    /**
     * @hidden
     * Used to add the developer requested callback to the array of callbacks for the specified scopes. The updated array is stored on the window object
     * @param {string} expectedState - Unique state identifier (guid).
     * @param {string} scope - Developer requested permissions. Not all scopes are guaranteed to be included in the access token returned.
     * @param {Function} resolve - The resolve function of the promise object.
     * @param {Function} reject - The reject function of the promise object.
     * @ignore
     */
    private registerCallback(expectedState: string, scope: string, resolve: Function, reject: Function): void {
        // track active renewals
        window.activeRenewals[scope] = expectedState;

        // initialize callbacks mapped array
        if (!window.promiseMappedToRenewStates[expectedState]) {
            window.promiseMappedToRenewStates[expectedState] = [];
        }
        // indexing on the current state, push the callback params to callbacks mapped
        window.promiseMappedToRenewStates[expectedState].push({ resolve: resolve, reject: reject });

        // Store the server response in the current window??
        if (!window.callbackMappedToRenewStates[expectedState]) {
            window.callbackMappedToRenewStates[expectedState] = (response: AuthResponse, error: AuthError) => {
                // reset active renewals
                window.activeRenewals[scope] = null;

                // for all promiseMappedtoRenewStates for a given 'state' - call the reject/resolve with error/token respectively
                for (let i = 0; i < window.promiseMappedToRenewStates[expectedState].length; ++i) {
                    try {
                        if (error) {
                            window.promiseMappedToRenewStates[expectedState][i].reject(error);
                        } else if (response) {
                            window.promiseMappedToRenewStates[expectedState][i].resolve(response);
                        } else {
                            this.cacheStorage.resetTempCacheItems(expectedState);
                            throw AuthError.createUnexpectedError("Error and response are both null");
                        }
                    } catch (e) {
                        this.logger.warning(e);
                    }
                }

                // reset
                window.promiseMappedToRenewStates[expectedState] = null;
                window.callbackMappedToRenewStates[expectedState] = null;
            };
        }
    }

    // #endregion

    // #region Logout

    /**
     * Use to log out the current user, and redirect the user to the postLogoutRedirectUri.
     * Default behaviour is to redirect the user to `window.location.href`.
     */
    logout(): void {
        this.clearCache();
        this.account = null;
        let logout = "";
        if (this.getPostLogoutRedirectUri()) {
            logout = "post_logout_redirect_uri=" + encodeURIComponent(this.getPostLogoutRedirectUri());
        }
        this.authorityInstance.resolveEndpointsAsync().then(authority => {
            const urlNavigate = authority.EndSessionEndpoint
                ? `${authority.EndSessionEndpoint}?${logout}`
                : `${this.authority}oauth2/v2.0/logout?${logout}`;
            this.navigateWindow(urlNavigate);
        });
    }

    /**
     * @hidden
     * Clear all access tokens in the cache.
     * @ignore
     */
    protected clearCache(): void {
        window.renewStates = [];
        const accessTokenItems = this.cacheStorage.getAllAccessTokens(Constants.clientId, Constants.homeAccountIdentifier);
        for (let i = 0; i < accessTokenItems.length; i++) {
            this.cacheStorage.removeItem(JSON.stringify(accessTokenItems[i].key));
        }
        this.cacheStorage.resetCacheItems();
        // state not being sent would mean this call may not be needed; check later
        this.cacheStorage.clearMsalCookie();
    }

    /**
     * @hidden
     * Clear a given access token from the cache.
     *
     * @param accessToken
     */
    protected clearCacheForScope(accessToken: string) {
        const accessTokenItems = this.cacheStorage.getAllAccessTokens(Constants.clientId, Constants.homeAccountIdentifier);
        for (let i = 0; i < accessTokenItems.length; i++) {
            const token = accessTokenItems[i];
            if (token.value.accessToken === accessToken) {
                this.cacheStorage.removeItem(JSON.stringify(token.key));
            }
        }
    }

    // #endregion

    // #region Response

    /**
     * @hidden
     * @ignore
     * Checks if the redirect response is received from the STS. In case of redirect, the url fragment has either id_token, access_token or error.
     * @param {string} hash - Hash passed from redirect page.
     * @returns {Boolean} - true if response contains id_token, access_token or error, false otherwise.
     */
    isCallback(hash: string): boolean {
        this.logger.info("isCallback will be deprecated in favor of urlContainsHash in MSAL.js v2.0.");
        return UrlUtils.urlContainsHash(hash);
    }

    /**
     * @hidden
     * Used to call the constructor callback with the token/error
     * @param {string} [hash=window.location.hash] - Hash fragment of Url.
     */
    private processCallBack(hash: string, stateInfo: ResponseStateInfo, parentCallback?: Function): void {
        this.logger.info("Processing the callback from redirect response");
        // get the state info from the hash
        if (!stateInfo) {
            stateInfo = this.getResponseState(hash);
        }

        let response : AuthResponse;
        let authErr : AuthError;
        // Save the token info from the hash
        try {
            response = this.saveTokenFromHash(hash, stateInfo);
        } catch (err) {
            authErr = err;
        }

        try {
            // Clear the cookie in the hash
            this.cacheStorage.clearMsalCookie(stateInfo.state);
            const accountState: string = this.getAccountState(stateInfo.state);
            if (response) {
                if ((stateInfo.requestType === Constants.renewToken) || response.accessToken) {
                    if (window.parent !== window) {
                        this.logger.verbose("Window is in iframe, acquiring token silently");
                    } else {
                        this.logger.verbose("acquiring token interactive in progress");
                    }
                    response.tokenType = ServerHashParamKeys.ACCESS_TOKEN;
                }
                else if (stateInfo.requestType === Constants.login) {
                    response.tokenType = ServerHashParamKeys.ID_TOKEN;
                }
                if (!parentCallback) {
                    this.redirectResponse = response;
                    return;
                }
            } else if (!parentCallback) {
                this.redirectResponse = buildResponseStateOnly(accountState);
                this.redirectError = authErr;
                this.cacheStorage.resetTempCacheItems(stateInfo.state);
                return;
            }

            parentCallback(response, authErr);
        } catch (err) {
            this.logger.error("Error occurred in token received callback function: " + err);
            throw ClientAuthError.createErrorInCallbackFunction(err.toString());
        }
    }

    /**
     * @hidden
     * This method must be called for processing the response received from the STS if using popups or iframes. It extracts the hash, processes the token or error
     * information and saves it in the cache. It then resolves the promises with the result.
     * @param {string} [hash=window.location.hash] - Hash fragment of Url.
     */
    private handleAuthenticationResponse(hash: string): void {
        // retrieve the hash
        const locationHash = hash || window.location.hash;

        // if (window.parent !== window), by using self, window.parent becomes equal to window in getResponseState method specifically
        const stateInfo = this.getResponseState(locationHash);

        const tokenResponseCallback = window.callbackMappedToRenewStates[stateInfo.state];
        this.processCallBack(locationHash, stateInfo, tokenResponseCallback);

        // If current window is opener, close all windows
        WindowUtils.closePopups();
    }

    /**
     * @hidden
     * This method must be called for processing the response received from the STS when using redirect flows. It extracts the hash, processes the token or error
     * information and saves it in the cache. The result can then be accessed by user registered callbacks.
     * @param {string} [hash=window.location.hash] - Hash fragment of Url.
     */
    private handleRedirectAuthenticationResponse(hash: string): void {
        this.logger.info("Returned from redirect url");

        // clear hash from window
        window.location.hash = "";

        // if (window.parent !== window), by using self, window.parent becomes equal to window in getResponseState method specifically
        const stateInfo = this.getResponseState(hash);

        // if set to navigate to loginRequest page post login
        if (this.config.auth.navigateToLoginRequestUrl && window.parent === window) {
            const loginRequestUrl = this.cacheStorage.getItem(`${TemporaryCacheKeys.LOGIN_REQUEST}${Constants.resourceDelimiter}${stateInfo.state}`, this.inCookie);
            const currentUrl = UrlUtils.getCurrentUrl();

            // Redirect to home page if login request url is null (real null or the string null)
            if (!loginRequestUrl || loginRequestUrl === "null") {
                this.logger.error("Unable to get valid login request url from cache, redirecting to home page");
                window.location.href = "/";
                return;
            } else if (currentUrl !== loginRequestUrl) {
                window.location.href = `${loginRequestUrl}${hash}`;
                return;
            }
        }

        this.processCallBack(hash, stateInfo, null);
    }

    /**
     * @hidden
     * Creates a stateInfo object from the URL fragment and returns it.
     * @param {string} hash  -  Hash passed from redirect page
     * @returns {TokenResponse} an object created from the redirect response from AAD comprising of the keys - parameters, requestType, stateMatch, stateResponse and valid.
     * @ignore
     */
    protected getResponseState(hash: string): ResponseStateInfo {
        const parameters = UrlUtils.deserializeHash(hash);
        let stateResponse: ResponseStateInfo;
        if (!parameters) {
            throw AuthError.createUnexpectedError("Hash was not parsed correctly.");
        }
<<<<<<< HEAD
        if (parameters.hasOwnProperty("state")) {
=======
        if (parameters.hasOwnProperty(ServerHashParamKeys.STATE)) {
>>>>>>> 8a427681
            const parsedState = RequestUtils.parseLibraryState(parameters.state);

            stateResponse = {
                requestType: Constants.unknown,
                state: parameters.state,
<<<<<<< HEAD
                ts: parsedState.ts,
=======
                timestamp: parsedState.ts,
>>>>>>> 8a427681
                method: parsedState.method,
                stateMatch: false
            };
        } else {
            throw AuthError.createUnexpectedError("Hash does not contain state.");
        }
        /*
         * async calls can fire iframe and login request at the same time if developer does not use the API as expected
         * incoming callback needs to be looked up to find the request type
         */

        // loginRedirect
        if (stateResponse.state === this.cacheStorage.getItem(`${TemporaryCacheKeys.STATE_LOGIN}${Constants.resourceDelimiter}${stateResponse.state}`, this.inCookie) || stateResponse.state === this.silentAuthenticationState) {
            stateResponse.requestType = Constants.login;
            stateResponse.stateMatch = true;
            return stateResponse;
        }
        // acquireTokenRedirect
        else if (stateResponse.state === this.cacheStorage.getItem(`${TemporaryCacheKeys.STATE_ACQ_TOKEN}${Constants.resourceDelimiter}${stateResponse.state}`, this.inCookie)) {
            stateResponse.requestType = Constants.renewToken;
            stateResponse.stateMatch = true;
            return stateResponse;
        }

        // external api requests may have many renewtoken requests for different resource
        if (!stateResponse.stateMatch) {
            stateResponse.requestType = window.requestType;
            const statesInParentContext = window.renewStates;
            for (let i = 0; i < statesInParentContext.length; i++) {
                if (statesInParentContext[i] === stateResponse.state) {
                    stateResponse.stateMatch = true;
                    break;
                }
            }
        }

        return stateResponse;
    }

    // #endregion

    // #region Token Processing (Extract to TokenProcessing.ts)

    /**
     * @hidden
     * Used to get token for the specified set of scopes from the cache
     * @param {@link ServerRequestParameters} - Request sent to the STS to obtain an id_token/access_token
     * @param {Account} account - Account for which the scopes were requested
     */
    private getCachedToken(serverAuthenticationRequest: ServerRequestParameters, account: Account): AuthResponse {
        let accessTokenCacheItem: AccessTokenCacheItem = null;
        const scopes = serverAuthenticationRequest.scopes;

        // filter by clientId and account
        const tokenCacheItems = this.cacheStorage.getAllAccessTokens(this.clientId, account ? account.homeAccountIdentifier : null);

        // No match found after initial filtering
        if (tokenCacheItems.length === 0) {
            return null;
        }

        const filteredItems: Array<AccessTokenCacheItem> = [];

        // if no authority passed
        if (!serverAuthenticationRequest.authority) {
            // filter by scope
            for (let i = 0; i < tokenCacheItems.length; i++) {
                const cacheItem = tokenCacheItems[i];
                const cachedScopes = cacheItem.key.scopes.split(" ");
                if (ScopeSet.containsScope(cachedScopes, scopes)) {
                    filteredItems.push(cacheItem);
                }
            }

            // if only one cached token found
            if (filteredItems.length === 1) {
                accessTokenCacheItem = filteredItems[0];
                serverAuthenticationRequest.authorityInstance = AuthorityFactory.CreateInstance(accessTokenCacheItem.key.authority, this.config.auth.validateAuthority);
            }
            // if more than one cached token is found
            else if (filteredItems.length > 1) {
                throw ClientAuthError.createMultipleMatchingTokensInCacheError(scopes.toString());
            }
            // if no match found, check if there was a single authority used
            else {
                const authorityList = this.getUniqueAuthority(tokenCacheItems, "authority");
                if (authorityList.length > 1) {
                    throw ClientAuthError.createMultipleAuthoritiesInCacheError(scopes.toString());
                }

                serverAuthenticationRequest.authorityInstance = AuthorityFactory.CreateInstance(authorityList[0], this.config.auth.validateAuthority);
            }
        }
        // if an authority is passed in the API
        else {
            // filter by authority and scope
            for (let i = 0; i < tokenCacheItems.length; i++) {
                const cacheItem = tokenCacheItems[i];
                const cachedScopes = cacheItem.key.scopes.split(" ");
                if (ScopeSet.containsScope(cachedScopes, scopes) && UrlUtils.CanonicalizeUri(cacheItem.key.authority) === serverAuthenticationRequest.authority) {
                    filteredItems.push(cacheItem);
                }
            }
            // no match
            if (filteredItems.length === 0) {
                return null;
            }
            // if only one cachedToken Found
            else if (filteredItems.length === 1) {
                accessTokenCacheItem = filteredItems[0];
            }
            else {
                // if more than one cached token is found
                throw ClientAuthError.createMultipleMatchingTokensInCacheError(scopes.toString());
            }
        }

        if (accessTokenCacheItem != null) {
            const expired = Number(accessTokenCacheItem.value.expiresIn);
            // If expiration is within offset, it will force renew
            const offset = this.config.system.tokenRenewalOffsetSeconds || 300;
            if (expired && (expired > TimeUtils.now() + offset)) {
                const idTokenObj = new IdToken(accessTokenCacheItem.value.idToken);
                if (!account) {
                    account = this.getAccount();
                    if (!account) {
                        throw AuthError.createUnexpectedError("Account should not be null here.");
                    }
                }
                const aState = this.getAccountState(serverAuthenticationRequest.state);
                const response : AuthResponse = {
                    uniqueId: "",
                    tenantId: "",
                    tokenType: (accessTokenCacheItem.value.idToken === accessTokenCacheItem.value.accessToken) ? ServerHashParamKeys.ID_TOKEN : ServerHashParamKeys.ACCESS_TOKEN,
                    idToken: idTokenObj,
                    idTokenClaims: idTokenObj.claims,
                    accessToken: accessTokenCacheItem.value.accessToken,
                    scopes: accessTokenCacheItem.key.scopes.split(" "),
                    expiresOn: new Date(expired * 1000),
                    account: account,
                    accountState: aState,
                    fromCache: true
                };
                ResponseUtils.setResponseIdToken(response, idTokenObj);
                return response;
            } else {
                this.cacheStorage.removeItem(JSON.stringify(filteredItems[0].key));
                return null;
            }
        } else {
            return null;
        }
    }

    /**
     * @hidden
     * Used to get a unique list of authorities from the cache
     * @param {Array<AccessTokenCacheItem>}  accessTokenCacheItems - accessTokenCacheItems saved in the cache
     * @ignore
     */
    private getUniqueAuthority(accessTokenCacheItems: Array<AccessTokenCacheItem>, property: string): Array<string> {
        const authorityList: Array<string> = [];
        const flags: Array<string> = [];
        accessTokenCacheItems.forEach(element => {
            if (element.key.hasOwnProperty(property) && (flags.indexOf(element.key[property]) === -1)) {
                flags.push(element.key[property]);
                authorityList.push(element.key[property]);
            }
        });
        return authorityList;
    }

    /**
     * @hidden
     * Check if ADAL id_token exists and return if exists.
     *
     */
    private extractADALIdToken(): any {
        const adalIdToken = this.cacheStorage.getItem(Constants.adalIdToken);
        if (!StringUtils.isEmpty(adalIdToken)) {
            return TokenUtils.extractIdToken(adalIdToken);
        }
        return null;
    }

    /**
     * @hidden
     * Acquires access token using a hidden iframe.
     * @ignore
     */
    private renewToken(scopes: Array<string>, resolve: Function, reject: Function, account: Account, serverAuthenticationRequest: ServerRequestParameters): void {
        const scope = scopes.join(" ").toLowerCase();
        this.logger.verbose("renewToken is called for scope:" + scope);

        const frameName = `msalRenewFrame${scope}`;
        const frameHandle = WindowUtils.addHiddenIFrame(frameName, this.logger);

        this.updateCacheEntries(serverAuthenticationRequest, account);
        this.logger.verbose("Renew token Expected state: " + serverAuthenticationRequest.state);

        // Build urlNavigate with "prompt=none" and navigate to URL in hidden iFrame
        const urlNavigate = UrlUtils.urlRemoveQueryStringParameter(UrlUtils.createNavigateUrl(serverAuthenticationRequest), Constants.prompt) + Constants.prompt_none + Constants.response_mode_fragment;

        window.renewStates.push(serverAuthenticationRequest.state);
        window.requestType = Constants.renewToken;
        this.registerCallback(serverAuthenticationRequest.state, scope, resolve, reject);
        this.logger.infoPii("Navigate to:" + urlNavigate);
        frameHandle.src = "about:blank";
        this.loadIframeTimeout(urlNavigate, frameName, scope).catch(error => reject(error));
    }

    /**
     * @hidden
     * Renews idtoken for app's own backend when clientId is passed as a single scope in the scopes array.
     * @ignore
     */
    private renewIdToken(scopes: Array<string>, resolve: Function, reject: Function, account: Account, serverAuthenticationRequest: ServerRequestParameters): void {
        this.logger.info("renewidToken is called");
        const frameName = "msalIdTokenFrame";
        const frameHandle = WindowUtils.addHiddenIFrame(frameName, this.logger);

        this.updateCacheEntries(serverAuthenticationRequest, account);

        this.logger.verbose("Renew Idtoken Expected state: " + serverAuthenticationRequest.state);

        // Build urlNavigate with "prompt=none" and navigate to URL in hidden iFrame
        const urlNavigate = UrlUtils.urlRemoveQueryStringParameter(UrlUtils.createNavigateUrl(serverAuthenticationRequest), Constants.prompt) + Constants.prompt_none + Constants.response_mode_fragment;

        if (this.silentLogin) {
            window.requestType = Constants.login;
            this.silentAuthenticationState = serverAuthenticationRequest.state;
        } else {
            window.requestType = Constants.renewToken;
            window.renewStates.push(serverAuthenticationRequest.state);
        }

        // note: scope here is clientId
        this.registerCallback(serverAuthenticationRequest.state, this.clientId, resolve, reject);
        this.logger.infoPii("Navigate to:" + urlNavigate);
        frameHandle.src = "about:blank";
        this.loadIframeTimeout(urlNavigate, frameName, this.clientId).catch(error => reject(error));
    }

    /**
     * @hidden
     *
     * This method must be called for processing the response received from AAD. It extracts the hash, processes the token or error, saves it in the cache and calls the registered callbacks with the result.
     * @param {string} authority authority received in the redirect response from AAD.
     * @param {TokenResponse} requestInfo an object created from the redirect response from AAD comprising of the keys - parameters, requestType, stateMatch, stateResponse and valid.
     * @param {Account} account account object for which scopes are consented for. The default account is the logged in account.
     * @param {ClientInfo} clientInfo clientInfo received as part of the response comprising of fields uid and utid.
     * @param {IdToken} idToken idToken received as part of the response.
     * @ignore
     * @private
     */
    /* tslint:disable:no-string-literal */
    private saveAccessToken(response: AuthResponse, authority: string, parameters: any, clientInfo: string, idTokenObj: IdToken): AuthResponse {
        let scope: string;
        const accessTokenResponse = { ...response };
        const clientObj: ClientInfo = new ClientInfo(clientInfo);
        let expiration: number;

        // if the response contains "scope"
        if (parameters.hasOwnProperty(ServerHashParamKeys.SCOPE)) {
            // read the scopes
            scope = parameters[ServerHashParamKeys.SCOPE];
            const consentedScopes = scope.split(" ");

            // retrieve all access tokens from the cache, remove the dup scores
            const accessTokenCacheItems = this.cacheStorage.getAllAccessTokens(this.clientId, authority);

            for (let i = 0; i < accessTokenCacheItems.length; i++) {
                const accessTokenCacheItem = accessTokenCacheItems[i];

                if (accessTokenCacheItem.key.homeAccountIdentifier === response.account.homeAccountIdentifier) {
                    const cachedScopes = accessTokenCacheItem.key.scopes.split(" ");
                    if (ScopeSet.isIntersectingScopes(cachedScopes, consentedScopes)) {
                        this.cacheStorage.removeItem(JSON.stringify(accessTokenCacheItem.key));
                    }
                }
            }

            // Generate and cache accessTokenKey and accessTokenValue
            const expiresIn = TimeUtils.parseExpiresIn(parameters[ServerHashParamKeys.EXPIRES_IN]);
            const parsedState = RequestUtils.parseLibraryState(parameters[ServerHashParamKeys.STATE]);
            expiration = parsedState.ts + expiresIn;
            const accessTokenKey = new AccessTokenKey(authority, this.clientId, scope, clientObj.uid, clientObj.utid);
            const accessTokenValue = new AccessTokenValue(parameters[ServerHashParamKeys.ACCESS_TOKEN], idTokenObj.rawIdToken, expiration.toString(), clientInfo);

            this.cacheStorage.setItem(JSON.stringify(accessTokenKey), JSON.stringify(accessTokenValue));

            accessTokenResponse.accessToken  = parameters[ServerHashParamKeys.ACCESS_TOKEN];
            accessTokenResponse.scopes = consentedScopes;
        }
        // if the response does not contain "scope" - scope is usually client_id and the token will be id_token
        else {
            scope = this.clientId;

            // Generate and cache accessTokenKey and accessTokenValue
            const accessTokenKey = new AccessTokenKey(authority, this.clientId, scope, clientObj.uid, clientObj.utid);
            expiration = Number(idTokenObj.expiration);
            const accessTokenValue = new AccessTokenValue(parameters[ServerHashParamKeys.ID_TOKEN], parameters[ServerHashParamKeys.ID_TOKEN], expiration.toString(), clientInfo);
            this.cacheStorage.setItem(JSON.stringify(accessTokenKey), JSON.stringify(accessTokenValue));
            accessTokenResponse.scopes = [scope];
            accessTokenResponse.accessToken = parameters[ServerHashParamKeys.ID_TOKEN];
        }

        if (expiration) {
            accessTokenResponse.expiresOn = new Date(expiration * 1000);
        } else {
            this.logger.error("Could not parse expiresIn parameter");
        }

        return accessTokenResponse;
    }

    /**
     * @hidden
     * Saves token or error received in the response from AAD in the cache. In case of id_token, it also creates the account object.
     * @ignore
     */
    protected saveTokenFromHash(hash: string, stateInfo: ResponseStateInfo): AuthResponse {
        this.logger.info("State status:" + stateInfo.stateMatch + "; Request type:" + stateInfo.requestType);

        let response : AuthResponse = {
            uniqueId: "",
            tenantId: "",
            tokenType: "",
            idToken: null,
            idTokenClaims: null,
            accessToken: null,
            scopes: [],
            expiresOn: null,
            account: null,
            accountState: "",
            fromCache: false
        };

        let error: AuthError;
        const hashParams = UrlUtils.deserializeHash(hash);
        let authorityKey: string = "";
        let acquireTokenAccountKey: string = "";
        let idTokenObj: IdToken = null;

        // If server returns an error
        if (hashParams.hasOwnProperty(ServerHashParamKeys.ERROR_DESCRIPTION) || hashParams.hasOwnProperty(ServerHashParamKeys.ERROR)) {
            this.logger.infoPii("Error :" + hashParams[ServerHashParamKeys.ERROR] + "; Error description:" + hashParams[ServerHashParamKeys.ERROR_DESCRIPTION]);
            this.cacheStorage.setItem(ErrorCacheKeys.ERROR, hashParams[ServerHashParamKeys.ERROR]);
            this.cacheStorage.setItem(ErrorCacheKeys.ERROR_DESC, hashParams[ServerHashParamKeys.ERROR_DESCRIPTION]);

            // login
            if (stateInfo.requestType === Constants.login) {
                this.cacheStorage.setItem(ErrorCacheKeys.LOGIN_ERROR, hashParams[ServerHashParamKeys.ERROR_DESCRIPTION] + ":" + hashParams[ServerHashParamKeys.ERROR]);
                authorityKey = AuthCache.generateAuthorityKey(stateInfo.state);
            }

            // acquireToken
            if (stateInfo.requestType === Constants.renewToken) {
                authorityKey = AuthCache.generateAuthorityKey(stateInfo.state);

                const account: Account = this.getAccount();
                let accountId;

                if (account && !StringUtils.isEmpty(account.homeAccountIdentifier)) {
                    accountId = account.homeAccountIdentifier;
                }
                else {
                    accountId = Constants.no_account;
                }

                acquireTokenAccountKey = AuthCache.generateAcquireTokenAccountKey(accountId, stateInfo.state);
            }

            const {
                [ServerHashParamKeys.ERROR]: hashErr,
                [ServerHashParamKeys.ERROR_DESCRIPTION]: hashErrDesc
            } = hashParams;
            if (InteractionRequiredAuthError.isInteractionRequiredError(hashErr) ||
        InteractionRequiredAuthError.isInteractionRequiredError(hashErrDesc)) {
                error = new InteractionRequiredAuthError(hashParams[ServerHashParamKeys.ERROR], hashParams[ServerHashParamKeys.ERROR_DESCRIPTION]);
            } else {
                error = new ServerError(hashParams[ServerHashParamKeys.ERROR], hashParams[ServerHashParamKeys.ERROR_DESCRIPTION]);
            }
        }
        // If the server returns "Success"
        else {
            // Verify the state from redirect and record tokens to storage if exists
            if (stateInfo.stateMatch) {
                this.logger.info("State is right");
                if (hashParams.hasOwnProperty(ServerHashParamKeys.SESSION_STATE)) {
                    this.cacheStorage.setItem(`${TemporaryCacheKeys.SESSION_STATE}${Constants.resourceDelimiter}${stateInfo.state}`, hashParams[ServerHashParamKeys.SESSION_STATE]);
                }
                response.accountState = this.getAccountState(stateInfo.state);

                let clientInfo: string = "";

                // Process access_token
                if (hashParams.hasOwnProperty(ServerHashParamKeys.ACCESS_TOKEN)) {
                    this.logger.info("Fragment has access token");
                    response.accessToken = hashParams[ServerHashParamKeys.ACCESS_TOKEN];

                    if (hashParams.hasOwnProperty(ServerHashParamKeys.SCOPE)) {
                        response.scopes = hashParams[ServerHashParamKeys.SCOPE].split(" ");
                    }

                    // retrieve the id_token from response if present
                    if (hashParams.hasOwnProperty(ServerHashParamKeys.ID_TOKEN)) {
                        idTokenObj = new IdToken(hashParams[ServerHashParamKeys.ID_TOKEN]);
                        response.idToken = idTokenObj;
                        response.idTokenClaims = idTokenObj.claims;
                    } else {
                        idTokenObj = new IdToken(this.cacheStorage.getItem(PersistentCacheKeys.IDTOKEN));
                        response = ResponseUtils.setResponseIdToken(response, idTokenObj);
                    }

                    // set authority
                    const authority: string = this.populateAuthority(stateInfo.state, this.inCookie, this.cacheStorage, idTokenObj);

                    // retrieve client_info - if it is not found, generate the uid and utid from idToken
                    if (hashParams.hasOwnProperty(ServerHashParamKeys.CLIENT_INFO)) {
                        clientInfo = hashParams[ServerHashParamKeys.CLIENT_INFO];
                    } else {
                        this.logger.warning("ClientInfo not received in the response from AAD");
                        throw ClientAuthError.createClientInfoNotPopulatedError("ClientInfo not received in the response from the server");
                    }

                    response.account = Account.createAccount(idTokenObj, new ClientInfo(clientInfo));

                    let accountKey: string;
                    if (response.account && !StringUtils.isEmpty(response.account.homeAccountIdentifier)) {
                        accountKey = response.account.homeAccountIdentifier;
                    }
                    else {
                        accountKey = Constants.no_account;
                    }

                    acquireTokenAccountKey = AuthCache.generateAcquireTokenAccountKey(accountKey, stateInfo.state);
                    const acquireTokenAccountKey_noaccount = AuthCache.generateAcquireTokenAccountKey(Constants.no_account, stateInfo.state);

                    const cachedAccount: string = this.cacheStorage.getItem(acquireTokenAccountKey);
                    let acquireTokenAccount: Account;

                    // Check with the account in the Cache
                    if (!StringUtils.isEmpty(cachedAccount)) {
                        acquireTokenAccount = JSON.parse(cachedAccount);
                        if (response.account && acquireTokenAccount && Account.compareAccounts(response.account, acquireTokenAccount)) {
                            response = this.saveAccessToken(response, authority, hashParams, clientInfo, idTokenObj);
                            this.logger.info("The user object received in the response is the same as the one passed in the acquireToken request");
                        }
                        else {
                            this.logger.warning(
                                "The account object created from the response is not the same as the one passed in the acquireToken request");
                        }
                    }
                    else if (!StringUtils.isEmpty(this.cacheStorage.getItem(acquireTokenAccountKey_noaccount))) {
                        response = this.saveAccessToken(response, authority, hashParams, clientInfo, idTokenObj);
                    }
                }

                // Process id_token
                if (hashParams.hasOwnProperty(ServerHashParamKeys.ID_TOKEN)) {
                    this.logger.info("Fragment has id token");

                    // set the idToken
                    idTokenObj = new IdToken(hashParams[ServerHashParamKeys.ID_TOKEN]);

                    response = ResponseUtils.setResponseIdToken(response, idTokenObj);
                    if (hashParams.hasOwnProperty(ServerHashParamKeys.CLIENT_INFO)) {
                        clientInfo = hashParams[ServerHashParamKeys.CLIENT_INFO];
                    } else {
                        this.logger.warning("ClientInfo not received in the response from AAD");
                    }

                    // set authority
                    const authority: string = this.populateAuthority(stateInfo.state, this.inCookie, this.cacheStorage, idTokenObj);

                    this.account = Account.createAccount(idTokenObj, new ClientInfo(clientInfo));
                    response.account = this.account;

                    if (idTokenObj && idTokenObj.nonce) {
                        // check nonce integrity if idToken has nonce - throw an error if not matched
                        if (idTokenObj.nonce !== this.cacheStorage.getItem(`${TemporaryCacheKeys.NONCE_IDTOKEN}${Constants.resourceDelimiter}${stateInfo.state}`, this.inCookie)) {
                            this.account = null;
                            this.cacheStorage.setItem(ErrorCacheKeys.LOGIN_ERROR, "Nonce Mismatch. Expected Nonce: " + this.cacheStorage.getItem(`${TemporaryCacheKeys.NONCE_IDTOKEN}${Constants.resourceDelimiter}${stateInfo.state}`, this.inCookie) + "," + "Actual Nonce: " + idTokenObj.nonce);
                            this.logger.error("Nonce Mismatch.Expected Nonce: " + this.cacheStorage.getItem(`${TemporaryCacheKeys.NONCE_IDTOKEN}${Constants.resourceDelimiter}${stateInfo.state}`, this.inCookie) + "," + "Actual Nonce: " + idTokenObj.nonce);
                            error = ClientAuthError.createNonceMismatchError(this.cacheStorage.getItem(`${TemporaryCacheKeys.NONCE_IDTOKEN}${Constants.resourceDelimiter}${stateInfo.state}`, this.inCookie), idTokenObj.nonce);
                        }
                        // Save the token
                        else {
                            this.cacheStorage.setItem(PersistentCacheKeys.IDTOKEN, hashParams[ServerHashParamKeys.ID_TOKEN]);
                            this.cacheStorage.setItem(PersistentCacheKeys.CLIENT_INFO, clientInfo);

                            // Save idToken as access token for app itself
                            this.saveAccessToken(response, authority, hashParams, clientInfo, idTokenObj);
                        }
                    } else {
                        authorityKey = stateInfo.state;
                        acquireTokenAccountKey = stateInfo.state;

                        this.logger.error("Invalid id_token received in the response");
                        error = ClientAuthError.createInvalidIdTokenError(idTokenObj);
                        this.cacheStorage.setItem(ErrorCacheKeys.ERROR, error.errorCode);
                        this.cacheStorage.setItem(ErrorCacheKeys.ERROR_DESC, error.errorMessage);
                    }
                }
            }
            // State mismatch - unexpected/invalid state
            else {
                authorityKey = stateInfo.state;
                acquireTokenAccountKey = stateInfo.state;

                const expectedState = this.cacheStorage.getItem(`${TemporaryCacheKeys.STATE_LOGIN}${Constants.resourceDelimiter}${stateInfo.state}`, this.inCookie);
                this.logger.error("State Mismatch.Expected State: " + expectedState + "," + "Actual State: " + stateInfo.state);
                error = ClientAuthError.createInvalidStateError(stateInfo.state, expectedState);
                this.cacheStorage.setItem(ErrorCacheKeys.ERROR, error.errorCode);
                this.cacheStorage.setItem(ErrorCacheKeys.ERROR_DESC, error.errorMessage);
            }
        }

        // Set status to completed
        this.cacheStorage.removeItem(`${TemporaryCacheKeys.RENEW_STATUS}${Constants.resourceDelimiter}${stateInfo.state}`);
        this.cacheStorage.resetTempCacheItems(stateInfo.state);

        // this is required if navigateToLoginRequestUrl=false
        if (this.inCookie) {
            this.cacheStorage.setItemCookie(authorityKey, "", -1);
            this.cacheStorage.clearMsalCookie(stateInfo.state);
        }
        if (error) {
            // Error case, set status to cancelled
            throw error;
        }

        if (!response) {
            throw AuthError.createUnexpectedError("Response is null");
        }

        return response;
    }

    /**
     * Set Authority when saving Token from the hash
     * @param state
     * @param inCookie
     * @param cacheStorage
     * @param idTokenObj
     * @param response
     */
    private populateAuthority(state: string, inCookie: boolean, cacheStorage: AuthCache, idTokenObj: IdToken): string {
        const authorityKey: string = AuthCache.generateAuthorityKey(state);
        const cachedAuthority: string = cacheStorage.getItem(authorityKey, inCookie);

        // retrieve the authority from cache and replace with tenantID
        return StringUtils.isEmpty(cachedAuthority) ? cachedAuthority : UrlUtils.replaceTenantPath(cachedAuthority, idTokenObj.tenantId);
    }

    /* tslint:enable:no-string-literal */

    // #endregion

    // #region Account

    /**
     * Returns the signed in account
     * (the account object is created at the time of successful login)
     * or null when no state is found
     * @returns {@link Account} - the account object stored in MSAL
     */
    getAccount(): Account {
        // if a session already exists, get the account from the session
        if (this.account) {
            return this.account;
        }

        // frame is used to get idToken and populate the account for the given session
        const rawIdToken = this.cacheStorage.getItem(PersistentCacheKeys.IDTOKEN);
        const rawClientInfo = this.cacheStorage.getItem(PersistentCacheKeys.CLIENT_INFO);

        if (!StringUtils.isEmpty(rawIdToken) && !StringUtils.isEmpty(rawClientInfo)) {
            const idToken = new IdToken(rawIdToken);
            const clientInfo = new ClientInfo(rawClientInfo);
            this.account = Account.createAccount(idToken, clientInfo);
            return this.account;
        }
        // if login not yet done, return null
        return null;
    }

    /**
     * @hidden
     *
     * Extracts state value from the accountState sent with the authentication request.
     * @returns {string} scope.
     * @ignore
     */
    getAccountState (state: string) {
        if (state) {
            const splitIndex = state.indexOf(Constants.resourceDelimiter);
            if (splitIndex > -1 && splitIndex + 1 < state.length) {
                return state.substring(splitIndex + 1);
            }
        }
        return state;
    }

    /**
     * Use to get a list of unique accounts in MSAL cache based on homeAccountIdentifier.
     *
     * @param {@link Array<Account>} Account - all unique accounts in MSAL cache.
     */
    getAllAccounts(): Array<Account> {
        const accounts: Array<Account> = [];
        const accessTokenCacheItems = this.cacheStorage.getAllAccessTokens(Constants.clientId, Constants.homeAccountIdentifier);

        for (let i = 0; i < accessTokenCacheItems.length; i++) {
            const idToken = new IdToken(accessTokenCacheItems[i].value.idToken);
            const clientInfo = new ClientInfo(accessTokenCacheItems[i].value.homeAccountIdentifier);
            const account: Account = Account.createAccount(idToken, clientInfo);
            accounts.push(account);
        }

        return this.getUniqueAccounts(accounts);
    }

    /**
     * @hidden
     *
     * Used to filter accounts based on homeAccountIdentifier
     * @param {Array<Account>}  Accounts - accounts saved in the cache
     * @ignore
     */
    private getUniqueAccounts(accounts: Array<Account>): Array<Account> {
        if (!accounts || accounts.length <= 1) {
            return accounts;
        }

        const flags: Array<string> = [];
        const uniqueAccounts: Array<Account> = [];
        for (let index = 0; index < accounts.length; ++index) {
            if (accounts[index].homeAccountIdentifier && flags.indexOf(accounts[index].homeAccountIdentifier) === -1) {
                flags.push(accounts[index].homeAccountIdentifier);
                uniqueAccounts.push(accounts[index]);
            }
        }

        return uniqueAccounts;
    }

    // #endregion

    // #region Angular

    /**
     * @hidden
     *
     * Broadcast messages - Used only for Angular?  *
     * @param eventName
     * @param data
     */
    private broadcast(eventName: string, data: string) {
        const evt = new CustomEvent(eventName, { detail: data });
        window.dispatchEvent(evt);
    }

    /**
     * @hidden
     *
     * Helper function to retrieve the cached token
     *
     * @param scopes
     * @param {@link Account} account
     * @param state
     * @return {@link AuthResponse} AuthResponse
     */
    protected getCachedTokenInternal(scopes : Array<string> , account: Account, state: string, correlationId?: string): AuthResponse {
        // Get the current session's account object
        const accountObject: Account = account || this.getAccount();
        if (!accountObject) {
            return null;
        }

        // Construct AuthenticationRequest based on response type; set "redirectUri" from the "request" which makes this call from Angular - for this.getRedirectUri()
        const newAuthority = this.authorityInstance ? this.authorityInstance : AuthorityFactory.CreateInstance(this.authority, this.config.auth.validateAuthority);
        const responseType = this.getTokenType(accountObject, scopes, true);

        const serverAuthenticationRequest = new ServerRequestParameters(
            newAuthority,
            this.clientId,
            responseType,
            this.getRedirectUri(),
            scopes,
            state,
            correlationId
        );

        // get cached token
        return this.getCachedToken(serverAuthenticationRequest, account);
    }

    /**
     * @hidden
     *
     * Get scopes for the Endpoint - Used in Angular to track protected and unprotected resources without interaction from the developer app
     * Note: Please check if we need to set the "redirectUri" from the "request" which makes this call from Angular - for this.getRedirectUri()
     *
     * @param endpoint
     */
    protected getScopesForEndpoint(endpoint: string) : Array<string> {
        // if user specified list of unprotectedResources, no need to send token to these endpoints, return null.
        if (this.config.framework.unprotectedResources.length > 0) {
            for (let i = 0; i < this.config.framework.unprotectedResources.length; i++) {
                if (endpoint.indexOf(this.config.framework.unprotectedResources[i]) > -1) {
                    return null;
                }
            }
        }

        // process all protected resources and send the matched one
        if (this.config.framework.protectedResourceMap.size > 0) {
            for (const key of Array.from(this.config.framework.protectedResourceMap.keys())) {
                // configEndpoint is like /api/Todo requested endpoint can be /api/Todo/1
                if (endpoint.indexOf(key) > -1) {
                    return this.config.framework.protectedResourceMap.get(key);
                }
            }
        }

        /*
         * default resource will be clientid if nothing specified
         * App will use idtoken for calls to itself
         * check if it's staring from http or https, needs to match with app host
         */
        if (endpoint.indexOf("http://") > -1 || endpoint.indexOf("https://") > -1) {
            if (UrlUtils.getHostFromUri(endpoint) === UrlUtils.getHostFromUri(this.getRedirectUri())) {
                return new Array<string>(this.clientId);
            }
        } else {
            /*
             * in angular level, the url for $http interceptor call could be relative url,
             * if it's relative call, we'll treat it as app backend call.
             */
            return new Array<string>(this.clientId);
        }

        // if not the app's own backend or not a domain listed in the endpoints structure
        return null;
    }

    /**
     * Return boolean flag to developer to help inform if login is in progress
     * @returns {boolean} true/false
     */
    public getLoginInProgress(): boolean {
        return this.cacheStorage.getItem(TemporaryCacheKeys.INTERACTION_STATUS) === Constants.inProgress;
    }

    /**
     * @hidden
     * @ignore
     *
     * @param loginInProgress
     */
    protected setInteractionInProgress(inProgress: boolean) {
        if (inProgress) {
            this.cacheStorage.setItem(TemporaryCacheKeys.INTERACTION_STATUS, Constants.inProgress);
        } else {
            this.cacheStorage.removeItem(TemporaryCacheKeys.INTERACTION_STATUS);
        }
    }

    /**
     * @hidden
     * @ignore
     *
     * @param loginInProgress
     */
    protected setloginInProgress(loginInProgress : boolean) {
        this.setInteractionInProgress(loginInProgress);
    }

    /**
     * @hidden
     * @ignore
     *
     * returns the status of acquireTokenInProgress
     */
    protected getAcquireTokenInProgress(): boolean {
        return this.cacheStorage.getItem(TemporaryCacheKeys.INTERACTION_STATUS) === Constants.inProgress;
    }

    /**
     * @hidden
     * @ignore
     *
     * @param acquireTokenInProgress
     */
    protected setAcquireTokenInProgress(acquireTokenInProgress : boolean) {
        this.setInteractionInProgress(acquireTokenInProgress);
    }

    /**
     * @hidden
     * @ignore
     *
     * returns the logger handle
     */
    getLogger() {
        return this.logger;
    }

    /**
     * Sets the logger callback.
     * @param logger Logger callback
     */
    setLogger(logger: Logger) {
        this.logger = logger;
    }

    // #endregion

    // #region Getters and Setters

    /**
     * Use to get the redirect uri configured in MSAL or null.
     * Evaluates redirectUri if its a function, otherwise simply returns its value.
     *
     * @returns {string} redirect URL
     */
    public getRedirectUri(reqRedirectUri?:  string): string {
        if(reqRedirectUri) {
            return reqRedirectUri;
        }
        else if (typeof this.config.auth.redirectUri === "function") {
            return this.config.auth.redirectUri();
        }
        return this.config.auth.redirectUri;
    }

    /**
     * Use to get the post logout redirect uri configured in MSAL or null.
     * Evaluates postLogoutredirectUri if its a function, otherwise simply returns its value.
     *
     * @returns {string} post logout redirect URL
     */
    public getPostLogoutRedirectUri(): string {
        if (typeof this.config.auth.postLogoutRedirectUri === "function") {
            return this.config.auth.postLogoutRedirectUri();
        }
        return this.config.auth.postLogoutRedirectUri;
    }

    /**
     * Use to get the current {@link Configuration} object in MSAL
     *
     * @returns {@link Configuration}
     */
    public getCurrentConfiguration(): Configuration {
        if (!this.config) {
            throw ClientConfigurationError.createNoSetConfigurationError();
        }
        return this.config;
    }

    /**
     * @ignore
     *
     * Utils function to create the Authentication
     * @param {@link account} account object
     * @param scopes
     * @param silentCall
     *
     * @returns {string} token type: id_token or access_token
     *
     */
    private getTokenType(accountObject: Account, scopes: string[], silentCall: boolean): string {
        /*
         * if account is passed and matches the account object/or set to getAccount() from cache
         * if client-id is passed as scope, get id_token else token/id_token_token (in case no session exists)
         */
        let tokenType: string;

        // acquireTokenSilent
        if (silentCall) {
            if (Account.compareAccounts(accountObject, this.getAccount())) {
                tokenType = (scopes.indexOf(this.config.auth.clientId) > -1) ? ResponseTypes.id_token : ResponseTypes.token;
            }
            else {
                tokenType  = (scopes.indexOf(this.config.auth.clientId) > -1) ? ResponseTypes.id_token : ResponseTypes.id_token_token;
            }

            return tokenType;
        }
        // all other cases
        else {
            if (!Account.compareAccounts(accountObject, this.getAccount())) {
                tokenType = ResponseTypes.id_token_token;
            }
            else {
                tokenType = (scopes.indexOf(this.clientId) > -1) ? ResponseTypes.id_token : ResponseTypes.token;
            }

            return tokenType;
        }

    }

    /**
     * @hidden
     * @ignore
     *
     * Sets the cachekeys for and stores the account information in cache
     * @param account
     * @param state
     * @hidden
     */
    private setAccountCache(account: Account, state: string) {

        // Cache acquireTokenAccountKey
        const accountId = account ? this.getAccountId(account) : Constants.no_account;

        const acquireTokenAccountKey = AuthCache.generateAcquireTokenAccountKey(accountId, state);
        this.cacheStorage.setItem(acquireTokenAccountKey, JSON.stringify(account));
    }

    /**
     * @hidden
     * @ignore
     *
     * Sets the cacheKey for and stores the authority information in cache
     * @param state
     * @param authority
     * @hidden
     */
    private setAuthorityCache(state: string, authority: string) {
        // Cache authorityKey
        const authorityKey = AuthCache.generateAuthorityKey(state);
        this.cacheStorage.setItem(authorityKey, UrlUtils.CanonicalizeUri(authority), this.inCookie);
    }

    /**
     * Updates account, authority, and nonce in cache
     * @param serverAuthenticationRequest
     * @param account
     * @hidden
     * @ignore
     */
    private updateCacheEntries(serverAuthenticationRequest: ServerRequestParameters, account: Account, loginStartPage?: any) {
        // Cache account and authority
        if (loginStartPage) {
            // Cache the state, nonce, and login request data
            this.cacheStorage.setItem(`${TemporaryCacheKeys.LOGIN_REQUEST}${Constants.resourceDelimiter}${serverAuthenticationRequest.state}`, loginStartPage, this.inCookie);
            this.cacheStorage.setItem(`${TemporaryCacheKeys.STATE_LOGIN}${Constants.resourceDelimiter}${serverAuthenticationRequest.state}`, serverAuthenticationRequest.state, this.inCookie);
        } else {
            this.setAccountCache(account, serverAuthenticationRequest.state);
        }
        // Cache authorityKey
        this.setAuthorityCache(serverAuthenticationRequest.state, serverAuthenticationRequest.authority);

        // Cache nonce
        this.cacheStorage.setItem(`${TemporaryCacheKeys.NONCE_IDTOKEN}${Constants.resourceDelimiter}${serverAuthenticationRequest.state}`, serverAuthenticationRequest.nonce, this.inCookie);
    }

    /**
     * Returns the unique identifier for the logged in account
     * @param account
     * @hidden
     * @ignore
     */
    private getAccountId(account: Account): any {
        // return `${account.accountIdentifier}` + Constants.resourceDelimiter + `${account.homeAccountIdentifier}`;
        let accountId: string;
        if (!StringUtils.isEmpty(account.homeAccountIdentifier)) {
            accountId = account.homeAccountIdentifier;
        }
        else {
            accountId = Constants.no_account;
        }

        return accountId;
    }

    /**
     * @ignore
     * @param extraQueryParameters
     *
     * Construct 'tokenRequest' from the available data in adalIdToken
     */
    private buildIDTokenRequest(request: AuthenticationParameters): AuthenticationParameters {

        const tokenRequest: AuthenticationParameters = {
            scopes: [this.clientId],
            authority: this.authority,
            account: this.getAccount(),
            extraQueryParameters: request.extraQueryParameters
        };

        return tokenRequest;
    }

    /**
     * @ignore
     * @param config
     * @param clientId
     *
     * Construct TelemetryManager from Configuration
     */
    private getTelemetryManagerFromConfig(config: TelemetryOptions, clientId: string): TelemetryManager {
        if (!config) { // if unset
            return TelemetryManager.getTelemetrymanagerStub(clientId);
        }
        // if set then validate
        const { applicationName, applicationVersion, telemetryEmitter } = config;
        if (!applicationName || !applicationVersion || !telemetryEmitter) {
            throw ClientConfigurationError.createTelemetryConfigError(config);
        }
        // if valid then construct
        const telemetryPlatform: TelemetryPlatform = {
            applicationName,
            applicationVersion
        };
        const telemetryManagerConfig: TelemetryConfig = {
            platform: telemetryPlatform,
            clientId: clientId
        };
        return new TelemetryManager(telemetryManagerConfig, telemetryEmitter);
    }

    // #endregion
}<|MERGE_RESOLUTION|>--- conflicted
+++ resolved
@@ -94,13 +94,8 @@
  */
 export type ResponseStateInfo = {
     state: string;
-<<<<<<< HEAD
-    method?: string;
-    ts: number,
-=======
     timestamp: number,
     method?: string;
->>>>>>> 8a427681
     stateMatch: boolean;
     requestType: string;
 };
@@ -1097,21 +1092,13 @@
         if (!parameters) {
             throw AuthError.createUnexpectedError("Hash was not parsed correctly.");
         }
-<<<<<<< HEAD
-        if (parameters.hasOwnProperty("state")) {
-=======
         if (parameters.hasOwnProperty(ServerHashParamKeys.STATE)) {
->>>>>>> 8a427681
             const parsedState = RequestUtils.parseLibraryState(parameters.state);
 
             stateResponse = {
                 requestType: Constants.unknown,
                 state: parameters.state,
-<<<<<<< HEAD
-                ts: parsedState.ts,
-=======
                 timestamp: parsedState.ts,
->>>>>>> 8a427681
                 method: parsedState.method,
                 stateMatch: false
             };
