/*
 * Copyright (c) Microsoft Corporation. All rights reserved.
 * Licensed under the MIT License.
 */

import { AccessTokenCacheItem } from "./cache/AccessTokenCacheItem";
import { AccessTokenKey } from "./cache/AccessTokenKey";
import { AccessTokenValue } from "./cache/AccessTokenValue";
import { ServerRequestParameters } from "./ServerRequestParameters";
import { Authority } from "./authority/Authority";
import { ClientInfo } from "./ClientInfo";
import { IdToken } from "./IdToken";
import { Logger } from "./Logger";
import { AuthCache } from "./cache/AuthCache";
import { Account } from "./Account";
import { ScopeSet } from "./ScopeSet";
import { StringUtils } from "./utils/StringUtils";
import { WindowUtils } from "./utils/WindowUtils";
import { TokenUtils } from "./utils/TokenUtils";
import { TimeUtils } from "./utils/TimeUtils";
import { UrlUtils } from "./utils/UrlUtils";
import { RequestUtils } from "./utils/RequestUtils";
import { ResponseUtils } from "./utils/ResponseUtils";
import { AuthorityFactory } from "./authority/AuthorityFactory";
import { Configuration, buildConfiguration, TelemetryOptions } from "./Configuration";
import { AuthenticationParameters } from "./AuthenticationParameters";
import { ClientConfigurationError } from "./error/ClientConfigurationError";
import { AuthError } from "./error/AuthError";
import { ClientAuthError, ClientAuthErrorMessage } from "./error/ClientAuthError";
import { ServerError } from "./error/ServerError";
import { InteractionRequiredAuthError } from "./error/InteractionRequiredAuthError";
import { AuthResponse, buildResponseStateOnly } from "./AuthResponse";
import TelemetryManager from "./telemetry/TelemetryManager";
import { TelemetryPlatform, TelemetryConfig } from "./telemetry/TelemetryTypes";
import ApiEvent, { API_CODE, API_EVENT_IDENTIFIER } from "./telemetry/ApiEvent";

import {
    Constants,
    ServerHashParamKeys,
    InteractionType,
    libraryVersion,
    TemporaryCacheKeys,
    PersistentCacheKeys,
    ErrorCacheKeys,
    FramePrefix
} from "./utils/Constants";
import { CryptoUtils } from "./utils/CryptoUtils";
import { TrustedAuthority } from "./authority/TrustedAuthority";

// default authority
const DEFAULT_AUTHORITY = "https://login.microsoftonline.com/common";

/**
 * Interface to handle iFrame generation, Popup Window creation and redirect handling
 */
declare global {
    interface Window {
        msal: Object;
        CustomEvent: CustomEvent;
        Event: Event;
        activeRenewals: {};
        renewStates: Array<string>;
        callbackMappedToRenewStates: {};
        promiseMappedToRenewStates: {};
        openedWindows: Array<Window>;
        requestType: string;
    }
}

/**
 * @hidden
 * @ignore
 * response_type from OpenIDConnect
 * References: https://openid.net/specs/oauth-v2-multiple-response-types-1_0.html & https://tools.ietf.org/html/rfc6749#section-4.2.1
 * Since we support only implicit flow in this library, we restrict the response_type support to only 'token' and 'id_token'
 *
 */
const ResponseTypes = {
    id_token: "id_token",
    token: "token",
    id_token_token: "id_token token"
};

/**
 * @hidden
 * @ignore
 */
export interface CacheResult {
    errorDesc: string;
    token: string;
    error: string;
}

/**
 * @hidden
 * @ignore
 * Data type to hold information about state returned from the server
 */
export type ResponseStateInfo = {
    state: string;
    timestamp: number,
    method: string;
    stateMatch: boolean;
    requestType: string;
};

/**
 * A type alias for an authResponseCallback function.
 * {@link (authResponseCallback:type)}
 * @param authErr error created for failure cases
 * @param response response containing token strings in success cases, or just state value in error cases
 */
export type authResponseCallback = (authErr: AuthError, response?: AuthResponse) => void;

/**
 * A type alias for a tokenReceivedCallback function.
 * {@link (tokenReceivedCallback:type)}
 * @returns response of type {@link (AuthResponse:type)}
 * The function that will get the call back once this API is completed (either successfully or with a failure).
 */
export type tokenReceivedCallback = (response: AuthResponse) => void;

/**
 * A type alias for a errorReceivedCallback function.
 * {@link (errorReceivedCallback:type)}
 * @returns response of type {@link (AuthError:class)}
 * @returns {string} account state
 */
export type errorReceivedCallback = (authErr: AuthError, accountState: string) => void;

/**
 * UserAgentApplication class
 *
 * Object Instance that the developer can use to make loginXX OR acquireTokenXX functions
 */
export class UserAgentApplication {

    // input Configuration by the developer/user
    private config: Configuration;

    // callbacks for token/error
    private authResponseCallback: authResponseCallback = null;
    private tokenReceivedCallback: tokenReceivedCallback = null;
    private errorReceivedCallback: errorReceivedCallback = null;

    // Added for readability as these params are very frequently used
    private logger: Logger;
    private clientId: string;
    private inCookie: boolean;
    private telemetryManager: TelemetryManager;

    // Cache and Account info referred across token grant flow
    protected cacheStorage: AuthCache;
    private account: Account;

    // state variables
    private silentAuthenticationState: string;
    private silentLogin: boolean;
    private redirectResponse: AuthResponse;
    private redirectError: AuthError;

    // Authority Functionality
    protected authorityInstance: Authority;

    // Is configuration loaded flag
    private isApplicationLoaded = false;

    /**
     * setter for the authority URL
     * @param {string} authority
     */
    // If the developer passes an authority, create an instance
    public set authority(val) {
        this.authorityInstance = AuthorityFactory.CreateInstance(val, this.config.auth.validateAuthority);
    }

    /**
     * Method to manage the authority URL.
     *
     * @returns {string} authority
     */
    public get authority(): string {
        return this.authorityInstance.CanonicalAuthority;
    }

    /**
     * Get the current authority instance from the MSAL configuration object
     *
     * @returns {@link Authority} authority instance
     */
    public getAuthorityInstance(): Authority {
        return this.authorityInstance;
    }

    public get isLoaded(): boolean {
        return this.isApplicationLoaded;
    }

    /**
     * @constructor
     * Constructor for the UserAgentApplication used to instantiate the UserAgentApplication object
     *
     * Important attributes in the Configuration object for auth are:
     * - clientID: the application ID of your application.
     * You can obtain one by registering your application with our Application registration portal : https://portal.azure.com/#blade/Microsoft_AAD_IAM/ActiveDirectoryMenuBlade/RegisteredAppsPreview
     * - authority: the authority URL for your application.
     *
     * In Azure AD, authority is a URL indicating the Azure active directory that MSAL uses to obtain tokens.
     * It is of the form https://login.microsoftonline.com/&lt;Enter_the_Tenant_Info_Here&gt;.
     * If your application supports Accounts in one organizational directory, replace "Enter_the_Tenant_Info_Here" value with the Tenant Id or Tenant name (for example, contoso.microsoft.com).
     * If your application supports Accounts in any organizational directory, replace "Enter_the_Tenant_Info_Here" value with organizations.
     * If your application supports Accounts in any organizational directory and personal Microsoft accounts, replace "Enter_the_Tenant_Info_Here" value with common.
     * To restrict support to Personal Microsoft accounts only, replace "Enter_the_Tenant_Info_Here" value with consumers.
     *
     *
     * In Azure B2C, authority is of the form https://&lt;instance&gt;/tfp/&lt;tenant&gt;/&lt;policyName&gt;/
     *
     * @param {@link (Configuration:type)} configuration object for the MSAL UserAgentApplication instance
     */
    constructor(configuration?: Configuration) {
        if(configuration) {
            this.configure(configuration);
        }
    }

    configure(configuration: Configuration) {
        if (configuration) {
            // Set the Configuration
            this.config = buildConfiguration(configuration);

            this.logger = this.config.system.logger;
            this.clientId = this.config.auth.clientId;
            this.inCookie = this.config.cache.storeAuthStateInCookie;

            this.telemetryManager = this.getTelemetryManagerFromConfig(this.config.system.telemetry, this.clientId);

        TrustedAuthority.setTrustedAuthoritiesFromConfig(this.config.auth.validateAuthority, this.config.auth.knownAuthorities);
        AuthorityFactory.saveMetadataFromConfig(this.config.auth.authority, this.config.auth.authorityMetadata);

            // if no authority is passed, set the default: "https://login.microsoftonline.com/common"
            this.authority = this.config.auth.authority || DEFAULT_AUTHORITY;

            // cache keys msal - typescript throws an error if any value other than "localStorage" or "sessionStorage" is passed
            this.cacheStorage = new AuthCache(this.clientId, this.config.cache.cacheLocation, this.inCookie);

            // Initialize window handling code
            window.activeRenewals = {};
            window.renewStates = [];
            window.callbackMappedToRenewStates = {};
            window.promiseMappedToRenewStates = {};
            window.msal = this;

            const urlHash = window.location.hash;
            const urlContainsHash = UrlUtils.urlContainsHash(urlHash);

            // check if back button is pressed
            WindowUtils.checkIfBackButtonIsPressed(this.cacheStorage);

            // On the server 302 - Redirect, handle this
            if (urlContainsHash) {
                const stateInfo = this.getResponseState(urlHash);
                if (stateInfo.method === Constants.interactionTypeRedirect) {
                    this.handleRedirectAuthenticationResponse(urlHash);
                }
            }

            this.isApplicationLoaded = true;
        }
    }

    // #region Redirect Callbacks
    /**
     * @hidden
     * @ignore
     * Set the callback functions for the redirect flow to send back the success or error object.
     * @param {@link (tokenReceivedCallback:type)} successCallback - Callback which contains the AuthResponse object, containing data from the server.
     * @param {@link (errorReceivedCallback:type)} errorCallback - Callback which contains a AuthError object, containing error data from either the server
     * or the library, depending on the origin of the error.
     */
    handleRedirectCallback(tokenReceivedCallback: tokenReceivedCallback, errorReceivedCallback: errorReceivedCallback): void;
    handleRedirectCallback(authCallback: authResponseCallback): void;
    handleRedirectCallback(authOrTokenCallback: authResponseCallback | tokenReceivedCallback, errorReceivedCallback?: errorReceivedCallback): void {
        if (!authOrTokenCallback) {
            throw ClientConfigurationError.createInvalidCallbackObjectError(authOrTokenCallback);
        }

        // Set callbacks
        if (errorReceivedCallback) {
            this.tokenReceivedCallback = authOrTokenCallback as tokenReceivedCallback;
            this.errorReceivedCallback = errorReceivedCallback;
            this.logger.warning("This overload for callback is deprecated - please change the format of the callbacks to a single callback as shown: (err: AuthError, response: AuthResponse).");
        } else {
            this.authResponseCallback = authOrTokenCallback as authResponseCallback;
        }

        if (this.redirectError) {
            this.authErrorHandler(Constants.interactionTypeRedirect, this.redirectError, this.redirectResponse);
        } else if (this.redirectResponse) {
            this.authResponseHandler(Constants.interactionTypeRedirect, this.redirectResponse);
        }
    }

    /**
     * Public API to verify if the URL contains the hash with known properties
     * @param hash
     */
    public urlContainsHash(hash: string) {
        this.logger.verbose("UrlContainsHash has been called");
        return UrlUtils.urlContainsHash(hash);
    }

<<<<<<< HEAD
    private authResponseHandler(interactionType: InteractionType, response: AuthResponse, resolve?: any): void {
=======
    private authResponseHandler(interactionType: InteractionType, response: AuthResponse, resolve?: any) : void {
        this.logger.verbose("AuthResponseHandler has been called");

>>>>>>> 4535922f
        if (interactionType === Constants.interactionTypeRedirect) {
            this.logger.verbose("Interaction type is redirect");
            if (this.errorReceivedCallback) {
                this.logger.verbose("Two callbacks were provided to handleRedirectCallback, calling success callback with response");
                this.tokenReceivedCallback(response);
            } else if (this.authResponseCallback) {
                this.logger.verbose("One callback was provided to handleRedirectCallback, calling authResponseCallback with response");
                this.authResponseCallback(null, response);
            }
        } else if (interactionType === Constants.interactionTypePopup) {
            this.logger.verbose("Interaction type is popup, resolving");
            resolve(response);
        } else {
            throw ClientAuthError.createInvalidInteractionTypeError();
        }
    }

<<<<<<< HEAD
    private authErrorHandler(interactionType: InteractionType, authErr: AuthError, response: AuthResponse, reject?: any): void {
=======
    private authErrorHandler(interactionType: InteractionType, authErr: AuthError, response: AuthResponse, reject?: any) : void {
        this.logger.verbose("AuthErrorHandler has been called");

>>>>>>> 4535922f
        // set interaction_status to complete
        this.cacheStorage.removeItem(TemporaryCacheKeys.INTERACTION_STATUS);
        if (interactionType === Constants.interactionTypeRedirect) {
            this.logger.verbose("Interaction type is redirect");
            if (this.errorReceivedCallback) {
                this.logger.verbose("Two callbacks were provided to handleRedirectCallback, calling error callback");
                this.errorReceivedCallback(authErr, response.accountState);
            } else {
                this.logger.verbose("One callback was provided to handleRedirectCallback, calling authResponseCallback with error");
                this.authResponseCallback(authErr, response);
            }
        } else if (interactionType === Constants.interactionTypePopup) {
            this.logger.verbose("Interaction type is popup, rejecting");
            reject(authErr);
        } else {
            throw ClientAuthError.createInvalidInteractionTypeError();
        }
    }

    // #endregion
    /**
     * Use when initiating the login process by redirecting the user's browser to the authorization endpoint.
     * @param {@link (AuthenticationParameters:type)}
     */
    loginRedirect(userRequest?: AuthenticationParameters): void {
        this.logger.verbose("LoginRedirect has been called");

        // validate request
        const request: AuthenticationParameters = RequestUtils.validateRequest(userRequest, true, this.clientId, Constants.interactionTypeRedirect);
        this.acquireTokenInteractive(Constants.interactionTypeRedirect, true, request, null, null);
    }

    /**
     * Use when you want to obtain an access_token for your API by redirecting the user's browser window to the authorization endpoint.
     * @param {@link (AuthenticationParameters:type)}
     *
     * To renew idToken, please pass clientId as the only scope in the Authentication Parameters
     */
    acquireTokenRedirect(userRequest: AuthenticationParameters): void {
        this.logger.verbose("AcquireTokenRedirect has been called");

        // validate request
        const request: AuthenticationParameters = RequestUtils.validateRequest(userRequest, false, this.clientId, Constants.interactionTypeRedirect);
        this.acquireTokenInteractive(Constants.interactionTypeRedirect, false, request, null, null);
    }

    /**
     * Use when initiating the login process via opening a popup window in the user's browser
     *
     * @param {@link (AuthenticationParameters:type)}
     *
     * @returns {Promise.<AuthResponse>} - a promise that is fulfilled when this function has completed, or rejected if an error was raised. Returns the {@link AuthResponse} object
     */
    loginPopup(userRequest?: AuthenticationParameters): Promise<AuthResponse> {
        this.logger.verbose("LoginPopup has been called");

        // validate request
        const request: AuthenticationParameters = RequestUtils.validateRequest(userRequest, true, this.clientId, Constants.interactionTypePopup);
        const apiEvent: ApiEvent = this.telemetryManager.createAndStartApiEvent(request.correlationId, API_EVENT_IDENTIFIER.LoginPopup);

        return new Promise<AuthResponse>((resolve, reject) => {
            this.acquireTokenInteractive(Constants.interactionTypePopup, true, request, resolve, reject);
        })
            .then((resp) => {
                this.logger.verbose("Successfully logged in");
                this.telemetryManager.stopAndFlushApiEvent(request.correlationId, apiEvent, true);
                return resp;
            })
            .catch((error: AuthError) => {
                this.cacheStorage.resetTempCacheItems(request.state);
                this.telemetryManager.stopAndFlushApiEvent(request.correlationId, apiEvent, false, error.errorCode);
                throw error;
            });
    }

    /**
     * Use when you want to obtain an access_token for your API via opening a popup window in the user's browser
     * @param {@link AuthenticationParameters}
     *
     * To renew idToken, please pass clientId as the only scope in the Authentication Parameters
     * @returns {Promise.<AuthResponse>} - a promise that is fulfilled when this function has completed, or rejected if an error was raised. Returns the {@link AuthResponse} object
     */
    acquireTokenPopup(userRequest: AuthenticationParameters): Promise<AuthResponse> {
        this.logger.verbose("AcquireTokenPopup has been called");

        // validate request
        const request: AuthenticationParameters = RequestUtils.validateRequest(userRequest, false, this.clientId, Constants.interactionTypePopup);
        const apiEvent: ApiEvent = this.telemetryManager.createAndStartApiEvent(request.correlationId, API_EVENT_IDENTIFIER.AcquireTokenPopup);

        return new Promise<AuthResponse>((resolve, reject) => {
            this.acquireTokenInteractive(Constants.interactionTypePopup, false, request, resolve, reject);
        })
            .then((resp) => {
                this.logger.verbose("Successfully acquired token");
                this.telemetryManager.stopAndFlushApiEvent(request.correlationId, apiEvent, true);
                return resp;
            })
            .catch((error: AuthError) => {
                this.cacheStorage.resetTempCacheItems(request.state);
                this.telemetryManager.stopAndFlushApiEvent(request.correlationId, apiEvent, false, error.errorCode);
                throw error;
            });
    }

    // #region Acquire Token

    /**
     * Use when initiating the login process or when you want to obtain an access_token for your API,
     * either by redirecting the user's browser window to the authorization endpoint or via opening a popup window in the user's browser.
     * @param {@link (AuthenticationParameters:type)}
     *
     * To renew idToken, please pass clientId as the only scope in the Authentication Parameters
     */
    private acquireTokenInteractive(interactionType: InteractionType, isLoginCall: boolean, request: AuthenticationParameters, resolve?: any, reject?: any): void {
        this.logger.verbose("AcquireTokenInteractive has been called");

        // block the request if made from the hidden iframe
        WindowUtils.blockReloadInHiddenIframes();

        const interactionProgress = this.cacheStorage.getItem(TemporaryCacheKeys.INTERACTION_STATUS);
        if (interactionType === Constants.interactionTypeRedirect) {
            this.cacheStorage.setItem(TemporaryCacheKeys.REDIRECT_REQUEST, `${Constants.inProgress}${Constants.resourceDelimiter}${request.state}`);
        }

        // If already in progress, do not proceed
        if (interactionProgress === Constants.inProgress) {
            const thrownError = isLoginCall ? ClientAuthError.createLoginInProgressError() : ClientAuthError.createAcquireTokenInProgressError();
            const stateOnlyResponse = buildResponseStateOnly(this.getAccountState(request.state));
            this.cacheStorage.resetTempCacheItems(request.state);
            this.authErrorHandler(interactionType,
                thrownError,
                stateOnlyResponse,
                reject);
            return;
        }

        // Get the account object if a session exists
        let account: Account;
        if (request && request.account && !isLoginCall) {
            account = request.account;
            this.logger.verbose("Account set from request");
        } else {
            account = this.getAccount();
            this.logger.verbose("Account set from MSAL Cache");
        }

        // If no session exists, prompt the user to login.
        if (!account && !ServerRequestParameters.isSSOParam(request)) {
            if (isLoginCall) {
                // extract ADAL id_token if exists
                const adalIdToken = this.extractADALIdToken();

                // silent login if ADAL id_token is retrieved successfully - SSO
                if (adalIdToken && !request.scopes) {
                    this.logger.info("ADAL's idToken exists. Extracting login information from ADAL's idToken");
                    const tokenRequest: AuthenticationParameters = this.buildIDTokenRequest(request);

                    this.silentLogin = true;
                    this.acquireTokenSilent(tokenRequest).then(response => {
                        this.silentLogin = false;
                        this.logger.info("Unified cache call is successful");

                        this.authResponseHandler(interactionType, response, resolve);
                        return;
                    }, (error) => {
                        this.silentLogin = false;
                        this.logger.error("Error occurred during unified cache ATS: " + error);

                        // proceed to login since ATS failed
                        this.acquireTokenHelper(null, interactionType, isLoginCall, request, resolve, reject);
                    });
                }
                // No ADAL token found, proceed to login
                else {
                    this.logger.verbose("Login call but no token found, proceed to login");
                    this.acquireTokenHelper(null, interactionType, isLoginCall, request, resolve, reject);
                }
            }
            // AcquireToken call, but no account or context given, so throw error
            else {
                this.logger.verbose("AcquireToken call, no context or account given");
                this.logger.info("User login is required");
                const stateOnlyResponse = buildResponseStateOnly(this.getAccountState(request.state));
                this.cacheStorage.resetTempCacheItems(request.state);
                this.authErrorHandler(interactionType,
                    ClientAuthError.createUserLoginRequiredError(),
                    stateOnlyResponse,
                    reject);
                return;
            }
        }
        // User session exists
        else {
            this.logger.verbose("User session exists, login not required");
            this.acquireTokenHelper(account, interactionType, isLoginCall, request, resolve, reject);
        }
    }

    /**
     * @hidden
     * @ignore
     * Helper function to acquireToken
     *
     */
    private async acquireTokenHelper(account: Account, interactionType: InteractionType, isLoginCall: boolean, request: AuthenticationParameters, resolve?: any, reject?: any): Promise<void> {
        this.logger.verbose("AcquireTokenHelper has been called");
        this.logger.verbose(`Interaction type: ${interactionType}. isLoginCall: ${isLoginCall}`);

        // Track the acquireToken progress
        this.cacheStorage.setItem(TemporaryCacheKeys.INTERACTION_STATUS, Constants.inProgress);
        const scope = request.scopes ? request.scopes.join(" ").toLowerCase() : this.clientId.toLowerCase();
        this.logger.verbosePii(`Serialized scopes: ${scope}`);

        let serverAuthenticationRequest: ServerRequestParameters;
        const acquireTokenAuthority = (request && request.authority) ? AuthorityFactory.CreateInstance(request.authority, this.config.auth.validateAuthority, request.authorityMetadata) : this.authorityInstance;

        let popUpWindow: Window;

        try {
            if (!acquireTokenAuthority.hasCachedMetadata()) {
                this.logger.verbose("No cached metadata for authority");
                await AuthorityFactory.saveMetadataFromNetwork(acquireTokenAuthority, this.telemetryManager, request.correlationId);
            } else {
                this.logger.verbose("Cached metadata found for authority");
            }

            // On Fulfillment
            const responseType: string = isLoginCall ? ResponseTypes.id_token : this.getTokenType(account, request.scopes, false);

            const loginStartPage = request.redirectStartPage || window.location.href;

            serverAuthenticationRequest = new ServerRequestParameters(
                acquireTokenAuthority,
                this.clientId,
                responseType,
                this.getRedirectUri(request && request.redirectUri),
                request.scopes,
                request.state,
                request.correlationId
            );
            this.logger.verbose("Finished building server authentication request");

            this.updateCacheEntries(serverAuthenticationRequest, account, isLoginCall, loginStartPage);
            this.logger.verbose("Updating cache entries");

            // populate QueryParameters (sid/login_hint) and any other extraQueryParameters set by the developer
            serverAuthenticationRequest.populateQueryParams(account, request);
            this.logger.verbose("Query parameters populated from account");

            // Construct urlNavigate
            const urlNavigate = UrlUtils.createNavigateUrl(serverAuthenticationRequest) + Constants.response_mode_fragment;

            // set state in cache
            if (interactionType === Constants.interactionTypeRedirect) {
                if (!isLoginCall) {
                    this.cacheStorage.setItem(`${TemporaryCacheKeys.STATE_ACQ_TOKEN}${Constants.resourceDelimiter}${request.state}`, serverAuthenticationRequest.state, this.inCookie);
                    this.logger.verbose("State cached for redirect");
                    this.logger.verbosePii(`State cached: ${serverAuthenticationRequest.state}`);
                } else {
                    this.logger.verbose("Interaction type redirect but login call is true. State not cached");
                }
            } else if (interactionType === Constants.interactionTypePopup) {
                window.renewStates.push(serverAuthenticationRequest.state);
                window.requestType = isLoginCall ? Constants.login : Constants.renewToken;
                this.logger.verbose("State saved to window");
                this.logger.verbosePii(`State saved: ${serverAuthenticationRequest.state}`);

                // Register callback to capture results from server
                this.registerCallback(serverAuthenticationRequest.state, scope, resolve, reject);
            } else {
                this.logger.verbose("Invalid interaction error. State not cached");
                throw ClientAuthError.createInvalidInteractionTypeError();
            }

            if (interactionType === Constants.interactionTypePopup) {
                this.logger.verbose("Interaction type is popup. Generating popup window");
                // Generate a popup window
                try {
                    popUpWindow = this.openPopup(urlNavigate, "msal", Constants.popUpWidth, Constants.popUpHeight);
    
                    // Push popup window handle onto stack for tracking
                    WindowUtils.trackPopup(popUpWindow);
                } catch (e) {
                    this.logger.info(ClientAuthErrorMessage.popUpWindowError.code + ":" + ClientAuthErrorMessage.popUpWindowError.desc);
                    this.cacheStorage.setItem(ErrorCacheKeys.ERROR, ClientAuthErrorMessage.popUpWindowError.code);
                    this.cacheStorage.setItem(ErrorCacheKeys.ERROR_DESC, ClientAuthErrorMessage.popUpWindowError.desc);
                    if (reject) {
                        reject(ClientAuthError.createPopupWindowError());
                        return;
                    }
                }
    
                // popUpWindow will be null for redirects, so we dont need to attempt to monitor the window
                if (popUpWindow) {
                    try {
                        const hash = await WindowUtils.monitorWindowForHash(popUpWindow, this.config.system.loadFrameTimeout, urlNavigate, this.logger);

                        this.handleAuthenticationResponse(hash);

                        // Request completed successfully, set to completed
                        this.cacheStorage.removeItem(TemporaryCacheKeys.INTERACTION_STATUS);
                        this.logger.info("Closing popup window");

                        // TODO: Check how this can be extracted for any framework specific code?
                        if (this.config.framework.isAngular) {
                            this.broadcast("msal:popUpHashChanged", hash);
                            WindowUtils.closePopups();
                        }
                    } catch (error) {
                        if (reject) {
                            reject(error);
                        }

                        if (this.config.framework.isAngular) {
                            this.broadcast("msal:popUpClosed", error.errorCode + Constants.resourceDelimiter + error.errorMessage);
                        } else {
                            // Request failed, set to canceled
                            this.cacheStorage.removeItem(TemporaryCacheKeys.INTERACTION_STATUS);
                            popUpWindow.close();
                        }
                    }
                }
            } else {
                // If onRedirectNavigate is implemented, invoke it and provide urlNavigate
                if (request.onRedirectNavigate) {
                    this.logger.verbose("Invoking onRedirectNavigate callback");

                    const navigate = request.onRedirectNavigate(urlNavigate);

                    // Returning false from onRedirectNavigate will stop navigation
                    if (navigate !== false) {
                        this.logger.verbose("onRedirectNavigate did not return false, navigating");
                        this.navigateWindow(urlNavigate);
                    } else {
                        this.logger.verbose("onRedirectNavigate returned false, stopping navigation");
                    }
                } else {
                    // Otherwise, perform navigation
                    this.logger.verbose("Navigating window to urlNavigate");
                    this.navigateWindow(urlNavigate);
                }
            }
        } catch (err) {
            this.logger.error(err);
            this.cacheStorage.resetTempCacheItems(request.state);
            this.authErrorHandler(interactionType, ClientAuthError.createEndpointResolutionError(err.toString), buildResponseStateOnly(request.state), reject);
            if (popUpWindow) {
                popUpWindow.close();
            }
        }
    }

    /**
     * API interfacing idToken request when applications already have a session/hint acquired by authorization client applications
     * @param request
     */
    ssoSilent(request: AuthenticationParameters): Promise<AuthResponse> {
        this.logger.verbose("ssoSilent has been called");
        
        // throw an error on an empty request
        if (!request) {
            throw ClientConfigurationError.createEmptyRequestError();
        }

        // throw an error on no hints passed
        if (!request.sid && !request.loginHint) {
            throw ClientConfigurationError.createSsoSilentError();
        }

        return this.acquireTokenSilent({
            ...request,
            scopes: [this.clientId]
        });
    }

    /**
     * Use this function to obtain a token before every call to the API / resource provider
     *
     * MSAL return's a cached token when available
     * Or it send's a request to the STS to obtain a new token using a hidden iframe.
     *
     * @param {@link AuthenticationParameters}
     *
     * To renew idToken, please pass clientId as the only scope in the Authentication Parameters
     * @returns {Promise.<AuthResponse>} - a promise that is fulfilled when this function has completed, or rejected if an error was raised. Returns the {@link AuthResponse} object
     *
     */
    acquireTokenSilent(userRequest: AuthenticationParameters): Promise<AuthResponse> {
        this.logger.verbose("AcquireTokenSilent has been called");

        // validate the request
        const request = RequestUtils.validateRequest(userRequest, false, this.clientId, Constants.interactionTypeSilent);
        const apiEvent: ApiEvent = this.telemetryManager.createAndStartApiEvent(request.correlationId, API_EVENT_IDENTIFIER.AcquireTokenSilent);
        const requestSignature = RequestUtils.createRequestSignature(request);

        return new Promise<AuthResponse>(async (resolve, reject) => {

            // block the request if made from the hidden iframe
            WindowUtils.blockReloadInHiddenIframes();

            const scope = request.scopes.join(" ").toLowerCase();
            this.logger.verbosePii(`Serialized scopes: ${scope}`);

            // if the developer passes an account, give that account the priority
            let account: Account;
            if (request.account) {
                account = request.account;
                this.logger.verbose("Account set from request");
            } else {
                account = this.getAccount();
                this.logger.verbose("Account set from MSAL Cache");
            }

            // Extract adalIdToken if stashed in the cache to allow for seamless ADAL to MSAL migration
            const adalIdToken = this.cacheStorage.getItem(Constants.adalIdToken);

            // In the event of no account being passed in the config, no session id, and no pre-existing adalIdToken, user will need to log in
            if (!account && !(request.sid || request.loginHint) && StringUtils.isEmpty(adalIdToken)) {
                this.logger.info("User login is required");
                // The promise rejects with a UserLoginRequiredError, which should be caught and user should be prompted to log in interactively
                return reject(ClientAuthError.createUserLoginRequiredError());
            }

            // set the response type based on the current cache status / scopes set
            const responseType = this.getTokenType(account, request.scopes, true);
            this.logger.verbose(`Response type: ${responseType}`);

            // create a serverAuthenticationRequest populating the `queryParameters` to be sent to the Server
            const serverAuthenticationRequest = new ServerRequestParameters(
                AuthorityFactory.CreateInstance(request.authority, this.config.auth.validateAuthority, request.authorityMetadata),
                this.clientId,
                responseType,
                this.getRedirectUri(request.redirectUri),
                request.scopes,
                request.state,
                request.correlationId,
            );

            this.logger.verbose("Finished building server authentication request");

            // populate QueryParameters (sid/login_hint) and any other extraQueryParameters set by the developer
            if (ServerRequestParameters.isSSOParam(request) || account) {
                serverAuthenticationRequest.populateQueryParams(account, request, null, true);
                this.logger.verbose("Query parameters populated from existing SSO or account");
            }
            // if user didn't pass login_hint/sid and adal's idtoken is present, extract the login_hint from the adalIdToken
            else if (!account && !StringUtils.isEmpty(adalIdToken)) {
                // if adalIdToken exists, extract the SSO info from the same
                const adalIdTokenObject = TokenUtils.extractIdToken(adalIdToken);
                this.logger.verbose("ADAL's idToken exists. Extracting login information from ADAL's idToken to populate query parameters");
                serverAuthenticationRequest.populateQueryParams(account, null, adalIdTokenObject, true);
            }
            else {
                this.logger.verbose("No additional query parameters added");
            }

            const userContainedClaims = request.claimsRequest || serverAuthenticationRequest.claimsValue;

            let authErr: AuthError;
            let cacheResultResponse;

            // If request.forceRefresh is set to true, force a request for a new token instead of getting it from the cache
            if (!userContainedClaims && !request.forceRefresh) {
                try {
                    cacheResultResponse = this.getCachedToken(serverAuthenticationRequest, account);
                } catch (e) {
                    authErr = e;
                }
            }

            // resolve/reject based on cacheResult
            if (cacheResultResponse) {
                this.logger.verbose("Token found in cache lookup");
                this.logger.verbosePii(`Scopes found: ${JSON.stringify(cacheResultResponse.scopes)}`);
                resolve(cacheResultResponse);
                return null;
            }
            else if (authErr) {
                this.logger.infoPii(authErr.errorCode + ":" + authErr.errorMessage);
                reject(authErr);
                return null;
            }
            // else proceed with login
            else {
                let logMessage;
                if (userContainedClaims) {
                    logMessage = "Skipped cache lookup since claims were given";
                } else if (request.forceRefresh) {
                    logMessage = "Skipped cache lookup since request.forceRefresh option was set to true";
                } else {
                    logMessage = "No token found in cache lookup";
                }
                this.logger.verbose(logMessage);

                // Cache result can return null if cache is empty. In that case, set authority to default value if no authority is passed to the API.
                if (!serverAuthenticationRequest.authorityInstance) {
                    serverAuthenticationRequest.authorityInstance = request.authority ? AuthorityFactory.CreateInstance(request.authority, this.config.auth.validateAuthority, request.authorityMetadata) : this.authorityInstance;
                }

                this.logger.verbosePii(`Authority instance: ${serverAuthenticationRequest.authority}`);
                
                try {
                    if (!serverAuthenticationRequest.authorityInstance.hasCachedMetadata()) {
                        this.logger.verbose("No cached metadata for authority");
                        await AuthorityFactory.saveMetadataFromNetwork(serverAuthenticationRequest.authorityInstance, this.telemetryManager, request.correlationId);
                        this.logger.verbose("Authority has been updated with endpoint discovery response");
                    } else {
                        this.logger.verbose("Cached metadata found for authority");
                    }

                    /*
                     * refresh attempt with iframe
                     * Already renewing for this scope, callback when we get the token.
                     */
                    if (window.activeRenewals[requestSignature]) {
                        this.logger.verbose("Renewing token in progress. Registering callback");
                        // Active renewals contains the state for each renewal.
                        this.registerCallback(window.activeRenewals[requestSignature], requestSignature, resolve, reject);
                    }
                    else {
                        if (request.scopes && request.scopes.indexOf(this.clientId) > -1 && request.scopes.length === 1) {
                            /*
                             * App uses idToken to send to api endpoints
                             * Default scope is tracked as clientId to store this token
                             */
                            this.logger.verbose("ClientId is the only scope, renewing idToken");
                            this.silentLogin = true;
                            this.renewIdToken(requestSignature, resolve, reject, account, serverAuthenticationRequest);
                        } else {
                            // renew access token
                            this.logger.verbose("Renewing access token");
                            this.renewToken(requestSignature, resolve, reject, account, serverAuthenticationRequest);
                        }
                    }
                } catch (err) {
                    this.logger.error(err);
                    reject(ClientAuthError.createEndpointResolutionError(err.toString()));
                    return null;
                }
            }
        })
            .then(res => {
                this.logger.verbose("Successfully acquired token");
                this.telemetryManager.stopAndFlushApiEvent(request.correlationId, apiEvent, true);
                return res;
            })
            .catch((error: AuthError) => {
                this.cacheStorage.resetTempCacheItems(request.state);
                this.telemetryManager.stopAndFlushApiEvent(request.correlationId, apiEvent, false, error.errorCode);
                throw error;
            });
    }

    // #endregion

    // #region Popup Window Creation

    /**
     * @hidden
     *
     * Configures popup window for login.
     *
     * @param urlNavigate
     * @param title
     * @param popUpWidth
     * @param popUpHeight
     * @ignore
     * @hidden
     */
    private openPopup(urlNavigate: string, title: string, popUpWidth: number, popUpHeight: number) {
        this.logger.verbose("OpenPopup has been called");
        try {
            /**
             * adding winLeft and winTop to account for dual monitor
             * using screenLeft and screenTop for IE8 and earlier
             */
            const winLeft = window.screenLeft ? window.screenLeft : window.screenX;
            const winTop = window.screenTop ? window.screenTop : window.screenY;
            /**
             * window.innerWidth displays browser window"s height and width excluding toolbars
             * using document.documentElement.clientWidth for IE8 and earlier
             */
            const width = window.innerWidth || document.documentElement.clientWidth || document.body.clientWidth;
            const height = window.innerHeight || document.documentElement.clientHeight || document.body.clientHeight;
            const left = ((width / 2) - (popUpWidth / 2)) + winLeft;
            const top = ((height / 2) - (popUpHeight / 2)) + winTop;

            // open the window
            const popupWindow = window.open(urlNavigate, title, "width=" + popUpWidth + ", height=" + popUpHeight + ", top=" + top + ", left=" + left + ", scrollbars=yes");
            if (!popupWindow) {
                throw ClientAuthError.createPopupWindowError();
            }
            if (popupWindow.focus) {
                popupWindow.focus();
            }

            return popupWindow;
        } catch (e) {
            this.cacheStorage.removeItem(TemporaryCacheKeys.INTERACTION_STATUS);
            throw ClientAuthError.createPopupWindowError(e.toString());
        }
    }

    // #endregion

    // #region Iframe Management

    /**
     * @hidden
     * Calling _loadFrame but with a timeout to signal failure in loadframeStatus. Callbacks are left.
     * registered when network errors occur and subsequent token requests for same resource are registered to the pending request.
     * @ignore
     */
    private async loadIframeTimeout(urlNavigate: string, frameName: string, requestSignature: string): Promise<void> {
        // set iframe session to pending
        const expectedState = window.activeRenewals[requestSignature];
        this.logger.verbosePii("Set loading state to pending for: " + requestSignature + ":" + expectedState);
        this.cacheStorage.setItem(`${TemporaryCacheKeys.RENEW_STATUS}${Constants.resourceDelimiter}${expectedState}`, Constants.inProgress);

        // render the iframe synchronously if app chooses no timeout, else wait for the set timer to expire
        const iframe: HTMLIFrameElement = this.config.system.navigateFrameWait ?
            await WindowUtils.loadFrame(urlNavigate, frameName, this.config.system.navigateFrameWait, this.logger) :
            WindowUtils.loadFrameSync(urlNavigate, frameName, this.logger);

        try {
            const hash = await WindowUtils.monitorWindowForHash(iframe.contentWindow, this.config.system.loadFrameTimeout, urlNavigate, this.logger, true);

            if (hash) {
                this.handleAuthenticationResponse(hash);
            }
        } catch (error) {
            if (this.cacheStorage.getItem(`${TemporaryCacheKeys.RENEW_STATUS}${Constants.resourceDelimiter}${expectedState}`) === Constants.inProgress) {
                // fail the iframe session if it's in pending state
                this.logger.verbose("Loading frame has timed out after: " + (this.config.system.loadFrameTimeout / 1000) + " seconds for scope/authority " + requestSignature + ":" + expectedState);
                // Error after timeout
                if (expectedState && window.callbackMappedToRenewStates[expectedState]) {
                    window.callbackMappedToRenewStates[expectedState](null, error);
                }

                this.cacheStorage.removeItem(`${TemporaryCacheKeys.RENEW_STATUS}${Constants.resourceDelimiter}${expectedState}`);
            }
            WindowUtils.removeHiddenIframe(iframe);
            throw error;
        }
        WindowUtils.removeHiddenIframe(iframe);
    }

    // #endregion

    // #region General Helpers

    /**
     * @hidden
     * Used to redirect the browser to the STS authorization endpoint
     * @param {string} urlNavigate - URL of the authorization endpoint
     */
    private navigateWindow(urlNavigate: string, popupWindow?: Window) {
        // Navigate if valid URL
        if (urlNavigate && !StringUtils.isEmpty(urlNavigate)) {
            const navigateWindow: Window = popupWindow ? popupWindow : window;
            const logMessage: string = popupWindow ? "Navigated Popup window to:" + urlNavigate : "Navigate to:" + urlNavigate;
            this.logger.infoPii(logMessage);
            navigateWindow.location.assign(urlNavigate);
        }
        else {
            this.logger.info("Navigate url is empty");
            throw AuthError.createUnexpectedError("Navigate url is empty");
        }
    }

    /**
     * @hidden
     * Used to add the developer requested callback to the array of callbacks for the specified scopes. The updated array is stored on the window object
     * @param {string} expectedState - Unique state identifier (guid).
     * @param {string} scope - Developer requested permissions. Not all scopes are guaranteed to be included in the access token returned.
     * @param {Function} resolve - The resolve function of the promise object.
     * @param {Function} reject - The reject function of the promise object.
     * @ignore
     */
    private registerCallback(expectedState: string, requestSignature: string, resolve: Function, reject: Function): void {
        // track active renewals
        window.activeRenewals[requestSignature] = expectedState;

        // initialize callbacks mapped array
        if (!window.promiseMappedToRenewStates[expectedState]) {
            window.promiseMappedToRenewStates[expectedState] = [];
        }
        // indexing on the current state, push the callback params to callbacks mapped
        window.promiseMappedToRenewStates[expectedState].push({ resolve: resolve, reject: reject });

        // Store the server response in the current window??
        if (!window.callbackMappedToRenewStates[expectedState]) {
            window.callbackMappedToRenewStates[expectedState] = (response: AuthResponse, error: AuthError) => {
                // reset active renewals
                window.activeRenewals[requestSignature] = null;

                // for all promiseMappedtoRenewStates for a given 'state' - call the reject/resolve with error/token respectively
                for (let i = 0; i < window.promiseMappedToRenewStates[expectedState].length; ++i) {
                    try {
                        if (error) {
                            window.promiseMappedToRenewStates[expectedState][i].reject(error);
                        } else if (response) {
                            window.promiseMappedToRenewStates[expectedState][i].resolve(response);
                        } else {
                            this.cacheStorage.resetTempCacheItems(expectedState);
                            throw AuthError.createUnexpectedError("Error and response are both null");
                        }
                    } catch (e) {
                        this.logger.warning(e);
                    }
                }

                // reset
                window.promiseMappedToRenewStates[expectedState] = null;
                window.callbackMappedToRenewStates[expectedState] = null;
            };
        }
    }

    // #endregion

    // #region Logout

    /**
     * Use to log out the current user, and redirect the user to the postLogoutRedirectUri.
     * Default behaviour is to redirect the user to `window.location.href`.
     */
    logout(correlationId?: string): void {
        this.logger.verbose("Logout has been called");
        this.logoutAsync(correlationId);
    }

    /**
     * Async version of logout(). Use to log out the current user.
     * @param correlationId Request correlationId
     */
    private async logoutAsync(correlationId?: string): Promise<void> {
        const requestCorrelationId = correlationId || CryptoUtils.createNewGuid();
        const apiEvent = this.telemetryManager.createAndStartApiEvent(requestCorrelationId, API_EVENT_IDENTIFIER.Logout);

        this.clearCache();
        this.account = null;

        try {
            if (!this.authorityInstance.hasCachedMetadata()) {
                this.logger.verbose("No cached metadata for authority");
                await AuthorityFactory.saveMetadataFromNetwork(this.authorityInstance, this.telemetryManager, correlationId);
            } else {
                this.logger.verbose("Cached metadata found for authority");
            }

            const correlationIdParam = `client-request-id=${requestCorrelationId}`;

            let postLogoutQueryParam: string;
            if (this.getPostLogoutRedirectUri()) {
                postLogoutQueryParam = `&post_logout_redirect_uri=${encodeURIComponent(this.getPostLogoutRedirectUri())}`;
                this.logger.verbose("redirectUri found and set");
            } else {
                postLogoutQueryParam = "";
                this.logger.verbose("No redirectUri set for app. postLogoutQueryParam is empty");
            }

            let urlNavigate: string;
            if (this.authorityInstance.EndSessionEndpoint) {
                urlNavigate = `${this.authorityInstance.EndSessionEndpoint}?${correlationIdParam}${postLogoutQueryParam}`;
                this.logger.verbose("EndSessionEndpoint found and urlNavigate set");
                this.logger.verbosePii(`urlNavigate set to: ${this.authorityInstance.EndSessionEndpoint}`);
            } else {
                urlNavigate = `${this.authority}oauth2/v2.0/logout?${correlationIdParam}${postLogoutQueryParam}`;
                this.logger.verbose("No endpoint, urlNavigate set to default");
            }

            this.telemetryManager.stopAndFlushApiEvent(requestCorrelationId, apiEvent, true);

            this.logger.verbose("Navigating window to urlNavigate");
            this.navigateWindow(urlNavigate);
        } catch (error) {
            this.telemetryManager.stopAndFlushApiEvent(requestCorrelationId, apiEvent, false, error.errorCode);
        }
    }

    /**
     * @hidden
     * Clear all access tokens in the cache.
     * @ignore
     */
    protected clearCache(): void {
        this.logger.verbose("Clearing cache");
        window.renewStates = [];
        const accessTokenItems = this.cacheStorage.getAllAccessTokens(Constants.clientId, Constants.homeAccountIdentifier);
        for (let i = 0; i < accessTokenItems.length; i++) {
            this.cacheStorage.removeItem(JSON.stringify(accessTokenItems[i].key));
        }
        this.cacheStorage.resetCacheItems();
        // state not being sent would mean this call may not be needed; check later
        this.cacheStorage.clearMsalCookie();
        this.logger.verbose("Cache cleared");
    }

    /**
     * @hidden
     * Clear a given access token from the cache.
     *
     * @param accessToken
     */
    protected clearCacheForScope(accessToken: string) {
        this.logger.verbose("Clearing access token from cache");
        const accessTokenItems = this.cacheStorage.getAllAccessTokens(Constants.clientId, Constants.homeAccountIdentifier);
        for (let i = 0; i < accessTokenItems.length; i++) {
            const token = accessTokenItems[i];
            if (token.value.accessToken === accessToken) {
                this.cacheStorage.removeItem(JSON.stringify(token.key));
                this.logger.verbosePii(`Access token removed: ${token.key}`);
            }
        }
    }

    // #endregion

    // #region Response

    /**
     * @hidden
     * @ignore
     * Checks if the redirect response is received from the STS. In case of redirect, the url fragment has either id_token, access_token or error.
     * @param {string} hash - Hash passed from redirect page.
     * @returns {Boolean} - true if response contains id_token, access_token or error, false otherwise.
     */
    isCallback(hash: string): boolean {
        this.logger.info("isCallback will be deprecated in favor of urlContainsHash in MSAL.js v2.0.");
        this.logger.verbose("isCallback has been called");
        return UrlUtils.urlContainsHash(hash);
    }

    /**
     * @hidden
     * Used to call the constructor callback with the token/error
     * @param {string} [hash=window.location.hash] - Hash fragment of Url.
     */
    private processCallBack(hash: string, stateInfo: ResponseStateInfo, parentCallback?: Function): void {
        this.logger.info("ProcessCallBack has been called. Processing callback from redirect response");

        // get the state info from the hash
        if (!stateInfo) {
            this.logger.verbose("StateInfo is null, getting stateInfo from hash");
            stateInfo = this.getResponseState(hash);
        }

        let response: AuthResponse;
        let authErr: AuthError;
        // Save the token info from the hash
        try {
            response = this.saveTokenFromHash(hash, stateInfo);
        } catch (err) {
            authErr = err;
        }

        try {
            // Clear the cookie in the hash
            this.cacheStorage.clearMsalCookie(stateInfo.state);
            const accountState: string = this.getAccountState(stateInfo.state);
            if (response) {
                if ((stateInfo.requestType === Constants.renewToken) || response.accessToken) {
                    if (window.parent !== window) {
                        this.logger.verbose("Window is in iframe, acquiring token silently");
                    } else {
                        this.logger.verbose("Acquiring token interactive in progress");
                    }
                    this.logger.verbose(`Response tokenType set to ${ServerHashParamKeys.ACCESS_TOKEN}`);
                    response.tokenType = ServerHashParamKeys.ACCESS_TOKEN;
                }
                else if (stateInfo.requestType === Constants.login) {
                    this.logger.verbose(`Response tokenType set to ${ServerHashParamKeys.ID_TOKEN}`);
                    response.tokenType = ServerHashParamKeys.ID_TOKEN;
                }
                if (!parentCallback) {
                    this.logger.verbose("Setting redirectResponse");
                    this.redirectResponse = response;
                    return;
                }
            } else if (!parentCallback) {
                this.logger.verbose("Response is null, setting redirectResponse with state");
                this.redirectResponse = buildResponseStateOnly(accountState);
                this.redirectError = authErr;
                this.cacheStorage.resetTempCacheItems(stateInfo.state);
                return;
            }

            this.logger.verbose("Calling callback provided to processCallback");
            parentCallback(response, authErr);
        } catch (err) {
            this.logger.error("Error occurred in token received callback function: " + err);
            throw ClientAuthError.createErrorInCallbackFunction(err.toString());
        }
    }

    /**
     * @hidden
     * This method must be called for processing the response received from the STS if using popups or iframes. It extracts the hash, processes the token or error
     * information and saves it in the cache. It then resolves the promises with the result.
     * @param {string} [hash=window.location.hash] - Hash fragment of Url.
     */
    private handleAuthenticationResponse(hash: string): void {
        this.logger.verbose("HandleAuthenticationResponse has been called");

        // retrieve the hash
        const locationHash = hash || window.location.hash;

        // if (window.parent !== window), by using self, window.parent becomes equal to window in getResponseState method specifically
        const stateInfo = this.getResponseState(locationHash);
        this.logger.verbose("Obtained state from response");

        const tokenResponseCallback = window.callbackMappedToRenewStates[stateInfo.state];
        this.processCallBack(locationHash, stateInfo, tokenResponseCallback);

        // If current window is opener, close all windows
        WindowUtils.closePopups();
    }

    /**
     * @hidden
     * This method must be called for processing the response received from the STS when using redirect flows. It extracts the hash, processes the token or error
     * information and saves it in the cache. The result can then be accessed by user registered callbacks.
     * @param {string} [hash=window.location.hash] - Hash fragment of Url.
     */
    private handleRedirectAuthenticationResponse(hash: string): void {
        this.logger.info("Returned from redirect url");
        this.logger.verbose("HandleRedirectAuthenticationResponse has been called");

        // clear hash from window
        window.location.hash = "";
        this.logger.verbose("Window.location.hash cleared");

        // if (window.parent !== window), by using self, window.parent becomes equal to window in getResponseState method specifically
        const stateInfo = this.getResponseState(hash);
        
        // if set to navigate to loginRequest page post login
        if (this.config.auth.navigateToLoginRequestUrl && window.parent === window) {
            this.logger.verbose("Window.parent is equal to window, not in popup or iframe. Navigation to login request url after login turned on");
            const loginRequestUrl = this.cacheStorage.getItem(`${TemporaryCacheKeys.LOGIN_REQUEST}${Constants.resourceDelimiter}${stateInfo.state}`, this.inCookie);

            // Redirect to home page if login request url is null (real null or the string null)
            if (!loginRequestUrl || loginRequestUrl === "null") {
                this.logger.error("Unable to get valid login request url from cache, redirecting to home page");
                window.location.assign("/");
                return;
            } else {
                this.logger.verbose("Valid login request url obtained from cache");
                const currentUrl = UrlUtils.removeHashFromUrl(window.location.href);
                const finalRedirectUrl = UrlUtils.removeHashFromUrl(loginRequestUrl);
                if (currentUrl !== finalRedirectUrl) {
                    this.logger.verbose("Current url is not login request url, navigating");
                    this.logger.verbosePii(`CurrentUrl: ${currentUrl}, finalRedirectUrl: ${finalRedirectUrl}`);
                    window.location.assign(`${finalRedirectUrl}${hash}`);
                    return;
                } else {
                    this.logger.verbose("Current url matches login request url");
                    const loginRequestUrlComponents = UrlUtils.GetUrlComponents(loginRequestUrl);
<<<<<<< HEAD
                    if (loginRequestUrlComponents.Hash) {
=======
                    if (loginRequestUrlComponents.Hash){
                        this.logger.verbose("Login request url contains hash, resetting non-msal hash");
>>>>>>> 4535922f
                        window.location.hash = loginRequestUrlComponents.Hash;
                    }
                }
            }
        } else if (!this.config.auth.navigateToLoginRequestUrl) {
            this.logger.verbose("Default navigation to start page after login turned off");
        }

        this.processCallBack(hash, stateInfo, null);
    }

    /**
     * @hidden
     * Creates a stateInfo object from the URL fragment and returns it.
     * @param {string} hash  -  Hash passed from redirect page
     * @returns {TokenResponse} an object created from the redirect response from AAD comprising of the keys - parameters, requestType, stateMatch, stateResponse and valid.
     * @ignore
     */
    protected getResponseState(hash: string): ResponseStateInfo {
        this.logger.verbose("GetResponseState has been called");

        const parameters = UrlUtils.deserializeHash(hash);
        let stateResponse: ResponseStateInfo;
        if (!parameters) {
            throw AuthError.createUnexpectedError("Hash was not parsed correctly.");
        }
        if (parameters.hasOwnProperty(ServerHashParamKeys.STATE)) {
            this.logger.verbose("Hash contains state. Creating stateInfo object");
            const parsedState = RequestUtils.parseLibraryState(parameters.state);

            stateResponse = {
                requestType: Constants.unknown,
                state: parameters.state,
                timestamp: parsedState.ts,
                method: parsedState.method,
                stateMatch: false
            };
        } else {
            throw AuthError.createUnexpectedError("Hash does not contain state.");
        }
        /*
         * async calls can fire iframe and login request at the same time if developer does not use the API as expected
         * incoming callback needs to be looked up to find the request type
         */

        // loginRedirect
        if (stateResponse.state === this.cacheStorage.getItem(`${TemporaryCacheKeys.STATE_LOGIN}${Constants.resourceDelimiter}${stateResponse.state}`, this.inCookie) || stateResponse.state === this.silentAuthenticationState) {
            this.logger.verbose("State matches cached state, setting requestType to login");
            stateResponse.requestType = Constants.login;
            stateResponse.stateMatch = true;
            return stateResponse;
        }
        // acquireTokenRedirect
        else if (stateResponse.state === this.cacheStorage.getItem(`${TemporaryCacheKeys.STATE_ACQ_TOKEN}${Constants.resourceDelimiter}${stateResponse.state}`, this.inCookie)) {
            this.logger.verbose("State matches cached state, setting requestType to renewToken");
            stateResponse.requestType = Constants.renewToken;
            stateResponse.stateMatch = true;
            return stateResponse;
        }

        // external api requests may have many renewtoken requests for different resource
        if (!stateResponse.stateMatch) {
            this.logger.verbose("State does not match cached state, setting requestType to type from window");
            stateResponse.requestType = window.requestType;
            const statesInParentContext = window.renewStates;
            for (let i = 0; i < statesInParentContext.length; i++) {
                if (statesInParentContext[i] === stateResponse.state) {
                    this.logger.verbose("Matching state found for request");
                    stateResponse.stateMatch = true;
                    break;
                }
            }
            if (!stateResponse.stateMatch) {
                this.logger.verbose("Matching state not found for request");
            }
        }

        return stateResponse;
    }

    // #endregion

    // #region Token Processing (Extract to TokenProcessing.ts)

    /**
     * @hidden
     * Used to get token for the specified set of scopes from the cache
     * @param {@link ServerRequestParameters} - Request sent to the STS to obtain an id_token/access_token
     * @param {Account} account - Account for which the scopes were requested
     */
    private getCachedToken(serverAuthenticationRequest: ServerRequestParameters, account: Account): AuthResponse {
        this.logger.verbose("GetCachedToken has been called");
        let accessTokenCacheItem: AccessTokenCacheItem = null;
        const scopes = serverAuthenticationRequest.scopes;

        // filter by clientId and account
        const tokenCacheItems = this.cacheStorage.getAllAccessTokens(this.clientId, account ? account.homeAccountIdentifier : null);
        this.logger.verbose("Getting all cached access tokens");

        // No match found after initial filtering
        if (tokenCacheItems.length === 0) {
            this.logger.verbose("No matching tokens found when filtered by clientId and account");
            return null;
        }

        const filteredItems: Array<AccessTokenCacheItem> = [];

        // if no authority passed
        if (!serverAuthenticationRequest.authority) {
            this.logger.verbose("No authority passed, filtering tokens by scope");
            // filter by scope
            for (let i = 0; i < tokenCacheItems.length; i++) {
                const cacheItem = tokenCacheItems[i];
                const cachedScopes = cacheItem.key.scopes.split(" ");
                if (ScopeSet.containsScope(cachedScopes, scopes)) {
                    filteredItems.push(cacheItem);
                }
            }

            // if only one cached token found
            if (filteredItems.length === 1) {
                this.logger.verbose("One matching token found, setting authorityInstance");
                accessTokenCacheItem = filteredItems[0];
                serverAuthenticationRequest.authorityInstance = AuthorityFactory.CreateInstance(accessTokenCacheItem.key.authority, this.config.auth.validateAuthority);
            }
            // if more than one cached token is found
            else if (filteredItems.length > 1) {
                throw ClientAuthError.createMultipleMatchingTokensInCacheError(scopes.toString());
            }
            // if no match found, check if there was a single authority used
            else {
                this.logger.verbose("No matching token found when filtering by scope");
                const authorityList = this.getUniqueAuthority(tokenCacheItems, "authority");
                if (authorityList.length > 1) {
                    throw ClientAuthError.createMultipleAuthoritiesInCacheError(scopes.toString());
                }

                this.logger.verbose("Single authority used, setting authorityInstance");
                serverAuthenticationRequest.authorityInstance = AuthorityFactory.CreateInstance(authorityList[0], this.config.auth.validateAuthority);
            }
        }
        // if an authority is passed in the API
        else {
            this.logger.verbose("Authority passed, filtering by authority and scope");
            // filter by authority and scope
            for (let i = 0; i < tokenCacheItems.length; i++) {
                const cacheItem = tokenCacheItems[i];
                const cachedScopes = cacheItem.key.scopes.split(" ");
                if (ScopeSet.containsScope(cachedScopes, scopes) && UrlUtils.CanonicalizeUri(cacheItem.key.authority) === serverAuthenticationRequest.authority) {
                    filteredItems.push(cacheItem);
                }
            }
            // no match
            if (filteredItems.length === 0) {
                this.logger.verbose("No matching tokens found");
                return null;
            }
            // if only one cachedToken Found
            else if (filteredItems.length === 1) {
                this.logger.verbose("Single token found");
                accessTokenCacheItem = filteredItems[0];
            }
            else {
                // if more than one cached token is found
                throw ClientAuthError.createMultipleMatchingTokensInCacheError(scopes.toString());
            }
        }

        if (accessTokenCacheItem != null) {
            this.logger.verbose("Evaluating access token found");
            const expired = Number(accessTokenCacheItem.value.expiresIn);
            // If expiration is within offset, it will force renew
            const offset = this.config.system.tokenRenewalOffsetSeconds || 300;
            if (expired && (expired > TimeUtils.now() + offset)) {
                this.logger.verbose("Token expiration is within offset, renewing token");
                const idTokenObj = new IdToken(accessTokenCacheItem.value.idToken);
                if (!account) {
                    account = this.getAccount();
                    if (!account) {
                        throw AuthError.createUnexpectedError("Account should not be null here.");
                    }
                }
                const aState = this.getAccountState(serverAuthenticationRequest.state);
                const response: AuthResponse = {
                    uniqueId: "",
                    tenantId: "",
                    tokenType: (accessTokenCacheItem.value.idToken === accessTokenCacheItem.value.accessToken) ? ServerHashParamKeys.ID_TOKEN : ServerHashParamKeys.ACCESS_TOKEN,
                    idToken: idTokenObj,
                    idTokenClaims: idTokenObj.claims,
                    accessToken: accessTokenCacheItem.value.accessToken,
                    scopes: accessTokenCacheItem.key.scopes.split(" "),
                    expiresOn: new Date(expired * 1000),
                    account: account,
                    accountState: aState,
                    fromCache: true
                };
                ResponseUtils.setResponseIdToken(response, idTokenObj);
                this.logger.verbose("Response generated and token set");
                return response;
            } else {
                this.logger.verbose("Token expired, removing from cache");
                this.cacheStorage.removeItem(JSON.stringify(filteredItems[0].key));
                return null;
            }
        } else {
            this.logger.verbose("No tokens found");
            return null;
        }
    }

    /**
     * @hidden
     * Used to get a unique list of authorities from the cache
     * @param {Array<AccessTokenCacheItem>}  accessTokenCacheItems - accessTokenCacheItems saved in the cache
     * @ignore
     */
    private getUniqueAuthority(accessTokenCacheItems: Array<AccessTokenCacheItem>, property: string): Array<string> {
        this.logger.verbose("GetUniqueAuthority has been called");
        const authorityList: Array<string> = [];
        const flags: Array<string> = [];
        accessTokenCacheItems.forEach(element => {
            if (element.key.hasOwnProperty(property) && (flags.indexOf(element.key[property]) === -1)) {
                flags.push(element.key[property]);
                authorityList.push(element.key[property]);
            }
        });
        return authorityList;
    }

    /**
     * @hidden
     * Check if ADAL id_token exists and return if exists.
     *
     */
    private extractADALIdToken(): any {
        this.logger.verbose("ExtractADALIdToken has been called");
        const adalIdToken = this.cacheStorage.getItem(Constants.adalIdToken);
        return (!StringUtils.isEmpty(adalIdToken)) ? TokenUtils.extractIdToken(adalIdToken) : null;
    }

    /**
     * @hidden
     * Acquires access token using a hidden iframe.
     * @ignore
     */
    private renewToken(requestSignature: string, resolve: Function, reject: Function, account: Account, serverAuthenticationRequest: ServerRequestParameters): void {
        this.logger.verbose("RenewToken has been called");
        this.logger.verbosePii(`RenewToken scope and authority: ${requestSignature}`);

        const frameName = WindowUtils.generateFrameName(FramePrefix.TOKEN_FRAME, requestSignature);
        WindowUtils.addHiddenIFrame(frameName, this.logger);

        this.updateCacheEntries(serverAuthenticationRequest, account, false);
        this.logger.verbosePii(`RenewToken expected state: ${serverAuthenticationRequest.state}`);

        // Build urlNavigate with "prompt=none" and navigate to URL in hidden iFrame
        const urlNavigate = UrlUtils.urlRemoveQueryStringParameter(UrlUtils.createNavigateUrl(serverAuthenticationRequest), Constants.prompt) + Constants.prompt_none + Constants.response_mode_fragment;

        window.renewStates.push(serverAuthenticationRequest.state);
        window.requestType = Constants.renewToken;
        this.logger.verbose("Set window.renewState and requestType");
        this.registerCallback(serverAuthenticationRequest.state, requestSignature, resolve, reject);
        this.logger.infoPii(`Navigate to: ${urlNavigate}`);
        this.loadIframeTimeout(urlNavigate, frameName, requestSignature).catch(error => reject(error));
    }

    /**
     * @hidden
     * Renews idtoken for app's own backend when clientId is passed as a single scope in the scopes array.
     * @ignore
     */
    private renewIdToken(requestSignature: string, resolve: Function, reject: Function, account: Account, serverAuthenticationRequest: ServerRequestParameters): void {
        this.logger.info("RenewIdToken has been called");

        const frameName = WindowUtils.generateFrameName(FramePrefix.ID_TOKEN_FRAME, requestSignature);
        WindowUtils.addHiddenIFrame(frameName, this.logger);

        this.updateCacheEntries(serverAuthenticationRequest, account, false);

        this.logger.verbose(`RenewIdToken expected state: ${serverAuthenticationRequest.state}`);

        // Build urlNavigate with "prompt=none" and navigate to URL in hidden iFrame
        const urlNavigate = UrlUtils.urlRemoveQueryStringParameter(UrlUtils.createNavigateUrl(serverAuthenticationRequest), Constants.prompt) + Constants.prompt_none + Constants.response_mode_fragment;

        if (this.silentLogin) {
            this.logger.verbose("Silent login is true, set silentAuthenticationState");
            window.requestType = Constants.login;
            this.silentAuthenticationState = serverAuthenticationRequest.state;
        } else {
            this.logger.verbose("Not silent login, set window.renewState and requestType");
            window.requestType = Constants.renewToken;
            window.renewStates.push(serverAuthenticationRequest.state);
        }

        // note: scope here is clientId
        this.registerCallback(serverAuthenticationRequest.state, requestSignature, resolve, reject);
        this.logger.infoPii(`Navigate to:" ${urlNavigate}`);
        this.loadIframeTimeout(urlNavigate, frameName, requestSignature).catch(error => reject(error));
    }

    /**
     * @hidden
     *
     * This method must be called for processing the response received from AAD. It extracts the hash, processes the token or error, saves it in the cache and calls the registered callbacks with the result.
     * @param {string} authority authority received in the redirect response from AAD.
     * @param {TokenResponse} requestInfo an object created from the redirect response from AAD comprising of the keys - parameters, requestType, stateMatch, stateResponse and valid.
     * @param {Account} account account object for which scopes are consented for. The default account is the logged in account.
     * @param {ClientInfo} clientInfo clientInfo received as part of the response comprising of fields uid and utid.
     * @param {IdToken} idToken idToken received as part of the response.
     * @ignore
     * @private
     */
    /* tslint:disable:no-string-literal */
    private saveAccessToken(response: AuthResponse, authority: string, parameters: any, clientInfo: string, idTokenObj: IdToken): AuthResponse {
        this.logger.verbose("SaveAccessToken has been called");
        let scope: string;
        const accessTokenResponse = { ...response };
        const clientObj: ClientInfo = new ClientInfo(clientInfo);
        let expiration: number;

        // if the response contains "scope"
        if (parameters.hasOwnProperty(ServerHashParamKeys.SCOPE)) {
            this.logger.verbose("Response parameters contains scope");
            // read the scopes
            scope = parameters[ServerHashParamKeys.SCOPE];
            const consentedScopes = scope.split(" ");

            // retrieve all access tokens from the cache, remove the dup scores
            const accessTokenCacheItems = this.cacheStorage.getAllAccessTokens(this.clientId, authority);
            this.logger.verbose("Retrieving all access tokens from cache and removing duplicates");

            for (let i = 0; i < accessTokenCacheItems.length; i++) {
                const accessTokenCacheItem = accessTokenCacheItems[i];

                if (accessTokenCacheItem.key.homeAccountIdentifier === response.account.homeAccountIdentifier) {
                    const cachedScopes = accessTokenCacheItem.key.scopes.split(" ");
                    if (ScopeSet.isIntersectingScopes(cachedScopes, consentedScopes)) {
                        this.cacheStorage.removeItem(JSON.stringify(accessTokenCacheItem.key));
                    }
                }
            }

            // Generate and cache accessTokenKey and accessTokenValue
            const expiresIn = TimeUtils.parseExpiresIn(parameters[ServerHashParamKeys.EXPIRES_IN]);
            const parsedState = RequestUtils.parseLibraryState(parameters[ServerHashParamKeys.STATE]);
            expiration = parsedState.ts + expiresIn;
            const accessTokenKey = new AccessTokenKey(authority, this.clientId, scope, clientObj.uid, clientObj.utid);
            const accessTokenValue = new AccessTokenValue(parameters[ServerHashParamKeys.ACCESS_TOKEN], idTokenObj.rawIdToken, expiration.toString(), clientInfo);

            this.cacheStorage.setItem(JSON.stringify(accessTokenKey), JSON.stringify(accessTokenValue));
            this.logger.verbose("Saving token to cache");

            accessTokenResponse.accessToken = parameters[ServerHashParamKeys.ACCESS_TOKEN];
            accessTokenResponse.scopes = consentedScopes;
        }
        // if the response does not contain "scope" - scope is usually client_id and the token will be id_token
        else {
            this.logger.verbose("Response parameters does not contain scope, clientId set as scope");
            scope = this.clientId;

            // Generate and cache accessTokenKey and accessTokenValue
            const accessTokenKey = new AccessTokenKey(authority, this.clientId, scope, clientObj.uid, clientObj.utid);
            expiration = Number(idTokenObj.expiration);
            const accessTokenValue = new AccessTokenValue(parameters[ServerHashParamKeys.ID_TOKEN], parameters[ServerHashParamKeys.ID_TOKEN], expiration.toString(), clientInfo);
            this.cacheStorage.setItem(JSON.stringify(accessTokenKey), JSON.stringify(accessTokenValue));
            this.logger.verbose("Saving token to cache");
            accessTokenResponse.scopes = [scope];
            accessTokenResponse.accessToken = parameters[ServerHashParamKeys.ID_TOKEN];
        }

        if (expiration) {
            this.logger.verbose("New expiration set");
            accessTokenResponse.expiresOn = new Date(expiration * 1000);
        } else {
            this.logger.error("Could not parse expiresIn parameter");
        }

        return accessTokenResponse;
    }

    /**
     * @hidden
     * Saves token or error received in the response from AAD in the cache. In case of id_token, it also creates the account object.
     * @ignore
     */
    protected saveTokenFromHash(hash: string, stateInfo: ResponseStateInfo): AuthResponse {
        this.logger.verbose("SaveTokenFromHash has been called");
        this.logger.info(`State status: ${stateInfo.stateMatch}; Request type: ${stateInfo.requestType}`);

        let response: AuthResponse = {
            uniqueId: "",
            tenantId: "",
            tokenType: "",
            idToken: null,
            idTokenClaims: null,
            accessToken: null,
            scopes: [],
            expiresOn: null,
            account: null,
            accountState: "",
            fromCache: false
        };

        let error: AuthError;
        const hashParams = UrlUtils.deserializeHash(hash);
        let authorityKey: string = "";
        let acquireTokenAccountKey: string = "";
        let idTokenObj: IdToken = null;

        // If server returns an error
        if (hashParams.hasOwnProperty(ServerHashParamKeys.ERROR_DESCRIPTION) || hashParams.hasOwnProperty(ServerHashParamKeys.ERROR)) {
            this.logger.verbose("Server returned an error");
            this.logger.infoPii(`Error : ${hashParams[ServerHashParamKeys.ERROR]}; Error description: ${hashParams[ServerHashParamKeys.ERROR_DESCRIPTION]}`);
            this.cacheStorage.setItem(ErrorCacheKeys.ERROR, hashParams[ServerHashParamKeys.ERROR]);
            this.cacheStorage.setItem(ErrorCacheKeys.ERROR_DESC, hashParams[ServerHashParamKeys.ERROR_DESCRIPTION]);

            // login
            if (stateInfo.requestType === Constants.login) {
                this.logger.verbose("RequestType is login, caching login error, generating authorityKey");
                this.cacheStorage.setItem(ErrorCacheKeys.LOGIN_ERROR, hashParams[ServerHashParamKeys.ERROR_DESCRIPTION] + ":" + hashParams[ServerHashParamKeys.ERROR]);
                authorityKey = AuthCache.generateAuthorityKey(stateInfo.state);
            }

            // acquireToken
            if (stateInfo.requestType === Constants.renewToken) {
                this.logger.verbose("RequestType is renewToken, generating acquireTokenAccountKey");
                authorityKey = AuthCache.generateAuthorityKey(stateInfo.state);

                const account: Account = this.getAccount();
                let accountId;

                if (account && !StringUtils.isEmpty(account.homeAccountIdentifier)) {
                    accountId = account.homeAccountIdentifier;
                    this.logger.verbose("AccountId is set");
                }
                else {
                    accountId = Constants.no_account;
                    this.logger.verbose("AccountId is set as no_account");
                }

                acquireTokenAccountKey = AuthCache.generateAcquireTokenAccountKey(accountId, stateInfo.state);
            }

            const {
                [ServerHashParamKeys.ERROR]: hashErr,
                [ServerHashParamKeys.ERROR_DESCRIPTION]: hashErrDesc
            } = hashParams;
            if (InteractionRequiredAuthError.isInteractionRequiredError(hashErr) ||
                InteractionRequiredAuthError.isInteractionRequiredError(hashErrDesc)) {
                error = new InteractionRequiredAuthError(hashParams[ServerHashParamKeys.ERROR], hashParams[ServerHashParamKeys.ERROR_DESCRIPTION]);
            } else {
                error = new ServerError(hashParams[ServerHashParamKeys.ERROR], hashParams[ServerHashParamKeys.ERROR_DESCRIPTION]);
            }
        }
        // If the server returns "Success"
        else {
            this.logger.verbose("Server returns success");
            // Verify the state from redirect and record tokens to storage if exists
            if (stateInfo.stateMatch) {
                this.logger.info("State is right");
                if (hashParams.hasOwnProperty(ServerHashParamKeys.SESSION_STATE)) {
                    this.logger.verbose("Fragment has session state, caching");
                    this.cacheStorage.setItem(`${TemporaryCacheKeys.SESSION_STATE}${Constants.resourceDelimiter}${stateInfo.state}`, hashParams[ServerHashParamKeys.SESSION_STATE]);
                }
                response.accountState = this.getAccountState(stateInfo.state);

                let clientInfo: string = "";

                // Process access_token
                if (hashParams.hasOwnProperty(ServerHashParamKeys.ACCESS_TOKEN)) {
                    this.logger.info("Fragment has access token");
                    response.accessToken = hashParams[ServerHashParamKeys.ACCESS_TOKEN];

                    if (hashParams.hasOwnProperty(ServerHashParamKeys.SCOPE)) {
                        response.scopes = hashParams[ServerHashParamKeys.SCOPE].split(" ");
                    }

                    // retrieve the id_token from response if present
                    if (hashParams.hasOwnProperty(ServerHashParamKeys.ID_TOKEN)) {
                        this.logger.verbose("Fragment has id_token");
                        idTokenObj = new IdToken(hashParams[ServerHashParamKeys.ID_TOKEN]);
                        response.idToken = idTokenObj;
                        response.idTokenClaims = idTokenObj.claims;
                    } else {
                        this.logger.verbose("No idToken on fragment, getting idToken from cache");
                        idTokenObj = new IdToken(this.cacheStorage.getItem(PersistentCacheKeys.IDTOKEN));
                        response = ResponseUtils.setResponseIdToken(response, idTokenObj);
                    }

                    // set authority
                    const authority: string = this.populateAuthority(stateInfo.state, this.inCookie, this.cacheStorage, idTokenObj);
                    this.logger.verbose("Got authority from cache");

                    // retrieve client_info - if it is not found, generate the uid and utid from idToken
                    if (hashParams.hasOwnProperty(ServerHashParamKeys.CLIENT_INFO)) {
                        this.logger.verbose("Fragment has clientInfo");
                        clientInfo = hashParams[ServerHashParamKeys.CLIENT_INFO];
                    } else {
                        this.logger.warning("ClientInfo not received in the response from AAD");
                        throw ClientAuthError.createClientInfoNotPopulatedError("ClientInfo not received in the response from the server");
                    }

                    response.account = Account.createAccount(idTokenObj, new ClientInfo(clientInfo));
                    this.logger.verbose("Account object created from response");

                    let accountKey: string;
                    if (response.account && !StringUtils.isEmpty(response.account.homeAccountIdentifier)) {
                        this.logger.verbose("AccountKey set");
                        accountKey = response.account.homeAccountIdentifier;
                    }
                    else {
                        this.logger.verbose("AccountKey set as no_account");
                        accountKey = Constants.no_account;
                    }

                    acquireTokenAccountKey = AuthCache.generateAcquireTokenAccountKey(accountKey, stateInfo.state);
                    const acquireTokenAccountKey_noaccount = AuthCache.generateAcquireTokenAccountKey(Constants.no_account, stateInfo.state);
                    this.logger.verbose("AcquireTokenAccountKey generated");

                    const cachedAccount: string = this.cacheStorage.getItem(acquireTokenAccountKey);
                    let acquireTokenAccount: Account;

                    // Check with the account in the Cache
                    if (!StringUtils.isEmpty(cachedAccount)) {
                        acquireTokenAccount = JSON.parse(cachedAccount);
                        this.logger.verbose("AcquireToken request account retrieved from cache");
                        if (response.account && acquireTokenAccount && Account.compareAccounts(response.account, acquireTokenAccount)) {
                            response = this.saveAccessToken(response, authority, hashParams, clientInfo, idTokenObj);
                            this.logger.info("The user object received in the response is the same as the one passed in the acquireToken request");
                        }
                        else {
                            this.logger.warning(
                                "The account object created from the response is not the same as the one passed in the acquireToken request");
                        }
                    }
                    else if (!StringUtils.isEmpty(this.cacheStorage.getItem(acquireTokenAccountKey_noaccount))) {
                        this.logger.verbose("No acquireToken account retrieved from cache");
                        response = this.saveAccessToken(response, authority, hashParams, clientInfo, idTokenObj);
                    }
                }

                // Process id_token
                if (hashParams.hasOwnProperty(ServerHashParamKeys.ID_TOKEN)) {
                    this.logger.info("Fragment has idToken");

                    // set the idToken
                    idTokenObj = new IdToken(hashParams[ServerHashParamKeys.ID_TOKEN]);

                    response = ResponseUtils.setResponseIdToken(response, idTokenObj);
                    if (hashParams.hasOwnProperty(ServerHashParamKeys.CLIENT_INFO)) {
                        this.logger.verbose("Fragment has clientInfo");
                        clientInfo = hashParams[ServerHashParamKeys.CLIENT_INFO];
                    } else {
                        this.logger.warning("ClientInfo not received in the response from AAD");
                    }

                    // set authority
                    const authority: string = this.populateAuthority(stateInfo.state, this.inCookie, this.cacheStorage, idTokenObj);

                    this.account = Account.createAccount(idTokenObj, new ClientInfo(clientInfo));
                    response.account = this.account;
                    this.logger.verbose("Account object created from response");

                    if (idTokenObj && idTokenObj.nonce) {
                        this.logger.verbose("IdToken has nonce");
                        // check nonce integrity if idToken has nonce - throw an error if not matched
                        if (idTokenObj.nonce !== this.cacheStorage.getItem(`${TemporaryCacheKeys.NONCE_IDTOKEN}${Constants.resourceDelimiter}${stateInfo.state}`, this.inCookie)) {
                            this.account = null;
                            this.cacheStorage.setItem(ErrorCacheKeys.LOGIN_ERROR, "Nonce Mismatch. Expected Nonce: " + this.cacheStorage.getItem(`${TemporaryCacheKeys.NONCE_IDTOKEN}${Constants.resourceDelimiter}${stateInfo.state}`, this.inCookie) + "," + "Actual Nonce: " + idTokenObj.nonce);
                            this.logger.error("Nonce Mismatch.Expected Nonce: " + this.cacheStorage.getItem(`${TemporaryCacheKeys.NONCE_IDTOKEN}${Constants.resourceDelimiter}${stateInfo.state}`, this.inCookie) + "," + "Actual Nonce: " + idTokenObj.nonce);
                            error = ClientAuthError.createNonceMismatchError(this.cacheStorage.getItem(`${TemporaryCacheKeys.NONCE_IDTOKEN}${Constants.resourceDelimiter}${stateInfo.state}`, this.inCookie), idTokenObj.nonce);
                        }
                        // Save the token
                        else {
                            this.logger.verbose("Nonce matches, saving idToken to cache");
                            this.cacheStorage.setItem(PersistentCacheKeys.IDTOKEN, hashParams[ServerHashParamKeys.ID_TOKEN]);
                            this.cacheStorage.setItem(PersistentCacheKeys.CLIENT_INFO, clientInfo);

                            // Save idToken as access token for app itself
                            this.saveAccessToken(response, authority, hashParams, clientInfo, idTokenObj);
                        }
                    } else {
                        this.logger.verbose("No idToken or no nonce. Cache key for Authority set as state");
                        authorityKey = stateInfo.state;
                        acquireTokenAccountKey = stateInfo.state;

                        this.logger.error("Invalid id_token received in the response");
                        error = ClientAuthError.createInvalidIdTokenError(idTokenObj);
                        this.cacheStorage.setItem(ErrorCacheKeys.ERROR, error.errorCode);
                        this.cacheStorage.setItem(ErrorCacheKeys.ERROR_DESC, error.errorMessage);
                    }
                }
            }
            // State mismatch - unexpected/invalid state
            else {
                this.logger.verbose("State mismatch");
                authorityKey = stateInfo.state;
                acquireTokenAccountKey = stateInfo.state;

                const expectedState = this.cacheStorage.getItem(`${TemporaryCacheKeys.STATE_LOGIN}${Constants.resourceDelimiter}${stateInfo.state}`, this.inCookie);
                this.logger.error(`State Mismatch. Expected State: ${expectedState}, Actual State: ${stateInfo.state}`);
                error = ClientAuthError.createInvalidStateError(stateInfo.state, expectedState);
                this.cacheStorage.setItem(ErrorCacheKeys.ERROR, error.errorCode);
                this.cacheStorage.setItem(ErrorCacheKeys.ERROR_DESC, error.errorMessage);
            }
        }

        // Set status to completed
        this.cacheStorage.removeItem(`${TemporaryCacheKeys.RENEW_STATUS}${Constants.resourceDelimiter}${stateInfo.state}`);
        this.cacheStorage.resetTempCacheItems(stateInfo.state);
        this.logger.verbose("Status set to complete, temporary cache cleared");

        // this is required if navigateToLoginRequestUrl=false
        if (this.inCookie) {
            this.logger.verbose("InCookie is true, setting authorityKey in cookie");
            this.cacheStorage.setItemCookie(authorityKey, "", -1);
            this.cacheStorage.clearMsalCookie(stateInfo.state);
        }
        if (error) {
            // Error case, set status to cancelled
            throw error;
        }

        if (!response) {
            throw AuthError.createUnexpectedError("Response is null");
        }

        return response;
    }

    /**
     * Set Authority when saving Token from the hash
     * @param state
     * @param inCookie
     * @param cacheStorage
     * @param idTokenObj
     * @param response
     */
    private populateAuthority(state: string, inCookie: boolean, cacheStorage: AuthCache, idTokenObj: IdToken): string {
        this.logger.verbose("PopulateAuthority has been called");
        const authorityKey: string = AuthCache.generateAuthorityKey(state);
        const cachedAuthority: string = cacheStorage.getItem(authorityKey, inCookie);

        // retrieve the authority from cache and replace with tenantID
        return StringUtils.isEmpty(cachedAuthority) ? cachedAuthority : UrlUtils.replaceTenantPath(cachedAuthority, idTokenObj.tenantId);
    }

    /* tslint:enable:no-string-literal */

    // #endregion

    // #region Account

    /**
     * Returns the signed in account
     * (the account object is created at the time of successful login)
     * or null when no state is found
     * @returns {@link Account} - the account object stored in MSAL
     */
    getAccount(): Account {
        // if a session already exists, get the account from the session
        if (this.account) {
            return this.account;
        }

        // frame is used to get idToken and populate the account for the given session
        const rawIdToken = this.cacheStorage.getItem(PersistentCacheKeys.IDTOKEN);
        const rawClientInfo = this.cacheStorage.getItem(PersistentCacheKeys.CLIENT_INFO);

        if (!StringUtils.isEmpty(rawIdToken) && !StringUtils.isEmpty(rawClientInfo)) {
            const idToken = new IdToken(rawIdToken);
            const clientInfo = new ClientInfo(rawClientInfo);
            this.account = Account.createAccount(idToken, clientInfo);
            return this.account;
        }
        // if login not yet done, return null
        return null;
    }

    /**
     * @hidden
     *
     * Extracts state value from the accountState sent with the authentication request.
     * @returns {string} scope.
     * @ignore
     */
    getAccountState(state: string) {
        if (state) {
            const splitIndex = state.indexOf(Constants.resourceDelimiter);
            if (splitIndex > -1 && splitIndex + 1 < state.length) {
                return state.substring(splitIndex + 1);
            }
        }
        return state;
    }

    /**
     * Use to get a list of unique accounts in MSAL cache based on homeAccountIdentifier.
     *
     * @param {@link Array<Account>} Account - all unique accounts in MSAL cache.
     */
    getAllAccounts(): Array<Account> {
        const accounts: Array<Account> = [];
        const accessTokenCacheItems = this.cacheStorage.getAllAccessTokens(Constants.clientId, Constants.homeAccountIdentifier);

        for (let i = 0; i < accessTokenCacheItems.length; i++) {
            const idToken = new IdToken(accessTokenCacheItems[i].value.idToken);
            const clientInfo = new ClientInfo(accessTokenCacheItems[i].value.homeAccountIdentifier);
            const account: Account = Account.createAccount(idToken, clientInfo);
            accounts.push(account);
        }

        return this.getUniqueAccounts(accounts);
    }

    /**
     * @hidden
     *
     * Used to filter accounts based on homeAccountIdentifier
     * @param {Array<Account>}  Accounts - accounts saved in the cache
     * @ignore
     */
    private getUniqueAccounts(accounts: Array<Account>): Array<Account> {
        if (!accounts || accounts.length <= 1) {
            return accounts;
        }

        const flags: Array<string> = [];
        const uniqueAccounts: Array<Account> = [];
        for (let index = 0; index < accounts.length; ++index) {
            if (accounts[index].homeAccountIdentifier && flags.indexOf(accounts[index].homeAccountIdentifier) === -1) {
                flags.push(accounts[index].homeAccountIdentifier);
                uniqueAccounts.push(accounts[index]);
            }
        }

        return uniqueAccounts;
    }

    // #endregion

    // #region Angular

    /**
     * @hidden
     *
     * Broadcast messages - Used only for Angular?  *
     * @param eventName
     * @param data
     */
    private broadcast(eventName: string, data: string) {
        const evt = new CustomEvent(eventName, { detail: data });
        window.dispatchEvent(evt);
    }

    /**
     * @hidden
     *
     * Helper function to retrieve the cached token
     *
     * @param scopes
     * @param {@link Account} account
     * @param state
     * @return {@link AuthResponse} AuthResponse
     */
    protected getCachedTokenInternal(scopes: Array<string>, account: Account, state: string, correlationId?: string): AuthResponse {
        // Get the current session's account object
        const accountObject: Account = account || this.getAccount();
        if (!accountObject) {
            return null;
        }

        // Construct AuthenticationRequest based on response type; set "redirectUri" from the "request" which makes this call from Angular - for this.getRedirectUri()
        const newAuthority = this.authorityInstance ? this.authorityInstance : AuthorityFactory.CreateInstance(this.authority, this.config.auth.validateAuthority);
        const responseType = this.getTokenType(accountObject, scopes, true);

        const serverAuthenticationRequest = new ServerRequestParameters(
            newAuthority,
            this.clientId,
            responseType,
            this.getRedirectUri(),
            scopes,
            state,
            correlationId
        );

        // get cached token
        return this.getCachedToken(serverAuthenticationRequest, account);
    }

    /**
     * @hidden
     *
     * Get scopes for the Endpoint - Used in Angular to track protected and unprotected resources without interaction from the developer app
     * Note: Please check if we need to set the "redirectUri" from the "request" which makes this call from Angular - for this.getRedirectUri()
     *
     * @param endpoint
     */
    protected getScopesForEndpoint(endpoint: string): Array<string> {
        // if user specified list of unprotectedResources, no need to send token to these endpoints, return null.
        if (this.config.framework.unprotectedResources.length > 0) {
            for (let i = 0; i < this.config.framework.unprotectedResources.length; i++) {
                if (endpoint.indexOf(this.config.framework.unprotectedResources[i]) > -1) {
                    return null;
                }
            }
        }

        // process all protected resources and send the matched one
        if (this.config.framework.protectedResourceMap.size > 0) {
            for (const key of Array.from(this.config.framework.protectedResourceMap.keys())) {
                // configEndpoint is like /api/Todo requested endpoint can be /api/Todo/1
                if (endpoint.indexOf(key) > -1) {
                    return this.config.framework.protectedResourceMap.get(key);
                }
            }
        }

        /*
         * default resource will be clientid if nothing specified
         * App will use idtoken for calls to itself
         * check if it's staring from http or https, needs to match with app host
         */
        if (endpoint.indexOf("http://") > -1 || endpoint.indexOf("https://") > -1) {
            if (UrlUtils.getHostFromUri(endpoint) === UrlUtils.getHostFromUri(this.getRedirectUri())) {
                return new Array<string>(this.clientId);
            }
        } else {
            /*
             * in angular level, the url for $http interceptor call could be relative url,
             * if it's relative call, we'll treat it as app backend call.
             */
            return new Array<string>(this.clientId);
        }

        // if not the app's own backend or not a domain listed in the endpoints structure
        return null;
    }

    /**
     * Return boolean flag to developer to help inform if login is in progress
     * @returns {boolean} true/false
     */
    public getLoginInProgress(): boolean {
        return this.cacheStorage.getItem(TemporaryCacheKeys.INTERACTION_STATUS) === Constants.inProgress;
    }

    /**
     * @hidden
     * @ignore
     *
     * @param loginInProgress
     */
    protected setInteractionInProgress(inProgress: boolean) {
        if (inProgress) {
            this.cacheStorage.setItem(TemporaryCacheKeys.INTERACTION_STATUS, Constants.inProgress);
        } else {
            this.cacheStorage.removeItem(TemporaryCacheKeys.INTERACTION_STATUS);
        }
    }

    /**
     * @hidden
     * @ignore
     *
     * @param loginInProgress
     */
    protected setloginInProgress(loginInProgress: boolean) {
        this.setInteractionInProgress(loginInProgress);
    }

    /**
     * @hidden
     * @ignore
     *
     * returns the status of acquireTokenInProgress
     */
    protected getAcquireTokenInProgress(): boolean {
        return this.cacheStorage.getItem(TemporaryCacheKeys.INTERACTION_STATUS) === Constants.inProgress;
    }

    /**
     * @hidden
     * @ignore
     *
     * @param acquireTokenInProgress
     */
    protected setAcquireTokenInProgress(acquireTokenInProgress: boolean) {
        this.setInteractionInProgress(acquireTokenInProgress);
    }

    /**
     * @hidden
     * @ignore
     *
     * returns the logger handle
     */
    getLogger() {
        return this.logger;
    }

    /**
     * Sets the logger callback.
     * @param logger Logger callback
     */
    setLogger(logger: Logger) {
        this.logger = logger;
    }

    // #endregion

    // #region Getters and Setters

    /**
     * Use to get the redirect uri configured in MSAL or null.
     * Evaluates redirectUri if its a function, otherwise simply returns its value.
     *
     * @returns {string} redirect URL
     */
    public getRedirectUri(reqRedirectUri?: string): string {
        if (reqRedirectUri) {
            return reqRedirectUri;
        }
        else if (typeof this.config.auth.redirectUri === "function") {
            return this.config.auth.redirectUri();
        }
        return this.config.auth.redirectUri;
    }

    /**
     * Use to get the post logout redirect uri configured in MSAL or null.
     * Evaluates postLogoutredirectUri if its a function, otherwise simply returns its value.
     *
     * @returns {string} post logout redirect URL
     */
    public getPostLogoutRedirectUri(): string {
        if (typeof this.config.auth.postLogoutRedirectUri === "function") {
            return this.config.auth.postLogoutRedirectUri();
        }
        return this.config.auth.postLogoutRedirectUri;
    }

    /**
     * Use to get the current {@link Configuration} object in MSAL
     *
     * @returns {@link Configuration}
     */
    public getCurrentConfiguration(): Configuration {
        if (!this.config) {
            throw ClientConfigurationError.createNoSetConfigurationError();
        }
        return this.config;
    }

    /**
     * @ignore
     *
     * Utils function to create the Authentication
     * @param {@link account} account object
     * @param scopes
     * @param silentCall
     *
     * @returns {string} token type: id_token or access_token
     *
     */
    private getTokenType(accountObject: Account, scopes: string[], silentCall: boolean): string {
        /*
         * if account is passed and matches the account object/or set to getAccount() from cache
         * if client-id is passed as scope, get id_token else token/id_token_token (in case no session exists)
         */
        let tokenType: string;

        // acquireTokenSilent
        if (silentCall) {
            if (Account.compareAccounts(accountObject, this.getAccount())) {
                tokenType = (scopes.indexOf(this.config.auth.clientId) > -1) ? ResponseTypes.id_token : ResponseTypes.token;
            }
            else {
                tokenType = (scopes.indexOf(this.config.auth.clientId) > -1) ? ResponseTypes.id_token : ResponseTypes.id_token_token;
            }

            return tokenType;
        }
        // all other cases
        else {
            if (!Account.compareAccounts(accountObject, this.getAccount())) {
                tokenType = ResponseTypes.id_token_token;
            }
            else {
                tokenType = (scopes.indexOf(this.clientId) > -1) ? ResponseTypes.id_token : ResponseTypes.token;
            }

            return tokenType;
        }

    }

    /**
     * @hidden
     * @ignore
     *
     * Sets the cachekeys for and stores the account information in cache
     * @param account
     * @param state
     * @hidden
     */
    private setAccountCache(account: Account, state: string) {

        // Cache acquireTokenAccountKey
        const accountId = account ? this.getAccountId(account) : Constants.no_account;

        const acquireTokenAccountKey = AuthCache.generateAcquireTokenAccountKey(accountId, state);
        this.cacheStorage.setItem(acquireTokenAccountKey, JSON.stringify(account));
    }

    /**
     * @hidden
     * @ignore
     *
     * Sets the cacheKey for and stores the authority information in cache
     * @param state
     * @param authority
     * @hidden
     */
    private setAuthorityCache(state: string, authority: string) {
        // Cache authorityKey
        const authorityKey = AuthCache.generateAuthorityKey(state);
        this.cacheStorage.setItem(authorityKey, UrlUtils.CanonicalizeUri(authority), this.inCookie);
    }

    /**
     * Updates account, authority, and nonce in cache
     * @param serverAuthenticationRequest
     * @param account
     * @hidden
     * @ignore
     */
    private updateCacheEntries(serverAuthenticationRequest: ServerRequestParameters, account: Account, isLoginCall: boolean, loginStartPage?: string) {
        // Cache Request Originator Page
        if (loginStartPage) {
            this.cacheStorage.setItem(`${TemporaryCacheKeys.LOGIN_REQUEST}${Constants.resourceDelimiter}${serverAuthenticationRequest.state}`, loginStartPage, this.inCookie);
        }

        // Cache account and authority
        if (isLoginCall) {
            // Cache the state
            this.cacheStorage.setItem(`${TemporaryCacheKeys.STATE_LOGIN}${Constants.resourceDelimiter}${serverAuthenticationRequest.state}`, serverAuthenticationRequest.state, this.inCookie);
        } else {
            this.setAccountCache(account, serverAuthenticationRequest.state);
        }
        // Cache authorityKey
        this.setAuthorityCache(serverAuthenticationRequest.state, serverAuthenticationRequest.authority);

        // Cache nonce
        this.cacheStorage.setItem(`${TemporaryCacheKeys.NONCE_IDTOKEN}${Constants.resourceDelimiter}${serverAuthenticationRequest.state}`, serverAuthenticationRequest.nonce, this.inCookie);
    }

    /**
     * Returns the unique identifier for the logged in account
     * @param account
     * @hidden
     * @ignore
     */
    private getAccountId(account: Account): any {
        // return `${account.accountIdentifier}` + Constants.resourceDelimiter + `${account.homeAccountIdentifier}`;
        let accountId: string;
        if (!StringUtils.isEmpty(account.homeAccountIdentifier)) {
            accountId = account.homeAccountIdentifier;
        }
        else {
            accountId = Constants.no_account;
        }

        return accountId;
    }

    /**
     * @ignore
     * @param extraQueryParameters
     *
     * Construct 'tokenRequest' from the available data in adalIdToken
     */
    private buildIDTokenRequest(request: AuthenticationParameters): AuthenticationParameters {

        const tokenRequest: AuthenticationParameters = {
            scopes: [this.clientId],
            authority: this.authority,
            account: this.getAccount(),
            extraQueryParameters: request.extraQueryParameters,
            correlationId: request.correlationId
        };

        return tokenRequest;
    }

    /**
     * @ignore
     * @param config
     * @param clientId
     *
     * Construct TelemetryManager from Configuration
     */
    private getTelemetryManagerFromConfig(config: TelemetryOptions, clientId: string): TelemetryManager {
        if (!config) { // if unset
            return TelemetryManager.getTelemetrymanagerStub(clientId, this.logger);
        }
        // if set then validate
        const { applicationName, applicationVersion, telemetryEmitter } = config;
        if (!applicationName || !applicationVersion || !telemetryEmitter) {
            throw ClientConfigurationError.createTelemetryConfigError(config);
        }
        // if valid then construct
        const telemetryPlatform: TelemetryPlatform = {
            applicationName,
            applicationVersion
        };
        const telemetryManagerConfig: TelemetryConfig = {
            platform: telemetryPlatform,
            clientId: clientId
        };
        return new TelemetryManager(telemetryManagerConfig, telemetryEmitter, this.logger);
    }

    // #endregion
}<|MERGE_RESOLUTION|>--- conflicted
+++ resolved
@@ -309,13 +309,9 @@
         return UrlUtils.urlContainsHash(hash);
     }
 
-<<<<<<< HEAD
-    private authResponseHandler(interactionType: InteractionType, response: AuthResponse, resolve?: any): void {
-=======
     private authResponseHandler(interactionType: InteractionType, response: AuthResponse, resolve?: any) : void {
         this.logger.verbose("AuthResponseHandler has been called");
 
->>>>>>> 4535922f
         if (interactionType === Constants.interactionTypeRedirect) {
             this.logger.verbose("Interaction type is redirect");
             if (this.errorReceivedCallback) {
@@ -333,13 +329,9 @@
         }
     }
 
-<<<<<<< HEAD
-    private authErrorHandler(interactionType: InteractionType, authErr: AuthError, response: AuthResponse, reject?: any): void {
-=======
     private authErrorHandler(interactionType: InteractionType, authErr: AuthError, response: AuthResponse, reject?: any) : void {
         this.logger.verbose("AuthErrorHandler has been called");
 
->>>>>>> 4535922f
         // set interaction_status to complete
         this.cacheStorage.removeItem(TemporaryCacheKeys.INTERACTION_STATUS);
         if (interactionType === Constants.interactionTypeRedirect) {
@@ -1298,12 +1290,8 @@
                 } else {
                     this.logger.verbose("Current url matches login request url");
                     const loginRequestUrlComponents = UrlUtils.GetUrlComponents(loginRequestUrl);
-<<<<<<< HEAD
-                    if (loginRequestUrlComponents.Hash) {
-=======
                     if (loginRequestUrlComponents.Hash){
                         this.logger.verbose("Login request url contains hash, resetting non-msal hash");
->>>>>>> 4535922f
                         window.location.hash = loginRequestUrlComponents.Hash;
                     }
                 }
