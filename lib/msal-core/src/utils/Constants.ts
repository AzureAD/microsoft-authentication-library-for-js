--- conflicted
+++ resolved
@@ -157,10 +157,5 @@
  * MSAL JS Library Version
  */
 export function libraryVersion(): string {
-<<<<<<< HEAD
-    return "1.2.1";
-};
-=======
     return "1.3.0";
-}
->>>>>>> 42f04bf5
+}