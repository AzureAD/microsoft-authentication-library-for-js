/*
 * Copyright (c) Microsoft Corporation. All rights reserved.
 * Licensed under the MIT License.
 */

import { AuthenticationParameters } from "../AuthenticationParameters";
import { Constants, PromptState, BlacklistedEQParams, InteractionType } from "../utils/Constants";
import { ClientConfigurationError } from "../error/ClientConfigurationError";
import { ScopeSet } from "../ScopeSet";
import { StringDict } from "../MsalTypes";
import { StringUtils } from "../utils/StringUtils";
import { CryptoUtils } from "../utils/CryptoUtils";
import { TimeUtils } from "./TimeUtils";
import { ClientAuthError } from "../error/ClientAuthError";

<<<<<<< HEAD
export type StateObject = {
    state: string,
    ts: number,
    method?: string
}
=======
export type LibraryStateObject = {
    id: string,
    ts: number
};
>>>>>>> 3687cb4c

/**
 * @hidden
 */
export class RequestUtils {

    /**
     * @ignore
     *
     * @param request
     * @param isLoginCall
     * @param cacheStorage
     * @param clientId
     *
     * validates all request parameters and generates a consumable request object
     */
<<<<<<< HEAD
    static validateRequest(request: AuthenticationParameters, isLoginCall: boolean, clientId: string, interactionType: InteractionType): AuthenticationParameters {
=======
    static validateRequest(request: AuthenticationParameters, isLoginCall: boolean, clientId: string): AuthenticationParameters {
>>>>>>> 3687cb4c

        // Throw error if request is empty for acquire * calls
        if(!isLoginCall && !request) {
            throw ClientConfigurationError.createEmptyRequestError();
        }

        let scopes: Array<string>;
        let extraQueryParameters: StringDict;

        if(request) {
            // if extraScopesToConsent is passed in loginCall, append them to the login request; Validate and filter scopes (the validate function will throw if validation fails)
            scopes = isLoginCall ? ScopeSet.appendScopes(request.scopes, request.extraScopesToConsent) : request.scopes;
            ScopeSet.validateInputScope(scopes, !isLoginCall, clientId);

            // validate prompt parameter
            this.validatePromptParameter(request.prompt);

            // validate extraQueryParameters
            extraQueryParameters = this.validateEQParameters(request.extraQueryParameters, request.claimsRequest);

            // validate claimsRequest
            this.validateClaimsRequest(request.claimsRequest);

        }

        // validate and generate state and correlationId
        const state = this.validateAndGenerateState(request && request.state, interactionType);
        const correlationId = this.validateAndGenerateCorrelationId(request && request.correlationId);

        const validatedRequest: AuthenticationParameters = {
            ...request,
            extraQueryParameters,
            scopes,
            state,
            correlationId
        };

        return validatedRequest;
    }

    /**
     * @ignore
     *
     * Utility to test if valid prompt value is passed in the request
     * @param request
     */
    static validatePromptParameter (prompt: string) {
        if(prompt) {
            if ([PromptState.LOGIN, PromptState.SELECT_ACCOUNT, PromptState.CONSENT, PromptState.NONE].indexOf(prompt) < 0) {
                throw ClientConfigurationError.createInvalidPromptError(prompt);
            }
        }
    }

    /**
     * @ignore
     *
     * Removes unnecessary or duplicate query parameters from extraQueryParameters
     * @param request
     */
    static validateEQParameters(extraQueryParameters: StringDict, claimsRequest: string) : StringDict {
        const eQParams : StringDict = { ...extraQueryParameters};
        if (!eQParams) {
            return null;
        }
        if (claimsRequest) {
            // this.logger.warning("Removed duplicate claims from extraQueryParameters. Please use either the claimsRequest field OR pass as extraQueryParameter - not both.");
            delete eQParams[Constants.claims];
        }
        BlacklistedEQParams.forEach(param => {
            if (eQParams[param]) {
                // this.logger.warning("Removed duplicate " + param + " from extraQueryParameters. Please use the " + param + " field in request object.");
                delete eQParams[param];
            }
        });

        return eQParams;
    }

    /**
     * @ignore
     *
     * Validates the claims passed in request is a JSON
     * TODO: More validation will be added when the server team tells us how they have actually implemented claims
     * @param claimsRequest
     */
    static validateClaimsRequest(claimsRequest: string) {
        if (!claimsRequest) {
            return;
        }
        let claims;
        try {
            claims = JSON.parse(claimsRequest);
        } catch (e) {
            throw ClientConfigurationError.createClaimsRequestParsingError(e);
        }
    }

    /**
     * @ignore
     *
     * generate unique state per request
     * @param userState User-provided state value
     * @returns State string include library state and user state
     */
<<<<<<< HEAD
    static validateAndGenerateState(state: string, interactionType: InteractionType): string {
        // append GUID to user set state  or set one for the user if null
        return !StringUtils.isEmpty(state) ? RequestUtils.generateLibraryState(interactionType) + "|" + state : RequestUtils.generateLibraryState(interactionType);
=======
    static validateAndGenerateState(userState: string): string {
        return !StringUtils.isEmpty(userState) ? `${RequestUtils.generateLibraryState()}${Constants.resourceDelimiter}${userState}` : RequestUtils.generateLibraryState();
>>>>>>> 3687cb4c
    }

    /**
     * Generates the state value used by the library.
     *
     * @returns Base64 encoded string representing the state
     */
<<<<<<< HEAD
    static generateLibraryState(interactionType: InteractionType): string {
        const stateObject: StateObject = {
            state: CryptoUtils.createNewGuid(),
            ts: TimeUtils.now(),
            method: interactionType
=======
    static generateLibraryState(): string {
        const stateObject: LibraryStateObject = {
            id: CryptoUtils.createNewGuid(),
            ts: TimeUtils.now()
>>>>>>> 3687cb4c
        };

        const stateString = JSON.stringify(stateObject);

        return CryptoUtils.base64Encode(stateString);
    }

    /**
     * Decodes the state value into a StateObject
     *
     * @param state State value returned in the request
     * @returns Parsed values from the encoded state value
     */
    static parseLibraryState(state: string): LibraryStateObject {
        const libraryState = state.split(Constants.resourceDelimiter)[0];

        if (CryptoUtils.isGuid(libraryState)) {
            return {
                id: libraryState,
                ts: TimeUtils.now()
            };
        }

        try {
            const stateString = CryptoUtils.base64Decode(libraryState);

            const stateObject = JSON.parse(stateString);

            return stateObject;
        } catch (e) {
            throw ClientAuthError.createInvalidStateError(state, null);
        }
    }

    /**
     * @ignore
     *
     * validate correlationId and generate if not valid or not set by the user
     * @param correlationId
     */
    static validateAndGenerateCorrelationId(correlationId: string): string {
        // validate user set correlationId or set one for the user if null
        if(correlationId && !CryptoUtils.isGuid(correlationId)) {
            throw ClientConfigurationError.createInvalidCorrelationIdError();
        }
        return CryptoUtils.isGuid(correlationId)? correlationId : CryptoUtils.createNewGuid();
    }
}<|MERGE_RESOLUTION|>--- conflicted
+++ resolved
@@ -13,18 +13,11 @@
 import { TimeUtils } from "./TimeUtils";
 import { ClientAuthError } from "../error/ClientAuthError";
 
-<<<<<<< HEAD
-export type StateObject = {
-    state: string,
-    ts: number,
-    method?: string
-}
-=======
 export type LibraryStateObject = {
     id: string,
     ts: number
+    method?: string
 };
->>>>>>> 3687cb4c
 
 /**
  * @hidden
@@ -41,11 +34,7 @@
      *
      * validates all request parameters and generates a consumable request object
      */
-<<<<<<< HEAD
     static validateRequest(request: AuthenticationParameters, isLoginCall: boolean, clientId: string, interactionType: InteractionType): AuthenticationParameters {
-=======
-    static validateRequest(request: AuthenticationParameters, isLoginCall: boolean, clientId: string): AuthenticationParameters {
->>>>>>> 3687cb4c
 
         // Throw error if request is empty for acquire * calls
         if(!isLoginCall && !request) {
@@ -151,14 +140,8 @@
      * @param userState User-provided state value
      * @returns State string include library state and user state
      */
-<<<<<<< HEAD
-    static validateAndGenerateState(state: string, interactionType: InteractionType): string {
-        // append GUID to user set state  or set one for the user if null
-        return !StringUtils.isEmpty(state) ? RequestUtils.generateLibraryState(interactionType) + "|" + state : RequestUtils.generateLibraryState(interactionType);
-=======
-    static validateAndGenerateState(userState: string): string {
-        return !StringUtils.isEmpty(userState) ? `${RequestUtils.generateLibraryState()}${Constants.resourceDelimiter}${userState}` : RequestUtils.generateLibraryState();
->>>>>>> 3687cb4c
+    static validateAndGenerateState(userState: string, interactionType: InteractionType): string {
+        return !StringUtils.isEmpty(userState) ? `${RequestUtils.generateLibraryState(interactionType)}${Constants.resourceDelimiter}${userState}` : RequestUtils.generateLibraryState(interactionType);
     }
 
     /**
@@ -166,18 +149,11 @@
      *
      * @returns Base64 encoded string representing the state
      */
-<<<<<<< HEAD
     static generateLibraryState(interactionType: InteractionType): string {
-        const stateObject: StateObject = {
-            state: CryptoUtils.createNewGuid(),
+        const stateObject: LibraryStateObject = {
+            id: CryptoUtils.createNewGuid(),
             ts: TimeUtils.now(),
             method: interactionType
-=======
-    static generateLibraryState(): string {
-        const stateObject: LibraryStateObject = {
-            id: CryptoUtils.createNewGuid(),
-            ts: TimeUtils.now()
->>>>>>> 3687cb4c
         };
 
         const stateString = JSON.stringify(stateObject);
