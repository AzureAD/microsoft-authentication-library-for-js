<<<<<<< HEAD
import {UserAgentApplication, AuthError, ClientConfigurationError, ClientAuthError} from '../src/index';
=======
import {UserAgentApplication, AuthError, ClientConfigurationError} from '../src/index';
>>>>>>> 53a0660b
import { Constants, ErrorCodes, ErrorDescription} from '../src/Constants';
import {Authority} from "../src/Authority";
import {AuthenticationRequestParameters} from "../src/AuthenticationRequestParameters";
import {AuthorityFactory} from "../src/AuthorityFactory";
import { IdToken } from '../src/IdToken';

describe('Msal', function (): any {
    let window: any;
    let msal: any;
    var mathMock = {
        random: function (): any {
            return 0.2;
        },
        round: function (val: any): any {
            return 1000;
        }
    };

    var mockFrames = {};

    var documentMock = {
        getElementById: function (frameId: any) {
            if (!mockFrames[frameId]) {
                mockFrames[frameId] = { src: 'start' };
            }
            return mockFrames[frameId];
        }
    };

    var RESOURCE_DELIMETER = '|';
    var DEFAULT_INSTANCE = "https://login.microsoftonline.com/";
    var TEST_REDIR_URI = "https://localhost:8081/redirect.html"
    var TENANT = 'common';
    var validAuthority = DEFAULT_INSTANCE + TENANT;

    var storageFake = function () {
        var store = {};

        var accessTokenCacheItem = {
            key: {
                authority: "",
                clientId: "",
                scopes: "",
                userIdentifer: ""
            },
            value: {
                accessToken: "",
                idToken: "",
                expiresIn: "",
                clientInfo: ""
            }
        }

        return {
            getItem: function (key: any, storeAuthStateInCookie?: boolean) {
                if (storeAuthStateInCookie) {
                    return this.getItemCookie(key);
                }
                return store[key];
            },
            setItem: function (key: any, value: any, storeAuthStateInCookie?: boolean) {
                if (typeof value != 'undefined') {
                    store[key] = value;
                }
                if (storeAuthStateInCookie) {
                    this.setItemCookie(key, value);
                }

            },
            removeItem: function (key: any) {
                if (typeof store[key] != 'undefined') {
                    delete store[key];
                }
            },
            clear: function () {
                store = {};
            },
            storeVerify: function () {
                return store;
            },
            getAllAccessTokens: function (clientId: any, userIdentifier: any) {
                var results = [];
                for (var key in store) {
                    if (store.hasOwnProperty(key)) {
                        if (key.match(clientId) && key.match(userIdentifier)) {
                            let value = this.getItem(key);
                            if (value) {
                                let accessTokenCacheItem = <any>{};
                                accessTokenCacheItem.key = JSON.parse(key);
                                accessTokenCacheItem.value = JSON.parse(value);
                                results.push(accessTokenCacheItem);
                            }
                        }
                    }
                }
                return results;
            },

            setItemCookie(cName: string, cValue: string, expires?: number): void {
                var cookieStr = cName + "=" + cValue + ";";
                if (expires) {
                    var expireTime = this.setExpirationCookie(expires);
                    cookieStr += "expires=" + expireTime + ";";
                }

                document.cookie = cookieStr;
            },

            getItemCookie(cName: string): string {
                var name = cName + "=";
                var ca = document.cookie.split(';');
                for (var i = 0; i < ca.length; i++) {
                    var c = ca[i];
                    while (c.charAt(0) == ' ') {
                        c = c.substring(1);
                    }
                    if (c.indexOf(name) == 0) {
                        return c.substring(name.length, c.length);
                    }
                }
                return "";
            },

            removeAcquireTokenEntries: function () {
                return;
            },

            setExpirationCookie(cookieLife: number): string {
                var today = new Date();
                var expr = new Date(today.getTime() + cookieLife * 24 * 60 * 60 * 1000);
                return expr.toUTCString();
            },

            clearCookie(): void {
                this.setItemCookie(Constants.nonceIdToken, '', -1);
                this.setItemCookie(Constants.stateLogin, '', -1);
                this.setItemCookie(Constants.loginRequest, '', -1);
            }
        };
    }();

    beforeEach(function () {
        // one item in cache
        storageFake.clear();
        var secondsNow = mathMock.round(0);
        let $window: any = {
            location: {
                hash: '#hash',
                href: 'href',
                replace: function (val: any) {
                }
            },
            localStorage: {},
            sessionStorage: {},
            atob: atob,
            innerWidth: 100,
            innerHeight: 100,
        };
        $window.localStorage = storageFake;
        $window.sessionStorage = storageFake;
        // Init
        let global = <any>{};
        global.window = $window;
        global.localStorage = storageFake;
        global.sessionStorage = storageFake;
        global.document = documentMock;
        global.Math = mathMock;

        msal = new UserAgentApplication("0813e1d1-ad72-46a9-8665-399bba48c201", null, function (errorDes, token, error) {
        });
        msal._user = null;
        msal._renewStates = [];
        msal._activeRenewals = {};
        msal._cacheStorage = storageFake;

        jasmine.Ajax.install();

        const validOpenIdConfigurationResponse = `{"authorization_endpoint":"${validAuthority}/oauth2/v2.0/authorize","token_endpoint":"https://token_endpoint","issuer":"https://fakeIssuer", "end_session_endpoint":"https://end_session_endpoint"}`;

        jasmine.Ajax.stubRequest(/.*openid-configuration/i).andReturn({
            responseText: validOpenIdConfigurationResponse
        });
        jasmine.Ajax.stubRequest(/.*discovery\/instance/i).andReturn({
            responseText: '{"tenant_discovery_endpoint":"https://tenant_discovery_endpoint/openid-configuration"}'
        });
    });

    afterEach(function () {
        jasmine.Ajax.uninstall();
    });

    it('navigates user to login and prompt parameter is not passed by default', (done) => {
        
        expect(msal.getRedirectUri()).toBe(global.window.location.href);
        msal.promptUser = function (args: string) {
            expect(args).toContain(DEFAULT_INSTANCE + TENANT + '/oauth2/v2.0/authorize?response_type=id_token&scope=openid%20profile');
            expect(args).toContain('&client_id=' + msal.clientId);
            expect(args).toContain('&redirect_uri=' + encodeURIComponent(msal.getRedirectUri()));
            expect(args).toContain('&state');
            expect(args).toContain('&client_info=1');
            expect(args).not.toContain(Constants.prompt_select_account);
            expect(args).not.toContain(Constants.prompt_none);
            done();
        };

        msal.loginRedirect();

    });

    it('navigates user to login and prompt parameter is passed as extraQueryParameter', (done) => {
        expect(msal.getRedirectUri()).toBe(global.window.location.href);
        msal.promptUser = function (args: string) {
            expect(args).toContain(DEFAULT_INSTANCE + TENANT + '/oauth2/v2.0/authorize?response_type=id_token&scope=openid%20profile');
            expect(args).toContain('&client_id=' + msal.clientId);
            expect(args).toContain('&redirect_uri=' + encodeURIComponent(msal.getRedirectUri()));
            expect(args).toContain('&state');
            expect(args).toContain('&client_info=1');
            expect(args).toContain(Constants.prompt_select_account);
            expect(args).not.toContain(Constants.prompt_none);
            done();
        };

        msal.loginRedirect(null, Constants.prompt_select_account);
    });

    it('navigates user to login and prompt parameter is passed as extraQueryParameter', (done) => {
        expect(msal.getRedirectUri()).toBe(global.window.location.href);
        msal.promptUser = function (args: string) {
            expect(args).toContain(DEFAULT_INSTANCE + TENANT + '/oauth2/v2.0/authorize?response_type=id_token&scope=openid%20profile');
            expect(args).toContain('&client_id=' + msal.clientId);
            expect(args).toContain('&redirect_uri=' + encodeURIComponent(msal.getRedirectUri()));
            expect(args).toContain('&state');
            expect(args).toContain('&client_info=1');
            expect(args).not.toContain(Constants.prompt_select_account);
            expect(args).toContain(Constants.prompt_none);
            done();
        };

        msal.loginRedirect(null, Constants.prompt_none);
    });

    it('navigates user to redirectURI passed as extraQueryParameter', (done) => {
        msal = new UserAgentApplication("0813e1d1-ad72-46a9-8665-399bba48c201", null, function (errorDes, token, error) {
                }, { redirectUri: TEST_REDIR_URI });
        msal._user = null;
        msal._renewStates = [];
        msal._activeRenewals = {};
        msal._cacheStorage = storageFake;
        expect(msal._redirectUri).toBe(TEST_REDIR_URI);
        msal.promptUser = function (args: string) {
            expect(args).toContain(DEFAULT_INSTANCE + TENANT + '/oauth2/v2.0/authorize?response_type=id_token&scope=openid%20profile');
            expect(args).toContain('&client_id=' + msal.clientId);
            expect(args).toContain('&redirect_uri=' + encodeURIComponent(msal._redirectUri));
            expect(args).toContain('&state');
            expect(args).toContain('&client_info=1');
            done();
        };

        msal.loginRedirect();
    });

    it('uses current location.href as returnUri by default, even if location changed after UserAgentApplication was instantiated', (done) => {
        history.pushState(null, null, '/new_pushstate_uri');
        msal.promptUser = function (args: string) {
            expect(args).toContain('&redirect_uri=' + encodeURIComponent('http://localhost:8080/new_pushstate_uri'));
            done();
        };
        msal.loginRedirect();
    });

    it('tests getCachedToken when authority is not passed and single accessToken is present in the cache for a set of scopes', function () {
        var accessTokenKey = {
            authority: validAuthority,
            clientId: "0813e1d1-ad72-46a9-8665-399bba48c201",
            scopes: "S1",
            userIdentifer: "1234"
        }
        var accessTokenValue = {
            accessToken: "accessToken",
            idToken: "idToken",
            expiresIn: "150000000000000",
            clientInfo: ""
        }
        storageFake.setItem(JSON.stringify(accessTokenKey), JSON.stringify(accessTokenValue));
        var user = { userIdentifier: "1234" };
        let cacheResult = msal.getCachedToken({ scopes: ['S1'] }, user);
        expect(cacheResult.token).toBe('accessToken');
        expect(cacheResult.errorDesc).toBe(null);
        expect(cacheResult.error).toBe(null);
        storageFake.clear();
    });

    it('tests getCachedToken when authority is not passed and multiple accessTokens are present in the cache for the same set of scopes', function () {
        var accessTokenKey = {
            authority: validAuthority,
            clientId: "0813e1d1-ad72-46a9-8665-399bba48c201",
            scopes: "S1",
            userIdentifer: "1234"
        }
        var accessTokenValue = {
            accessToken: "accessToken",
            idToken: "idToken",
            expiresIn: "150000000000000",
            clientInfo: ""
        }
        storageFake.setItem(JSON.stringify(accessTokenKey), JSON.stringify(accessTokenValue));
        accessTokenKey.scopes = "S1 S2";
        accessTokenKey.authority = "authority2";
        storageFake.setItem(JSON.stringify(accessTokenKey), JSON.stringify(accessTokenValue));
        var user = { userIdentifier: "1234" };
        let cacheResult = msal.getCachedToken({ scopes: ["S1"] }, user);
        expect(cacheResult.errorDesc).toBe("The cache contains multiple tokens satisfying the requirements. Call AcquireToken again providing more requirements like authority");
        expect(cacheResult.token).toBe(null);
        expect(cacheResult.error).toBe("multiple_matching_tokens_detected");
        storageFake.clear();
    });

    it('tests getCachedToken without sending authority when no matching accesstoken is found and multiple authorities exist', function () {
        var accessTokenKey = {
            authority: validAuthority,
            clientId: "0813e1d1-ad72-46a9-8665-399bba48c201",
            scopes: "S1",
            userIdentifer: "1234"
        }
        var accessTokenValue = {
            accessToken: "accessToken",
            idToken: "idToken",
            expiresIn: "150000000000000",
            clientInfo: ""
        }
        storageFake.setItem(JSON.stringify(accessTokenKey), JSON.stringify(accessTokenValue));
        accessTokenKey.scopes = 'S2';
        accessTokenKey.authority = 'authority2';
        storageFake.setItem(JSON.stringify(accessTokenKey), JSON.stringify(accessTokenValue));

        var user = { userIdentifier: "1234" };
        let cacheResult = msal.getCachedToken({ scopes: ['S3'] }, user);
        expect(cacheResult.errorDesc).toBe("Multiple authorities found in the cache. Pass authority in the API overload.");
        expect(cacheResult.token).toBe(null);
        expect(cacheResult.error).toBe("multiple_matching_tokens_detected");
        storageFake.clear();
    });

    it('tests getCachedToken when authority is passed and no matching accessToken is found', function () {
        var accessTokenKey = {
            authority: validAuthority,
            clientId: "0813e1d1-ad72-46a9-8665-399bba48c201",
            scopes: "S1",
            userIdentifer: "1234"
        }
        var accessTokenValue = {
            accessToken: "accessToken",
            idToken: "idToken",
            expiresIn: "150000000000000",
            clientInfo: ""
        }
        storageFake.setItem(JSON.stringify(accessTokenKey), JSON.stringify(accessTokenValue));
        var user = { userIdentifier: "1234" };
        let cacheResult = msal.getCachedToken({ authority: "authority2", scopes: ['S1'] }, user);
        expect(cacheResult).toBe(null);
        storageFake.clear();
    });

    it('tests getCachedToken when authority is passed and single matching accessToken is found', function () {
        var accessTokenKey = {
            authority: validAuthority,
            clientId: "0813e1d1-ad72-46a9-8665-399bba48c201",
            scopes: "S1",
            userIdentifer: "1234"
        }
        var accessTokenValue = {
            accessToken: "accessToken1",
            idToken: "idToken",
            expiresIn: "150000000000000",
            clientInfo: ""
        }
        storageFake.setItem(JSON.stringify(accessTokenKey), JSON.stringify(accessTokenValue));
        accessTokenKey.authority = "authority2";
        accessTokenValue.accessToken = "accessToken2";
        storageFake.setItem(JSON.stringify(accessTokenKey), JSON.stringify(accessTokenValue));
        var user = { userIdentifier: "1234" };
        let cacheResult1 = msal.getCachedToken({ authority: validAuthority, scopes: ['S1'] }, user);
        expect(cacheResult1.errorDesc).toBe(null);
        expect(cacheResult1.token).toBe('accessToken1');
        expect(cacheResult1.error).toBe(null);
        let cacheResult2 = msal.getCachedToken({ authority: "authority2", scopes: ['S1'] }, user);
        expect(cacheResult2.errorDesc).toBe(null);
        expect(cacheResult2.token).toBe('accessToken2');
        expect(cacheResult2.error).toBe(null);
        storageFake.clear();
    });

    it('tests getCachedToken when authority is passed and multiple matching accessTokens are found', function () {
        var accessTokenKey = {
            authority: validAuthority,
            clientId: "0813e1d1-ad72-46a9-8665-399bba48c201",
            scopes: "S1",
            userIdentifer: "1234"
        }
        var accessTokenValue = {
            accessToken: "accessToken1",
            idToken: "idToken",
            expiresIn: "150000000000000",
            clientInfo: ""
        }
        storageFake.setItem(JSON.stringify(accessTokenKey), JSON.stringify(accessTokenValue));
        accessTokenKey.authority = validAuthority;
        accessTokenKey.scopes = "S1 S2";
        storageFake.setItem(JSON.stringify(accessTokenKey), JSON.stringify(accessTokenValue));
        var user = { userIdentifier: "1234" };
        let cacheResult = msal.getCachedToken({ authority: validAuthority, scopes: ['S1'] }, user);
        expect(cacheResult.errorDesc).toBe("The cache contains multiple tokens satisfying the requirements.Call AcquireToken again providing more requirements like authority");
        expect(cacheResult.token).toBe(null);
        expect(cacheResult.error).toBe("multiple_matching_tokens_detected");
        storageFake.clear();
    });

    it('tests getCachedToken when authority is passed and single matching accessToken is found which is expired', function () {
        var accessTokenKey = {
            authority: validAuthority,
            clientId: "0813e1d1-ad72-46a9-8665-399bba48c201",
            scopes: "S1",
            userIdentifer: "1234"
        }
        var accessTokenValue = {
            accessToken: "accessToken1",
            idToken: "idToken",
            expiresIn: "1300",
            clientInfo: ""
        }
        storageFake.setItem(JSON.stringify(accessTokenKey), JSON.stringify(accessTokenValue));
        var user = { userIdentifier: "1234" };
        let cacheResult = msal.getCachedToken({ authority: validAuthority, scopes: ['S1'] }, user);
        expect(cacheResult).toBe(null);
        expect(storageFake.getItem(JSON.stringify(accessTokenKey))).toBe(undefined);
        storageFake.clear();
    });

    it('tests saveTokenForHash in case of error', function () {
        var requestInfo = {
            valid: false,
            parameters: { 'error_description': 'error description', 'error': 'invalid' },
            stateMatch: false,
            stateResponse: '',
            requestType: 'unknown'
        };

        var _cacheStorage = msal._cacheStorage.removeAcquireTokenEntries;
        msal._cacheStorage.removeAcquireTokenEntries = function () {
            return;
        }
        msal.saveTokenFromHash(requestInfo);
        msal._cacheStorage.removeAcquireTokenEntries = _cacheStorage;
        expect(storageFake.getItem(Constants.msalError)).toBe('invalid');
        expect(storageFake.getItem(Constants.msalErrorDescription)).toBe('error description');
    });

    it('tests if login function exits with error if loginInProgress is true and callback is called with loginProgress error', function () {
        msal._loginInProgress = true;
        var authErr: AuthError;
        try {
            msal.loginRedirect();
        } catch (e) {
            authErr = e;
        }
        expect(authErr).toEqual(jasmine.any(ClientAuthError));
        msal._loginInProgress = false;
    });

    it('tests if loginRedirect fails with error if scopes is passed as an empty array', function () {
        var authErr: AuthError;
        try {
            msal.loginRedirect([]);
        } catch (e) {
            authErr = e;
        }
        expect(authErr).toEqual(jasmine.any(ClientConfigurationError));
<<<<<<< HEAD
=======
        // expect(errDesc).toBe(ErrorDescription.inputScopesError);
        // expect(err).toBe(ErrorCodes.inputScopesError);
        // expect(token).toBe(null);
        // expect(tokenType).toBe(Constants.idToken);
>>>>>>> 53a0660b
    });

    it('tests if loginRedirect fails with error if clientID is not passed as a single scope in the scopes array', function () {
        var errDesc = '', token = '', err = '', tokenType = '';
        var callback = function (valErrDesc: string, valToken: string, valErr: string, valTokenType: string) {
            errDesc = valErrDesc;
            token = valToken;
            err = valErr;
            tokenType = valTokenType;
        };
        var authErr = AuthError;
        msal._tokenReceivedCallback = callback;
        try {
            msal.loginRedirect([msal.clientId,'123']);
        } catch (e) {
            authErr = e;
        }
        expect(authErr).toEqual(jasmine.any(ClientConfigurationError));
        // expect(errDesc).toBe(ErrorDescription.inputScopesError);
        // expect(err).toBe(ErrorCodes.inputScopesError);
        // expect(token).toBe(null);
        // expect(tokenType).toBe(Constants.idToken);
    });

    it('tests if error is not thrown if null scope is passed when scopesRequired is false', function () {
        var scopes;
        var err: AuthError;
        try {
            msal.validateInputScope(scopes, false);
        } catch (e) {
            err = e;
        }
        expect(err).toEqual(undefined);
    });

    it('tests if error is thrown when null scopes are passed', function () {
        var scopes;
        var err: AuthError;
        try {
            msal.validateInputScope(scopes, true);
        } catch (e) {
            err = e;
        }
        expect(err).toEqual(jasmine.any(ClientConfigurationError));
    });

    it('tests if error is thrown when non-array scopes are passed', function () {
        var scopes = "S1, S2";
        var err: AuthError;
        try {
            msal.validateInputScope(scopes, true);
        } catch (e) {
            err = e;
        }
        expect(err).toEqual(jasmine.any(ClientConfigurationError));
    });

    it('tests if error is thrown when empty array is passed', function () {
        var scopes = [];
        var err: AuthError;
        try {
            msal.validateInputScope(scopes, true);
        } catch (e) {
            err = e;
        }
        expect(err).toEqual(jasmine.any(ClientConfigurationError));
<<<<<<< HEAD
    });

    it('tests if error is thrown when client id is not passed as single scope', function () {
        var scopes = [msal.clientId, "S1"];
        var err: AuthError;
        try {
            msal.validateInputScope(scopes, true);
        } catch (e) {
            err = e;
        }
        expect(err).toEqual(jasmine.any(ClientConfigurationError));
=======
>>>>>>> 53a0660b
    });

    it('tests if error is thrown when client id is not passed as single scope', function () {
        var scopes = [msal.clientId, "S1"];
        var err: AuthError;
        try {
            msal.validateInputScope(scopes, true);
        } catch (e) {
            err = e;
        }
        expect(err).toEqual(jasmine.any(ClientConfigurationError));
    });

    it('tests if hint parameters get added when user object is passed to the function', function () {
        var user = {
            userIdentifier: '1234.5678',
            displayableId:'some_id'
        }
        var urlNavigate = '';
        urlNavigate = msal.addHintParameters(urlNavigate, user);
        expect(urlNavigate).toContain("login_hint");
        expect(urlNavigate).toContain("login_req");
        expect(urlNavigate).toContain("domain_req");
        expect(urlNavigate).toContain("domain_hint");
    });

    it('tests urlContainsQueryStringParameter functionality', function () {
        var url1 = 'https://login.onmicrosoft.com?prompt=none&client_id=12345';
        expect(msal.urlContainsQueryStringParameter('prompt', url1)).toBe(true);
        expect(msal.urlContainsQueryStringParameter('client_id', url1)).toBe(true);
        expect(msal.urlContainsQueryStringParameter('login_hint', url1)).toBe(false);
    });

    it('clears cache before logout', function () {
        spyOn(msal, 'clearCache');
        spyOn(msal, 'promptUser');
        msal.logout();
        expect(msal.clearCache).toHaveBeenCalled();
        expect(msal.promptUser).toHaveBeenCalled();
    });

    it('checks if postLogoutRedirectUri is added to logout url if provided in the config ', function () {
        var _clearCache = msal.clearCache;
        msal.clearCache = function () {
            return;
        }
        msal._postLogoutredirectUri = 'https://contoso.com/logout';
        spyOn(msal, 'promptUser');
        msal.logout();
        expect(msal.promptUser).toHaveBeenCalledWith(msal.authority + '/oauth2/v2.0/logout?post_logout_redirect_uri=https%3A%2F%2Fcontoso.com%2Flogout');
        msal.clearCache = _clearCache;
    });

    it('checks if postLogoutRedirectUri is added to logout url if provided in the config as a function', function () {
        var _clearCache = msal.clearCache;
        msal.clearCache = function () {
            return;
        }
        msal._postLogoutredirectUri = () => 'https://contoso.com/logoutfn';
        spyOn(msal, 'promptUser');
        msal.logout();
        expect(msal.promptUser).toHaveBeenCalledWith(msal.authority + '/oauth2/v2.0/logout?post_logout_redirect_uri=https%3A%2F%2Fcontoso.com%2Flogoutfn');
        msal.clearCache = _clearCache;
    });

    it('is callback if has error or access_token or id_token', function () {
        expect(msal.isCallback('not a callback')).toBe(false);
        expect(msal.isCallback('#error_description=someting_wrong')).toBe(true);
        expect(msal.isCallback('#/error_description=someting_wrong')).toBe(true);
        expect(msal.isCallback('#access_token=token123')).toBe(true);
        expect(msal.isCallback('#id_token=idtoken234')).toBe(true);
    });

    it('gets request info from hash', function () {
        var requestInfo = msal.getRequestInfo('invalid');
        expect(requestInfo.valid).toBe(false);
        requestInfo = msal.getRequestInfo('#error_description=someting_wrong');
        expect(requestInfo.valid).toBe(true);
        expect(requestInfo.stateResponse).toBe('');

        requestInfo = msal.getRequestInfo('#error_description=someting_wrong&state=1232');
        expect(requestInfo.valid).toBe(true);
        expect(requestInfo.stateResponse).toBe('1232');
        expect(requestInfo.stateMatch).toBe(false);
    });

    it('test getUserState with a user passed state', function () {
        var result =msal.getUserState("123465464565|91111");
        expect(result).toEqual("91111")
    });

    it('test getUserState when there is no user state', function () {
        var result =msal.getUserState("123465464565");
        expect(result).toEqual("")
    });

    it('test getUserState when there is no state', function () {
        var result =msal.getUserState("");
        expect(result).toEqual("")
    });

    it('test if authenticateRequestParameter generates state correctly, if state is a number', function () {
        let authenticationRequestParameters: AuthenticationRequestParameters;
        let authority: Authority;
        authority = AuthorityFactory.CreateInstance("https://login.microsoftonline.com/common/", this.validateAuthority);
        authenticationRequestParameters = new AuthenticationRequestParameters(authority, "0813e1d1-ad72-46a9-8665-399bba48c201", ["user.read"], "id_token", "", "12345");
        var result;
        result = authenticationRequestParameters.createNavigationUrlString(["user.read"]);
        expect(decodeURIComponent(result[4])).toContain("12345");
    });

    it('test if authenticateRequestParameter generates state correctly, if state is a url', function () {
        let authenticationRequestParameters: AuthenticationRequestParameters;
        let authority: Authority;
        authority = AuthorityFactory.CreateInstance("https://login.microsoftonline.com/common/", this.validateAuthority);
        authenticationRequestParameters = new AuthenticationRequestParameters(authority, "0813e1d1-ad72-46a9-8665-399bba48c201", ["user.read"], "id_token", "", "https://docs.microsoft.com/en-us/azure/active-directory/develop/v2-oauth2-implicit-grant-flow?name=value&name2=value2");
        var result;
        result = authenticationRequestParameters.createNavigationUrlString(["user.read"]);
        expect(decodeURIComponent(result[4])).toContain("https://docs.microsoft.com/en-us/azure/active-directory/develop/v2-oauth2-implicit-grant-flow?name=value&name2=value2");
    });

    // We no longer return state as a part of the error, so these tests need to be updated
    // it('tests if you get the state back in tokenReceived callback, if state is a number', function () {
    //     spyOn(msal, 'getUserState').and.returnValue("1234");
    //     msal._loginInProgress = true;
    //     var errDesc = '', token = '', err = '', tokenType = '', state= '' ;
    //     var callback = function (valErrDesc:string, valToken:string, valErr:string, valTokenType:string, valState: string) {
    //         errDesc = valErrDesc;
    //         token = valToken;
    //         err = valErr;
    //         tokenType = valTokenType;
    //         state= valState;
    //     };

    //     msal._tokenReceivedCallback = callback;
    //     msal.loginRedirect();
    //     expect(errDesc).toBe(ErrorDescription.loginProgressError);
    //     expect(err).toBe(ErrorCodes.loginProgressError);
    //     expect(token).toBe(null);
    //     expect(tokenType).toBe(Constants.idToken);
    //     expect(state).toBe('1234');
    //     msal._loginInProgress = false;
    // });

    // it('tests if you get the state back in tokenReceived callback, if state is a url', function () {
    //     spyOn(msal, 'getUserState').and.returnValue("https://docs.microsoft.com/en-us/azure/active-directory/develop/v2-oauth2-implicit-grant-flow?name=value&name2=value2");
    //     msal._loginInProgress = true;
    //     var errDesc = '', token = '', err = '', tokenType = '', state= '' ;
    //     var callback = function (valErrDesc:string, valToken:string, valErr:string, valTokenType:string, valState: string) {
    //         errDesc = valErrDesc;
    //         token = valToken;
    //         err = valErr;
    //         tokenType = valTokenType;
    //         state= valState;
    //     };

    //     msal._tokenReceivedCallback = callback;
    //     msal.loginRedirect();
    //     expect(errDesc).toBe(ErrorDescription.loginProgressError);
    //     expect(err).toBe(ErrorCodes.loginProgressError);
    //     expect(token).toBe(null);
    //     expect(tokenType).toBe(Constants.idToken);
    //     expect(state).toBe('https://docs.microsoft.com/en-us/azure/active-directory/develop/v2-oauth2-implicit-grant-flow?name=value&name2=value2');
    //     msal._loginInProgress = false;
    // });

    it('tests that loginStartPage, nonce and state are saved in cookies if enableCookieStorage flag is enables through the msal optional params', function (done) {
        var msalInstance = msal;
        var mockIdToken = 'eyJhbGciOiJIUzI1NiIsInR5cCI6IkpXVCJ9.eyJhdWQiOiJjbGllbnRpZDEyMyIsIm5hbWUiOiJKb2huIERvZSIsInVwbiI6ImpvaG5AZW1haWwuY29tIiwibm9uY2UiOiIxMjM0In0.bpIBG3n1w7Cv3i_JHRGji6Zuc9F5H8jbDV5q3oj0gcw';
        msal = new UserAgentApplication("0813e1d1-ad72-46a9-8665-399bba48c201", null, function (errorDesc, token, error, tokenType) {
            expect(document.cookie).toBe('');
            expect(errorDesc).toBeUndefined();
            expect(error).toBeUndefined();
            expect(token).toBe(mockIdToken);
            expect(tokenType).toBe(Constants.idToken);
        }, { storeAuthStateInCookie: true });
        msal._cacheStorage = storageFake;
        var _promptUser = msal.promptUser;
        msal.promptUser = function () {
            expect(document.cookie).toContain(Constants.stateLogin);
            expect(document.cookie).toContain(Constants.nonceIdToken);
            expect(document.cookie).toContain(Constants.loginRequest);
            var urlHash = '#' + 'id_token=' + mockIdToken + '&state=' + storageFake.getItem(Constants.stateLogin) + '&nonce=' + storageFake.getItem(Constants.nonceIdToken)
            storageFake.setItem(Constants.urlHash, urlHash);
            storageFake.removeItem(Constants.stateLogin);
            storageFake.removeItem(Constants.nonceIdToken);
            storageFake.removeItem(Constants.loginRequest);
            msal.processCallBack(urlHash);
            msal = msalInstance;
            done();
        }
        msal.loginRedirect();
    });

    it('tests cacheLocation functionality sets to localStorage when passed as a parameter', function () {
        var msalInstance = msal;
        var mockIdToken = 'eyJhbGciOiJIUzI1NiIsInR5cCI6IkpXVCJ9.eyJhdWQiOiJjbGllbnRpZDEyMyIsIm5hbWUiOiJKb2huIERvZSIsInVwbiI6ImpvaG5AZW1haWwuY29tIiwibm9uY2UiOiIxMjM0In0.bpIBG3n1w7Cv3i_JHRGji6Zuc9F5H8jbDV5q3oj0gcw';

         msal = new UserAgentApplication("0813e1d1-ad72-46a9-8665-399bba48c201", null, function (errorDesc, token, error, tokenType) {
             expect(document.cookie).toBe('');
             expect(errorDesc).toBeUndefined();
             expect(error).toBeUndefined();
             expect(token).toBe(mockIdToken);
             expect(tokenType).toBe(Constants.idToken);
         }, { cacheLocation: 'localStorage' });

         expect(msal._cacheLocation).toBe('localStorage');
    });

    it('tests cacheLocation functionality defaults to sessionStorage', function () {
        var msalInstance = msal;
        var mockIdToken = 'eyJhbGciOiJIUzI1NiIsInR5cCI6IkpXVCJ9.eyJhdWQiOiJjbGllbnRpZDEyMyIsIm5hbWUiOiJKb2huIERvZSIsInVwbiI6ImpvaG5AZW1haWwuY29tIiwibm9uY2UiOiIxMjM0In0.bpIBG3n1w7Cv3i_JHRGji6Zuc9F5H8jbDV5q3oj0gcw';

         msal = new UserAgentApplication("0813e1d1-ad72-46a9-8665-399bba48c201", null, function (errorDesc, token, error, tokenType) {
             expect(document.cookie).toBe('');
             expect(errorDesc).toBeUndefined();
             expect(error).toBeUndefined();
             expect(token).toBe(mockIdToken);
             expect(tokenType).toBe(Constants.idToken);
         });

         expect(msal._cacheLocation).toBe('sessionStorage');
    });
    /**
    it('tests cacheLocation functionality malformed strings throw error', function () {
         var msalInstance = msal;
         var mockIdToken = 'eyJhbGciOiJIUzI1NiIsInR5cCI6IkpXVCJ9.eyJhdWQiOiJjbGllbnRpZDEyMyIsIm5hbWUiOiJKb2huIERvZSIsInVwbiI6ImpvaG5AZW1haWwuY29tIiwibm9uY2UiOiIxMjM0In0.bpIBG3n1w7Cv3i_JHRGji6Zuc9F5H8jbDV5q3oj0gcw';
         msal = new UserAgentApplication("0813e1d1-ad72-46a9-8665-399bba48c201", null, function (errorDesc, token, error, tokenType) {
             expect(document.cookie).toBe('');
             expect(errorDesc).toBe("Cache Location is not valid.");
             expect(token).toBe(mockIdToken);
             expect(tokenType).toBe(Constants.idToken);
         }, { cacheLocation: 'lclStrge' });
    });
    **/

});

describe('loginPopup functionality', function () {
    var loginPopupPromise:Promise<string>;
    var msal;
    beforeEach(function () {
        msal = new UserAgentApplication("0813e1d1-ad72-46a9-8665-399bba48c201", null, function (errorDes, token, error) {
        });
        spyOn(msal, 'loginPopup').and.callThrough();
        loginPopupPromise = msal.loginPopup([msal.clientId]);
    });

    it('returns a promise', function () {
        expect(loginPopupPromise).toEqual(jasmine.any(Promise));
    });
});

describe('acquireTokenPopup functionality', function () {
    var acquireTokenPopupPromise: Promise<string>;
    var msal;
    beforeEach(function () {
        msal = new UserAgentApplication("0813e1d1-ad72-46a9-8665-399bba48c201", null, function (errorDes, token, error) {
        });
        spyOn(msal, 'acquireTokenPopup').and.callThrough();
        acquireTokenPopupPromise = msal.acquireTokenPopup([msal.clientId]);
        acquireTokenPopupPromise.then(function(accessToken) {
        }, function(error) {
        });
    });

    it('returns a promise', function () {
        expect(acquireTokenPopupPromise).toEqual(jasmine.any(Promise));
    });

});

describe('acquireTokenSilent functionality', function () {
    var acquireTokenSilentPromise: Promise<string>;
    var msal;
    beforeEach(function () {
        msal = new UserAgentApplication("0813e1d1-ad72-46a9-8665-399bba48c201", null, function (errorDes, token, error) {
        });
        spyOn(msal, 'acquireTokenSilent').and.callThrough();
        spyOn(msal, 'loadIframeTimeout').and.callThrough();
        acquireTokenSilentPromise = msal.acquireTokenSilent([msal.clientId]);
        acquireTokenSilentPromise.then(function(accessToken) {
        }, function(error) {
        });
    });


    it('returns a promise', function () {
        expect(acquireTokenSilentPromise).toEqual(jasmine.any(Promise));
    });

});<|MERGE_RESOLUTION|>--- conflicted
+++ resolved
@@ -1,8 +1,4 @@
-<<<<<<< HEAD
 import {UserAgentApplication, AuthError, ClientConfigurationError, ClientAuthError} from '../src/index';
-=======
-import {UserAgentApplication, AuthError, ClientConfigurationError} from '../src/index';
->>>>>>> 53a0660b
 import { Constants, ErrorCodes, ErrorDescription} from '../src/Constants';
 import {Authority} from "../src/Authority";
 import {AuthenticationRequestParameters} from "../src/AuthenticationRequestParameters";
@@ -480,13 +476,10 @@
             authErr = e;
         }
         expect(authErr).toEqual(jasmine.any(ClientConfigurationError));
-<<<<<<< HEAD
-=======
         // expect(errDesc).toBe(ErrorDescription.inputScopesError);
         // expect(err).toBe(ErrorCodes.inputScopesError);
         // expect(token).toBe(null);
         // expect(tokenType).toBe(Constants.idToken);
->>>>>>> 53a0660b
     });
 
     it('tests if loginRedirect fails with error if clientID is not passed as a single scope in the scopes array', function () {
@@ -553,7 +546,6 @@
             err = e;
         }
         expect(err).toEqual(jasmine.any(ClientConfigurationError));
-<<<<<<< HEAD
     });
 
     it('tests if error is thrown when client id is not passed as single scope', function () {
@@ -565,8 +557,6 @@
             err = e;
         }
         expect(err).toEqual(jasmine.any(ClientConfigurationError));
-=======
->>>>>>> 53a0660b
     });
 
     it('tests if error is thrown when client id is not passed as single scope', function () {
