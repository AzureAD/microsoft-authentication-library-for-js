# Configuration Options

Before you start here, make sure you understand how to [initialize an app object](./initialization.md).

The MSAL library has a set of configuration options that can be used to customize the behavior of your authentication flows. These options can be set either in the constructor of the `PublicClientApplication` object or as part of the [request APIs](./request-response-object.md). Here we describe the configuration object that can be passed into the `PublicClientApplication` constructor.

## Using the config object

The configuration object has the following structure, and can be passed into the `PublicClientApplication` constructor. The only required config parameter is the client ID of the application. Everything else is optional, but may be required depending on your tenant and application model.

```javascript
const msalConfig = {
    auth: {
        clientId: "enter_client_id_here",
        authority: "https://login.microsoftonline.com/common",
        knownAuthorities: [],
        cloudDiscoveryMetadata: "",
        redirectUri: "enter_redirect_uri_here",
        postLogoutRedirectUri: "enter_postlogout_uri_here",
        navigateToLoginRequestUrl: true,
        clientCapabilities: ["CP1"]
    },
    cache: {
        cacheLocation: "sessionStorage",
        temporaryCacheLocation: "sessionStorage",
        storeAuthStateInCookie: false,
        secureCookies: false
    },
    system: {
        loggerOptions: {
            loggerCallback: (level: LogLevel, message: string, containsPii: boolean): void => {
                if (containsPii) {
                    return;
                }
                switch (level) {
                    case LogLevel.Error:
                        console.error(message);
                        return;
                    case LogLevel.Info:
                        console.info(message);
                        return;
                    case LogLevel.Verbose:
                        console.debug(message);
                        return;
                    case LogLevel.Warning:
                        console.warn(message);
                        return;
                }
            },
            piiLoggingEnabled: false
        },
        windowHashTimeout: 60000,
        iframeHashTimeout: 6000,
        loadFrameTimeout: 0,
        asyncPopups: false
    },
    telemetry: {
        application: {
            appName: "My Application",
            appVersion: "1.0.0"
        }
    }
};

const msalInstance = new PublicClientApplication(msalConfig);
```

## Configuration Options

### Auth Config Options

| Option | Description | Format | Default Value |
| ------ | ----------- | ------ | ------------- |
| `clientId` | App ID of your application. Can be found in your [portal registration](../README#prerequisites). | UUID/GUID | None. This parameter is required in order for MSAL to perform any actions. |
| `authority` | URI of the tenant to authenticate and authorize with. Usually takes the form of `https://{uri}/{tenantid}` (see [Authority](../../msal-common/docs/authority.md)) | String in URI format with tenant - `https://{uri}/{tenantid}` | `https://login.microsoftonline.com/common` |
| `knownAuthorities` | An array of URIs that are known to be valid. Used in B2C scenarios. | Array of strings in URI format | Empty array `[]` |
| `cloudDiscoveryMetadata` | A string containing the cloud discovery response. Used in AAD scenarios. See [Performance](../../msal-common/docs/performance.md) for more info | string | Empty string `""` |
| `authorityMetadata` | A string containing the .well-known/openid-configuration endpoint response. See [Performance](../../msal-common/docs/performance.md) for more info | string | Empty string `""` |
| `redirectUri` | URI where the authorization code response is sent back to. Whatever location is specified here must have the MSAL library available to handle the response. | String in absolute or relative URI format | Login request page (`window.location.href` of page which made auth request) |
| `postLogoutRedirectUri` | URI that is redirected to after a logout() call is made. | String in absolute or relative URI format. Pass `null` to disable post logout redirect. | Login request page (`window.location.href` of page which made auth request) |
| `navigateToLoginRequestUrl` | If `true`, will navigate back to the original request location before processing the authorization code response. If the `redirectUri` is the same as the original request location, this flag should be set to false. | boolean | `true` |
| `clientCapabilities` | Array of capabilities to be added to all network requests as part of the `xms_cc` claims request (see: [Client capability in MSAL](../../msal-common/docs/client-capability.md)) | Array of strings | [] |
| `protocolMode` | Enum representing the protocol mode to use. If `"AAD"`, will function on the OIDC-compliant AAD v2 endpoints; if `"OIDC"`, will function on other OIDC-compliant endpoints. | string | `"AAD"` |
| `azureCloudOptions` | A defined set of azure cloud options for developers to default to their specific cloud authorities, for specific clouds supported please refer to the [AzureCloudInstance](https://aka.ms/msaljs/azure_cloud_instance) | [AzureCloudOptions](https://azuread.github.io/microsoft-authentication-library-for-js/ref/modules/_azure_msal_common.html#azurecloudoptions) | [AzureCloudInstance.None](msaljs/azure_cloud_instance) |
| `skipAuthorityMetadataCache` | A flag to choose whether to use the local metadata cache during authority initialization. Metadata cache would be used if no authority metadata is provided and after a network call for metadata has failed (see [Authority](../../msal-common/docs/authority.md)) | boolean | `false` |

### Cache Config Options

| Option | Description | Format | Default Value |
| ------ | ----------- | ------ | ------------- |
| `cacheLocation` | Location of token cache in browser. | String value that must be one of the following: `"sessionStorage"`, `"localStorage"`, `"memoryStorage"` | `sessionStorage` |
<<<<<<< HEAD
| `temporaryCacheLocation` | Location of temporary token cache in browser. This option is rarely needed to be configured. Please refer to [caching](https://github.com/AzureAD/microsoft-authentication-library-for-js/blob/dev/lib/msal-browser/docs/caching.md#cached-artifacts) for more. | String value that must be one of the following: `"sessionStorage"`, `"localStorage"`, `"memoryStorage"` | `sessionStorage` |
=======
| `temporaryCacheLocation` | Location of temporary cache in browser. This option should only be changed for specific edge cases. Please refer to [caching](https://github.com/AzureAD/microsoft-authentication-library-for-js/blob/dev/lib/msal-browser/docs/caching.md#cached-artifacts) for more. | String value that must be one of the following: `"sessionStorage"`, `"localStorage"`, `"memoryStorage"` | `sessionStorage` |
>>>>>>> eeb136bc
| `storeAuthStateInCookie` | If true, stores cache items in cookies as well as browser cache. Should be set to true for use cases using IE. | boolean | `false` |
| `secureCookies` | If true and `storeAuthStateInCookies` is also enabled, MSAL adds the `Secure` flag to the browser cookie so it can only be sent over HTTPS. | boolean | `false` |
| `cacheMigrationEnabled` | If true, cache entries from older versions of MSAL will be updated to conform to the latest cache schema on startup. If your application has not been recently updated to a new version of MSAL.js you can safely turn this off. In the event old cache entries are not migrated it may result in a cache miss when attempting to retrieve accounts or tokens and affected users may need to re-authenticate to get up to date. | boolean | `true` when using `localStorage`, `false` otherwise |

See [Caching in MSAL](./caching.md) for more.

### System Config Options

| Option | Description | Format | Default Value |
| ------ | ----------- | ------ | ------------- |
| `loggerOptions` | Config object for logger. | See [below](#logger-config-options). | See [below](#logger-config-options). |
| `windowHashTimeout` | Timeout in milliseconds to wait for popup operations to resolve. | integer (milliseconds) | `60000` |
| `iframeHashTimeout` | Timeout in milliseconds to wait for iframe operations to resolve. | integer (milliseconds) | `6000` |
| `loadFrameTimeout` | Timeout in milliseconds to wait for iframe/popup operations resolve. If provided, will set default values for `windowHashTimeout` and `iframeHashTimeout`. | integer (milliseconds) | `undefined` |
| `navigateFrameWait ` | Delay in milliseconds to wait for the iframe to load in the window. | integer (milliseconds) | In IE or Edge: `500`, in all other browsers: `0` |
| `asyncPopups` | Sets whether popups are opened asynchronously. When set to false, blank popups are opened before anything else happens. When set to true, popups are opened when making the network request. Can be set to true for scenarios where `about:blank` is not supported, e.g. desktop apps or progressive web apps | boolean | `false` |
| `allowRedirectInIframe` | By default, MSAL will not allow redirect operations to be initiated when the application is inside an iframe. Set this flag to `true` to remove this check. | boolean | `false` |
| `cryptoOptions` | Config object for crypto operations in the browser. | See [below](#crypto-config-options.) | See [below](#crypto-config-options.) |
| `pollIntervalMilliseconds` | Interval of time in milliseconds between polls of popup URL hash during authenticaiton. | integer (milliseconds) | `30` |

#### Logger Config Options

| Option | Description | Format | Default Value |
| ------ | ----------- | ------ | ------------- |
| `loggerCallback` | Callback function which handles the logging of MSAL statements. | Function - `loggerCallback: (level: LogLevel, message: string, containsPii: boolean): void` | See [above](#using-the-config-object). |
| `piiLoggingEnabled` | If true, personally identifiable information (PII) is included in logs. | boolean | `false` |

#### Crypto Config Options
| Option | Description | Format | Default Value |
| ------ | ----------- | ------ | ------------- |
| `useMsrCrypto` | Whether to use [MSR Crypto](https://github.com/microsoft/MSR-JavaScript-Crypto) if available in the browser (and other crypto interfaces are not available). | boolean | `false`
| `entropy` | Cryptographically strong random values used to seed MSR Crypto (e.g. `crypto.randomBytes(48)` from Node). 48 bits of entropy is recommended. Required if `useMsrCrypto` is enabled. | `Uint8Array` | `undefined` |

### Telemetry Config Options

| Option | Description | Format | Default Value |
| ------ | ----------- | ------ | ------------- |
| `application` | Telemetry options for applications using MSAL.js | See [below](#application-telemetry) | See [below](#application-telemetry) |

#### Application Telemetry

| Option | Description | Format | Default Value |
| ------ | ----------- | ------ | ------------- |
| `appName` | Unique string name of an application | string | Empty string "" |
| `appVersion` | Version of the application using MSAL | string | Empty string "" |<|MERGE_RESOLUTION|>--- conflicted
+++ resolved
@@ -89,11 +89,7 @@
 | Option | Description | Format | Default Value |
 | ------ | ----------- | ------ | ------------- |
 | `cacheLocation` | Location of token cache in browser. | String value that must be one of the following: `"sessionStorage"`, `"localStorage"`, `"memoryStorage"` | `sessionStorage` |
-<<<<<<< HEAD
-| `temporaryCacheLocation` | Location of temporary token cache in browser. This option is rarely needed to be configured. Please refer to [caching](https://github.com/AzureAD/microsoft-authentication-library-for-js/blob/dev/lib/msal-browser/docs/caching.md#cached-artifacts) for more. | String value that must be one of the following: `"sessionStorage"`, `"localStorage"`, `"memoryStorage"` | `sessionStorage` |
-=======
 | `temporaryCacheLocation` | Location of temporary cache in browser. This option should only be changed for specific edge cases. Please refer to [caching](https://github.com/AzureAD/microsoft-authentication-library-for-js/blob/dev/lib/msal-browser/docs/caching.md#cached-artifacts) for more. | String value that must be one of the following: `"sessionStorage"`, `"localStorage"`, `"memoryStorage"` | `sessionStorage` |
->>>>>>> eeb136bc
 | `storeAuthStateInCookie` | If true, stores cache items in cookies as well as browser cache. Should be set to true for use cases using IE. | boolean | `false` |
 | `secureCookies` | If true and `storeAuthStateInCookies` is also enabled, MSAL adds the `Secure` flag to the browser cookie so it can only be sent over HTTPS. | boolean | `false` |
 | `cacheMigrationEnabled` | If true, cache entries from older versions of MSAL will be updated to conform to the latest cache schema on startup. If your application has not been recently updated to a new version of MSAL.js you can safely turn this off. In the event old cache entries are not migrated it may result in a cache miss when attempting to retrieve accounts or tokens and affected users may need to re-authenticate to get up to date. | boolean | `true` when using `localStorage`, `false` otherwise |
