--- conflicted
+++ resolved
@@ -95,10 +95,6 @@
     "typescript": "^3.8.3"
   },
   "dependencies": {
-<<<<<<< HEAD
-    "msal-common-ext": "^1.5.0"
-=======
     "@azure/msal-common": "^1.6.1"
->>>>>>> bd110256
   }
 }