--- conflicted
+++ resolved
@@ -54,11 +54,7 @@
     "build:all": "npm run build:common && npm run build",
     "build:common": "cd ../msal-common && npm run build",
     "build:modules": "rollup -c --strictDeprecations --bundleConfigAsCjs",
-<<<<<<< HEAD
-    "build:modules:watch": "rollup -cw",
-=======
     "build:modules:watch": "rollup -cw --bundleConfigAsCjs",
->>>>>>> 11cdfc90
     "build": "npm run clean && npm run build:modules",
     "link:localDeps": "npx lerna bootstrap --scope @azure/msal-common --scope @azure/msal-browser",
     "prepack": "npm run build:all"
