{
  "name": "@azure/msal-browser",
  "author": {
    "name": "Microsoft",
    "email": "nugetaad@microsoft.com",
    "url": "https://www.microsoft.com"
  },
  "license": "MIT",
  "repository": {
    "type": "git",
    "url": "https://github.com/AzureAD/microsoft-authentication-library-for-js.git"
  },
  "version": "2.30.0",
  "description": "Microsoft Authentication Library for js",
  "keywords": [
    "implicit",
    "authorization code",
    "PKCE",
    "js",
    "AAD",
    "msal",
    "oauth"
  ],
  "sideEffects": false,
  "main": "./dist/index.cjs.js",
  "module": "./dist/index.js",
  "types": "./dist/index.d.ts",
  "engines": {
    "node": ">=0.8.0"
  },
  "beachball": {
    "disallowedChangeTypes": [
      "major"
    ]
  },
  "directories": {
    "test": "test"
  },
  "files": [
    "dist",
    "lib/msal-browser.js",
    "lib/msal-browser.js.map",
    "lib/msal-browser.min.js"
  ],
  "scripts": {
    "cdn": "npm run build:all && npm run cdn:upload && npm run cdn:sri",
    "cdn:upload": "node ./cdn-upload.js",
    "cdn:sri": "node ./cdn-sri.js",
    "clean": "shx rm -rf dist lib",
    "clean:coverage": "rimraf ../../.nyc_output/*",
    "lint": "cd ../../ && npm run lint:browser",
    "lint:fix": "npm run lint -- -- --fix",
    "test": "jest",
    "test:coverage": "jest --coverage",
    "test:coverage:only": "npm run clean:coverage && npm run test:coverage",
    "build:all": "npm run build --workspace=../msal-common && npm run build",
    "build:modules": "rollup -c",
    "build:modules:watch": "rollup -cw",
    "build": "npm run clean && npm run build:modules",
    "prepack": "npm run build:all"
  },
  "devDependencies": {
    "@azure/storage-blob": "^12.2.1",
    "@babel/core": "^7.7.2",
    "@babel/plugin-proposal-class-properties": "^7.7.0",
    "@babel/plugin-proposal-object-rest-spread": "^7.6.2",
    "@babel/preset-env": "^7.7.1",
    "@babel/preset-typescript": "^7.7.2",
    "@rollup/plugin-node-resolve": "^11.2.1",
    "@types/jest": "^27.0.0",
    "@types/sinon": "^7.5.0",
    "dotenv": "^8.2.0",
    "fake-indexeddb": "^3.1.3",
    "husky": "^3.0.9",
    "jest": "^27.0.4",
    "jsdom": "^20.0.0",
    "jsdom-global": "^3.0.2",
    "rimraf": "^3.0.0",
    "rollup": "^2.46.0",
    "rollup-plugin-terser": "^7.0.2",
    "rollup-plugin-typescript2": "^0.29.0",
    "shx": "^0.3.2",
    "sinon": "^7.5.0",
    "ssri": "^8.0.1",
    "ts-jest": "^27.0.2",
    "tslib": "^1.10.0",
    "tslint": "^5.20.0",
    "typescript": "^3.8.3"
  },
  "dependencies": {
<<<<<<< HEAD
    "@azure/msal-common": "^7.2.0"
  },
  "workspaces": [
      "../msal-common"
  ]
=======
    "@azure/msal-common": "^7.6.0"
  }
>>>>>>> 98115540
}<|MERGE_RESOLUTION|>--- conflicted
+++ resolved
@@ -88,14 +88,9 @@
     "typescript": "^3.8.3"
   },
   "dependencies": {
-<<<<<<< HEAD
-    "@azure/msal-common": "^7.2.0"
+    "@azure/msal-common": "^7.6.0"
   },
   "workspaces": [
       "../msal-common"
   ]
-=======
-    "@azure/msal-common": "^7.6.0"
-  }
->>>>>>> 98115540
 }