--- conflicted
+++ resolved
@@ -61,10 +61,6 @@
     "build:modules": "rollup -c --strictDeprecations --bundleConfigAsCjs",
     "build:modules:watch": "rollup -cw --bundleConfigAsCjs",
     "build": "npm run clean && npm run build:modules",
-<<<<<<< HEAD
-=======
-    "link:localDeps": "npx lerna@6 bootstrap --scope @azure/msal-common --scope @azure/msal-browser",
->>>>>>> 8eb81a31
     "prepack": "npm run build:all",
     "format:check": "npx prettier --ignore-path .gitignore --check src test",
     "format:fix": "npx prettier --ignore-path .gitignore --write src test"
