# Change Log - @azure/msal-browser

<<<<<<< HEAD
This log was last generated on Mon, 01 May 2023 20:47:44 GMT and should not be manually modified.

<!-- Start content -->

## 2.36.0
=======
This log was last generated on Mon, 08 May 2023 20:12:00 GMT and should not be manually modified.

<!-- Start content -->

## 3.0.0-alpha.1

Mon, 08 May 2023 20:12:00 GMT

### Changes

- Revert to common as a regular dependency #5985 (hemoral@microsoft.com)
- Bump @azure/msal-common to v14.0.0-alpha.1

## 3.0.0-alpha.0

Tue, 02 May 2023 23:14:26 GMT

### Major changes

- `allowNativeBroker` configuration defaults to `true` #5616 (hemoral@microsoft.com)
- Fix telemetry typos #5868 (kshabelko@microsoft.com)

### Minor changes

- Add CIAM support for v3(#5915) (sameera.gajjarapu@microsoft.com)
- Add temporaryCacheLocation to Cache Options #5725 (nicolas.zawada@gmail.com)
- Randomize native extension response identifiers to facilitate concurrency #5903 (kshabelko@microsoft.com)

### Patches

- Fix prepack hook #5967 (kshabelko@microsoft.com)
- Bundle local version of msal-common into msal-browser #5953 (kshabelko@microsoft.com)
- Fix missing idToken in response after refresh #5871 (thomas.norling@microsoft.com)
- Improve iframe error detection #5891 (thomas.norling@microsoft.com)
- Fix: dSTS Token dummy aud claim value for requests with scope input by using v2.0 endpoint (kapjain@microsoft.com)
- Exception is thrown in acquireTokenByClientCredential if tenantId is missing #5805 (rginsburg@microsoft.com)
- `removeAccount` does not throw if account does not exist in cache #5911 (thomas.norling@microsoft.com)
- Remove unused enum (thomas.norling@microsoft.com)

## 2.37.0
>>>>>>> eeb136bc

Mon, 01 May 2023 20:47:44 GMT

### Minor changes

- Add temporaryCacheLocation to Cache Options #5725 (nicolas.zawada@gmail.com)
- Bump @azure/msal-common to v13.0.0

### Patches

- Fix missing idToken in response after refresh #5870 (thomas.norling@microsoft.com)

## 2.35.0

Mon, 03 Apr 2023 21:29:32 GMT

### Minor changes

- Optimize account lookups in cache #5792 (thomas.norling@microsoft.com)
- Optimize token lookups in cache #5806 (thomas.norling@microsoft.com)
- Bump @azure/msal-common to v12.0.0

### Patches

- Fix missing telemetry queue information #5809 (kshabelko@microsoft.com)
- Dup code removal in NativeInteractionClient (#5768) (sameera.gajjarapu@microsoft.com)

## 2.34.0

Tue, 07 Mar 2023 16:48:51 GMT

### Minor changes

- Reduce telemetry RAM footprint and improve usability/readability #5676 (kshabelko@microsoft.com)
- Capture native bridge telemetry data points #5698 (kshabelko@microsoft.com)
- Bump @azure/msal-common to v11.0.0

### Patches

- Reduce preQueueTimeByCorrelationId RAM footprint #5681 (kshabelko@microsoft.com)
- exporting native classes as internals and separating out native telemetry #5692 (lalimasharda@microsoft.com)
- Remove deprecated telemetry `flushMeasurements()` function from unit tests #5718 (kshabelko@microsoft.com)
- Refactor handleNativeResponse (#5757) (sameera.gajjarapu@microsoft.com)
- Add support for hybrid flow with native bridge enabled #5759 (lalimasharda@microsoft.com)

## 2.33.0

Mon, 06 Feb 2023 18:51:51 GMT

### Minor changes

- Add JS Queue Measurements to acquireTokenSilent #5352 (joarroyo@microsoft.com)
- proxyUrl is now passed to msal-node's httpClient via it's constructor #5599 (rginsburg@microsoft.com)
- Bump @azure/msal-common to v10.0.0

### Patches

- Removed tokenQueryParameters from Public Client flows because they don't use the /token endpoint. #5573 (rginsburg@microsoft.com)
- Export browser telemetry classes #5641 (kshabelko@microsoft.com)
- Adding page visibility change event for silent calls like AcquireTokenSilent #5555 (kshabelko@microsoft.com)
- Revert typo changes #5582 (joarroyo@microsoft.com)

## 2.32.2

Mon, 09 Jan 2023 22:44:57 GMT

### Patches

- Export CryptoOps and NativeAuthError for internal use #5482 (lalimasharda@microsoft.com)
- added http version changes #5211 (bmahal@microsoft.com)
- fix typos #5531 (bmahal@microsoft.com)
- fix logger explicitly set to undefined error #5355  (bmahal@microsoft.com)
- Log number of accounts in trace mode. #5529 (kshabelko@microsoft.com)
- Bump @azure/msal-common to v9.0.2

## 2.32.1

Wed, 07 Dec 2022 16:53:07 GMT

### Patches

- Added caching methods to set or get redirect context of application during redirect flow. #5411 (lalimasharda@microsoft.com)
- Bump @azure/msal-common to v9.0.1

## 2.32.0

Mon, 21 Nov 2022 19:14:45 GMT

### Minor changes

- Added logging to Authority class (rginsburg@microsoft.com)
- Bump @azure/msal-common to v9.0.0

### Patches

- Export popup attributes #5364 (hemoral@microsoft.com)

## 2.31.0

Mon, 07 Nov 2022 22:46:55 GMT

### Minor changes

- Add static fields to telemetry #5224 (thomas.norling@microsoft.com)
- Bump @azure/msal-common to v8.0.0

### Patches

- Add MATS fields to telemetry #5308 (thomas.norling@microsoft.com)
- Fix double prompt in native broker redirect flow #5239 (thomas.norling@microsoft.com)

## 2.30.0

Mon, 10 Oct 2022 22:27:02 GMT

### Minor changes

- Extend msal-browser TokenCache to load refresh tokens #5233 (louisv@microsoft.com)
- Make popup poll interval configurable #5276 (hemoral@microsoft.com)
- Bump @azure/msal-common to v7.6.0

## 2.29.0

Mon, 03 Oct 2022 22:12:26 GMT

### Minor changes

- Implemented Cache Lookup Policy for acquireTokenSilent #5014 (rginsburg@microsoft.com)
- Add support for MSR Crypto #3826 (janutter@microsoft.com)
- Add x-ms-request-id to perf telemetry logging #5244 (joarroyo@microsoft.com)
- Added 'no_session' to prompt enum #5131 (rginsburg@microsoft.com)
- Bump @azure/msal-common to v7.5.0

### Patches

- Include Refresh token size in perf telemetry data #5250 (bmahal@microsoft.com)

## 2.28.3

Mon, 12 Sep 2022 18:19:32 GMT

### Patches

- Fix keystore clearing on Firefox #5112 (hemoral@microsoft.com)
- Restore error codes for acquireTokenSilent telemetry #5190 (janutter@microsoft.com)
- Bump @azure/msal-common to v7.4.1

## 2.28.2

Fri, 02 Sep 2022 18:06:53 GMT

### Patches

- Bump @azure/msal-common to v7.4.0

## 2.28.1

Mon, 01 Aug 2022 22:22:35 GMT

### Patches

- Rename native request property scopes to scope #5043 (thomas.norling@microsoft.com)
- adding network performance measurement #4834 (ellymakuba@microsoft.com)
- Send login_hint claim instead of sid if available #4990 (janutter@microsoft.com)
- Bump @azure/msal-common to v7.3.0

## 2.28.0

Mon, 18 Jul 2022 23:26:21 GMT

### Minor changes

- Added new token size field in the perf telemetry data #4973 (bmahal@microsoft.com)
- Add local cache support for JS-WAM bridge #4971 (sameera.gajjarapu@microsoft.com)
- Bump @azure/msal-common to v7.2.0

### Patches

- Fix bug with activeAccount when two accounts have same local account id #5004 (t-ssummers@microsoft.com)

## 2.27.0

Tue, 05 Jul 2022 22:37:04 GMT

### Minor changes

- feat: adding authority metadata resiliency #4536 (samuelkamau@microsoft.com)
- Bump @azure/msal-common to v7.1.0

### Patches

- Fix prompt behavior for native broker requests #4949 (thomas.norling@microsoft.com)
- Non-fatal native broker errors should clear interaction in progress flag #4950 (thomas.norling@microsoft.com)
- Mark temporary cache cookies as SameSite lax #4957 (janutter@microsoft.com)
- Handle ACCOUNT_UNAVAILABLE error status from native broker #4951 (thomas.norling@microsoft.com)

## 2.26.0

Mon, 13 Jun 2022 22:28:09 GMT

### Minor changes

- Add errorCode and subErrorCode to client telemetry events (#4863) (sameera.gajjarapu@microsoft.com)
- Bump @azure/msal-common to v7.0.0

### Patches

- Add strict assertion checks for OBO clients (#4691) (bmahal@microsoft.com)
- Update redirect_in_iframe message to include messaging for embedded applications #4895 (janutter@microsoft.com)
- preflightBrowserEnvironmentCheck should not always set interaction in progress #4893 (janutter@microsoft.com)
- Return correct fromCache value when tokens are acquired from native broker #4880 (thomas.norling@microsoft.com)

## 2.25.0

Mon, 06 Jun 2022 22:13:00 GMT

### Minor changes

- Fix empty hash errors in popups #4793 (thomas.norling@microsoft.com)
- Add PoP support for Encrypted Access Tokens #4730 (hemoral@microsoft.com)
- Bump @azure/msal-common to v6.4.0

### Patches

- Add keyId to SHR header and make x5c_ca claim type string array #4729 (hemoral@microsoft.com)
- Fixes assignment of expiresOn inside loadExternalTokens to fix issue where all access tokens appear expired during E2E #4711 (paulrsauer@gmail.com)
- SHR params renamed as per MSAL JS's naming convention #4794 (sameera.gajjarapu@microsoft.com)
- Fallback to web flow when native broker throws 'DISABLED' status #4837 (thomas.norling@microsoft.com)
- Change log message level in initialize from warning to info #4820 (thomas.norling@microsoft.com)

## 2.24.0

Mon, 02 May 2022 22:23:33 GMT

### Minor changes

- Move internals needed for msal-browser-1p to separate export #4742 (janutter@microsoft.com)
- Add support for acquiring tokens from the native broker #4531 (thomas.norling@microsoft.com)
- Bump @azure/msal-common to v6.3.0

### Patches

- Fix for WAM window parenting #4755 (thomas.norling@microsoft.com)
- Ensure interaction status is properly set during logout with onRedirectNavigate #4719 (janutter@microsoft.com)

## 2.23.0

Mon, 04 Apr 2022 21:12:42 GMT

### Minor changes

- Add performance telemetry API #4570 (janutter@microsoft.com)
- Add Client Application telemetry parameters to MSAL #4616 (prithviraj.kanherkar@microsoft.com)
- Bump @azure/msal-common to v6.2.0

### Patches

- Fix persistent key store deletion on logout #4617 (hemoral@microsoft.com)

## 2.22.1

Mon, 07 Mar 2022 23:28:43 GMT

### Patches

- Clear temporary cache when back button is clicked during redirect flow #4513 (thomas.norling@microsoft.com)
- Don't reassign request object properties #4563 (thomas.norling@microsoft.com)

## 2.22.0

Tue, 08 Feb 2022 00:41:06 GMT

### Minor changes

- Add support for logout_hint #4450 (hemoral@microsoft.com)
- Add AzureCloudInstance to JS libraries (sameera.gajjarapu@microsoft.com)
- Bump @azure/msal-common to v6.1.0

### Patches

- Expose OIDC_DEFAULT_SCOPES constant #4280 (thomas.norling@microsoft.com)
- Improve reliability of interaction_in_progress #4460 (thomas.norling@microsoft.com)
- Clear hash only if it contains known response properties #4415 (thomas.norling@microsoft.com)
- Adding exports and other changes for extensibility #4459 (prkanher@microsoft.com)

## 2.21.0

Tue, 04 Jan 2022 00:20:29 GMT

### Minor changes

- Add support for requested claims in silent token acquisition #4296 (hemoral@microsoft.com)
- Bump @azure/msal-common to v6.0.0

### Patches

- Clear interaction status even if there is no ongoing request #4314 (janutter@microsoft.com)

## 2.20.0

Tue, 07 Dec 2021 00:17:01 GMT

### Minor changes

- Add acquireTokenByCode API for hybrid spa flow #3978 (janutter@microsoft.com)
- Bump @azure/msal-common to v5.2.0

### Patches

- Fix circular dependencies in AuthenticationHeaderParser and AsyncMemoryStorage #4235 (hemoral@microsoft.com)

## 2.19.0

Mon, 01 Nov 2021 23:53:21 GMT

### Minor changes

- Add support for in-memory storage of token binding keys #4183 (hemoral@microsoft.com)
- Add support for ephemeral SSH certificate acquisition #4178 (hemoral@microsoft.com)
- Add support for in-memory storage of token binding keys #4183 (hemoral@microsoft.com)
- Add support for SHR nonce #3999 (hemoral@microsoft.com)
- Bump @azure/msal-common to v5.1.0

### Patches

- Add support for different key types in IndexedDB storage #4052 (hemoral@microsoft.com)
- Ensure correlation is passed to all interaction clients in acquireTokenSilent #4186 (janutter@microsoft.com)
- Fix typo in noTokenRequestCacheError (#4136) (Michael.Currie@rjwgroup.com)
- Fix redirect processing when allowRedirectInIframe: true #4142 (thomas.norling@microsoft.com)

## 2.18.0

Mon, 04 Oct 2021 23:12:35 GMT

### Minor changes

- Emit event when user logs in or out from a different tab or window #3981 (thomas.norling@microsoft.com)
- Remove requirement of user hint on ssoSilent API #4123 (prkanher@microsoft.com)
- Bump @azure/msal-common to v5.0.1

### Patches

- Consistently export error types and messages for errors thrown by MSAL #4117 (jagore@microsoft.com)
- Move helper functions up to BaseInteractionClient #4049 (thomas.norling@microsoft.com)
- Export library version #4124 (thomas.norling@microsoft.com)

## 2.17.0

Tue, 07 Sep 2021 23:22:24 GMT

### Minor changes

- Add configuration for popup window size and placement #3946 (joarroyo@microsoft.com)
- Add API to sideload tokens to msal-browser #3895 (joarroyo@microsoft.com)
- Add SignedHttpRequest class #3058 (janutter@microsoft.com)
- Refactor acquireToken logic into InteractionClients #3871 (thomas.norling@microsoft.com)

### Patches

- Clear cache before constructing logout url #3982 (thomas.norling@microsoft.com)
- Add pop params to request thumbprint #3973 (hemoral@microsoft.com)
- Update ADAL to MSAL SSO logic to use preferred_username instead of upn by default #3945 (ellymakuba@microsoft.com)
- Populate msal v2 loginHint from cached msal v1 id token #4027 (janutter@microsoft.com)
- Throw interaction in progress if any msal instance has interaction in progress #4014 (thomas.norling@microsoft.com)
- Only emit handleRedirect start event on first invocation of handleRedirectPromise #4013 (thomas.norling@microsoft.com)
- Add correlationId to AuthenticationResult type #3947 (thomas.norling@microsoft.com)
- Remove token binding key from key store when refreshing pop token #3500 (hemoral@microsoft.com)
- Fix clearing active account on logout #3948 (hemoral@microsoft.com)
- Add correlationId to errors thrown #3930 (thomas.norling@microsoft.com)

## 2.16.0

Thu, 22 Jul 2021 22:50:22 GMT

### Minor changes

- Msal-Browser supports parallel silent requests #3837 (joarroyo@microsoft.com)
- Persist active account #3755 (thomas.norling@microsoft.com)

### Patches

- Add fix for loginRedirect failure when angular index.html base href is different from the origin (#3875) (rishanthakumar@gmail.com)
- fix: fixing the npm audit issues (samuelkamau@microsoft.com)
- Expose isInPopup helper function #3825 (thomas.norling@microsoft.com)

## 2.15.0

Mon, 28 Jun 2021 23:39:48 GMT

### Minor changes

- Add correlationId to log messages #3601 (joarroyo@microsoft.com)
- Add CCS parameters to headers or form_data #3636 (prkanher@microsoft.com)

### Patches

- Update monitor_window_timeout error message with link to error docs #3783 (thomas.norling@microsoft.com)
- Refactor event APIs into EventHandler class #3770 (thomas.norling@microsoft.com)
- Fix logoutPopup parameter type on IPublicClientApplication #3663 (thomas.norling@microsoft.com)

## 2.14.2

Wed, 12 May 2021 18:35:03 GMT

### Patches

- Adjust log messages #3589 (joarroyo@microsoft.com)
- Fix hash removal from URL and browser history after interactive request #3609 (hemoral@microsoft.com)
- Update account equality check #3527 (thomas.norling@microsoft.com)
- Close popup if error is thrown before popup window navigation occurs #3572 (thomas.norling@microsoft.com)
- change msal-browser/msal-common to preserveModules to enable tree-shaking #3300 (oo.thomas96@gmail.com)

## 2.14.1

Thu, 22 Apr 2021 23:26:08 GMT

### Patches

- Add .browserslistrc #3471 (thomas.norling@microsoft.com)
- Look for temp cache items in local storage as fallback #3509 (janutter@microsoft.com)

## 2.14.0

Wed, 14 Apr 2021 18:39:53 GMT

### Minor changes

- Add support for AccessToken_With_AuthScheme credential type #3426 (hectormgdev@gmail.com)

### Patches

- Make SHR parameters optional (#3320) (hemoral@microsoft.com)

## 2.13.1

Wed, 31 Mar 2021 22:25:57 GMT

### Patches

- Export PopupEvent #3360 (joarroyo@microsoft.com)

## 2.13.0

Wed, 24 Mar 2021 22:55:46 GMT

### Minor changes

- Add logoutPopup API #3044 (thomas.norling@microsoft.com)

### Patches

- Fix errors thrown on cache lookups when reading non-msal cache values #3245 (thomas.norling@microsoft.com)
- Update blockReloadInIframe error message with link to error doc #3294 (thomas.norling@microsoft.com)
- Block nested popups #3249 (thomas.norling@microsoft.com)

## 2.12.1

Mon, 15 Mar 2021 23:45:17 GMT

### Patches

- Clear temporary cache cookies on page load #3129 (prkanher@microsoft.com)
- Throw BrowserAuthError when fetch fails #3146 (thomas.norling@microsoft.com)

## 2.12.0

Wed, 03 Mar 2021 21:47:05 GMT

### Minor changes

- Add option to make MSAL browser cookies secure (#3001) (hemoral@microsoft.com)
- Add setNavigationClient API and expose INavigationClient interface (#2985) (thomas.norling@microsoft.com)

### Patches

- Separate telemetry for ssoSilent and ATS iframe renewal (#3064) (thomas.norling@microsoft.com)
- Add instrumentation to msal-browser (#3004) (joarroyo@microsoft.com)
- Memoize multiple calls to handleRedirectPromise (#3072) (thomas.norling@microsoft.com)

## 2.11.2

Thu, 18 Feb 2021 00:34:32 GMT

### Patches

- Ensure scrollbars are enabled for popups in browser (janutter@microsoft.com)

## 2.11.1

Tue, 09 Feb 2021 01:48:22 GMT

### Patches

- Fix version.json import errors (#2993) (thomas.norling@microsoft.com)
- Add missing network types to browser exports (#2995) (prkanher@microsoft.com)
- Ignore OIDC scopes during cache lookup or replacement (#2969) (prkanher@microsoft.com)
- Allow apps to not use the current page as default postLogoutRedirectUri in MSAL Browser (#2789) (janutter@microsoft.com)
- Fix PCA stub errors (#2963) (thomas.norling@microsoft.com)

## 2.11.0

Tue, 02 Feb 2021 01:56:47 GMT

### Minor changes

- Add initializeWrapperLibrary API (#2845) (thomas.norling@microsoft.com)
- Add getInteractionStatusFromEvent to msal-browser (#2885) (joarroyo@microsoft.com)

### Patches

- Fix temp cache cleanup when using localStorage (#2935) (thomas.norling@microsoft.com)
- Get package version from version.json (#2915) (thomas.norling@microsoft.com)

## 2.10.0

Thu, 21 Jan 2021 21:48:01 GMT

### Minor changes

- Authority metadata caching (#2758) (thomas.norling@microsoft.com)

### Patches

- Fix handling of multiple popup windows (#2842) (janutter@microsoft.com)
- redirectStartPage supports relative URIs (#2866) (thomas.norling@microsoft.com)

## 2.9.0

Tue, 12 Jan 2021 00:51:26 GMT

### Minor changes

- Adding an active account API to PublicClientApplication (#2728) (prkanher@microsoft.com)
- Add internal in-memory storage to BrowserCacheManager (#2765) (thomas.norling@microsoft.com)
- Enable strict TypeScript option (#2792) (thomas.norling@microsoft.com)

## 2.8.0

Mon, 07 Dec 2020 22:19:03 GMT

### Minor changes

- Enable the instance_aware flow (#1804) (prkanher@microsoft.com)

### Patches

- Fix clearing of temporary cache items (#2696) (thomas.norling@microsoft.com)
- Add exports to index.ts (#2680) (joarroyo@microsoft.com)
- Expose idTokenClaims on AccountInfo (#2554) (janutter@microsoft.com)
- Add onRedirectNavigate to redirect operations in browser (#2669) (janutter@microsoft.com)
- Update Internal PCA Configuration (#2602) (thomas.norling@microsoft.com)
- Add allowRedirectInIframe flag to browser (#2593) (janutter@microsoft.com)
- Log messages contain package name and version (#2589) (thomas.norling@microsoft.com)
- Update request types (#2512) (thomas.norling@microsoft.com)

## 2.7.0

Wed, 11 Nov 2020 23:33:20 GMT

### Minor changes

- Support relative paths on redirectUri parameter (#2560) (thomas.norling@microsoft.com)

### Patches

- Adds getAccountByLocalId to PCA Interface (#2588) (thomas.norling@microsoft.com)
- Add navigateFrameWait and change loadFrameTimeout to browser to match core behavior (#2545) (janutter@microsoft.com)

## 2.6.1

Tue, 10 Nov 2020 01:48:44 GMT

### Patches

- Export stubbed PCA instance (#2540) (thomas.norling@microsoft.com)

## 2.6.0

Sat, 07 Nov 2020 01:50:14 GMT

### Minor changes

- Fixing a bug and adding `localAccountId` in AccountInfo interface (#2516) (sameera.gajjarapu@microsoft.com)

## 2.5.2

Mon, 02 Nov 2020 23:33:39 GMT

### Patches

- Fix JSON.parse issue and cache value validation (#2527) (prkanher@microsoft.com)

## 2.5.1

Fri, 30 Oct 2020 00:52:19 GMT

### Patches

- Restore string to cacheLocation type (#2523) (janutter@microsoft.com)

## 2.5.0

Thu, 29 Oct 2020 20:36:48 GMT

### Minor changes

- Add getLogger and setLogger to msal-browser (#2513) (joarroyo@microsoft.com)
- Adding memory storage option for cache location (#2481) (prkanher@microsoft.com)

### Patches

- Add handleRedirect End Event (#2518) (thomas.norling@microsoft.com)
- Ensure history.replaceState is a function (janutter@microsoft.com)
- Allow hash to be passed into handleRedirectPromise, reset non-msal after processing (janutter@microsoft.com)

## 2.4.1

Mon, 26 Oct 2020 21:00:29 GMT

### Patches

- msal-browser and msal-node cache Interfaces to msal-common updated (#2415) (sameera.gajjarapu@microsoft.com)

## 2.4.0

Tue, 20 Oct 2020 23:47:28 GMT

### Minor changes

- Add removeEventCallback API (#2462) (thomas.norling@microsoft.com)
- Add event api to msal-browser (#2394) (joarroyo@microsoft.com)

### Patches

- Use history API to clear hash for msal-browser (janutter@microsoft.com)
- Export InteractionType (#2438) (thomas.norling@microsoft.com)
- Add extraQueryParameters to acquireTokenSilent in msal-browser (janutter@microsoft.com)
- Fix unexpected interaction_required error in redirect flow (#2404) (thomas.norling@microsoft.com)
- Adds support for any OIDC-compliant authority (#2389). (jamckenn@microsoft.com)

## 2.3.1

Wed, 14 Oct 2020 23:45:07 GMT

### Patches

- Remove rogue console.log() in the BrowserCrypto.ts file and add a lint rule to prevent future issues (#2410) (prkanher@microsoft.com)
- Check for Headers class when configuring network client (janutter@microsoft.com)
- Update getItem to return ServerTelemetryEntity (#2223) (thomas.norling@microsoft.com)

## 2.3.0

Fri, 02 Oct 2020 17:42:35 GMT

### Minor changes

- Implementation of Access Token Proof-of-Possession Flow (#2151, #2153, #2154, #2209, #2289) (prkanher@microsoft.com)

## 2.2.1

Wed, 30 Sep 2020 17:58:33 GMT

### Patches

- Support SSR in msal-browser (#2073) (thomas.norling@microsoft.com)

## 2.2.0

Thu, 17 Sep 2020 23:16:22 GMT

### Minor changes

- Added client-side throttling to enhance server stability (#1907) (jamckenn@microsoft.com)

### Patches

- Fix issue with base64 encoding of spaces (#2248) (prkanher@microsoft.com)
- Properly support multiple concurrent RT requests (#2290) (janutter@microsoft.com)
- Default scope addition done in msal-common (#2267) (thomas.norling@microsoft.com)
- acquireTokenSilent calls ssoSilent (#2264) (thomas.norling@microsoft.com)
- Check for interaction in progress when processing redirect hash (#2183) (thomas.norling@microsoft.com)
- Creating ClientApplication.ts subclass (#2199) (prkanher@microsoft.com)
- Add SsoSilentRequest for ssoSilent, update tests and samples (joarroyo@microsoft.com)
- Add Angular 10 browser sample, update documentation (joarroyo@microsoft.com)

## 2.1.0

Tue, 25 Aug 2020 00:40:45 GMT

### Minor changes

- Client Capabilities Support (#2169) (thomas.norling@microsoft.com)

### Patches

- update APP_META_DATA to APP_METADATA (sameera.gajjarapu@microsoft.com)
- Add getAccountByHomeId API (#2114) (thomas.norling@microsoft.com)
- Change msal-browser loginPopup and openPopup, add ability to configure popup delay (#2132) (joarroyo@microsoft.com)
- Update POST header to type Record (#2128) (thomas.norling@microsoft.com)

## 2.0.2

Thu, 13 Aug 2020 02:20:48 GMT

### Patches

- Fix hash parsing issue from #2118 and back button cache clearing (#2129) (prkanher@microsoft.com)

# 2.0.1
## Breaking Changes
* None

## Features and Fixes
* Make request object optional for login APIs in PublicClientApplication (#2061)
* Fix `getAccountByUsername()` API signatures to return null (#2059)
* (#2078) Fix issues with `handleRedirectPromise()` where:
    * state mismatches occur if `handleRedirectPromise()` is called multiple times.
    * `currentUrl` and `loginRequestUrl` being evaluated as not equal if one has a trailing slash and the other does not
    * When `loginRequestUrl` is not in the cache, msal redirects to the homepage but would not process the hash
* Add `sid` from `AuthorizationUrlRequest` to SSO check in `ssoSilent()` (#2030)
* Add interaction type to platform state and check before processing hash (#2045)
* Implements telemetry error calculation and caching for server telemetry information in browser scenarios (#1918)
* Fix promise handling in PublicClientApplication (#2091)

# 2.0.0
## Breaking Changes
* None

## Features and Fixes
* Fix an issue where logout was not clearing all accounts (#1919)
* Typescript sample for browser (#1920)
* Add SilentRequest.ts object (#1964)
* Fix an issue where popup window position value did not have a floor (#1981)
* Fix an issue where getAccountByUsername was case-sensitive for the given username (#1982)
* Fix an issue where `openid` and `profile` were being added to silent requests (#1962)
* Fix an issue where the hash was not handled if `navigateToLoginRequestUrl`=`false` (#1973)
* Fix an error that occurs when the request object is not provided to login and the redirectStartPage is expected (#1998)

# 2.0.0-beta.4
## Breaking Changes
* Updated all APIs to send `openid` and `profile` by default in all requests (#1868)

## Features and Fixes
* add interface for PublicClientApplication (#1870)
* Update `monitorIframeForHash` to be purely time-based (#1873)
* Instantiate Logger instance for PublicClientApplication (#1882)
* Fix an issue with encoding in cookies and state values (#1852)
* Fix issue where cache isn't being cleaned correctly (#1856)
* Fix issue where expiration isn't calculated correctly (#1860)
* Fix an issue where the crypto APIs were not truly random (#1872)
* Remove all non-application specific initialization from PublicClientApplication constructor (#1885, #1886)
* Added support for IE11 (#1883, #1884)
* Added support for redirection to pages with custom hashes or query params (#1862)
* Remove deprecated `handleRedirectCallback()` API (#1863)
* Remove function typings for `redirectUri` and `postLogoutRedirectUri` (#1861).
* Add support for Instance Discovery, combine all authority classes into a single generic class (#1811)

# 2.0.0-beta.3
## Breaking Changes
* `@azure/msal-browser` now follows a unified cache schema similar to other MSAL libraries (#1624, #1655, #1680, #1711, #1762, #1771)
* Updated browser library to follow common format for request, response, and client configurations (#1682, #1711, #1762, #1770, #1771, #1793)
* Account interface updated to AccountInfo.ts (#1789)

## Features and Fixes
* add `setKnownAuthorities` to constructor call for B2C Authority scenarios (#1646)
* Library state is now sent as a encoded JSON object (#1790)
* Added a request object for logout APIs, made logout async (#1802)

# 2.0.0-beta.2
* Fixed an issue where the system config values were being overwritten with `undefined` (#1631)

# 2.0.0-beta.1
## Features
* Added a silent iframe flow in the @azure/msal-browser package (#1451)
    * Includes an ssoSilent() API to acquire tokens silently with a user context (loginHint)

## Bugs
* Fixed an issue where TokenResponse is not exported

## Enhancements
* handleRedirectCallback flow was modified, will be deprecated in favor of handleRedirectPromise(), added log message (#1490, #1543)

# 2.0.0-beta.0
## Features
* Removed client_secret from config and added docs for new registration experience (#1421)

## Enhancements
* Test pipelines in place. (#1393)
* Added docs and samples. (#1421, #1321)

## Bugs
* Minor bug fixes from unit testing. (#1236)
* navigateToLoginRequestUrl works correctly (#1320)

# 2.0.0-alpha.0
## Features
* Added Rollup as build tool (#1108)
* Added APIs and major type files (#1109)
* Added tests and code coverage (#1127)
* Added Authority and protocol classes (#1133)
* Added browser storage implementation (#1140)
* Added implementation of crypto for browser (#1141)
* Added fetch client (#1144)
* Creating of login url (#1149)
* Added logger class (#1155)
* Added redirect handling code (#1164)
* Successful token exchange (#1181)
* Response handling code (#1183)
* Token caching (#1185)
* Popup handling (#1190)
* Silent renewal using refresh tokens and logout (#1208)
* SSO fixes for login_hint (#1211)

# 0.0.1
- Created library with initial files for repo structure, build and package dependencies<|MERGE_RESOLUTION|>--- conflicted
+++ resolved
@@ -1,12 +1,5 @@
 # Change Log - @azure/msal-browser
 
-<<<<<<< HEAD
-This log was last generated on Mon, 01 May 2023 20:47:44 GMT and should not be manually modified.
-
-<!-- Start content -->
-
-## 2.36.0
-=======
 This log was last generated on Mon, 08 May 2023 20:12:00 GMT and should not be manually modified.
 
 <!-- Start content -->
@@ -47,7 +40,6 @@
 - Remove unused enum (thomas.norling@microsoft.com)
 
 ## 2.37.0
->>>>>>> eeb136bc
 
 Mon, 01 May 2023 20:47:44 GMT
 
