/*
 * Copyright (c) Microsoft Corporation. All rights reserved.
 * Licensed under the MIT License.
 */

import sinon from "sinon";
import { BrowserAuthErrorMessage } from "../../src/error/BrowserAuthError";
import {
    TEST_CONFIG,
    TEST_TOKENS,
    TEST_DATA_CLIENT_INFO,
    RANDOM_TEST_GUID,
    TEST_URIS,
    TEST_STATE_VALUES,
    DEFAULT_OPENID_CONFIG_RESPONSE,
} from "../utils/StringConstants";
import { CacheOptions } from "../../src/config/Configuration";
import {
    Constants,
    PersistentCacheKeys,
    CommonAuthorizationCodeRequest as AuthorizationCodeRequest,
    ProtocolUtils,
    Logger,
    LogLevel,
    AuthenticationScheme,
    AuthorityMetadataEntity,
    AccountEntity,
    Authority,
    StubbedNetworkModule,
    AuthToken,
    IdTokenEntity,
    AccessTokenEntity,
    RefreshTokenEntity,
    AppMetadataEntity,
    ServerTelemetryEntity,
    ThrottlingEntity,
    CredentialType,
    ProtocolMode,
    AccountInfo,
    AuthError,
    ClientAuthErrorMessage,
} from "@azure/msal-common";
import {
    BrowserCacheLocation,
    InteractionType,
    TemporaryCacheKeys,
} from "../../src/utils/BrowserConstants";
import { CryptoOps } from "../../src/crypto/CryptoOps";
import { DatabaseStorage } from "../../src/cache/DatabaseStorage";
import { BrowserCacheManager } from "../../src/cache/BrowserCacheManager";
import { BrowserStateObject } from "../../src/utils/BrowserProtocolUtils";
import { base64Decode } from "../../src/encode/Base64Decode";
import { getDefaultPerformanceClient } from "../utils/TelemetryUtils";

describe("BrowserCacheManager tests", () => {
    let cacheConfig: Required<CacheOptions>;
    let logger: Logger;
    let browserCrypto: CryptoOps;
    beforeEach(() => {
        cacheConfig = {
            temporaryCacheLocation: BrowserCacheLocation.SessionStorage,
            cacheLocation: BrowserCacheLocation.SessionStorage,
            storeAuthStateInCookie: false,
            secureCookies: false,
            cacheMigrationEnabled: false,
            claimsBasedCachingEnabled: false,
        };
        logger = new Logger({
            loggerCallback: (
                level: LogLevel,
                message: string,
                containsPii: boolean
            ): void => {},
            piiLoggingEnabled: true,
        });
        browserCrypto = new CryptoOps(logger);
    });

    afterEach(() => {
        jest.restoreAllMocks();
        sinon.restore();
        window.sessionStorage.clear();
        window.localStorage.clear();
    });

    describe("Constructor", () => {
        it("Falls back to memory storage if cache location string does not match localStorage or sessionStorage", () => {
            cacheConfig.cacheLocation = "notALocation";
            const cacheManager = new BrowserCacheManager(
                TEST_CONFIG.MSAL_CLIENT_ID,
                cacheConfig,
                browserCrypto,
                logger
            );
            cacheManager.setItem("key", "value");
            expect(window.localStorage.getItem("key")).toBeNull();
            expect(window.sessionStorage.getItem("key")).toBeNull();
            expect(cacheManager.getItem("key")).toBe("value");
        });

        it("Falls back to memory storage if storage is not supported", () => {
            // Test sessionStorage not supported
            // @ts-ignore
            jest.spyOn(window, "sessionStorage", "get").mockReturnValue(null);
            const sessionCache = new BrowserCacheManager(
                TEST_CONFIG.MSAL_CLIENT_ID,
                cacheConfig,
                browserCrypto,
                logger
            );
            sessionCache.setItem("key", "value");
            expect(sessionCache.getItem("key")).toBe("value");

            // Test local storage not supported
            // @ts-ignore
            jest.spyOn(window, "localStorage", "get").mockReturnValue(null);
            cacheConfig.cacheLocation = BrowserCacheLocation.LocalStorage;
            const localCache = new BrowserCacheManager(
                TEST_CONFIG.MSAL_CLIENT_ID,
                cacheConfig,
                browserCrypto,
                logger
            );
            localCache.setItem("key", "value");
            expect(localCache.getItem("key")).toBe("value");
        });

        it("Creates a BrowserStorage object that implements the ICacheStorage interface", () => {
            const browserStorage = new BrowserCacheManager(
                TEST_CONFIG.MSAL_CLIENT_ID,
                cacheConfig,
                browserCrypto,
                logger
            );
            expect(browserStorage.setItem).not.toBeNull();
            expect(browserStorage.getItem).not.toBeNull();
            expect(browserStorage.removeItem).not.toBeNull();
            expect(browserStorage.containsKey).not.toBeNull();
            expect(browserStorage.getKeys).not.toBeNull();
            expect(browserStorage.clear).not.toBeNull();
        });

        it("Migrates cache entries from the old cache format", () => {
            const migrationCacheConfig = {
                ...cacheConfig,
                cacheMigrationEnabled: true,
            };
            const idTokenKey = `${Constants.CACHE_PREFIX}.${PersistentCacheKeys.ID_TOKEN}`;
            const clientInfoKey = `${Constants.CACHE_PREFIX}.${PersistentCacheKeys.CLIENT_INFO}`;
            const errorKey = `${Constants.CACHE_PREFIX}.${PersistentCacheKeys.ERROR}`;
            const errorDescKey = `${Constants.CACHE_PREFIX}.${PersistentCacheKeys.ERROR_DESC}`;
            const errorKeyVal = "error_code";
            const errorDescVal = "error occurred";
            window.sessionStorage.setItem(idTokenKey, TEST_TOKENS.IDTOKEN_V2);
            window.sessionStorage.setItem(
                clientInfoKey,
                TEST_DATA_CLIENT_INFO.TEST_RAW_CLIENT_INFO
            );
            window.sessionStorage.setItem(errorKey, errorKeyVal);
            window.sessionStorage.setItem(errorDescKey, errorDescVal);

            const browserStorage = new BrowserCacheManager(
                TEST_CONFIG.MSAL_CLIENT_ID,
                migrationCacheConfig,
                browserCrypto,
                logger
            );
            expect(window.sessionStorage.getItem(idTokenKey)).toBe(
                TEST_TOKENS.IDTOKEN_V2
            );
            expect(window.sessionStorage.getItem(clientInfoKey)).toBe(
                TEST_DATA_CLIENT_INFO.TEST_RAW_CLIENT_INFO
            );
            expect(window.sessionStorage.getItem(errorKey)).toBe(errorKeyVal);
            expect(window.sessionStorage.getItem(errorDescKey)).toBe(
                errorDescVal
            );
            expect(
                browserStorage.getTemporaryCache(
                    PersistentCacheKeys.ID_TOKEN,
                    true
                )
            ).toBe(TEST_TOKENS.IDTOKEN_V2);
            expect(
                browserStorage.getTemporaryCache(
                    PersistentCacheKeys.CLIENT_INFO,
                    true
                )
            ).toBe(TEST_DATA_CLIENT_INFO.TEST_RAW_CLIENT_INFO);
            expect(
                browserStorage.getTemporaryCache(
                    PersistentCacheKeys.ERROR,
                    true
                )
            ).toBe(errorKeyVal);
            expect(
                browserStorage.getTemporaryCache(
                    PersistentCacheKeys.ERROR_DESC,
                    true
                )
            ).toBe(errorDescVal);
        });

        it("Adds existing tokens to token key map on initialization", () => {
            // Pre-populate localstorage with tokens
            const testIdToken = IdTokenEntity.createIdTokenEntity(
                "homeAccountId",
                "environment",
                TEST_TOKENS.IDTOKEN_V2,
                TEST_CONFIG.MSAL_CLIENT_ID,
                "tenantId"
            );
            const testAccessToken = AccessTokenEntity.createAccessTokenEntity(
                "homeAccountId",
                "environment",
                TEST_TOKENS.ACCESS_TOKEN,
                TEST_CONFIG.MSAL_CLIENT_ID,
                "tenantId",
                "scope",
                1000,
                1000,
                browserCrypto
            );
            const testRefreshToken =
                RefreshTokenEntity.createRefreshTokenEntity(
                    "homeAccountId",
                    "environment",
                    TEST_TOKENS.REFRESH_TOKEN,
                    TEST_CONFIG.MSAL_CLIENT_ID
                );
            window.localStorage.setItem(
                testIdToken.generateCredentialKey(),
                JSON.stringify(testIdToken)
            );
            window.localStorage.setItem(
                testAccessToken.generateCredentialKey(),
                JSON.stringify(testAccessToken)
            );
            window.localStorage.setItem(
                testRefreshToken.generateCredentialKey(),
                JSON.stringify(testRefreshToken)
            );

            // Validate that tokens are not added to token key map when cacheMigration is false
            const initialStorage = new BrowserCacheManager(
                TEST_CONFIG.MSAL_CLIENT_ID,
                {
                    cacheLocation: BrowserCacheLocation.LocalStorage,
                    temporaryCacheLocation: BrowserCacheLocation.LocalStorage,
                    storeAuthStateInCookie: false,
                    secureCookies: false,
                    cacheMigrationEnabled: false,
                    claimsBasedCachingEnabled: false,
                },
                browserCrypto,
                logger
            );
            expect(initialStorage.getTokenKeys().idToken.length).toBe(0);
            expect(initialStorage.getTokenKeys().accessToken.length).toBe(0);
            expect(initialStorage.getTokenKeys().refreshToken.length).toBe(0);

            // Validate that tokens are added to token key map when cacheMigration is true
            const migrationStorage = new BrowserCacheManager(
                TEST_CONFIG.MSAL_CLIENT_ID,
                {
                    cacheLocation: BrowserCacheLocation.LocalStorage,
                    temporaryCacheLocation: BrowserCacheLocation.LocalStorage,
                    storeAuthStateInCookie: false,
                    secureCookies: false,
                    cacheMigrationEnabled: true,
                    claimsBasedCachingEnabled: false,
                },
                browserCrypto,
                logger
            );
            expect(migrationStorage.getTokenKeys().idToken.length).toBe(1);
            expect(migrationStorage.getTokenKeys().accessToken.length).toBe(1);
            expect(migrationStorage.getTokenKeys().refreshToken.length).toBe(1);
        });

        it("Does not add tokens for other clientIds to token key map", () => {
            // Pre-populate localstorage with tokens
            const testIdToken = IdTokenEntity.createIdTokenEntity(
                "homeAccountId",
                "environment",
                TEST_TOKENS.IDTOKEN_V2,
                "other-client-id",
                "tenantId"
            );
            const testAccessToken = AccessTokenEntity.createAccessTokenEntity(
                "homeAccountId",
                "environment",
                TEST_TOKENS.ACCESS_TOKEN,
                "other-client-id",
                "tenantId",
                "scope",
                1000,
                1000,
                browserCrypto
            );
            const testRefreshToken =
                RefreshTokenEntity.createRefreshTokenEntity(
                    "homeAccountId",
                    "environment",
                    TEST_TOKENS.REFRESH_TOKEN,
                    "other-client-id"
                );
            window.localStorage.setItem(
                testIdToken.generateCredentialKey(),
                JSON.stringify(testIdToken)
            );
            window.localStorage.setItem(
                testAccessToken.generateCredentialKey(),
                JSON.stringify(testAccessToken)
            );
            window.localStorage.setItem(
                testRefreshToken.generateCredentialKey(),
                JSON.stringify(testRefreshToken)
            );

            // Validate that tokens are added to token key map when cacheMigration is true
            const migrationStorage = new BrowserCacheManager(
                TEST_CONFIG.MSAL_CLIENT_ID,
                {
                    cacheLocation: BrowserCacheLocation.LocalStorage,
                    temporaryCacheLocation: BrowserCacheLocation.LocalStorage,
                    storeAuthStateInCookie: false,
                    secureCookies: false,
                    cacheMigrationEnabled: true,
                    claimsBasedCachingEnabled: false,
                },
                browserCrypto,
                logger
            );
            expect(migrationStorage.getTokenKeys().idToken.length).toBe(0);
            expect(migrationStorage.getTokenKeys().accessToken.length).toBe(0);
            expect(migrationStorage.getTokenKeys().refreshToken.length).toBe(0);
        });

        it("Adds existing accounts to account key map on initialization", () => {
            const browserSessionStorage = new BrowserCacheManager(
                TEST_CONFIG.MSAL_CLIENT_ID,
                cacheConfig,
                browserCrypto,
                logger
            );
            const authority = new Authority(
                TEST_CONFIG.validAuthority,
                StubbedNetworkModule,
                browserSessionStorage,
                {
                    protocolMode: ProtocolMode.AAD,
                    authorityMetadata: "",
                    cloudDiscoveryMetadata: "",
                    knownAuthorities: [],
                },
                logger
            );
            // Pre-populate localstorage with accounts
            const testAccount = AccountEntity.createAccount(
                {
                    homeAccountId: TEST_DATA_CLIENT_INFO.TEST_HOME_ACCOUNT_ID,
                    idTokenClaims: AuthToken.extractTokenClaims(
                        TEST_TOKENS.IDTOKEN_V2,
                        base64Decode
                    ),
                    clientInfo: TEST_DATA_CLIENT_INFO.TEST_RAW_CLIENT_INFO,
                    environment: "environment",
                },
                authority
            );
            window.localStorage.setItem(
                testAccount.generateAccountKey(),
                JSON.stringify(testAccount)
            );

            // Validate that accounts are not added to account key map when cacheMigration is false
            const initialStorage = new BrowserCacheManager(
                TEST_CONFIG.MSAL_CLIENT_ID,
                {
                    cacheLocation: BrowserCacheLocation.LocalStorage,
                    temporaryCacheLocation: BrowserCacheLocation.LocalStorage,
                    storeAuthStateInCookie: false,
                    secureCookies: false,
                    cacheMigrationEnabled: false,
                    claimsBasedCachingEnabled: false,
                },
                browserCrypto,
                logger
            );
            expect(initialStorage.getAccountKeys().length).toBe(0);

            // Validate that accounts are added to account key map when cacheMigration is true
            const migrationStorage = new BrowserCacheManager(
                TEST_CONFIG.MSAL_CLIENT_ID,
                {
                    cacheLocation: BrowserCacheLocation.LocalStorage,
                    temporaryCacheLocation: BrowserCacheLocation.LocalStorage,
                    storeAuthStateInCookie: false,
                    secureCookies: false,
                    cacheMigrationEnabled: true,
                    claimsBasedCachingEnabled: false,
                },
                browserCrypto,
                logger
            );
            expect(migrationStorage.getAccountKeys().length).toBe(1);
        });
    });

    describe("Interface functions", () => {
        let browserSessionStorage: BrowserCacheManager;
        let authority: Authority;
        let browserLocalStorage: BrowserCacheManager;
        let cacheVal: string;
        let msalCacheKey: string;
        let msalCacheKey2: string;
        beforeEach(() => {
            browserSessionStorage = new BrowserCacheManager(
                TEST_CONFIG.MSAL_CLIENT_ID,
                cacheConfig,
                browserCrypto,
                logger
            );
            authority = new Authority(
                TEST_CONFIG.validAuthority,
                StubbedNetworkModule,
                browserSessionStorage,
                {
                    protocolMode: ProtocolMode.AAD,
                    authorityMetadata: "",
                    cloudDiscoveryMetadata: "",
                    knownAuthorities: [],
                },
                logger
            );
            sinon
                .stub(Authority.prototype, "getPreferredCache")
                .returns("login.microsoftonline.com");
            cacheConfig.cacheLocation = BrowserCacheLocation.LocalStorage;
            browserLocalStorage = new BrowserCacheManager(
                TEST_CONFIG.MSAL_CLIENT_ID,
                cacheConfig,
                browserCrypto,
                logger
            );
            cacheVal = "cacheVal";
            msalCacheKey = browserSessionStorage.generateCacheKey("cacheKey");
            msalCacheKey2 = browserSessionStorage.generateCacheKey("cacheKey2");
        });

        afterEach(async () => {
            await browserSessionStorage.clear();
            await browserLocalStorage.clear();
        });

        it("setTemporaryCache", () => {
            browserSessionStorage.setTemporaryCache("cacheKey", cacheVal, true);
            browserLocalStorage.setTemporaryCache("cacheKey2", cacheVal, true);
            expect(window.sessionStorage.getItem(msalCacheKey)).toBe(cacheVal);
            expect(window.sessionStorage.getItem(msalCacheKey2)).toBe(cacheVal);
        });

        it("getTemporaryCache falls back to local storage if not found in session/memory storage", () => {
            const testTempItemKey = "test-temp-item-key";
            const testTempItemValue = "test-temp-item-value";
            window.localStorage.setItem(testTempItemKey, testTempItemValue);
            cacheConfig.cacheLocation = BrowserCacheLocation.LocalStorage;
            browserLocalStorage = new BrowserCacheManager(
                TEST_CONFIG.MSAL_CLIENT_ID,
                cacheConfig,
                browserCrypto,
                logger
            );
            expect(browserLocalStorage.getTemporaryCache(testTempItemKey)).toBe(
                testTempItemValue
            );
        });

        it("setItem", () => {
            window.sessionStorage.setItem(msalCacheKey, cacheVal);
            window.localStorage.setItem(msalCacheKey2, cacheVal);
            expect(browserSessionStorage.getItem(msalCacheKey)).toBe(cacheVal);
            expect(browserLocalStorage.getItem(msalCacheKey2)).toBe(cacheVal);
        });

        it("removeItem()", () => {
            browserSessionStorage.setTemporaryCache("cacheKey", cacheVal, true);
            browserLocalStorage.setTemporaryCache("cacheKey", cacheVal, true);
            browserSessionStorage.removeItem(msalCacheKey);
            browserLocalStorage.removeItem(msalCacheKey);
            expect(window.sessionStorage.getItem(msalCacheKey)).toBeNull();
            expect(window.localStorage.getItem(msalCacheKey)).toBeNull();
            expect(
                browserLocalStorage.getTemporaryCache("cacheKey", true)
            ).toBeNull();
            expect(
                browserSessionStorage.getTemporaryCache("cacheKey", true)
            ).toBeNull();
        });

        it("containsKey()", () => {
            browserSessionStorage.setTemporaryCache("cacheKey", cacheVal, true);
            browserLocalStorage.setItem(msalCacheKey, cacheVal);
            expect(browserSessionStorage.containsKey(msalCacheKey)).toBe(true);
            expect(browserLocalStorage.containsKey(msalCacheKey)).toBe(true);
        });

        it("getKeys()", () => {
            browserLocalStorage.setItem(msalCacheKey, cacheVal);
            browserLocalStorage.setItem(msalCacheKey2, cacheVal);
            expect(browserLocalStorage.getKeys()).toEqual([
                msalCacheKey,
                msalCacheKey2,
            ]);
        });

        it("clear()", async () => {
            browserSessionStorage.setTemporaryCache("cacheKey", cacheVal, true);
            browserLocalStorage.setTemporaryCache("cacheKey", cacheVal, true);
            await browserSessionStorage.clear();
            await browserLocalStorage.clear();
            expect(browserSessionStorage.getKeys()).toHaveLength(0);
            expect(browserLocalStorage.getKeys()).toHaveLength(0);
        });

        describe("Getters and Setters", () => {
            describe("Account", () => {
                it("getAccount returns null if key not in cache", () => {
                    const key = "not-in-cache";
                    expect(browserSessionStorage.getAccount(key)).toBeNull();
                    expect(browserLocalStorage.getAccount(key)).toBeNull();
                });

                it("getAccount returns null if value is not JSON", () => {
                    const key = "testKey";
                    browserLocalStorage.setItem(key, "this is not json");
                    browserSessionStorage.setItem(key, "this is not json");

                    expect(browserSessionStorage.getAccount(key)).toBeNull();
                    expect(browserLocalStorage.getAccount(key)).toBeNull();
                });

                it("getAccount returns null if value is not account entity", () => {
                    const key = "testKey";
                    const partialAccount = {
                        homeAccountId: "home-accountId",
                    };

                    browserLocalStorage.setItem(
                        key,
                        JSON.stringify(partialAccount)
                    );
                    browserSessionStorage.setItem(
                        key,
                        JSON.stringify(partialAccount)
                    );

                    expect(browserSessionStorage.getAccount(key)).toBeNull();
                    expect(browserLocalStorage.getAccount(key)).toBeNull();
                });

                it("getAccount returns AccountEntity", () => {
                    const testAccount = AccountEntity.createAccount(
                        {
                            homeAccountId: "homeAccountId",
                            idTokenClaims: AuthToken.extractTokenClaims(
                                TEST_TOKENS.IDTOKEN_V2,
                                base64Decode
                            ),
                            clientInfo:
                                TEST_DATA_CLIENT_INFO.TEST_RAW_CLIENT_INFO,
                            cloudGraphHostName: "cloudGraphHost",
                            msGraphHost: "msGraphHost",
                        },
                        authority
                    );

                    browserLocalStorage.setAccount(testAccount);
                    browserSessionStorage.setAccount(testAccount);

                    expect(
                        browserSessionStorage.getAccount(
                            testAccount.generateAccountKey()
                        )
                    ).toEqual(testAccount);
                    expect(
                        browserSessionStorage.getAccount(
                            testAccount.generateAccountKey()
                        )
                    ).toBeInstanceOf(AccountEntity);
                    expect(
                        browserLocalStorage.getAccount(
                            testAccount.generateAccountKey()
                        )
                    ).toEqual(testAccount);
                    expect(
                        browserLocalStorage.getAccount(
                            testAccount.generateAccountKey()
                        )
                    ).toBeInstanceOf(AccountEntity);
                });
            });

            describe("IdTokenCredential", () => {
                it("getIdTokenCredential returns null if key not in cache", () => {
                    const key = "not-in-cache";
                    expect(
                        browserSessionStorage.getIdTokenCredential(key)
                    ).toBeNull();
                    expect(
                        browserLocalStorage.getIdTokenCredential(key)
                    ).toBeNull();
                });

                it("getIdTokenCredential returns null if value is not JSON", () => {
                    const key = "testKey";
                    browserLocalStorage.setItem(key, "this is not json");
                    browserSessionStorage.setItem(key, "this is not json");

                    expect(
                        browserSessionStorage.getIdTokenCredential(key)
                    ).toBeNull();
                    expect(
                        browserLocalStorage.getIdTokenCredential(key)
                    ).toBeNull();
                });

                it("getIdTokenCredential returns null if value is not idToken entity", () => {
                    const key = "testKey";
                    const partialIdTokenEntity = {
                        homeAccountId: "home-accountId",
                    };

                    browserLocalStorage.setItem(
                        key,
                        JSON.stringify(partialIdTokenEntity)
                    );
                    browserSessionStorage.setItem(
                        key,
                        JSON.stringify(partialIdTokenEntity)
                    );

                    expect(
                        browserSessionStorage.getIdTokenCredential(key)
                    ).toBeNull();
                    expect(
                        browserLocalStorage.getIdTokenCredential(key)
                    ).toBeNull();
                });

                it("getIdTokenCredential returns IdTokenEntity", () => {
                    const testIdToken = IdTokenEntity.createIdTokenEntity(
                        "homeAccountId",
                        "environment",
                        TEST_TOKENS.IDTOKEN_V2,
                        "client-id",
                        "tenantId"
                    );

                    browserLocalStorage.setIdTokenCredential(testIdToken);
                    browserSessionStorage.setIdTokenCredential(testIdToken);

                    expect(
                        browserSessionStorage.getIdTokenCredential(
                            testIdToken.generateCredentialKey()
                        )
                    ).toEqual(testIdToken);
                    expect(
                        browserSessionStorage.getIdTokenCredential(
                            testIdToken.generateCredentialKey()
                        )
                    ).toBeInstanceOf(IdTokenEntity);
                    expect(
                        browserLocalStorage.getIdTokenCredential(
                            testIdToken.generateCredentialKey()
                        )
                    ).toEqual(testIdToken);
                    expect(
                        browserLocalStorage.getIdTokenCredential(
                            testIdToken.generateCredentialKey()
                        )
                    ).toBeInstanceOf(IdTokenEntity);
                });
            });

            describe("AccessTokenCredential", () => {
                it("getAccessTokenCredential returns null if key not in cache", () => {
                    const key = "not-in-cache";
                    expect(
                        browserSessionStorage.getAccessTokenCredential(key)
                    ).toBeNull();
                    expect(
                        browserLocalStorage.getAccessTokenCredential(key)
                    ).toBeNull();
                });

                it("getAccessTokenCredential returns null if value is not JSON", () => {
                    const key = "testKey";
                    browserLocalStorage.setItem(key, "this is not json");
                    browserSessionStorage.setItem(key, "this is not json");

                    expect(
                        browserSessionStorage.getAccessTokenCredential(key)
                    ).toBeNull();
                    expect(
                        browserLocalStorage.getAccessTokenCredential(key)
                    ).toBeNull();
                });

                it("getAccessTokenCredential returns null if value is not accessToken entity", () => {
                    const key = "testKey";
                    const partialAccessTokenEntity = {
                        homeAccountId: "home-accountId",
                    };

                    browserLocalStorage.setItem(
                        key,
                        JSON.stringify(partialAccessTokenEntity)
                    );
                    browserSessionStorage.setItem(
                        key,
                        JSON.stringify(partialAccessTokenEntity)
                    );

                    expect(
                        browserSessionStorage.getAccessTokenCredential(key)
                    ).toBeNull();
                    expect(
                        browserLocalStorage.getAccessTokenCredential(key)
                    ).toBeNull();
                });

                it("getAccessTokenCredential returns AccessTokenEntity", () => {
                    const testAccessToken =
                        AccessTokenEntity.createAccessTokenEntity(
                            "homeAccountId",
                            "environment",
                            TEST_TOKENS.ACCESS_TOKEN,
                            "client-id",
                            "tenantId",
                            "openid",
                            1000,
                            1000,
                            browserCrypto,
                            500,
                            AuthenticationScheme.BEARER,
                            "oboAssertion"
                        );

                    browserLocalStorage.setAccessTokenCredential(
                        testAccessToken
                    );
                    browserSessionStorage.setAccessTokenCredential(
                        testAccessToken
                    );

                    expect(
                        browserSessionStorage.getAccessTokenCredential(
                            testAccessToken.generateCredentialKey()
                        )
                    ).toEqual(testAccessToken);
                    expect(
                        browserSessionStorage.getAccessTokenCredential(
                            testAccessToken.generateCredentialKey()
                        )
                    ).toBeInstanceOf(AccessTokenEntity);
                    expect(
                        browserLocalStorage.getAccessTokenCredential(
                            testAccessToken.generateCredentialKey()
                        )
                    ).toEqual(testAccessToken);
                    expect(
                        browserLocalStorage.getAccessTokenCredential(
                            testAccessToken.generateCredentialKey()
                        )
                    ).toBeInstanceOf(AccessTokenEntity);
                });

                it("getAccessTokenCredential returns Bearer access token when authentication scheme is set to Bearer and both a Bearer and pop token are in the cache", () => {
                    const testAccessTokenWithoutAuthScheme =
                        AccessTokenEntity.createAccessTokenEntity(
                            "homeAccountId",
                            "environment",
                            TEST_TOKENS.ACCESS_TOKEN,
                            "client-id",
                            "tenantId",
                            "openid",
                            1000,
                            1000,
                            browserCrypto,
                            500,
                            AuthenticationScheme.BEARER,
                            "oboAssertion"
                        );
                    const testAccessTokenWithAuthScheme =
                        AccessTokenEntity.createAccessTokenEntity(
                            "homeAccountId",
                            "environment",
                            TEST_TOKENS.POP_TOKEN,
                            "client-id",
                            "tenantId",
                            "openid",
                            1000,
                            1000,
                            browserCrypto,
                            500,
                            AuthenticationScheme.POP,
                            "oboAssertion"
                        );
                    // Cache bearer token
                    browserLocalStorage.setAccessTokenCredential(
                        testAccessTokenWithoutAuthScheme
                    );
                    browserSessionStorage.setAccessTokenCredential(
                        testAccessTokenWithoutAuthScheme
                    );
                });

                it("getAccessTokenCredential returns Bearer access token when authentication scheme is set to Bearer and both a Bearer and pop token are in the cache", () => {
                    const testAccessTokenWithoutAuthScheme =
                        AccessTokenEntity.createAccessTokenEntity(
                            "homeAccountId",
                            "environment",
                            TEST_TOKENS.ACCESS_TOKEN,
                            "client-id",
                            "tenantId",
                            "openid",
                            1000,
                            1000,
                            browserCrypto,
                            500,
                            AuthenticationScheme.BEARER,
                            "oboAssertion"
                        );
                    const testAccessTokenWithAuthScheme =
                        AccessTokenEntity.createAccessTokenEntity(
                            "homeAccountId",
                            "environment",
                            TEST_TOKENS.POP_TOKEN,
                            "client-id",
                            "tenantId",
                            "openid",
                            1000,
                            1000,
                            browserCrypto,
                            500,
                            AuthenticationScheme.POP,
                            "oboAssertion"
                        );
                    // Cache bearer token
                    browserLocalStorage.setAccessTokenCredential(
                        testAccessTokenWithoutAuthScheme
                    );
                    browserSessionStorage.setAccessTokenCredential(
                        testAccessTokenWithoutAuthScheme
                    );

                    // Cache pop token
                    browserLocalStorage.setAccessTokenCredential(
                        testAccessTokenWithAuthScheme
                    );
                    browserSessionStorage.setAccessTokenCredential(
                        testAccessTokenWithAuthScheme
                    );

                    expect(
                        browserSessionStorage.getAccessTokenCredential(
                            testAccessTokenWithoutAuthScheme.generateCredentialKey()
                        )
                    ).toEqual(testAccessTokenWithoutAuthScheme);
                    expect(
                        browserSessionStorage.getAccessTokenCredential(
                            testAccessTokenWithoutAuthScheme.generateCredentialKey()
                        )?.credentialType
                    ).toBe(CredentialType.ACCESS_TOKEN);
                    expect(
                        browserSessionStorage.getAccessTokenCredential(
                            testAccessTokenWithoutAuthScheme.generateCredentialKey()
                        )
                    ).toBeInstanceOf(AccessTokenEntity);
                    expect(
                        browserLocalStorage.getAccessTokenCredential(
                            testAccessTokenWithoutAuthScheme.generateCredentialKey()
                        )
                    ).toEqual(testAccessTokenWithoutAuthScheme);
                    expect(
                        browserLocalStorage.getAccessTokenCredential(
                            testAccessTokenWithoutAuthScheme.generateCredentialKey()
                        )?.credentialType
                    ).toBe(CredentialType.ACCESS_TOKEN);
                    expect(
                        browserLocalStorage.getAccessTokenCredential(
                            testAccessTokenWithoutAuthScheme.generateCredentialKey()
                        )
                    ).toBeInstanceOf(AccessTokenEntity);
                });

                it("getAccessTokenCredential returns PoP access token when authentication scheme is set to pop and both a Bearer and pop token are in the cache", () => {
                    const testAccessTokenWithoutAuthScheme =
                        AccessTokenEntity.createAccessTokenEntity(
                            "homeAccountId",
                            "environment",
                            TEST_TOKENS.ACCESS_TOKEN,
                            "client-id",
                            "tenantId",
                            "openid",
                            1000,
                            1000,
                            browserCrypto,
                            500,
                            AuthenticationScheme.BEARER,
                            "oboAssertion"
                        );
                    const testAccessTokenWithAuthScheme =
                        AccessTokenEntity.createAccessTokenEntity(
                            "homeAccountId",
                            "environment",
                            TEST_TOKENS.POP_TOKEN,
                            "client-id",
                            "tenantId",
                            "openid",
                            1000,
                            1000,
                            browserCrypto,
                            500,
                            AuthenticationScheme.POP,
                            "oboAssertion"
                        );
                    // Cache bearer token
                    browserLocalStorage.setAccessTokenCredential(
                        testAccessTokenWithoutAuthScheme
                    );
                    browserSessionStorage.setAccessTokenCredential(
                        testAccessTokenWithoutAuthScheme
                    );

                    // Cache pop token
                    browserLocalStorage.setAccessTokenCredential(
                        testAccessTokenWithAuthScheme
                    );
                    browserSessionStorage.setAccessTokenCredential(
                        testAccessTokenWithAuthScheme
                    );

                    expect(
                        browserSessionStorage.getAccessTokenCredential(
                            testAccessTokenWithAuthScheme.generateCredentialKey()
                        )
                    ).toEqual(testAccessTokenWithAuthScheme);
                    expect(
                        browserSessionStorage.getAccessTokenCredential(
                            testAccessTokenWithAuthScheme.generateCredentialKey()
                        )?.credentialType
                    ).toBe(CredentialType.ACCESS_TOKEN_WITH_AUTH_SCHEME);
                    expect(
                        browserSessionStorage.getAccessTokenCredential(
                            testAccessTokenWithAuthScheme.generateCredentialKey()
                        )
                    ).toBeInstanceOf(AccessTokenEntity);
                    expect(
                        browserLocalStorage.getAccessTokenCredential(
                            testAccessTokenWithAuthScheme.generateCredentialKey()
                        )
                    ).toEqual(testAccessTokenWithAuthScheme);
                    expect(
                        browserLocalStorage.getAccessTokenCredential(
                            testAccessTokenWithAuthScheme.generateCredentialKey()
                        )?.credentialType
                    ).toBe(CredentialType.ACCESS_TOKEN_WITH_AUTH_SCHEME);
                    expect(
                        browserLocalStorage.getAccessTokenCredential(
                            testAccessTokenWithAuthScheme.generateCredentialKey()
                        )
                    ).toBeInstanceOf(AccessTokenEntity);
                });

                it("clearTokensWithClaimsInCache clears all access tokens with claims in tokenKeys", () => {
                    const testAT1 = AccessTokenEntity.createAccessTokenEntity(
                        "homeAccountId1",
                        "environment",
                        "secret1",
                        "client-id",
                        "tenantId",
                        "openid",
                        1000,
                        1000,
                        browserCrypto,
                        500,
                        AuthenticationScheme.BEARER,
                        "oboAssertion"
                    );
                    const testAT2 = AccessTokenEntity.createAccessTokenEntity(
                        "homeAccountId2",
                        "environment",
                        "secret2",
                        "client-id",
                        "tenantId",
                        "openid",
                        1000,
                        1000,
                        browserCrypto,
                        500,
                        AuthenticationScheme.BEARER,
                        "oboAssertion",
                        undefined,
                        "claims",
                        "claims-hash"
                    );
                    const testAT3 = AccessTokenEntity.createAccessTokenEntity(
                        "homeAccountId3",
                        "environment",
                        "secret3",
                        "client-id",
                        "tenantId",
                        "openid",
                        1000,
                        1000,
                        browserCrypto,
                        500,
                        AuthenticationScheme.BEARER,
                        "oboAssertion",
                        undefined,
                        "claims"
                    );
                    const testAT4 = AccessTokenEntity.createAccessTokenEntity(
                        "homeAccountId4",
                        "environment",
                        "secret4",
                        "client-id",
                        "tenantId",
                        "openid",
                        1000,
                        1000,
                        browserCrypto,
                        500,
                        AuthenticationScheme.BEARER,
                        "oboAssertion",
                        undefined,
                        "claims",
                        "claims-Hash"
                    );

                    expect(browserLocalStorage.getTokenKeys()).toStrictEqual({
                        idToken: [],
                        accessToken: [],
                        refreshToken: [],
                    });

                    expect(browserSessionStorage.getTokenKeys()).toStrictEqual({
                        idToken: [],
                        accessToken: [],
                        refreshToken: [],
                    });

                    browserLocalStorage.setAccessTokenCredential(testAT1);
                    browserSessionStorage.setAccessTokenCredential(testAT1);
                    browserLocalStorage.setAccessTokenCredential(testAT2);
                    browserSessionStorage.setAccessTokenCredential(testAT2);
                    browserLocalStorage.setAccessTokenCredential(testAT3);
                    browserSessionStorage.setAccessTokenCredential(testAT3);
                    browserLocalStorage.setAccessTokenCredential(testAT4);
                    browserSessionStorage.setAccessTokenCredential(testAT4);

                    expect(browserLocalStorage.getTokenKeys()).toStrictEqual({
                        idToken: [],
                        accessToken: [
                            testAT1.generateCredentialKey(),
                            testAT2.generateCredentialKey(),
                            testAT3.generateCredentialKey(),
                            testAT4.generateCredentialKey(),
                        ],
                        refreshToken: [],
                    });

                    expect(browserSessionStorage.getTokenKeys()).toStrictEqual({
                        idToken: [],
                        accessToken: [
                            testAT1.generateCredentialKey(),
                            testAT2.generateCredentialKey(),
                            testAT3.generateCredentialKey(),
                            testAT4.generateCredentialKey(),
                        ],
                        refreshToken: [],
                    });

                    expect(
                        browserSessionStorage.getTokenKeys().accessToken.length
                    ).toBe(4);
                    expect(
                        browserLocalStorage.getTokenKeys().accessToken.length
                    ).toBe(4);

                    expect(
                        browserSessionStorage.getAccessTokenCredential(
                            testAT1.generateCredentialKey()
                        )
                    ).toEqual(testAT1);
                    expect(
                        browserSessionStorage.getAccessTokenCredential(
                            testAT1.generateCredentialKey()
                        )
                    ).toBeInstanceOf(AccessTokenEntity);
                    expect(
                        browserLocalStorage.getAccessTokenCredential(
                            testAT1.generateCredentialKey()
                        )
                    ).toEqual(testAT1);
                    expect(
                        browserLocalStorage.getAccessTokenCredential(
                            testAT1.generateCredentialKey()
                        )
                    ).toBeInstanceOf(AccessTokenEntity);

                    expect(
                        browserSessionStorage.getAccessTokenCredential(
                            testAT2.generateCredentialKey()
                        )
                    ).toEqual(testAT2);
                    expect(
                        browserSessionStorage.getAccessTokenCredential(
                            testAT2.generateCredentialKey()
                        )
                    ).toBeInstanceOf(AccessTokenEntity);
                    expect(
                        browserLocalStorage.getAccessTokenCredential(
                            testAT2.generateCredentialKey()
                        )
                    ).toEqual(testAT2);
                    expect(
                        browserLocalStorage.getAccessTokenCredential(
                            testAT2.generateCredentialKey()
                        )
                    ).toBeInstanceOf(AccessTokenEntity);

                    expect(
                        browserSessionStorage.getAccessTokenCredential(
                            testAT3.generateCredentialKey()
                        )
                    ).toEqual(testAT3);
                    expect(
                        browserSessionStorage.getAccessTokenCredential(
                            testAT3.generateCredentialKey()
                        )
                    ).toBeInstanceOf(AccessTokenEntity);
                    expect(
                        browserLocalStorage.getAccessTokenCredential(
                            testAT3.generateCredentialKey()
                        )
                    ).toEqual(testAT3);
                    expect(
                        browserLocalStorage.getAccessTokenCredential(
                            testAT3.generateCredentialKey()
                        )
                    ).toBeInstanceOf(AccessTokenEntity);

                    expect(
                        browserSessionStorage.getAccessTokenCredential(
                            testAT4.generateCredentialKey()
                        )
                    ).toEqual(testAT4);
                    expect(
                        browserSessionStorage.getAccessTokenCredential(
                            testAT4.generateCredentialKey()
                        )
                    ).toBeInstanceOf(AccessTokenEntity);
                    expect(
                        browserLocalStorage.getAccessTokenCredential(
                            testAT4.generateCredentialKey()
                        )
                    ).toEqual(testAT4);
                    expect(
                        browserLocalStorage.getAccessTokenCredential(
                            testAT4.generateCredentialKey()
                        )
                    ).toBeInstanceOf(AccessTokenEntity);

                    browserSessionStorage.clearTokensAndKeysWithClaims(
                        getDefaultPerformanceClient()
                    );
                    browserLocalStorage.clearTokensAndKeysWithClaims(
                        getDefaultPerformanceClient()
                    );

                    expect(
                        browserSessionStorage.getAccessTokenCredential(
                            testAT1.generateCredentialKey()
                        )
                    ).toEqual(testAT1);
                    expect(
                        browserSessionStorage.getAccessTokenCredential(
                            testAT1.generateCredentialKey()
                        )
                    ).toBeInstanceOf(AccessTokenEntity);
                    expect(
                        browserLocalStorage.getAccessTokenCredential(
                            testAT1.generateCredentialKey()
                        )
                    ).toEqual(testAT1);
                    expect(
                        browserLocalStorage.getAccessTokenCredential(
                            testAT1.generateCredentialKey()
                        )
                    ).toBeInstanceOf(AccessTokenEntity);

                    expect(
                        browserSessionStorage.getAccessTokenCredential(
                            testAT2.generateCredentialKey()
                        )
                    ).toBeNull();
                    expect(
                        browserLocalStorage.getAccessTokenCredential(
                            testAT2.generateCredentialKey()
                        )
                    ).toBeNull();

                    expect(
                        browserSessionStorage.getAccessTokenCredential(
                            testAT3.generateCredentialKey()
                        )
                    ).toEqual(testAT3);
                    expect(
                        browserSessionStorage.getAccessTokenCredential(
                            testAT3.generateCredentialKey()
                        )
                    ).toBeInstanceOf(AccessTokenEntity);
                    expect(
                        browserLocalStorage.getAccessTokenCredential(
                            testAT3.generateCredentialKey()
                        )
                    ).toEqual(testAT3);
                    expect(
                        browserLocalStorage.getAccessTokenCredential(
                            testAT3.generateCredentialKey()
                        )
                    ).toBeInstanceOf(AccessTokenEntity);

                    expect(
                        browserSessionStorage.getAccessTokenCredential(
                            testAT2.generateCredentialKey()
                        )
                    ).toBeNull();
                    expect(
                        browserLocalStorage.getAccessTokenCredential(
                            testAT2.generateCredentialKey()
                        )
                    ).toBeNull();

                    expect(browserLocalStorage.getTokenKeys()).toStrictEqual({
                        idToken: [],
                        accessToken: [
                            testAT1.generateCredentialKey(),
                            testAT3.generateCredentialKey(),
                        ],
                        refreshToken: [],
                    });

                    expect(browserSessionStorage.getTokenKeys()).toStrictEqual({
                        idToken: [],
                        accessToken: [
                            testAT1.generateCredentialKey(),
                            testAT3.generateCredentialKey(),
                        ],
                        refreshToken: [],
                    });

                    expect(
                        browserSessionStorage.getTokenKeys().accessToken.length
                    ).toBe(2);
                    expect(
                        browserLocalStorage.getTokenKeys().accessToken.length
                    ).toBe(2);
                });
            });

            describe("RefreshTokenCredential", () => {
                it("getRefreshTokenCredential returns null if key not in cache", () => {
                    const key = "not-in-cache";
                    expect(
                        browserSessionStorage.getRefreshTokenCredential(key)
                    ).toBeNull();
                    expect(
                        browserLocalStorage.getRefreshTokenCredential(key)
                    ).toBeNull();
                });

                it("getRefreshTokenCredential returns null if value is not JSON", () => {
                    const key = "testKey";
                    browserLocalStorage.setItem(key, "this is not json");
                    browserSessionStorage.setItem(key, "this is not json");

                    expect(
                        browserSessionStorage.getRefreshTokenCredential(key)
                    ).toBeNull();
                    expect(
                        browserLocalStorage.getRefreshTokenCredential(key)
                    ).toBeNull();
                });

                it("getRefreshTokenCredential returns null if value is not refreshToken entity", () => {
                    const key = "testKey";
                    const partialRefreshTokenEntity = {
                        homeAccountId: "home-accountId",
                    };

                    browserLocalStorage.setItem(
                        key,
                        JSON.stringify(partialRefreshTokenEntity)
                    );
                    browserSessionStorage.setItem(
                        key,
                        JSON.stringify(partialRefreshTokenEntity)
                    );

                    expect(
                        browserSessionStorage.getRefreshTokenCredential(key)
                    ).toBeNull();
                    expect(
                        browserLocalStorage.getRefreshTokenCredential(key)
                    ).toBeNull();
                });

                it("getRefreshTokenCredential returns RefreshTokenEntity", () => {
                    const testRefreshToken =
                        RefreshTokenEntity.createRefreshTokenEntity(
                            "homeAccountId",
                            "environment",
                            TEST_TOKENS.REFRESH_TOKEN,
                            "client-id",
                            "familyId",
                            "oboAssertion"
                        );

                    browserLocalStorage.setRefreshTokenCredential(
                        testRefreshToken
                    );
                    browserSessionStorage.setRefreshTokenCredential(
                        testRefreshToken
                    );

                    expect(
                        browserSessionStorage.getRefreshTokenCredential(
                            testRefreshToken.generateCredentialKey()
                        )
                    ).toEqual(testRefreshToken);
                    expect(
                        browserSessionStorage.getRefreshTokenCredential(
                            testRefreshToken.generateCredentialKey()
                        )
                    ).toBeInstanceOf(RefreshTokenEntity);
                    expect(
                        browserLocalStorage.getRefreshTokenCredential(
                            testRefreshToken.generateCredentialKey()
                        )
                    ).toEqual(testRefreshToken);
                    expect(
                        browserLocalStorage.getRefreshTokenCredential(
                            testRefreshToken.generateCredentialKey()
                        )
                    ).toBeInstanceOf(RefreshTokenEntity);
                });
            });

            describe("AppMetadata", () => {
                it("getAppMetadata returns null if key not in cache", () => {
                    const key = "not-in-cache";
                    expect(
                        browserSessionStorage.getAppMetadata(key)
                    ).toBeNull();
                    expect(browserLocalStorage.getAppMetadata(key)).toBeNull();
                });

                it("getAppMetadata returns null if value is not JSON", () => {
                    const key = "testKey";
                    browserLocalStorage.setItem(key, "this is not json");
                    browserSessionStorage.setItem(key, "this is not json");

                    expect(
                        browserSessionStorage.getAppMetadata(key)
                    ).toBeNull();
                    expect(browserLocalStorage.getAppMetadata(key)).toBeNull();
                });

                it("getAppMetadata returns null if value is not appMetadata entity", () => {
                    const key = "testKey";
                    const partialAppMetadataEntity = {
                        environment: "environment",
                    };

                    browserLocalStorage.setItem(
                        key,
                        JSON.stringify(partialAppMetadataEntity)
                    );
                    browserSessionStorage.setItem(
                        key,
                        JSON.stringify(partialAppMetadataEntity)
                    );

                    expect(
                        browserSessionStorage.getAppMetadata(key)
                    ).toBeNull();
                    expect(browserLocalStorage.getAppMetadata(key)).toBeNull();
                });

                it("getAppMetadata returns AppMetadataEntity", () => {
                    const testAppMetadata =
                        AppMetadataEntity.createAppMetadataEntity(
                            "clientId",
                            "environment",
                            "familyid"
                        );

                    browserLocalStorage.setAppMetadata(testAppMetadata);
                    browserSessionStorage.setAppMetadata(testAppMetadata);

                    expect(
                        browserSessionStorage.getAppMetadata(
                            testAppMetadata.generateAppMetadataKey()
                        )
                    ).toEqual(testAppMetadata);
                    expect(
                        browserSessionStorage.getAppMetadata(
                            testAppMetadata.generateAppMetadataKey()
                        )
                    ).toBeInstanceOf(AppMetadataEntity);
                    expect(
                        browserLocalStorage.getAppMetadata(
                            testAppMetadata.generateAppMetadataKey()
                        )
                    ).toEqual(testAppMetadata);
                    expect(
                        browserLocalStorage.getAppMetadata(
                            testAppMetadata.generateAppMetadataKey()
                        )
                    ).toBeInstanceOf(AppMetadataEntity);
                });
            });

            describe("ServerTelemetry", () => {
                it("getServerTelemetry returns null if key not in cache", () => {
                    const key = "not-in-cache";
                    expect(
                        browserSessionStorage.getServerTelemetry(key)
                    ).toBeNull();
                    expect(
                        browserLocalStorage.getServerTelemetry(key)
                    ).toBeNull();
                });

                it("getServerTelemetry returns null if value is not JSON", () => {
                    const key = "testKey";
                    browserLocalStorage.setItem(key, "this is not json");
                    browserSessionStorage.setItem(key, "this is not json");

                    expect(
                        browserSessionStorage.getServerTelemetry(key)
                    ).toBeNull();
                    expect(
                        browserLocalStorage.getServerTelemetry(key)
                    ).toBeNull();
                });

                it("getServerTelemetry returns null if value is not serverTelemetry entity", () => {
                    const key = "testKey";
                    const partialServerTelemetryEntity = {
                        apiId: 0,
                    };

                    browserLocalStorage.setItem(
                        key,
                        JSON.stringify(partialServerTelemetryEntity)
                    );
                    browserSessionStorage.setItem(
                        key,
                        JSON.stringify(partialServerTelemetryEntity)
                    );

                    expect(
                        browserSessionStorage.getServerTelemetry(key)
                    ).toBeNull();
                    expect(
                        browserLocalStorage.getServerTelemetry(key)
                    ).toBeNull();
                });

                it("getServerTelemetry returns ServerTelemetryEntity", () => {
                    const testKey = "server-telemetry-clientId";
                    const testVal = new ServerTelemetryEntity();

                    browserLocalStorage.setServerTelemetry(testKey, testVal);
                    browserSessionStorage.setServerTelemetry(testKey, testVal);

                    expect(
                        browserSessionStorage.getServerTelemetry(testKey)
                    ).toEqual(testVal);
                    expect(
                        browserSessionStorage.getServerTelemetry(testKey)
                    ).toBeInstanceOf(ServerTelemetryEntity);
                    expect(
                        browserLocalStorage.getServerTelemetry(testKey)
                    ).toEqual(testVal);
                    expect(
                        browserLocalStorage.getServerTelemetry(testKey)
                    ).toBeInstanceOf(ServerTelemetryEntity);
                });
            });

            describe("AuthorityMetadata", () => {
                const key = `authority-metadata-${TEST_CONFIG.MSAL_CLIENT_ID}-${Constants.DEFAULT_AUTHORITY_HOST}`;
                const testObj: AuthorityMetadataEntity =
                    new AuthorityMetadataEntity();
                testObj.aliases = [Constants.DEFAULT_AUTHORITY_HOST];
                testObj.preferred_cache = Constants.DEFAULT_AUTHORITY_HOST;
                testObj.preferred_network = Constants.DEFAULT_AUTHORITY_HOST;
                testObj.canonical_authority = Constants.DEFAULT_AUTHORITY;
                testObj.authorization_endpoint =
                    //@ts-ignore
                    DEFAULT_OPENID_CONFIG_RESPONSE.body.authorization_endpoint;
                testObj.token_endpoint =
                    //@ts-ignore
                    DEFAULT_OPENID_CONFIG_RESPONSE.body.token_endpoint;
                testObj.end_session_endpoint =
                    //@ts-ignore
                    DEFAULT_OPENID_CONFIG_RESPONSE.body.end_session_endpoint;
                //@ts-ignore
                testObj.issuer = DEFAULT_OPENID_CONFIG_RESPONSE.body.issuer;
                //@ts-ignore
                testObj.jwks_uri = DEFAULT_OPENID_CONFIG_RESPONSE.body.jwks_uri;
                testObj.aliasesFromNetwork = false;
                testObj.endpointsFromNetwork = false;

                it("getAuthorityMetadata() returns null if key is not in cache", () => {
                    expect(
                        browserSessionStorage.getAuthorityMetadata(key)
                    ).toBeNull();
                    expect(
                        browserLocalStorage.getAuthorityMetadata(key)
                    ).toBeNull();
                });

                it("getAuthorityMetadata() returns null if isAuthorityMetadataEntity returns false", () => {
                    sinon
                        .stub(
                            AuthorityMetadataEntity,
                            "isAuthorityMetadataEntity"
                        )
                        .returns(false);
                    browserSessionStorage.setAuthorityMetadata(key, testObj);
                    browserLocalStorage.setAuthorityMetadata(key, testObj);
                    expect(
                        browserSessionStorage.getAuthorityMetadata(key)
                    ).toBeNull();
                    expect(
                        browserLocalStorage.getAuthorityMetadata(key)
                    ).toBeNull();
                    expect(
                        browserLocalStorage.getAuthorityMetadataKeys()
                    ).toEqual(expect.arrayContaining([key]));
                    expect(
                        browserSessionStorage.getAuthorityMetadataKeys()
                    ).toEqual(expect.arrayContaining([key]));
                });

                it("setAuthorityMetadata() and getAuthorityMetadata() sets and returns AuthorityMetadataEntity in-memory", () => {
                    browserSessionStorage.setAuthorityMetadata(key, testObj);
                    browserLocalStorage.setAuthorityMetadata(key, testObj);

                    expect(
                        browserSessionStorage.getAuthorityMetadata(key)
                    ).toEqual(testObj);
                    expect(
                        browserLocalStorage.getAuthorityMetadata(key)
                    ).toEqual(testObj);
                    expect(browserSessionStorage.containsKey(key)).toBe(false);
                    expect(browserLocalStorage.containsKey(key)).toBe(false);
                    expect(
                        browserLocalStorage.getAuthorityMetadataKeys()
                    ).toEqual(expect.arrayContaining([key]));
                    expect(
                        browserSessionStorage.getAuthorityMetadataKeys()
                    ).toEqual(expect.arrayContaining([key]));
                });

                it("clear() removes AuthorityMetadataEntity from in-memory storage", async () => {
                    browserSessionStorage.setAuthorityMetadata(key, testObj);
                    browserLocalStorage.setAuthorityMetadata(key, testObj);

                    expect(
                        browserSessionStorage.getAuthorityMetadata(key)
                    ).toEqual(testObj);
                    expect(
                        browserLocalStorage.getAuthorityMetadata(key)
                    ).toEqual(testObj);
                    expect(
                        browserLocalStorage.getAuthorityMetadataKeys()
                    ).toEqual(expect.arrayContaining([key]));
                    expect(
                        browserSessionStorage.getAuthorityMetadataKeys()
                    ).toEqual(expect.arrayContaining([key]));

                    await browserSessionStorage.clear();
                    await browserLocalStorage.clear();
                    expect(
                        browserSessionStorage.getAuthorityMetadata(key)
                    ).toBeNull();
                    expect(
                        browserLocalStorage.getAuthorityMetadata(key)
                    ).toBeNull();
                    expect(
                        browserLocalStorage.getAuthorityMetadataKeys().length
                    ).toBe(0);
                    expect(
                        browserSessionStorage.getAuthorityMetadataKeys().length
                    ).toBe(0);
                });
            });

            describe("ThrottlingCache", () => {
                it("getThrottlingCache returns null if key not in cache", () => {
                    const key = "not-in-cache";
                    expect(
                        browserSessionStorage.getServerTelemetry(key)
                    ).toBeNull();
                    expect(
                        browserLocalStorage.getServerTelemetry(key)
                    ).toBeNull();
                });

                it("getThrottlingCache returns null if value is not JSON", () => {
                    const key = "testKey";
                    browserLocalStorage.setItem(key, "this is not json");
                    browserSessionStorage.setItem(key, "this is not json");

                    expect(
                        browserSessionStorage.getThrottlingCache(key)
                    ).toBeNull();
                    expect(
                        browserLocalStorage.getThrottlingCache(key)
                    ).toBeNull();
                });

                it("getThrottlingCache returns null if value is not throttling entity", () => {
                    const key = "testKey";
                    const partialThrottlingEntity = {
                        error: "error",
                    };

                    browserLocalStorage.setItem(
                        key,
                        JSON.stringify(partialThrottlingEntity)
                    );
                    browserSessionStorage.setItem(
                        key,
                        JSON.stringify(partialThrottlingEntity)
                    );

                    expect(
                        browserSessionStorage.getThrottlingCache(key)
                    ).toBeNull();
                    expect(
                        browserLocalStorage.getThrottlingCache(key)
                    ).toBeNull();
                });

                it("getThrottlingCache returns ThrottlingEntity", () => {
                    const testKey = "throttling";
                    const testVal = new ThrottlingEntity();
                    testVal.throttleTime = 60;

                    browserLocalStorage.setThrottlingCache(testKey, testVal);
                    browserSessionStorage.setThrottlingCache(testKey, testVal);

                    expect(
                        browserSessionStorage.getThrottlingCache(testKey)
                    ).toEqual(testVal);
                    expect(
                        browserSessionStorage.getThrottlingCache(testKey)
                    ).toBeInstanceOf(ThrottlingEntity);
                    expect(
                        browserLocalStorage.getThrottlingCache(testKey)
                    ).toEqual(testVal);
                    expect(
                        browserLocalStorage.getThrottlingCache(testKey)
                    ).toBeInstanceOf(ThrottlingEntity);
                });
            });

            describe("RedirectRequestContext", () => {
                it("Returns redirect request context as null if context not set in browser cache", () => {
                    expect(
                        browserSessionStorage.getRedirectRequestContext()
                    ).toEqual(null);
                });

                it("Returns redirect request context if context set in browser cache", () => {
                    const testVal = "testId";
                    browserSessionStorage.setRedirectRequestContext(testVal);
                    expect(
                        browserSessionStorage.getRedirectRequestContext()
                    ).toEqual(testVal);
                });
            });
        });
    });

    describe("Interface functions with overridden temporaryCacheLocation", () => {
        let browserSessionStorage: BrowserCacheManager;
        let authority: Authority;
        let browserLocalStorage: BrowserCacheManager;
        let cacheVal: string;
        let msalCacheKey: string;
        let msalCacheKey2: string;
        beforeEach(() => {
            browserSessionStorage = new BrowserCacheManager(
                TEST_CONFIG.MSAL_CLIENT_ID,
                cacheConfig,
                browserCrypto,
                logger
            );
            authority = new Authority(
                TEST_CONFIG.validAuthority,
                StubbedNetworkModule,
                browserSessionStorage,
                {
                    protocolMode: ProtocolMode.AAD,
                    authorityMetadata: "",
                    cloudDiscoveryMetadata: "",
                    knownAuthorities: [],
                },
                logger
            );
            sinon
                .stub(Authority.prototype, "getPreferredCache")
                .returns("login.microsoftonline.com");
            cacheConfig.cacheLocation = BrowserCacheLocation.LocalStorage;
            cacheConfig.temporaryCacheLocation =
                BrowserCacheLocation.LocalStorage;
            browserLocalStorage = new BrowserCacheManager(
                TEST_CONFIG.MSAL_CLIENT_ID,
                cacheConfig,
                browserCrypto,
                logger
            );
            cacheVal = "cacheVal";
            msalCacheKey = browserSessionStorage.generateCacheKey("cacheKey");
            msalCacheKey2 = browserSessionStorage.generateCacheKey("cacheKey2");
        });

        afterEach(async () => {
            await browserSessionStorage.clear();
            await browserLocalStorage.clear();
        });

        it("setTemporaryCache", () => {
            browserSessionStorage.setTemporaryCache("cacheKey", cacheVal, true);
            browserLocalStorage.setTemporaryCache("cacheKey2", cacheVal, true);
            expect(window.sessionStorage.getItem(msalCacheKey)).toBe(cacheVal);
            expect(window.localStorage.getItem(msalCacheKey2)).toBe(cacheVal);
        });

        it("getTemporaryCache returns value from localStorage", () => {
            const testTempItemKey = "test-temp-item-key";
            const testTempItemValue = "test-temp-item-value";
            window.localStorage.setItem(testTempItemKey, testTempItemValue);
            cacheConfig.cacheLocation = BrowserCacheLocation.LocalStorage;
            browserLocalStorage = new BrowserCacheManager(
                TEST_CONFIG.MSAL_CLIENT_ID,
                cacheConfig,
                browserCrypto,
                logger
            );
            expect(browserLocalStorage.getTemporaryCache(testTempItemKey)).toBe(
                testTempItemValue
            );
        });

        it("removeItem()", () => {
            browserSessionStorage.setTemporaryCache("cacheKey", cacheVal, true);
            browserLocalStorage.setTemporaryCache("cacheKey", cacheVal, true);
            browserSessionStorage.removeItem(msalCacheKey);
            browserLocalStorage.removeItem(msalCacheKey);
            expect(window.sessionStorage.getItem(msalCacheKey)).toBeNull();
            expect(window.localStorage.getItem(msalCacheKey)).toBeNull();
            expect(
                browserLocalStorage.getTemporaryCache("cacheKey", true)
            ).toBeNull();
            expect(
                browserSessionStorage.getTemporaryCache("cacheKey", true)
            ).toBeNull();
        });

        it("containsKey()", () => {
            browserSessionStorage.setTemporaryCache("cacheKey", cacheVal, true);
            browserLocalStorage.setItem(msalCacheKey, cacheVal);
            expect(browserSessionStorage.containsKey(msalCacheKey)).toBe(true);
            expect(browserLocalStorage.containsKey(msalCacheKey)).toBe(true);
        });

        it("clear()", async () => {
            browserSessionStorage.setTemporaryCache("cacheKey", cacheVal, true);
            browserLocalStorage.setTemporaryCache("cacheKey", cacheVal, true);
            await browserSessionStorage.clear();
            await browserLocalStorage.clear();
            expect(browserSessionStorage.getKeys()).toHaveLength(0);
            expect(browserLocalStorage.getKeys()).toHaveLength(0);
        });

        describe("Getters and Setters", () => {
            describe("Account", () => {
                it("getAccount returns null if key not in cache", () => {
                    const key = "not-in-cache";
                    expect(browserSessionStorage.getAccount(key)).toBeNull();
                    expect(browserLocalStorage.getAccount(key)).toBeNull();
                });

                it("getAccount returns null if value is not JSON", () => {
                    const key = "testKey";
                    browserLocalStorage.setItem(key, "this is not json");
                    browserSessionStorage.setItem(key, "this is not json");

                    expect(browserSessionStorage.getAccount(key)).toBeNull();
                    expect(browserLocalStorage.getAccount(key)).toBeNull();
                });

                it("getAccount returns null if value is not account entity", () => {
                    const key = "testKey";
                    const partialAccount = {
                        homeAccountId: "home-accountId",
                    };

                    browserLocalStorage.setItem(
                        key,
                        JSON.stringify(partialAccount)
                    );
                    browserSessionStorage.setItem(
                        key,
                        JSON.stringify(partialAccount)
                    );

                    expect(browserSessionStorage.getAccount(key)).toBeNull();
                    expect(browserLocalStorage.getAccount(key)).toBeNull();
                });

                it("getAccount returns AccountEntity", () => {
                    const testAccount = AccountEntity.createAccount(
                        {
                            homeAccountId: "homeAccountId",
                            idTokenClaims: AuthToken.extractTokenClaims(
                                TEST_TOKENS.IDTOKEN_V2,
                                base64Decode
                            ),
                            clientInfo:
                                TEST_DATA_CLIENT_INFO.TEST_RAW_CLIENT_INFO,
                            cloudGraphHostName: "cloudGraphHost",
                            msGraphHost: "msGraphHost",
                        },
                        authority
                    );

                    browserLocalStorage.setAccount(testAccount);
                    browserSessionStorage.setAccount(testAccount);

                    expect(
                        browserSessionStorage.getAccount(
                            testAccount.generateAccountKey()
                        )
                    ).toEqual(testAccount);
                    expect(
                        browserSessionStorage.getAccount(
                            testAccount.generateAccountKey()
                        )
                    ).toBeInstanceOf(AccountEntity);
                    expect(
                        browserLocalStorage.getAccount(
                            testAccount.generateAccountKey()
                        )
                    ).toEqual(testAccount);
                    expect(
                        browserLocalStorage.getAccount(
                            testAccount.generateAccountKey()
                        )
                    ).toBeInstanceOf(AccountEntity);
                });
            });

            describe("IdTokenCredential", () => {
                it("getIdTokenCredential returns null if key not in cache", () => {
                    const key = "not-in-cache";
                    expect(
                        browserSessionStorage.getIdTokenCredential(key)
                    ).toBeNull();
                    expect(
                        browserLocalStorage.getIdTokenCredential(key)
                    ).toBeNull();
                });

                it("getIdTokenCredential returns null if value is not JSON", () => {
                    const key = "testKey";
                    browserLocalStorage.setItem(key, "this is not json");
                    browserSessionStorage.setItem(key, "this is not json");

                    expect(
                        browserSessionStorage.getIdTokenCredential(key)
                    ).toBeNull();
                    expect(
                        browserLocalStorage.getIdTokenCredential(key)
                    ).toBeNull();
                });

                it("getIdTokenCredential returns null if value is not idToken entity", () => {
                    const key = "testKey";
                    const partialIdTokenEntity = {
                        homeAccountId: "home-accountId",
                    };

                    browserLocalStorage.setItem(
                        key,
                        JSON.stringify(partialIdTokenEntity)
                    );
                    browserSessionStorage.setItem(
                        key,
                        JSON.stringify(partialIdTokenEntity)
                    );

                    expect(
                        browserSessionStorage.getIdTokenCredential(key)
                    ).toBeNull();
                    expect(
                        browserLocalStorage.getIdTokenCredential(key)
                    ).toBeNull();
                });

                it("getIdTokenCredential returns IdTokenEntity", () => {
                    const testIdToken = IdTokenEntity.createIdTokenEntity(
                        "homeAccountId",
                        "environment",
                        TEST_TOKENS.IDTOKEN_V2,
                        "client-id",
                        "tenantId"
                    );

                    browserLocalStorage.setIdTokenCredential(testIdToken);
                    browserSessionStorage.setIdTokenCredential(testIdToken);

                    expect(
                        browserSessionStorage.getIdTokenCredential(
                            testIdToken.generateCredentialKey()
                        )
                    ).toEqual(testIdToken);
                    expect(
                        browserSessionStorage.getIdTokenCredential(
                            testIdToken.generateCredentialKey()
                        )
                    ).toBeInstanceOf(IdTokenEntity);
                    expect(
                        browserLocalStorage.getIdTokenCredential(
                            testIdToken.generateCredentialKey()
                        )
                    ).toEqual(testIdToken);
                    expect(
                        browserLocalStorage.getIdTokenCredential(
                            testIdToken.generateCredentialKey()
                        )
                    ).toBeInstanceOf(IdTokenEntity);
                });
            });

            describe("AccessTokenCredential", () => {
                it("getAccessTokenCredential returns null if key not in cache", () => {
                    const key = "not-in-cache";
                    expect(
                        browserSessionStorage.getAccessTokenCredential(key)
                    ).toBeNull();
                    expect(
                        browserLocalStorage.getAccessTokenCredential(key)
                    ).toBeNull();
                });

                it("getAccessTokenCredential returns null if value is not JSON", () => {
                    const key = "testKey";
                    browserLocalStorage.setItem(key, "this is not json");
                    browserSessionStorage.setItem(key, "this is not json");

                    expect(
                        browserSessionStorage.getAccessTokenCredential(key)
                    ).toBeNull();
                    expect(
                        browserLocalStorage.getAccessTokenCredential(key)
                    ).toBeNull();
                });

                it("getAccessTokenCredential returns null if value is not accessToken entity", () => {
                    const key = "testKey";
                    const partialAccessTokenEntity = {
                        homeAccountId: "home-accountId",
                    };

                    browserLocalStorage.setItem(
                        key,
                        JSON.stringify(partialAccessTokenEntity)
                    );
                    browserSessionStorage.setItem(
                        key,
                        JSON.stringify(partialAccessTokenEntity)
                    );

                    expect(
                        browserSessionStorage.getAccessTokenCredential(key)
                    ).toBeNull();
                    expect(
                        browserLocalStorage.getAccessTokenCredential(key)
                    ).toBeNull();
                });

                it("getAccessTokenCredential returns AccessTokenEntity", () => {
                    const testAccessToken =
                        AccessTokenEntity.createAccessTokenEntity(
                            "homeAccountId",
                            "environment",
                            TEST_TOKENS.ACCESS_TOKEN,
                            "client-id",
                            "tenantId",
                            "openid",
                            1000,
                            1000,
                            browserCrypto,
                            500,
                            AuthenticationScheme.BEARER,
                            "oboAssertion"
                        );

                    browserLocalStorage.setAccessTokenCredential(
                        testAccessToken
                    );
                    browserSessionStorage.setAccessTokenCredential(
                        testAccessToken
                    );

                    expect(
                        browserSessionStorage.getAccessTokenCredential(
                            testAccessToken.generateCredentialKey()
                        )
                    ).toEqual(testAccessToken);
                    expect(
                        browserSessionStorage.getAccessTokenCredential(
                            testAccessToken.generateCredentialKey()
                        )
                    ).toBeInstanceOf(AccessTokenEntity);
                    expect(
                        browserLocalStorage.getAccessTokenCredential(
                            testAccessToken.generateCredentialKey()
                        )
                    ).toEqual(testAccessToken);
                    expect(
                        browserLocalStorage.getAccessTokenCredential(
                            testAccessToken.generateCredentialKey()
                        )
                    ).toBeInstanceOf(AccessTokenEntity);
                });

                it("getAccessTokenCredential returns Bearer access token when authentication scheme is set to Bearer and both a Bearer and pop token are in the cache", () => {
                    const testAccessTokenWithoutAuthScheme =
                        AccessTokenEntity.createAccessTokenEntity(
                            "homeAccountId",
                            "environment",
                            TEST_TOKENS.ACCESS_TOKEN,
                            "client-id",
                            "tenantId",
                            "openid",
                            1000,
                            1000,
                            browserCrypto,
                            500,
                            AuthenticationScheme.BEARER,
                            "oboAssertion"
                        );
                    const testAccessTokenWithAuthScheme =
                        AccessTokenEntity.createAccessTokenEntity(
                            "homeAccountId",
                            "environment",
                            TEST_TOKENS.POP_TOKEN,
                            "client-id",
                            "tenantId",
                            "openid",
                            1000,
                            1000,
                            browserCrypto,
                            500,
                            AuthenticationScheme.POP,
                            "oboAssertion"
                        );
                    // Cache bearer token
                    browserLocalStorage.setAccessTokenCredential(
                        testAccessTokenWithoutAuthScheme
                    );
                    browserSessionStorage.setAccessTokenCredential(
                        testAccessTokenWithoutAuthScheme
                    );

                    // Cache pop token
                    browserLocalStorage.setAccessTokenCredential(
                        testAccessTokenWithAuthScheme
                    );
                    browserSessionStorage.setAccessTokenCredential(
                        testAccessTokenWithAuthScheme
                    );

                    expect(
                        browserSessionStorage.getAccessTokenCredential(
                            testAccessTokenWithoutAuthScheme.generateCredentialKey()
                        )
                    ).toEqual(testAccessTokenWithoutAuthScheme);
                    expect(
                        browserSessionStorage.getAccessTokenCredential(
                            testAccessTokenWithoutAuthScheme.generateCredentialKey()
                        )?.credentialType
                    ).toBe(CredentialType.ACCESS_TOKEN);
                    expect(
                        browserSessionStorage.getAccessTokenCredential(
                            testAccessTokenWithoutAuthScheme.generateCredentialKey()
                        )
                    ).toBeInstanceOf(AccessTokenEntity);
                    expect(
                        browserLocalStorage.getAccessTokenCredential(
                            testAccessTokenWithoutAuthScheme.generateCredentialKey()
                        )
                    ).toEqual(testAccessTokenWithoutAuthScheme);
                    expect(
                        browserLocalStorage.getAccessTokenCredential(
                            testAccessTokenWithoutAuthScheme.generateCredentialKey()
                        )?.credentialType
                    ).toBe(CredentialType.ACCESS_TOKEN);
                    expect(
                        browserLocalStorage.getAccessTokenCredential(
                            testAccessTokenWithoutAuthScheme.generateCredentialKey()
                        )
                    ).toBeInstanceOf(AccessTokenEntity);
                });

                it("getAccessTokenCredential returns PoP access token when authentication scheme is set to pop and both a Bearer and pop token are in the cache", () => {
                    const testAccessTokenWithoutAuthScheme =
                        AccessTokenEntity.createAccessTokenEntity(
                            "homeAccountId",
                            "environment",
                            TEST_TOKENS.ACCESS_TOKEN,
                            "client-id",
                            "tenantId",
                            "openid",
                            1000,
                            1000,
                            browserCrypto,
                            500,
                            AuthenticationScheme.BEARER,
                            "oboAssertion"
                        );
                    const testAccessTokenWithAuthScheme =
                        AccessTokenEntity.createAccessTokenEntity(
                            "homeAccountId",
                            "environment",
                            TEST_TOKENS.POP_TOKEN,
                            "client-id",
                            "tenantId",
                            "openid",
                            1000,
                            1000,
                            browserCrypto,
                            500,
                            AuthenticationScheme.POP,
                            "oboAssertion"
                        );
                    // Cache bearer token
                    browserLocalStorage.setAccessTokenCredential(
                        testAccessTokenWithoutAuthScheme
                    );
                    browserSessionStorage.setAccessTokenCredential(
                        testAccessTokenWithoutAuthScheme
                    );

                    // Cache pop token
                    browserLocalStorage.setAccessTokenCredential(
                        testAccessTokenWithAuthScheme
                    );
                    browserSessionStorage.setAccessTokenCredential(
                        testAccessTokenWithAuthScheme
                    );

                    expect(
                        browserSessionStorage.getAccessTokenCredential(
                            testAccessTokenWithAuthScheme.generateCredentialKey()
                        )
                    ).toEqual(testAccessTokenWithAuthScheme);
                    expect(
                        browserSessionStorage.getAccessTokenCredential(
                            testAccessTokenWithAuthScheme.generateCredentialKey()
                        )?.credentialType
                    ).toBe(CredentialType.ACCESS_TOKEN_WITH_AUTH_SCHEME);
                    expect(
                        browserSessionStorage.getAccessTokenCredential(
                            testAccessTokenWithAuthScheme.generateCredentialKey()
                        )
                    ).toBeInstanceOf(AccessTokenEntity);
                    expect(
                        browserLocalStorage.getAccessTokenCredential(
                            testAccessTokenWithAuthScheme.generateCredentialKey()
                        )
                    ).toEqual(testAccessTokenWithAuthScheme);
                    expect(
                        browserLocalStorage.getAccessTokenCredential(
                            testAccessTokenWithAuthScheme.generateCredentialKey()
                        )?.credentialType
                    ).toBe(CredentialType.ACCESS_TOKEN_WITH_AUTH_SCHEME);
                    expect(
                        browserLocalStorage.getAccessTokenCredential(
                            testAccessTokenWithAuthScheme.generateCredentialKey()
                        )
                    ).toBeInstanceOf(AccessTokenEntity);
                });
            });

            describe("RefreshTokenCredential", () => {
                it("getRefreshTokenCredential returns null if key not in cache", () => {
                    const key = "not-in-cache";
                    expect(
                        browserSessionStorage.getRefreshTokenCredential(key)
                    ).toBeNull();
                    expect(
                        browserLocalStorage.getRefreshTokenCredential(key)
                    ).toBeNull();
                });

                it("getRefreshTokenCredential returns null if value is not JSON", () => {
                    const key = "testKey";
                    browserLocalStorage.setItem(key, "this is not json");
                    browserSessionStorage.setItem(key, "this is not json");

                    expect(
                        browserSessionStorage.getRefreshTokenCredential(key)
                    ).toBeNull();
                    expect(
                        browserLocalStorage.getRefreshTokenCredential(key)
                    ).toBeNull();
                });

                it("getRefreshTokenCredential returns null if value is not refreshToken entity", () => {
                    const key = "testKey";
                    const partialRefreshTokenEntity = {
                        homeAccountId: "home-accountId",
                    };

                    browserLocalStorage.setItem(
                        key,
                        JSON.stringify(partialRefreshTokenEntity)
                    );
                    browserSessionStorage.setItem(
                        key,
                        JSON.stringify(partialRefreshTokenEntity)
                    );

                    expect(
                        browserSessionStorage.getRefreshTokenCredential(key)
                    ).toBeNull();
                    expect(
                        browserLocalStorage.getRefreshTokenCredential(key)
                    ).toBeNull();
                });

                it("getRefreshTokenCredential returns RefreshTokenEntity", () => {
                    const testRefreshToken =
                        RefreshTokenEntity.createRefreshTokenEntity(
                            "homeAccountId",
                            "environment",
                            TEST_TOKENS.REFRESH_TOKEN,
                            "client-id",
                            "familyId",
                            "oboAssertion"
                        );

                    browserLocalStorage.setRefreshTokenCredential(
                        testRefreshToken
                    );
                    browserSessionStorage.setRefreshTokenCredential(
                        testRefreshToken
                    );

                    expect(
                        browserSessionStorage.getRefreshTokenCredential(
                            testRefreshToken.generateCredentialKey()
                        )
                    ).toEqual(testRefreshToken);
                    expect(
                        browserSessionStorage.getRefreshTokenCredential(
                            testRefreshToken.generateCredentialKey()
                        )
                    ).toBeInstanceOf(RefreshTokenEntity);
                    expect(
                        browserLocalStorage.getRefreshTokenCredential(
                            testRefreshToken.generateCredentialKey()
                        )
                    ).toEqual(testRefreshToken);
                    expect(
                        browserLocalStorage.getRefreshTokenCredential(
                            testRefreshToken.generateCredentialKey()
                        )
                    ).toBeInstanceOf(RefreshTokenEntity);
                });
            });

            describe("AppMetadata", () => {
                it("getAppMetadata returns null if key not in cache", () => {
                    const key = "not-in-cache";
                    expect(
                        browserSessionStorage.getAppMetadata(key)
                    ).toBeNull();
                    expect(browserLocalStorage.getAppMetadata(key)).toBeNull();
                });

                it("getAppMetadata returns null if value is not JSON", () => {
                    const key = "testKey";
                    browserLocalStorage.setItem(key, "this is not json");
                    browserSessionStorage.setItem(key, "this is not json");

                    expect(
                        browserSessionStorage.getAppMetadata(key)
                    ).toBeNull();
                    expect(browserLocalStorage.getAppMetadata(key)).toBeNull();
                });

                it("getAppMetadata returns null if value is not appMetadata entity", () => {
                    const key = "testKey";
                    const partialAppMetadataEntity = {
                        environment: "environment",
                    };

                    browserLocalStorage.setItem(
                        key,
                        JSON.stringify(partialAppMetadataEntity)
                    );
                    browserSessionStorage.setItem(
                        key,
                        JSON.stringify(partialAppMetadataEntity)
                    );

                    expect(
                        browserSessionStorage.getAppMetadata(key)
                    ).toBeNull();
                    expect(browserLocalStorage.getAppMetadata(key)).toBeNull();
                });

                it("getAppMetadata returns AppMetadataEntity", () => {
                    const testAppMetadata =
                        AppMetadataEntity.createAppMetadataEntity(
                            "clientId",
                            "environment",
                            "familyid"
                        );

                    browserLocalStorage.setAppMetadata(testAppMetadata);
                    browserSessionStorage.setAppMetadata(testAppMetadata);

                    expect(
                        browserSessionStorage.getAppMetadata(
                            testAppMetadata.generateAppMetadataKey()
                        )
                    ).toEqual(testAppMetadata);
                    expect(
                        browserSessionStorage.getAppMetadata(
                            testAppMetadata.generateAppMetadataKey()
                        )
                    ).toBeInstanceOf(AppMetadataEntity);
                    expect(
                        browserLocalStorage.getAppMetadata(
                            testAppMetadata.generateAppMetadataKey()
                        )
                    ).toEqual(testAppMetadata);
                    expect(
                        browserLocalStorage.getAppMetadata(
                            testAppMetadata.generateAppMetadataKey()
                        )
                    ).toBeInstanceOf(AppMetadataEntity);
                });
            });

            describe("ServerTelemetry", () => {
                it("getServerTelemetry returns null if key not in cache", () => {
                    const key = "not-in-cache";
                    expect(
                        browserSessionStorage.getServerTelemetry(key)
                    ).toBeNull();
                    expect(
                        browserLocalStorage.getServerTelemetry(key)
                    ).toBeNull();
                });

                it("getServerTelemetry returns null if value is not JSON", () => {
                    const key = "testKey";
                    browserLocalStorage.setItem(key, "this is not json");
                    browserSessionStorage.setItem(key, "this is not json");

                    expect(
                        browserSessionStorage.getServerTelemetry(key)
                    ).toBeNull();
                    expect(
                        browserLocalStorage.getServerTelemetry(key)
                    ).toBeNull();
                });

                it("getServerTelemetry returns null if value is not serverTelemetry entity", () => {
                    const key = "testKey";
                    const partialServerTelemetryEntity = {
                        apiId: 0,
                    };

                    browserLocalStorage.setItem(
                        key,
                        JSON.stringify(partialServerTelemetryEntity)
                    );
                    browserSessionStorage.setItem(
                        key,
                        JSON.stringify(partialServerTelemetryEntity)
                    );

                    expect(
                        browserSessionStorage.getServerTelemetry(key)
                    ).toBeNull();
                    expect(
                        browserLocalStorage.getServerTelemetry(key)
                    ).toBeNull();
                });

                it("getServerTelemetry returns ServerTelemetryEntity", () => {
                    const testKey = "server-telemetry-clientId";
                    const testVal = new ServerTelemetryEntity();

                    browserLocalStorage.setServerTelemetry(testKey, testVal);
                    browserSessionStorage.setServerTelemetry(testKey, testVal);

                    expect(
                        browserSessionStorage.getServerTelemetry(testKey)
                    ).toEqual(testVal);
                    expect(
                        browserSessionStorage.getServerTelemetry(testKey)
                    ).toBeInstanceOf(ServerTelemetryEntity);
                    expect(
                        browserLocalStorage.getServerTelemetry(testKey)
                    ).toEqual(testVal);
                    expect(
                        browserLocalStorage.getServerTelemetry(testKey)
                    ).toBeInstanceOf(ServerTelemetryEntity);
                });
            });

            describe("AuthorityMetadata", () => {
                const key = `authority-metadata-${TEST_CONFIG.MSAL_CLIENT_ID}-${Constants.DEFAULT_AUTHORITY_HOST}`;
                const testObj: AuthorityMetadataEntity =
                    new AuthorityMetadataEntity();
                testObj.aliases = [Constants.DEFAULT_AUTHORITY_HOST];
                testObj.preferred_cache = Constants.DEFAULT_AUTHORITY_HOST;
                testObj.preferred_network = Constants.DEFAULT_AUTHORITY_HOST;
                testObj.canonical_authority = Constants.DEFAULT_AUTHORITY;
                testObj.authorization_endpoint =
                    // @ts-ignore
                    DEFAULT_OPENID_CONFIG_RESPONSE.body.authorization_endpoint;
                testObj.token_endpoint =
                    // @ts-ignore
                    DEFAULT_OPENID_CONFIG_RESPONSE.body.token_endpoint;
                testObj.end_session_endpoint =
                    // @ts-ignore
                    DEFAULT_OPENID_CONFIG_RESPONSE.body.end_session_endpoint;
                // @ts-ignore
                testObj.issuer = DEFAULT_OPENID_CONFIG_RESPONSE.body.issuer;
                // @ts-ignore
                testObj.jwks_uri = DEFAULT_OPENID_CONFIG_RESPONSE.body.jwks_uri;
                testObj.aliasesFromNetwork = false;
                testObj.endpointsFromNetwork = false;

                it("getAuthorityMetadata() returns null if key is not in cache", () => {
                    expect(
                        browserSessionStorage.getAuthorityMetadata(key)
                    ).toBeNull();
                    expect(
                        browserLocalStorage.getAuthorityMetadata(key)
                    ).toBeNull();
                });

                it("getAuthorityMetadata() returns null if isAuthorityMetadataEntity returns false", () => {
                    sinon
                        .stub(
                            AuthorityMetadataEntity,
                            "isAuthorityMetadataEntity"
                        )
                        .returns(false);
                    browserSessionStorage.setAuthorityMetadata(key, testObj);
                    browserLocalStorage.setAuthorityMetadata(key, testObj);

                    expect(
                        browserSessionStorage.getAuthorityMetadata(key)
                    ).toBeNull();
                    expect(
                        browserLocalStorage.getAuthorityMetadata(key)
                    ).toBeNull();
                    expect(
                        browserLocalStorage.getAuthorityMetadataKeys()
                    ).toEqual(expect.arrayContaining([key]));
                    expect(
                        browserSessionStorage.getAuthorityMetadataKeys()
                    ).toEqual(expect.arrayContaining([key]));
                });

                it("setAuthorityMetadata() and getAuthorityMetadata() sets and returns AuthorityMetadataEntity in-memory", () => {
                    browserSessionStorage.setAuthorityMetadata(key, testObj);
                    browserLocalStorage.setAuthorityMetadata(key, testObj);

                    expect(
                        browserSessionStorage.getAuthorityMetadata(key)
                    ).toEqual(testObj);
                    expect(
                        browserLocalStorage.getAuthorityMetadata(key)
                    ).toEqual(testObj);
                    expect(browserSessionStorage.containsKey(key)).toBe(false);
                    expect(browserLocalStorage.containsKey(key)).toBe(false);
                    expect(
                        browserLocalStorage.getAuthorityMetadataKeys()
                    ).toEqual(expect.arrayContaining([key]));
                    expect(
                        browserSessionStorage.getAuthorityMetadataKeys()
                    ).toEqual(expect.arrayContaining([key]));
                });

                it("clear() removes AuthorityMetadataEntity from in-memory storage", async () => {
                    browserSessionStorage.setAuthorityMetadata(key, testObj);
                    browserLocalStorage.setAuthorityMetadata(key, testObj);

                    expect(
                        browserSessionStorage.getAuthorityMetadata(key)
                    ).toEqual(testObj);
                    expect(
                        browserLocalStorage.getAuthorityMetadata(key)
                    ).toEqual(testObj);
                    expect(
                        browserLocalStorage.getAuthorityMetadataKeys()
                    ).toEqual(expect.arrayContaining([key]));
                    expect(
                        browserSessionStorage.getAuthorityMetadataKeys()
                    ).toEqual(expect.arrayContaining([key]));

                    await browserSessionStorage.clear();
                    await browserLocalStorage.clear();
                    expect(
                        browserSessionStorage.getAuthorityMetadata(key)
                    ).toBeNull();
                    expect(
                        browserLocalStorage.getAuthorityMetadata(key)
                    ).toBeNull();
                    expect(
                        browserLocalStorage.getAuthorityMetadataKeys().length
                    ).toBe(0);
                    expect(
                        browserSessionStorage.getAuthorityMetadataKeys().length
                    ).toBe(0);
                });
            });

            describe("ThrottlingCache", () => {
                it("getThrottlingCache returns null if key not in cache", () => {
                    const key = "not-in-cache";
                    expect(
                        browserSessionStorage.getServerTelemetry(key)
                    ).toBeNull();
                    expect(
                        browserLocalStorage.getServerTelemetry(key)
                    ).toBeNull();
                });

                it("getThrottlingCache returns null if value is not JSON", () => {
                    const key = "testKey";
                    browserLocalStorage.setItem(key, "this is not json");
                    browserSessionStorage.setItem(key, "this is not json");

                    expect(
                        browserSessionStorage.getThrottlingCache(key)
                    ).toBeNull();
                    expect(
                        browserLocalStorage.getThrottlingCache(key)
                    ).toBeNull();
                });

                it("getThrottlingCache returns null if value is not throttling entity", () => {
                    const key = "testKey";
                    const partialThrottlingEntity = {
                        error: "error",
                    };

                    browserLocalStorage.setItem(
                        key,
                        JSON.stringify(partialThrottlingEntity)
                    );
                    browserSessionStorage.setItem(
                        key,
                        JSON.stringify(partialThrottlingEntity)
                    );

                    expect(
                        browserSessionStorage.getThrottlingCache(key)
                    ).toBeNull();
                    expect(
                        browserLocalStorage.getThrottlingCache(key)
                    ).toBeNull();
                });

                it("getThrottlingCache returns ThrottlingEntity", () => {
                    const testKey = "throttling";
                    const testVal = new ThrottlingEntity();
                    testVal.throttleTime = 60;

                    browserLocalStorage.setThrottlingCache(testKey, testVal);
                    browserSessionStorage.setThrottlingCache(testKey, testVal);

                    expect(
                        browserSessionStorage.getThrottlingCache(testKey)
                    ).toEqual(testVal);
                    expect(
                        browserSessionStorage.getThrottlingCache(testKey)
                    ).toBeInstanceOf(ThrottlingEntity);
                    expect(
                        browserLocalStorage.getThrottlingCache(testKey)
                    ).toEqual(testVal);
                    expect(
                        browserLocalStorage.getThrottlingCache(testKey)
                    ).toBeInstanceOf(ThrottlingEntity);
                });
            });

            describe("RedirectRequestContext", () => {
                it("Returns redirect request context as null if context not set in browser cache", () => {
                    expect(
                        browserSessionStorage.getRedirectRequestContext()
                    ).toEqual(null);
                });

                it("Returns redirect request context if context set in browser cache", () => {
                    const testVal = "testId";
                    browserSessionStorage.setRedirectRequestContext(testVal);
                    expect(
                        browserSessionStorage.getRedirectRequestContext()
                    ).toEqual(testVal);
                });
            });
        });
    });

    describe("Interface functions with storeAuthStateInCookie=true", () => {
        let browserSessionStorage: BrowserCacheManager;
        let browserLocalStorage: BrowserCacheManager;
        let browserMemoryStorage: BrowserCacheManager;
        let cacheVal: string;
        let msalCacheKey: string;
        beforeEach(() => {
            cacheConfig.storeAuthStateInCookie = true;
            browserSessionStorage = new BrowserCacheManager(
                TEST_CONFIG.MSAL_CLIENT_ID,
                cacheConfig,
                browserCrypto,
                logger
            );
            cacheConfig.cacheLocation = BrowserCacheLocation.LocalStorage;
            browserLocalStorage = new BrowserCacheManager(
                TEST_CONFIG.MSAL_CLIENT_ID,
                cacheConfig,
                browserCrypto,
                logger
            );
            cacheConfig.cacheLocation = BrowserCacheLocation.MemoryStorage;
            browserMemoryStorage = new BrowserCacheManager(
                TEST_CONFIG.MSAL_CLIENT_ID,
                cacheConfig,
                browserCrypto,
                logger
            );
            cacheVal = "cacheVal";
            msalCacheKey = browserSessionStorage.generateCacheKey("cacheKey");
        });

        afterEach(async () => {
            await browserSessionStorage.clear();
            await browserLocalStorage.clear();
        });

        it("setTempCache()", () => {
            // sessionStorage
            browserSessionStorage.setTemporaryCache("cacheKey", cacheVal, true);
            expect(window.sessionStorage.getItem(msalCacheKey)).toBe(cacheVal);
            expect(document.cookie).toBe(`${msalCacheKey}=${cacheVal}`);
            browserSessionStorage.clearItemCookie(msalCacheKey);
            // localStorage
            browserLocalStorage.setTemporaryCache("cacheKey", cacheVal, true);
            expect(window.sessionStorage.getItem(msalCacheKey)).toBe(cacheVal);
            expect(document.cookie).toBe(`${msalCacheKey}=${cacheVal}`);
            browserLocalStorage.clearItemCookie(msalCacheKey);
            // browser memory
            browserMemoryStorage.setTemporaryCache("cacheKey", cacheVal, true);
            expect(browserMemoryStorage.getTemporaryCache(msalCacheKey)).toBe(
                cacheVal
            );
            expect(document.cookie).toBe(`${msalCacheKey}=${cacheVal}`);
            browserMemoryStorage.clearItemCookie(msalCacheKey);
        });

        it("getTempCache()", () => {
            const getCookieSpy = sinon.spy(
                BrowserCacheManager.prototype,
                "getItemCookie"
            );
            // sessionStorage
            window.sessionStorage.setItem(msalCacheKey, cacheVal);
            browserSessionStorage.setItemCookie(msalCacheKey, cacheVal);
            expect(
                browserSessionStorage.getTemporaryCache("cacheKey", true)
            ).toBe(cacheVal);
            expect(getCookieSpy.returned(cacheVal)).toBe(true);
            expect(getCookieSpy.calledOnce).toBe(true);
            // localStorage
            window.localStorage.setItem(msalCacheKey, cacheVal);
            browserLocalStorage.setItemCookie(msalCacheKey, cacheVal);
            expect(
                browserLocalStorage.getTemporaryCache("cacheKey", true)
            ).toBe(cacheVal);
            expect(getCookieSpy.returned(cacheVal)).toBe(true);
            expect(getCookieSpy.calledTwice).toBe(true);
            // browser memory
            browserMemoryStorage.setItem(msalCacheKey, cacheVal);
            expect(
                browserMemoryStorage.getTemporaryCache("cacheKey", true)
            ).toBe(cacheVal);
            expect(getCookieSpy.returned(cacheVal)).toBe(true);
            expect(getCookieSpy.calledThrice).toBe(true);
        });

        it("removeItem()", () => {
            const clearCookieSpy = sinon.spy(
                BrowserCacheManager.prototype,
                "clearItemCookie"
            );
            // sessionStorage
            browserSessionStorage.setTemporaryCache("cacheKey", cacheVal, true);
            browserSessionStorage.removeItem(msalCacheKey);
            expect(window.sessionStorage.getItem(msalCacheKey)).toBeNull();
            expect(document.cookie).toHaveLength(0);
            expect(clearCookieSpy.calledOnce).toBe(true);
            // localStorage
            browserLocalStorage.setTemporaryCache("cacheKey", cacheVal, true);
            browserLocalStorage.removeItem(msalCacheKey);
            expect(window.localStorage.getItem(msalCacheKey)).toBeNull();
            expect(document.cookie).toHaveLength(0);
            expect(clearCookieSpy.calledTwice).toBe(true);
            // browser memory
            browserMemoryStorage.setTemporaryCache("cacheKey", cacheVal, true);
            browserMemoryStorage.removeItem(msalCacheKey);
            expect(browserMemoryStorage.getItem(msalCacheKey)).toBeNull();
            expect(document.cookie).toHaveLength(0);
            expect(clearCookieSpy.calledThrice).toBe(true);
        });

        it("clear()", async () => {
            // sessionStorage
            browserSessionStorage.setItem(msalCacheKey, cacheVal);
            await browserSessionStorage.clear();
            expect(browserSessionStorage.getKeys()).toHaveLength(0);
            expect(document.cookie).toHaveLength(0);
            // localStorage
            browserLocalStorage.setTemporaryCache(msalCacheKey, cacheVal);
            await browserLocalStorage.clear();
            expect(browserLocalStorage.getKeys()).toHaveLength(0);
            expect(document.cookie).toHaveLength(0);
            // browser memory
            browserMemoryStorage.setTemporaryCache(msalCacheKey, cacheVal);
            await browserMemoryStorage.clear();
            expect(browserMemoryStorage.getKeys()).toHaveLength(0);
            expect(document.cookie).toHaveLength(0);
        });

        it("setTempCache() with item that contains ==", () => {
            msalCacheKey = `${Constants.CACHE_PREFIX}.${TEST_STATE_VALUES.ENCODED_LIB_STATE}`;
            // sessionStorage
            browserSessionStorage.setTemporaryCache(msalCacheKey, cacheVal);
            expect(window.sessionStorage.getItem(msalCacheKey)).toBe(cacheVal);
            expect(document.cookie).toBe(
                `${encodeURIComponent(msalCacheKey)}=${cacheVal}`
            );
            browserSessionStorage.clearItemCookie(msalCacheKey);
            // localStorage
            browserLocalStorage.setTemporaryCache(msalCacheKey, cacheVal);
            expect(window.sessionStorage.getItem(msalCacheKey)).toBe(cacheVal);
            expect(document.cookie).toBe(
                `${encodeURIComponent(msalCacheKey)}=${cacheVal}`
            );
            browserLocalStorage.clearItemCookie(msalCacheKey);
            // browser memory
            browserMemoryStorage.setTemporaryCache(msalCacheKey, cacheVal);
            expect(browserMemoryStorage.getTemporaryCache(msalCacheKey)).toBe(
                cacheVal
            );
            expect(document.cookie).toBe(
                `${encodeURIComponent(msalCacheKey)}=${cacheVal}`
            );
            browserMemoryStorage.clearItemCookie(msalCacheKey);
        });

        it("getTempCache() with item that contains ==", () => {
            msalCacheKey = `${Constants.CACHE_PREFIX}.${TEST_STATE_VALUES.ENCODED_LIB_STATE}`;
            const getCookieSpy = sinon.spy(
                BrowserCacheManager.prototype,
                "getItemCookie"
            );
            // sessionStorage
            browserSessionStorage.setItem(msalCacheKey, cacheVal);
            browserSessionStorage.setItemCookie(msalCacheKey, cacheVal);
            expect(browserSessionStorage.getTemporaryCache(msalCacheKey)).toBe(
                cacheVal
            );
            expect(getCookieSpy.returned(cacheVal)).toBe(true);
            expect(getCookieSpy.calledOnce).toBe(true);
            // localStorage
            browserLocalStorage.setItem(msalCacheKey, cacheVal);
            browserLocalStorage.setItemCookie(msalCacheKey, cacheVal);
            expect(browserLocalStorage.getTemporaryCache(msalCacheKey)).toBe(
                cacheVal
            );
            expect(getCookieSpy.returned(cacheVal)).toBe(true);
            expect(getCookieSpy.calledTwice).toBe(true);
            // browser memory
            browserMemoryStorage.setItem(msalCacheKey, cacheVal);
            expect(browserLocalStorage.getTemporaryCache(msalCacheKey)).toBe(
                cacheVal
            );
            expect(getCookieSpy.returned(cacheVal)).toBe(true);
            expect(getCookieSpy.calledThrice).toBe(true);
        });

        it("removeItem() with item that contains ==", () => {
            msalCacheKey = `${Constants.CACHE_PREFIX}.${TEST_STATE_VALUES.ENCODED_LIB_STATE}`;
            const clearCookieSpy = sinon.spy(
                BrowserCacheManager.prototype,
                "clearItemCookie"
            );
            // sessionStorage
            browserSessionStorage.setTemporaryCache(msalCacheKey, cacheVal);
            browserSessionStorage.removeItem(msalCacheKey);
            expect(window.sessionStorage.getItem(msalCacheKey)).toBeNull();
            expect(document.cookie).toHaveLength(0);
            expect(clearCookieSpy.calledOnce).toBe(true);
            // localStorage
            browserLocalStorage.setItem(msalCacheKey, cacheVal);
            browserLocalStorage.removeItem(msalCacheKey);
            expect(window.sessionStorage.getItem(msalCacheKey)).toBeNull();
            expect(document.cookie).toHaveLength(0);
            expect(clearCookieSpy.calledTwice).toBe(true);
            // browser memory
            browserMemoryStorage.setTemporaryCache(msalCacheKey, cacheVal);
            browserMemoryStorage.removeItem(msalCacheKey);
            expect(browserMemoryStorage.getItem(msalCacheKey)).toBeNull();
            expect(document.cookie).toHaveLength(0);
            expect(clearCookieSpy.calledThrice).toBe(true);
        });

        it("clear() with item that contains ==", async () => {
            msalCacheKey = `${Constants.CACHE_PREFIX}.${TEST_STATE_VALUES.ENCODED_LIB_STATE}`;
            // sessionStorage
            browserSessionStorage.setTemporaryCache(msalCacheKey, cacheVal);
            await browserSessionStorage.clear();
            expect(browserSessionStorage.getKeys()).toHaveLength(0);
            expect(document.cookie).toHaveLength(0);
            // localStorage
            browserLocalStorage.setTemporaryCache(msalCacheKey, cacheVal);
            await browserLocalStorage.clear();
            expect(browserLocalStorage.getKeys()).toHaveLength(0);
            expect(document.cookie).toHaveLength(0);
            // browser memory
            browserMemoryStorage.setTemporaryCache(msalCacheKey, cacheVal);
            await browserMemoryStorage.clear();
            expect(browserMemoryStorage.getKeys()).toHaveLength(0);
            expect(document.cookie).toHaveLength(0);
        });
    });

    describe("Cookie operations", () => {
        let browserSessionStorage: BrowserCacheManager;
        let browserLocalStorage: BrowserCacheManager;
        let cacheVal: string;
        let msalCacheKey: string;
        beforeEach(() => {
            browserSessionStorage = new BrowserCacheManager(
                TEST_CONFIG.MSAL_CLIENT_ID,
                cacheConfig,
                browserCrypto,
                logger
            );
            cacheConfig.cacheLocation = BrowserCacheLocation.LocalStorage;
            browserLocalStorage = new BrowserCacheManager(
                TEST_CONFIG.MSAL_CLIENT_ID,
                cacheConfig,
                browserCrypto,
                logger
            );
            cacheVal = "cacheVal";
            msalCacheKey = browserSessionStorage.generateCacheKey("cacheKey");
        });

        it("setItemCookie()", () => {
            browserSessionStorage.setItemCookie(msalCacheKey, cacheVal);
            expect(document.cookie).toBe(`${msalCacheKey}=${cacheVal}`);
            browserSessionStorage.clearItemCookie(msalCacheKey);
            browserLocalStorage.setItemCookie(msalCacheKey, cacheVal);
            expect(document.cookie).toBe(`${msalCacheKey}=${cacheVal}`);
        });

        it("sets samesite", () => {
            const cookieSpy = jest.spyOn(document, "cookie", "set");
            browserSessionStorage.setItemCookie(msalCacheKey, cacheVal);
            expect(cookieSpy.mock.calls[0][0]).toContain("SameSite=Lax");
        });

        it("getItemCookie()", () => {
            browserSessionStorage.setItemCookie(msalCacheKey, cacheVal);
            expect(browserSessionStorage.getItemCookie(msalCacheKey)).toBe(
                cacheVal
            );
            expect(browserLocalStorage.getItemCookie(msalCacheKey)).toBe(
                cacheVal
            );
        });

        it("clearMsalCookie()", () => {
            browserSessionStorage.setItemCookie(msalCacheKey, cacheVal);
            expect(document.cookie).not.toHaveLength(0);
            browserSessionStorage.clearMsalCookies();
            expect(document.cookie).toHaveLength(0);

            const testCookieKey = "cookie";
            const testCookie = `${testCookieKey}=thisIsACookie`;
            const testCookieWithPath = "cookie=thisIsACookie;path=/;";
            browserSessionStorage.setItemCookie(msalCacheKey, cacheVal);
            expect(document.cookie).not.toHaveLength(0);
            document.cookie = testCookieWithPath;
            browserSessionStorage.clearMsalCookies();
            expect(document.cookie).toBe(testCookie);
            browserSessionStorage.clearItemCookie(testCookieKey);
        });

        it("clearItemCookie()", () => {
            browserSessionStorage.setItemCookie(msalCacheKey, cacheVal);
            browserSessionStorage.clearItemCookie(msalCacheKey);
            expect(document.cookie).toHaveLength(0);

            browserLocalStorage.setItemCookie(msalCacheKey, cacheVal);
            browserSessionStorage.clearItemCookie(msalCacheKey);
            expect(document.cookie).toHaveLength(0);
        });

        it("getCookieExpirationTime()", () => {
            const COOKIE_LIFE_MULTIPLIER = 24 * 60 * 60 * 1000;
            const currentTime = new Date().getTime();
            sinon.stub(Date.prototype, "getTime").returns(currentTime);
            const cookieLifeDays = 1;
            const expectedDate = new Date(
                currentTime + cookieLifeDays * COOKIE_LIFE_MULTIPLIER
            );
            expect(
                browserLocalStorage.getCookieExpirationTime(cookieLifeDays)
            ).toBe(expectedDate.toUTCString());
        });
    });

    describe("Helpers", () => {
        it("generateAuthorityKey() creates a valid cache key for authority strings", () => {
            const browserStorage = new BrowserCacheManager(
                TEST_CONFIG.MSAL_CLIENT_ID,
                cacheConfig,
                browserCrypto,
                logger
            );
            const authorityKey = browserStorage.generateAuthorityKey(
                TEST_STATE_VALUES.TEST_STATE_REDIRECT
            );
            expect(authorityKey).toBe(
                `${Constants.CACHE_PREFIX}.${TEST_CONFIG.MSAL_CLIENT_ID}.${TemporaryCacheKeys.AUTHORITY}.${RANDOM_TEST_GUID}`
            );
        });

        it("generateNonceKey() create a valid cache key for nonce strings", () => {
            const browserStorage = new BrowserCacheManager(
                TEST_CONFIG.MSAL_CLIENT_ID,
                cacheConfig,
                browserCrypto,
                logger
            );
            const nonceKey = browserStorage.generateNonceKey(
                TEST_STATE_VALUES.TEST_STATE_REDIRECT
            );
            expect(nonceKey).toBe(
                `${Constants.CACHE_PREFIX}.${TEST_CONFIG.MSAL_CLIENT_ID}.${TemporaryCacheKeys.NONCE_IDTOKEN}.${RANDOM_TEST_GUID}`
            );
        });

        it("updateCacheEntries() correctly updates the authority, state and nonce in the cache", () => {
            const browserStorage = new BrowserCacheManager(
                TEST_CONFIG.MSAL_CLIENT_ID,
                cacheConfig,
                browserCrypto,
                logger
            );
            const testNonce = "testNonce";
            const stateString = TEST_STATE_VALUES.TEST_STATE_REDIRECT;
            ProtocolUtils.parseRequestState(browserCrypto, stateString)
                .libraryState.id;
            browserStorage.updateCacheEntries(
                stateString,
                testNonce,
                `${Constants.DEFAULT_AUTHORITY}/`,
                "",
                null
            );

            const stateKey = browserStorage.generateStateKey(stateString);
            const nonceKey = browserStorage.generateNonceKey(stateString);
            const authorityKey =
                browserStorage.generateAuthorityKey(stateString);

            expect(window.sessionStorage[`${stateKey}`]).toBe(stateString);
            expect(window.sessionStorage[`${nonceKey}`]).toBe(testNonce);
            expect(window.sessionStorage[`${authorityKey}`]).toBe(
                `${Constants.DEFAULT_AUTHORITY}/`
            );
        });

        it("resetTempCacheItems() resets all temporary cache items with the given state", () => {
            const stateString = TEST_STATE_VALUES.TEST_STATE_REDIRECT;
            const browserStorage = new BrowserCacheManager(
                TEST_CONFIG.MSAL_CLIENT_ID,
                cacheConfig,
                browserCrypto,
                logger
            );
            browserStorage.updateCacheEntries(
                stateString,
                "nonce",
                `${TEST_URIS.DEFAULT_INSTANCE}/`,
                "",
                null
            );
            browserStorage.setItem(
                TemporaryCacheKeys.REQUEST_PARAMS,
                "TestRequestParams"
            );
            browserStorage.setItem(
                TemporaryCacheKeys.ORIGIN_URI,
                TEST_URIS.TEST_REDIR_URI
            );

            browserStorage.resetRequestCache(stateString);
            const nonceKey = browserStorage.generateNonceKey(stateString);
            const authorityKey =
                browserStorage.generateAuthorityKey(stateString);
            expect(
                window.sessionStorage[
                    `${Constants.CACHE_PREFIX}.${TEST_CONFIG.MSAL_CLIENT_ID}.${nonceKey}`
                ]
            ).toBeUndefined();
            expect(
                window.sessionStorage[
                    `${Constants.CACHE_PREFIX}.${TEST_CONFIG.MSAL_CLIENT_ID}.${authorityKey}`
                ]
            ).toBeUndefined();
            expect(
                window.sessionStorage[
                    `${Constants.CACHE_PREFIX}.${TEST_CONFIG.MSAL_CLIENT_ID}.${TemporaryCacheKeys.REQUEST_STATE}`
                ]
            ).toBeUndefined();
            expect(
                window.sessionStorage[
                    `${Constants.CACHE_PREFIX}.${TEST_CONFIG.MSAL_CLIENT_ID}.${TemporaryCacheKeys.REQUEST_PARAMS}`
                ]
            ).toBeUndefined();
            expect(
                window.sessionStorage[
                    `${Constants.CACHE_PREFIX}.${TEST_CONFIG.MSAL_CLIENT_ID}.${TemporaryCacheKeys.ORIGIN_URI}`
                ]
            ).toBeUndefined();
        });

        it("Successfully retrieves and decodes response from cache", async () => {
            const browserStorage = new BrowserCacheManager(
                TEST_CONFIG.MSAL_CLIENT_ID,
                cacheConfig,
                browserCrypto,
                logger
            );
            const tokenRequest: AuthorizationCodeRequest = {
                redirectUri: `${TEST_URIS.DEFAULT_INSTANCE}`,
                scopes: [Constants.OPENID_SCOPE, Constants.PROFILE_SCOPE],
                code: "thisIsAnAuthCode",
                codeVerifier: TEST_CONFIG.TEST_VERIFIER,
                authority: `${Constants.DEFAULT_AUTHORITY}/`,
                correlationId: `${RANDOM_TEST_GUID}`,
                authenticationScheme: AuthenticationScheme.BEARER,
            };

            browserStorage.setTemporaryCache(
                TemporaryCacheKeys.REQUEST_PARAMS,
                browserCrypto.base64Encode(JSON.stringify(tokenRequest)),
                true
            );

            const cachedRequest =
                browserStorage.getCachedRequest(RANDOM_TEST_GUID);
            expect(cachedRequest).toEqual(tokenRequest);

            // expect(() => browserStorage.getCachedRequest(RANDOM_TEST_GUID, cryptoObj)).to.throw(BrowserAuthErrorMessage.tokenRequestCacheError.desc);
        });

        it("Throws error if request cannot be retrieved from cache", async () => {
            const browserStorage = new BrowserCacheManager(
                TEST_CONFIG.MSAL_CLIENT_ID,
                cacheConfig,
                browserCrypto,
                logger
            );
            // browserStorage.setItem(TemporaryCacheKeys.REQUEST_PARAMS, cryptoObj.base64Encode(JSON.stringify(tokenRequest)));

            expect(() =>
                browserStorage.getCachedRequest(RANDOM_TEST_GUID)
            ).toThrowError(
                BrowserAuthErrorMessage.noTokenRequestCacheError.desc
            );
        });

        it("Throws error if cached request cannot be parsed correctly", async () => {
            let dbStorage = {};
            sinon
                .stub(DatabaseStorage.prototype, "open")
                .callsFake(async (): Promise<void> => {
                    dbStorage = {};
                });
            const browserStorage = new BrowserCacheManager(
                TEST_CONFIG.MSAL_CLIENT_ID,
                cacheConfig,
                browserCrypto,
                logger
            );
            const tokenRequest: AuthorizationCodeRequest = {
                redirectUri: `${TEST_URIS.DEFAULT_INSTANCE}`,
                scopes: [Constants.OPENID_SCOPE, Constants.PROFILE_SCOPE],
                code: "thisIsAnAuthCode",
                codeVerifier: TEST_CONFIG.TEST_VERIFIER,
                authority: `${Constants.DEFAULT_AUTHORITY}/`,
                correlationId: `${RANDOM_TEST_GUID}`,
                authenticationScheme: AuthenticationScheme.BEARER,
            };
            const stringifiedRequest = JSON.stringify(tokenRequest);
            browserStorage.setTemporaryCache(
                TemporaryCacheKeys.REQUEST_PARAMS,
                stringifiedRequest.substring(0, stringifiedRequest.length / 2),
                true
            );
            expect(() =>
                browserStorage.getCachedRequest(RANDOM_TEST_GUID)
            ).toThrowError(
                BrowserAuthErrorMessage.unableToParseTokenRequestCacheError.desc
            );
        });

        it("Uses authority from cache if not present in cached request", async () => {
            let dbStorage = {};
            sinon
                .stub(DatabaseStorage.prototype, "open")
                .callsFake(async (): Promise<void> => {
                    dbStorage = {};
                });
            const browserStorage = new BrowserCacheManager(
                TEST_CONFIG.MSAL_CLIENT_ID,
                cacheConfig,
                browserCrypto,
                logger
            );
            // Set up cache
            const authorityKey = browserStorage.generateAuthorityKey(
                TEST_STATE_VALUES.TEST_STATE_REDIRECT
            );
            const alternateAuthority = `${TEST_URIS.ALTERNATE_INSTANCE}/common/`;
            browserStorage.setItem(authorityKey, alternateAuthority);

            const cachedRequest: AuthorizationCodeRequest = {
                redirectUri: TEST_URIS.TEST_REDIR_URI,
                code: "thisIsACode",
                codeVerifier: TEST_CONFIG.TEST_VERIFIER,
                correlationId: RANDOM_TEST_GUID,
                scopes: [TEST_CONFIG.MSAL_CLIENT_ID],
                authority: "",
                authenticationScheme: AuthenticationScheme.BEARER,
            };
            const stringifiedRequest = browserCrypto.base64Encode(
                JSON.stringify(cachedRequest)
            );
            browserStorage.setTemporaryCache(
                TemporaryCacheKeys.REQUEST_PARAMS,
                stringifiedRequest,
                true
            );

            // Perform test
            const tokenRequest = browserStorage.getCachedRequest(
                TEST_STATE_VALUES.TEST_STATE_REDIRECT
            );
            expect(tokenRequest.authority).toBe(alternateAuthority);
        });

        it("cleanRequestByInteractionType() returns early if state is not present", () => {
            let dbStorage = {};
            sinon
                .stub(DatabaseStorage.prototype, "open")
                .callsFake(async (): Promise<void> => {
                    dbStorage = {};
                });
            const browserStorage = new BrowserCacheManager(
                TEST_CONFIG.MSAL_CLIENT_ID,
                cacheConfig,
                browserCrypto,
                logger
            );

            const cacheKey = "cacheKey";
            const cacheValue = "cacheValue";
            browserStorage.setTemporaryCache(cacheKey, cacheValue, true);
            browserStorage.cleanRequestByInteractionType(
                InteractionType.Redirect
            );
            expect(browserStorage.getTemporaryCache(cacheKey, true)).toBe(
                cacheValue
            );
            browserStorage.clear();
        });

        it("cleanRequestByInteractionType() cleans cache", () => {
            let dbStorage = {};
            sinon
                .stub(DatabaseStorage.prototype, "open")
                .callsFake(async (): Promise<void> => {
                    dbStorage = {};
                });
            const browserStorage = new BrowserCacheManager(
                TEST_CONFIG.MSAL_CLIENT_ID,
                cacheConfig,
                browserCrypto,
                logger
            );

            const browserState: BrowserStateObject = {
                interactionType: InteractionType.Redirect,
            };

            sinon
                .stub(CryptoOps.prototype, "createNewGuid")
                .returns(RANDOM_TEST_GUID);
            const state = ProtocolUtils.setRequestState(
                browserCrypto,
                undefined,
                browserState
            );
            const cacheKey = `cacheKey.${state}`;
            const cacheValue = "cacheValue";
            browserStorage.setTemporaryCache(cacheKey, cacheValue, true);
            browserStorage.setTemporaryCache(
                `${TemporaryCacheKeys.REQUEST_STATE}.${RANDOM_TEST_GUID}`,
                state,
                true
            );
            browserStorage.cleanRequestByInteractionType(
                InteractionType.Redirect
            );
            expect(browserStorage.getKeys()).toHaveLength(0);
        });
        it("cleanRequestByInteractionType() interaction status even no request is in progress", () => {
            let dbStorage = {};
            sinon
                .stub(DatabaseStorage.prototype, "open")
                .callsFake(async (): Promise<void> => {
                    dbStorage = {};
                });
            const browserStorage = new BrowserCacheManager(
                TEST_CONFIG.MSAL_CLIENT_ID,
                {
                    ...cacheConfig,
                    storeAuthStateInCookie: true,
                },
                browserCrypto,
                logger
            );

            browserStorage.setInteractionInProgress(true);
            browserStorage.cleanRequestByInteractionType(
                InteractionType.Redirect
            );
            expect(browserStorage.getInteractionInProgress()).toBeFalsy();
        });

        it("addTokenKey adds credential to key map and removeTokenKey removes the given credential from the key map", () => {
            const browserStorage = new BrowserCacheManager(
                TEST_CONFIG.MSAL_CLIENT_ID,
                {
                    ...cacheConfig,
                },
                browserCrypto,
                logger
            );

            expect(browserStorage.getTokenKeys()).toStrictEqual({
                idToken: [],
                accessToken: [],
                refreshToken: [],
            });

            browserStorage.addTokenKey("idToken1", CredentialType.ID_TOKEN);
            browserStorage.addTokenKey("idToken2", CredentialType.ID_TOKEN);
            expect(browserStorage.getTokenKeys()).toStrictEqual({
                idToken: ["idToken1", "idToken2"],
                accessToken: [],
                refreshToken: [],
            });

            browserStorage.addTokenKey(
                "accessToken1",
                CredentialType.ACCESS_TOKEN
            );
            browserStorage.addTokenKey(
                "accessToken2",
                CredentialType.ACCESS_TOKEN
            );
            expect(browserStorage.getTokenKeys()).toStrictEqual({
                idToken: ["idToken1", "idToken2"],
                accessToken: ["accessToken1", "accessToken2"],
                refreshToken: [],
            });

            browserStorage.addTokenKey(
                "refreshToken1",
                CredentialType.REFRESH_TOKEN
            );
            browserStorage.addTokenKey(
                "refreshToken2",
                CredentialType.REFRESH_TOKEN
            );
            expect(browserStorage.getTokenKeys()).toStrictEqual({
                idToken: ["idToken1", "idToken2"],
                accessToken: ["accessToken1", "accessToken2"],
                refreshToken: ["refreshToken1", "refreshToken2"],
            });

            browserStorage.removeTokenKey("idToken1", CredentialType.ID_TOKEN);
            expect(browserStorage.getTokenKeys()).toStrictEqual({
                idToken: ["idToken2"],
                accessToken: ["accessToken1", "accessToken2"],
                refreshToken: ["refreshToken1", "refreshToken2"],
            });

            browserStorage.removeTokenKey(
                "accessToken2",
                CredentialType.ACCESS_TOKEN
            );
            expect(browserStorage.getTokenKeys()).toStrictEqual({
                idToken: ["idToken2"],
                accessToken: ["accessToken1"],
                refreshToken: ["refreshToken1", "refreshToken2"],
            });

            browserStorage.removeTokenKey(
                "refreshToken1",
                CredentialType.REFRESH_TOKEN
            );
            expect(browserStorage.getTokenKeys()).toStrictEqual({
                idToken: ["idToken2"],
                accessToken: ["accessToken1"],
                refreshToken: ["refreshToken2"],
            });

            // Attempting to remove keys which exist as a different credential type results in a no-op
            browserStorage.removeTokenKey(
                "idToken2",
                CredentialType.ACCESS_TOKEN
            );
            browserStorage.removeTokenKey(
                "idToken2",
                CredentialType.REFRESH_TOKEN
            );
            browserStorage.removeTokenKey(
                "accessToken1",
                CredentialType.ID_TOKEN
            );
            browserStorage.removeTokenKey(
                "accessToken1",
                CredentialType.REFRESH_TOKEN
            );
            browserStorage.removeTokenKey(
                "refreshToken2",
                CredentialType.ID_TOKEN
            );
            browserStorage.removeTokenKey(
                "refreshToken2",
                CredentialType.ACCESS_TOKEN
            );
            expect(browserStorage.getTokenKeys()).toStrictEqual({
                idToken: ["idToken2"],
                accessToken: ["accessToken1"],
                refreshToken: ["refreshToken2"],
            });
        });
<<<<<<< HEAD

        describe("getAccountInfoByHints", () => {
            cacheConfig = {
                cacheLocation: BrowserCacheLocation.SessionStorage,
                temporaryCacheLocation: BrowserCacheLocation.SessionStorage,
                storeAuthStateInCookie: false,
                secureCookies: false,
                cacheMigrationEnabled: false,
                claimsBasedCachingEnabled: false,
            };
            logger = new Logger({
                loggerCallback: (
                    level: LogLevel,
                    message: string,
                    containsPii: boolean
                ): void => {},
                piiLoggingEnabled: true,
            });
            const browserStorage = new BrowserCacheManager(
                TEST_CONFIG.MSAL_CLIENT_ID,
                cacheConfig,
                browserCrypto,
                logger
            );

            const accountEntity1 = {
                homeAccountId: "test-home-accountId-1",
                localAccountId: "test-local-accountId-1",
                username: "user-1@example.com",
                environment: "test-environment-1",
                realm: "test-tenantId-1",
                name: "name-1",
                idTokenClaims: {
                    sid: "session-1",
                },
                authorityType: "MSSTS",
            };

            const accountEntity2 = {
                homeAccountId: "test-home-accountId-2",
                localAccountId: "test-local-accountId-2",
                username: "user-2@example.com",
                environment: "test-environment-2",
                realm: "test-tenantId-2",
                name: "name-2",
                idTokenClaims: {
                    sid: "session-2",
                },
                authorityType: "MSSTS",
            };

            const account1: AccountInfo = {
                authorityType: "MSSTS",
                homeAccountId: accountEntity1.homeAccountId,
                localAccountId: accountEntity1.localAccountId,
                username: accountEntity1.username,
                environment: accountEntity1.environment,
                tenantId: accountEntity1.realm,
                name: accountEntity1.name,
                idTokenClaims: accountEntity1.idTokenClaims,
                nativeAccountId: undefined,
            };

            const account2: AccountInfo = {
                authorityType: "MSSTS",
                homeAccountId: accountEntity2.homeAccountId,
                localAccountId: accountEntity2.localAccountId,
                username: accountEntity2.username,
                environment: accountEntity2.environment,
                tenantId: accountEntity2.realm,
                name: accountEntity2.name,
                idTokenClaims: accountEntity2.idTokenClaims,
                nativeAccountId: undefined,
            };
            const cacheKey1 = AccountEntity.generateAccountCacheKey(account1);
            const cacheKey2 = AccountEntity.generateAccountCacheKey(account2);

            beforeEach(() => {
                browserStorage.setItem(
                    cacheKey1,
                    JSON.stringify(accountEntity1)
                );
                browserStorage.setItem(
                    cacheKey2,
                    JSON.stringify(accountEntity2)
                );
                browserStorage.addAccountKeyToMap(cacheKey1);
                browserStorage.addAccountKeyToMap(cacheKey2);
            });

            afterEach(() => {
                browserStorage.clear();
            });

            it("Matches account by loginHint", () => {
                expect(
                    browserStorage.getAccountInfoByHints(account1.username)
                ).toEqual(account1);
                expect(
                    browserStorage.getAccountInfoByHints(account2.username)
                ).toEqual(account2);
            });

            it("Matches account by sid", () => {
                expect(
                    browserStorage.getAccountInfoByHints(
                        undefined,
                        account1.idTokenClaims!.sid
                    )
                ).toEqual(account1);
                expect(
                    browserStorage.getAccountInfoByHints(
                        undefined,
                        account2.idTokenClaims!.sid
                    )
                ).toEqual(account2);
            });

            it("Throws if multiple accounts match by loginHint", (done) => {
                const accountEntity3 = {
                    homeAccountId: "test-home-accountId-3",
                    localAccountId: "test-local-accountId-3",
                    username: accountEntity1.username, // Keep this the same as account 1
                    environment: "test-environment-3",
                    realm: "test-tenantId-3",
                    name: "name-3",
                    idTokenClaims: accountEntity1.idTokenClaims, // Keep this the same as account 1
                    authorityType: "MSSTS",
                };

                const account3: AccountInfo = {
                    homeAccountId: accountEntity3.homeAccountId,
                    localAccountId: accountEntity3.localAccountId,
                    username: accountEntity3.username,
                    environment: accountEntity3.environment,
                    tenantId: accountEntity3.realm,
                    name: accountEntity3.name,
                    idTokenClaims: accountEntity3.idTokenClaims,
                    nativeAccountId: undefined,
                };

                const cacheKey3 =
                    AccountEntity.generateAccountCacheKey(account3);
                browserStorage.setItem(
                    cacheKey3,
                    JSON.stringify(accountEntity3)
                );
                browserStorage.addAccountKeyToMap(cacheKey3);

                try {
                    browserStorage.getAccountInfoByHints(
                        accountEntity3.username
                    );
                } catch (e) {
                    expect((e as AuthError).errorCode).toEqual(
                        ClientAuthErrorMessage.multipleMatchingAccounts.code
                    );
                    expect((e as AuthError).errorMessage).toEqual(
                        ClientAuthErrorMessage.multipleMatchingAccounts.desc
                    );
                    done();
                }
            });

            it("Throws if multiple accounts match by sid", (done) => {
                const accountEntity3 = {
                    homeAccountId: "test-home-accountId-3",
                    localAccountId: "test-local-accountId-3",
                    username: accountEntity1.username, // Keep this the same as account 1
                    environment: "test-environment-3",
                    realm: "test-tenantId-3",
                    name: "name-3",
                    idTokenClaims: accountEntity1.idTokenClaims, // Keep this the same as account 1
                    authorityType: "MSSTS",
                };

                const account3: AccountInfo = {
                    homeAccountId: accountEntity3.homeAccountId,
                    localAccountId: accountEntity3.localAccountId,
                    username: accountEntity3.username,
                    environment: accountEntity3.environment,
                    tenantId: accountEntity3.realm,
                    name: accountEntity3.name,
                    idTokenClaims: accountEntity3.idTokenClaims,
                    nativeAccountId: undefined,
                };

                const cacheKey3 =
                    AccountEntity.generateAccountCacheKey(account3);
                browserStorage.setItem(
                    cacheKey3,
                    JSON.stringify(accountEntity3)
                );
                browserStorage.addAccountKeyToMap(cacheKey3);

                try {
                    browserStorage.getAccountInfoByHints(
                        undefined,
                        accountEntity3.idTokenClaims!.sid
                    );
                } catch (e) {
                    expect((e as AuthError).errorCode).toEqual(
                        ClientAuthErrorMessage.multipleMatchingAccounts.code
                    );
                    expect((e as AuthError).errorMessage).toEqual(
                        ClientAuthErrorMessage.multipleMatchingAccounts.desc
                    );
                    done();
                }
            });

            it("Returns null if no accounts match", () => {
                expect(
                    browserStorage.getAccountInfoByHints("fakeUser@contoso.com")
                ).toBe(null);
                expect(
                    browserStorage.getAccountInfoByHints(undefined, "fake-sid")
                ).toBe(null);
            });
        });
=======
>>>>>>> 13ba16d8
    });
});<|MERGE_RESOLUTION|>--- conflicted
+++ resolved
@@ -3412,228 +3412,5 @@
                 refreshToken: ["refreshToken2"],
             });
         });
-<<<<<<< HEAD
-
-        describe("getAccountInfoByHints", () => {
-            cacheConfig = {
-                cacheLocation: BrowserCacheLocation.SessionStorage,
-                temporaryCacheLocation: BrowserCacheLocation.SessionStorage,
-                storeAuthStateInCookie: false,
-                secureCookies: false,
-                cacheMigrationEnabled: false,
-                claimsBasedCachingEnabled: false,
-            };
-            logger = new Logger({
-                loggerCallback: (
-                    level: LogLevel,
-                    message: string,
-                    containsPii: boolean
-                ): void => {},
-                piiLoggingEnabled: true,
-            });
-            const browserStorage = new BrowserCacheManager(
-                TEST_CONFIG.MSAL_CLIENT_ID,
-                cacheConfig,
-                browserCrypto,
-                logger
-            );
-
-            const accountEntity1 = {
-                homeAccountId: "test-home-accountId-1",
-                localAccountId: "test-local-accountId-1",
-                username: "user-1@example.com",
-                environment: "test-environment-1",
-                realm: "test-tenantId-1",
-                name: "name-1",
-                idTokenClaims: {
-                    sid: "session-1",
-                },
-                authorityType: "MSSTS",
-            };
-
-            const accountEntity2 = {
-                homeAccountId: "test-home-accountId-2",
-                localAccountId: "test-local-accountId-2",
-                username: "user-2@example.com",
-                environment: "test-environment-2",
-                realm: "test-tenantId-2",
-                name: "name-2",
-                idTokenClaims: {
-                    sid: "session-2",
-                },
-                authorityType: "MSSTS",
-            };
-
-            const account1: AccountInfo = {
-                authorityType: "MSSTS",
-                homeAccountId: accountEntity1.homeAccountId,
-                localAccountId: accountEntity1.localAccountId,
-                username: accountEntity1.username,
-                environment: accountEntity1.environment,
-                tenantId: accountEntity1.realm,
-                name: accountEntity1.name,
-                idTokenClaims: accountEntity1.idTokenClaims,
-                nativeAccountId: undefined,
-            };
-
-            const account2: AccountInfo = {
-                authorityType: "MSSTS",
-                homeAccountId: accountEntity2.homeAccountId,
-                localAccountId: accountEntity2.localAccountId,
-                username: accountEntity2.username,
-                environment: accountEntity2.environment,
-                tenantId: accountEntity2.realm,
-                name: accountEntity2.name,
-                idTokenClaims: accountEntity2.idTokenClaims,
-                nativeAccountId: undefined,
-            };
-            const cacheKey1 = AccountEntity.generateAccountCacheKey(account1);
-            const cacheKey2 = AccountEntity.generateAccountCacheKey(account2);
-
-            beforeEach(() => {
-                browserStorage.setItem(
-                    cacheKey1,
-                    JSON.stringify(accountEntity1)
-                );
-                browserStorage.setItem(
-                    cacheKey2,
-                    JSON.stringify(accountEntity2)
-                );
-                browserStorage.addAccountKeyToMap(cacheKey1);
-                browserStorage.addAccountKeyToMap(cacheKey2);
-            });
-
-            afterEach(() => {
-                browserStorage.clear();
-            });
-
-            it("Matches account by loginHint", () => {
-                expect(
-                    browserStorage.getAccountInfoByHints(account1.username)
-                ).toEqual(account1);
-                expect(
-                    browserStorage.getAccountInfoByHints(account2.username)
-                ).toEqual(account2);
-            });
-
-            it("Matches account by sid", () => {
-                expect(
-                    browserStorage.getAccountInfoByHints(
-                        undefined,
-                        account1.idTokenClaims!.sid
-                    )
-                ).toEqual(account1);
-                expect(
-                    browserStorage.getAccountInfoByHints(
-                        undefined,
-                        account2.idTokenClaims!.sid
-                    )
-                ).toEqual(account2);
-            });
-
-            it("Throws if multiple accounts match by loginHint", (done) => {
-                const accountEntity3 = {
-                    homeAccountId: "test-home-accountId-3",
-                    localAccountId: "test-local-accountId-3",
-                    username: accountEntity1.username, // Keep this the same as account 1
-                    environment: "test-environment-3",
-                    realm: "test-tenantId-3",
-                    name: "name-3",
-                    idTokenClaims: accountEntity1.idTokenClaims, // Keep this the same as account 1
-                    authorityType: "MSSTS",
-                };
-
-                const account3: AccountInfo = {
-                    homeAccountId: accountEntity3.homeAccountId,
-                    localAccountId: accountEntity3.localAccountId,
-                    username: accountEntity3.username,
-                    environment: accountEntity3.environment,
-                    tenantId: accountEntity3.realm,
-                    name: accountEntity3.name,
-                    idTokenClaims: accountEntity3.idTokenClaims,
-                    nativeAccountId: undefined,
-                };
-
-                const cacheKey3 =
-                    AccountEntity.generateAccountCacheKey(account3);
-                browserStorage.setItem(
-                    cacheKey3,
-                    JSON.stringify(accountEntity3)
-                );
-                browserStorage.addAccountKeyToMap(cacheKey3);
-
-                try {
-                    browserStorage.getAccountInfoByHints(
-                        accountEntity3.username
-                    );
-                } catch (e) {
-                    expect((e as AuthError).errorCode).toEqual(
-                        ClientAuthErrorMessage.multipleMatchingAccounts.code
-                    );
-                    expect((e as AuthError).errorMessage).toEqual(
-                        ClientAuthErrorMessage.multipleMatchingAccounts.desc
-                    );
-                    done();
-                }
-            });
-
-            it("Throws if multiple accounts match by sid", (done) => {
-                const accountEntity3 = {
-                    homeAccountId: "test-home-accountId-3",
-                    localAccountId: "test-local-accountId-3",
-                    username: accountEntity1.username, // Keep this the same as account 1
-                    environment: "test-environment-3",
-                    realm: "test-tenantId-3",
-                    name: "name-3",
-                    idTokenClaims: accountEntity1.idTokenClaims, // Keep this the same as account 1
-                    authorityType: "MSSTS",
-                };
-
-                const account3: AccountInfo = {
-                    homeAccountId: accountEntity3.homeAccountId,
-                    localAccountId: accountEntity3.localAccountId,
-                    username: accountEntity3.username,
-                    environment: accountEntity3.environment,
-                    tenantId: accountEntity3.realm,
-                    name: accountEntity3.name,
-                    idTokenClaims: accountEntity3.idTokenClaims,
-                    nativeAccountId: undefined,
-                };
-
-                const cacheKey3 =
-                    AccountEntity.generateAccountCacheKey(account3);
-                browserStorage.setItem(
-                    cacheKey3,
-                    JSON.stringify(accountEntity3)
-                );
-                browserStorage.addAccountKeyToMap(cacheKey3);
-
-                try {
-                    browserStorage.getAccountInfoByHints(
-                        undefined,
-                        accountEntity3.idTokenClaims!.sid
-                    );
-                } catch (e) {
-                    expect((e as AuthError).errorCode).toEqual(
-                        ClientAuthErrorMessage.multipleMatchingAccounts.code
-                    );
-                    expect((e as AuthError).errorMessage).toEqual(
-                        ClientAuthErrorMessage.multipleMatchingAccounts.desc
-                    );
-                    done();
-                }
-            });
-
-            it("Returns null if no accounts match", () => {
-                expect(
-                    browserStorage.getAccountInfoByHints("fakeUser@contoso.com")
-                ).toBe(null);
-                expect(
-                    browserStorage.getAccountInfoByHints(undefined, "fake-sid")
-                ).toBe(null);
-            });
-        });
-=======
->>>>>>> 13ba16d8
     });
 });