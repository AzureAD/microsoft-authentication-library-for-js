--- conflicted
+++ resolved
@@ -369,12 +369,6 @@
 
     describe("handleCodeResponseFromHash()", () => {
         it("throws error if given location hash is empty", async () => {
-<<<<<<< HEAD
-            const interactionHandler = new TestInteractionHandler(authCodeModule, browserStorage);
-            expect(interactionHandler.handleCodeResponseFromHash("", "", authorityInstance, authConfig.networkInterface!)).rejects.toMatchObject(BrowserAuthError.createEmptyHashError());
-            //@ts-ignore
-            expect(interactionHandler.handleCodeResponseFromHash(null, "", authorityInstance, authConfig.networkInterface)).rejects.toMatchObject(BrowserAuthError.createEmptyHashError());
-=======
             const interactionHandler = new TestInteractionHandler(
                 authCodeModule,
                 browserStorage
@@ -386,7 +380,7 @@
                     authorityInstance,
                     authConfig.networkInterface!
                 )
-            ).rejects.toMatchObject(BrowserAuthError.createEmptyHashError(""));
+            ).rejects.toMatchObject(BrowserAuthError.createEmptyHashError());
             //@ts-ignore
             expect(
                 interactionHandler.handleCodeResponseFromHash(
@@ -398,9 +392,8 @@
                 )
             ).rejects.toMatchObject(
                 //@ts-ignore
-                BrowserAuthError.createEmptyHashError(null)
-            );
->>>>>>> fa981e39
+                BrowserAuthError.createEmptyHashError()
+            );
         });
 
         // TODO: Need to improve these tests
