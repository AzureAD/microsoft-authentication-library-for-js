--- conflicted
+++ resolved
@@ -101,7 +101,7 @@
                     return testPkceCodes;
                 },
                 getPublicKeyThumbprint: async (): Promise<string> => {
-                    return TEST_POP_VALUES.ENCODED_REQ_CNF;
+                    return TEST_POP_VALUES.DECODED_STK_JWK_THUMBPRINT;
                 },
                 signJwt: async (): Promise<string> => {
                     return "signedJwt";
@@ -113,14 +113,10 @@
                     return Promise.resolve(true);
                 },
                 getAsymmetricPublicKey: async (): Promise<string> => {
-<<<<<<< HEAD
                     return TEST_POP_VALUES.DECODED_STK_JWK_THUMBPRINT
                 },
                 decryptBoundTokenResponse: async (): Promise<ServerAuthorizationTokenResponse | null> => {
                     return AUTHENTICATION_RESULT.body;
-=======
-                    return TEST_POP_VALUES.DECODED_STK_JWK_THUMBPRINT;
->>>>>>> 04c68504
                 }
             },
             storageInterface: browserStorage,
