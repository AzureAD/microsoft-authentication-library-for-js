--- conflicted
+++ resolved
@@ -365,12 +365,6 @@
 
     describe("handleCodeResponseFromHash()", () => {
         it("throws error if given hash is empty", () => {
-<<<<<<< HEAD
-            const redirectHandler = new RedirectHandler(authCodeModule, browserStorage, defaultTokenRequest, browserRequestLogger, browserCrypto, performanceClient);
-            expect(redirectHandler.handleCodeResponseFromHash("", "", authorityInstance, authConfig.networkInterface!)).rejects.toMatchObject(BrowserAuthError.createEmptyHashError());
-            //@ts-ignore
-            expect(redirectHandler.handleCodeResponseFromHash(null, "", authorityInstance, authConfig.networkInterface!)).rejects.toMatchObject(BrowserAuthError.createEmptyHashError());
-=======
             const redirectHandler = new RedirectHandler(
                 authCodeModule,
                 browserStorage,
@@ -386,7 +380,7 @@
                     authorityInstance,
                     authConfig.networkInterface!
                 )
-            ).rejects.toMatchObject(BrowserAuthError.createEmptyHashError(""));
+            ).rejects.toMatchObject(BrowserAuthError.createEmptyHashError());
             //@ts-ignore
             expect(
                 redirectHandler.handleCodeResponseFromHash(
@@ -398,9 +392,8 @@
                 )
             ).rejects.toMatchObject(
                 //@ts-ignore
-                BrowserAuthError.createEmptyHashError(null)
-            );
->>>>>>> fa981e39
+                BrowserAuthError.createEmptyHashError()
+            );
         });
 
         it("successfully handles response", async () => {
