/*
 * Copyright (c) Microsoft Corporation. All rights reserved.
 * Licensed under the MIT License.
 */

import sinon from "sinon";
import { PublicClientApplication } from "../../src/app/PublicClientApplication";
import { TEST_CONFIG, TEST_URIS, TEST_HASHES, TEST_TOKENS, TEST_DATA_CLIENT_INFO, TEST_TOKEN_LIFETIMES, RANDOM_TEST_GUID, DEFAULT_OPENID_CONFIG_RESPONSE, testNavUrl, testLogoutUrl, TEST_STATE_VALUES, testNavUrlNoRequest, DEFAULT_TENANT_DISCOVERY_RESPONSE } from "../utils/StringConstants";
import { ServerError, Constants, AccountInfo, TokenClaims, PromptValue, AuthenticationResult, CommonAuthorizationCodeRequest, CommonAuthorizationUrlRequest, AuthToken, PersistentCacheKeys, AuthorizationCodeClient, ResponseMode, AccountEntity, ProtocolUtils, AuthenticationScheme, RefreshTokenClient, Logger, ServerTelemetryEntity, CommonSilentFlowRequest, CommonEndSessionRequest, LogLevel, NetworkResponse, ServerAuthorizationTokenResponse, CcsCredential, CcsCredentialType } from "@azure/msal-common";
import { BrowserUtils } from "../../src/utils/BrowserUtils";
import { BrowserConstants, TemporaryCacheKeys, ApiId, InteractionType, BrowserCacheLocation, WrapperSKU } from "../../src/utils/BrowserConstants";
import { Base64Encode } from "../../src/encode/Base64Encode";
import { XhrClient } from "../../src/network/XhrClient";
import { BrowserAuthErrorMessage, BrowserAuthError } from "../../src/error/BrowserAuthError";
import { RedirectHandler } from "../../src/interaction_handler/RedirectHandler";
import { PopupHandler } from "../../src/interaction_handler/PopupHandler";
import { SilentHandler } from "../../src/interaction_handler/SilentHandler";
import { CryptoOps } from "../../src/crypto/CryptoOps";
import { DatabaseStorage } from "../../src/cache/DatabaseStorage";
import { EventType } from "../../src/event/EventType";
import { SilentRequest } from "../../src/request/SilentRequest";
import { BrowserCacheManager } from "../../src/cache/BrowserCacheManager";
import { RedirectRequest } from "../../src/request/RedirectRequest";
import { NavigationClient } from "../../src/navigation/NavigationClient";
import { NavigationOptions } from "../../src/navigation/NavigationOptions";
import { PopupUtils } from "../../src/utils/PopupUtils";
import { EndSessionPopupRequest } from "../../src/request/EndSessionPopupRequest";
import { EventMessage } from "../../src/event/EventMessage";
import { EventHandler } from "../../src/event/EventHandler";

describe("PublicClientApplication.ts Class Unit Tests", () => {
    const cacheConfig = {
        cacheLocation: BrowserCacheLocation.SessionStorage,
        storeAuthStateInCookie: false,
        secureCookies: false
    };

    const loggerOptions = {
        loggerCallback: (level: LogLevel, message: string, containsPii: boolean): void => {
            if (containsPii) {
                console.log(`Log level: ${level} Message: ${message}`);
            }
        },
        piiLoggingEnabled: true
    };

    let dbStorage = {};

    let pca: PublicClientApplication;
    beforeEach(() => {
        sinon.stub(DatabaseStorage.prototype, "open").callsFake(async (): Promise<void> => {
            dbStorage = {};
        });
        pca = new PublicClientApplication({
            auth: {
                clientId: TEST_CONFIG.MSAL_CLIENT_ID
            }
        });
    });

    afterEach(() => {
        sinon.restore();
        window.location.hash = "";
        window.sessionStorage.clear();
        window.localStorage.clear();
    });

    describe("Constructor tests", () => {

        it("passes null check", (done) => {
<<<<<<< HEAD
            expect(pca).not.toBeNull();
=======
            expect(pca).not.toBe(null);
>>>>>>> c9d7d774
            expect(pca instanceof PublicClientApplication).toBeTruthy();
            done();
        });

        it("handleRedirectPromise returns null if interaction is not in progress",
            async () => {
                sinon.stub(pca, <any>"interactionInProgress").returns(false);
                window.location.hash = TEST_HASHES.TEST_SUCCESS_CODE_HASH_REDIRECT;
                window.sessionStorage.setItem(`${Constants.CACHE_PREFIX}.${TEST_CONFIG.MSAL_CLIENT_ID}.${TemporaryCacheKeys.ORIGIN_URI}`, TEST_URIS.TEST_ALTERNATE_REDIR_URI);
                expect(await pca.handleRedirectPromise()).toBe(null);
            }
        );

        it("navigates and caches hash if navigateToLoginRequestUri is true and interaction type is redirect",
            async () => {
                sinon.stub(pca, <any>"interactionInProgress").returns(true);
                window.location.hash = TEST_HASHES.TEST_SUCCESS_CODE_HASH_REDIRECT;
                window.sessionStorage.setItem(`${Constants.CACHE_PREFIX}.${TEST_CONFIG.MSAL_CLIENT_ID}.${TemporaryCacheKeys.ORIGIN_URI}`, TEST_URIS.TEST_ALTERNATE_REDIR_URI);
                sinon.stub(NavigationClient.prototype, "navigateInternal").callsFake((urlNavigate: string, options: NavigationOptions): Promise<boolean> => {
                    expect(options.noHistory).toBeTruthy();
                    expect(options.timeout).toBeGreaterThan(0);
                    expect(urlNavigate).toEqual(TEST_URIS.TEST_ALTERNATE_REDIR_URI);
                    return Promise.resolve(true);
                });
                await pca.handleRedirectPromise();
                expect(window.sessionStorage.getItem(`${Constants.CACHE_PREFIX}.${TEST_CONFIG.MSAL_CLIENT_ID}.${TemporaryCacheKeys.URL_HASH}`)).toEqual(TEST_HASHES.TEST_SUCCESS_CODE_HASH_REDIRECT);
            }
        );

        it("navigates to root and caches hash if navigateToLoginRequestUri is true",
            (done) => {
                sinon.stub(pca, <any>"interactionInProgress").returns(true);
                window.location.hash = TEST_HASHES.TEST_SUCCESS_CODE_HASH_REDIRECT;
                sinon.stub(NavigationClient.prototype, "navigateInternal").callsFake((urlNavigate: string, options: NavigationOptions): Promise<boolean> => {
                    expect(options.noHistory).toBeTruthy();
                    expect(options.timeout).toBeGreaterThan(0);
                    expect(urlNavigate).toEqual("https://localhost:8081/");
                    expect(window.sessionStorage.getItem(`${Constants.CACHE_PREFIX}.${TEST_CONFIG.MSAL_CLIENT_ID}.${TemporaryCacheKeys.ORIGIN_URI}`)).toEqual("https://localhost:8081/");
                    done();
                    return Promise.resolve(true);
                });
                pca.handleRedirectPromise();
                expect(window.sessionStorage.getItem(`${Constants.CACHE_PREFIX}.${TEST_CONFIG.MSAL_CLIENT_ID}.${TemporaryCacheKeys.URL_HASH}`)).toEqual(TEST_HASHES.TEST_SUCCESS_CODE_HASH_REDIRECT);
            }
        );

        it("navigates to root and caches hash if navigateToLoginRequestUri is true and loginRequestUrl is 'null'",
            (done) => {
                sinon.stub(pca, <any>"interactionInProgress").returns(true);
                window.location.hash = TEST_HASHES.TEST_SUCCESS_CODE_HASH_REDIRECT;
                window.sessionStorage.setItem(`${Constants.CACHE_PREFIX}.${TEST_CONFIG.MSAL_CLIENT_ID}.${TemporaryCacheKeys.ORIGIN_URI}`, "null");
                sinon.stub(NavigationClient.prototype, "navigateInternal").callsFake((urlNavigate: string, options: NavigationOptions): Promise<boolean> => {
                    expect(options.noHistory).toBeTruthy();
                    expect(options.timeout).toBeGreaterThan(0);
                    expect(urlNavigate).toEqual("https://localhost:8081/");
                    expect(window.sessionStorage.getItem(`${Constants.CACHE_PREFIX}.${TEST_CONFIG.MSAL_CLIENT_ID}.${TemporaryCacheKeys.ORIGIN_URI}`)).toEqual("https://localhost:8081/");
                    done();
                    return Promise.resolve(true);
                });
                pca.handleRedirectPromise();
                expect(window.sessionStorage.getItem(`${Constants.CACHE_PREFIX}.${TEST_CONFIG.MSAL_CLIENT_ID}.${TemporaryCacheKeys.URL_HASH}`)).toEqual(TEST_HASHES.TEST_SUCCESS_CODE_HASH_REDIRECT);
            }
        );

        it("navigates and caches hash if navigateToLoginRequestUri is true and loginRequestUrl contains query string",
            (done) => {
                sinon.stub(pca, <any>"interactionInProgress").returns(true);
                const loginRequestUrl = window.location.href + "?testQueryString=1";
                window.location.hash = TEST_HASHES.TEST_SUCCESS_CODE_HASH_REDIRECT;
                window.sessionStorage.setItem(`${Constants.CACHE_PREFIX}.${TEST_CONFIG.MSAL_CLIENT_ID}.${TemporaryCacheKeys.ORIGIN_URI}`, loginRequestUrl);
                sinon.stub(NavigationClient.prototype, "navigateInternal").callsFake((urlNavigate: string, options: NavigationOptions): Promise<boolean> => {
                    expect(options.noHistory).toBeTruthy();
                    expect(options.timeout).toBeGreaterThan(0);
                    expect(urlNavigate).toEqual(loginRequestUrl);
                    done();
                    return Promise.resolve(true);
                });
                pca.handleRedirectPromise();
                expect(window.sessionStorage.getItem(`${Constants.CACHE_PREFIX}.${TEST_CONFIG.MSAL_CLIENT_ID}.${TemporaryCacheKeys.URL_HASH}`)).toEqual(TEST_HASHES.TEST_SUCCESS_CODE_HASH_REDIRECT);
            }
        );

        it("navigates and caches hash if navigateToLoginRequestUri is true and loginRequestUrl contains query string and hash", (done) => {
            sinon.stub(pca, <any>"interactionInProgress").returns(true);
            const loginRequestUrl = window.location.href + "?testQueryString=1#testHash";
            window.location.hash = TEST_HASHES.TEST_SUCCESS_CODE_HASH_REDIRECT;
            window.sessionStorage.setItem(`${Constants.CACHE_PREFIX}.${TEST_CONFIG.MSAL_CLIENT_ID}.${TemporaryCacheKeys.ORIGIN_URI}`, loginRequestUrl);
            sinon.stub(NavigationClient.prototype, "navigateInternal").callsFake((urlNavigate: string, options: NavigationOptions): Promise<boolean> => {
                expect(options.noHistory).toBeTruthy();
                expect(options.timeout).toBeGreaterThan(0);
                expect(urlNavigate).toEqual(loginRequestUrl);
                done();
                return Promise.resolve(true);
            });
            pca.handleRedirectPromise();
            expect(window.sessionStorage.getItem(`${Constants.CACHE_PREFIX}.${TEST_CONFIG.MSAL_CLIENT_ID}.${TemporaryCacheKeys.URL_HASH}`)).toEqual(TEST_HASHES.TEST_SUCCESS_CODE_HASH_REDIRECT);
        });

        it("replaces custom hash if navigateToLoginRequestUri is true and loginRequestUrl contains custom hash", () => {
            sinon.stub(pca, <any>"interactionInProgress").returns(true);
            const loginRequestUrl = window.location.href + "#testHash";
            window.location.hash = TEST_HASHES.TEST_SUCCESS_CODE_HASH_REDIRECT;
            window.sessionStorage.setItem(`${Constants.CACHE_PREFIX}.${TEST_CONFIG.MSAL_CLIENT_ID}.${TemporaryCacheKeys.ORIGIN_URI}`, loginRequestUrl);
            sinon.stub(PublicClientApplication.prototype, <any>"handleHash").callsFake((responseHash) => {
                expect(responseHash).toEqual(TEST_HASHES.TEST_SUCCESS_CODE_HASH_REDIRECT);
            });
            return pca.handleRedirectPromise()
                .then(() => {
                    expect(window.location.href).toEqual(loginRequestUrl);
                });
        });

        it("replaces custom hash if navigateToLoginRequestUri is true and loginRequestUrl contains custom hash (passed in)", () => {
                sinon.stub(pca, <any>"interactionInProgress").returns(true);
                const loginRequestUrl = window.location.href + "#testHash";
                window.sessionStorage.setItem(`${Constants.CACHE_PREFIX}.${TEST_CONFIG.MSAL_CLIENT_ID}.${TemporaryCacheKeys.ORIGIN_URI}`, loginRequestUrl);
                sinon.stub(PublicClientApplication.prototype, <any>"handleHash").callsFake((responseHash) => {
                    expect(responseHash).toEqual(TEST_HASHES.TEST_SUCCESS_CODE_HASH_REDIRECT);
                });
                return pca.handleRedirectPromise(TEST_HASHES.TEST_SUCCESS_CODE_HASH_REDIRECT)
                    .then(() => {
                        expect(window.location.href).toEqual(loginRequestUrl);
                    });
        });

        it("processes hash if navigateToLoginRequestUri is true and loginRequestUrl contains trailing slash", (done) => {
            sinon.stub(pca, <any>"interactionInProgress").returns(true);
            const loginRequestUrl = window.location.href.endsWith("/") ? window.location.href.slice(0, -1) : window.location.href + "/";
            window.location.hash = TEST_HASHES.TEST_SUCCESS_CODE_HASH_REDIRECT;
            window.sessionStorage.setItem(`${Constants.CACHE_PREFIX}.${TEST_CONFIG.MSAL_CLIENT_ID}.${TemporaryCacheKeys.ORIGIN_URI}`, loginRequestUrl);
            sinon.stub(PublicClientApplication.prototype, <any>"handleHash").callsFake((responseHash) => {
                expect(responseHash).toEqual(TEST_HASHES.TEST_SUCCESS_CODE_HASH_REDIRECT);
                done();
            });
            pca.handleRedirectPromise();
        });

        it("clears hash if navigateToLoginRequestUri is false and loginRequestUrl contains custom hash", (done) => {
            pca = new PublicClientApplication({
                auth: {
                    clientId: TEST_CONFIG.MSAL_CLIENT_ID,
                    navigateToLoginRequestUrl: false
                }
            });
            sinon.stub(pca, <any>"interactionInProgress").returns(true);
            const loginRequestUrl = window.location.href + "#testHash";
            window.location.hash = TEST_HASHES.TEST_SUCCESS_CODE_HASH_REDIRECT;
            window.sessionStorage.setItem(`${Constants.CACHE_PREFIX}.${TEST_CONFIG.MSAL_CLIENT_ID}.${TemporaryCacheKeys.ORIGIN_URI}`, loginRequestUrl);
            sinon.stub(PublicClientApplication.prototype, <any>"handleHash").callsFake((responseHash) => {
                expect(window.location.href).not.toContain("#testHash");
                expect(responseHash).toEqual(TEST_HASHES.TEST_SUCCESS_CODE_HASH_REDIRECT);
                done();
            });
            pca.handleRedirectPromise();
        });
    });

    describe("Redirect Flow Unit tests", () => {

        describe("handleRedirectPromise()", () => {
            it("does nothing if no hash is detected", (done) => {
                pca.handleRedirectPromise().then(() => {
                    expect(window.localStorage.length).toEqual(0);
                    expect(window.sessionStorage.length).toEqual(0);
                    done();
                });
            });

            it("gets hash from cache and processes response", async () => {
                const b64Encode = new Base64Encode();
                const stateString = TEST_STATE_VALUES.TEST_STATE_REDIRECT;
                const browserCrypto = new CryptoOps();
                const stateId = ProtocolUtils.parseRequestState(browserCrypto, stateString).libraryState.id;

                window.sessionStorage.setItem(`${Constants.CACHE_PREFIX}.${TEST_CONFIG.MSAL_CLIENT_ID}.${TemporaryCacheKeys.ORIGIN_URI}`, TEST_URIS.TEST_REDIR_URI);
                window.sessionStorage.setItem(`${Constants.CACHE_PREFIX}.${TEST_CONFIG.MSAL_CLIENT_ID}.${TemporaryCacheKeys.AUTHORITY}.${stateId}`, TEST_CONFIG.validAuthority);
                window.sessionStorage.setItem(`${Constants.CACHE_PREFIX}.${TEST_CONFIG.MSAL_CLIENT_ID}.${TemporaryCacheKeys.REQUEST_STATE}.${stateId}`, TEST_STATE_VALUES.TEST_STATE_REDIRECT);
                window.sessionStorage.setItem(`${Constants.CACHE_PREFIX}.${TEST_CONFIG.MSAL_CLIENT_ID}.${TemporaryCacheKeys.URL_HASH}`, TEST_HASHES.TEST_SUCCESS_CODE_HASH_REDIRECT);
                window.sessionStorage.setItem(`${Constants.CACHE_PREFIX}.${TEST_CONFIG.MSAL_CLIENT_ID}.${TemporaryCacheKeys.INTERACTION_STATUS_KEY}`, BrowserConstants.INTERACTION_IN_PROGRESS_VALUE);
                window.sessionStorage.setItem(`${Constants.CACHE_PREFIX}.${TEST_CONFIG.MSAL_CLIENT_ID}.${TemporaryCacheKeys.NONCE_IDTOKEN}.${stateId}`, "123523");
                const testTokenReq: CommonAuthorizationCodeRequest = {
                    redirectUri: `${TEST_URIS.DEFAULT_INSTANCE}/`,
                    code: "thisIsATestCode",
                    scopes: TEST_CONFIG.DEFAULT_SCOPES,
                    codeVerifier: TEST_CONFIG.TEST_VERIFIER,
                    authority: `${Constants.DEFAULT_AUTHORITY}`,
                    correlationId: RANDOM_TEST_GUID,
                    authenticationScheme: TEST_CONFIG.TOKEN_TYPE_BEARER as AuthenticationScheme
                };
                window.sessionStorage.setItem(`${Constants.CACHE_PREFIX}.${TEST_CONFIG.MSAL_CLIENT_ID}.${TemporaryCacheKeys.REQUEST_PARAMS}`, b64Encode.encode(JSON.stringify(testTokenReq)));
                const testServerTokenResponse = {
                    headers: {},
                    status: 200,
                    body: {
                        token_type: TEST_CONFIG.TOKEN_TYPE_BEARER,
                        scope: TEST_CONFIG.DEFAULT_SCOPES.join(" "),
                        expires_in: TEST_TOKEN_LIFETIMES.DEFAULT_EXPIRES_IN,
                        ext_expires_in: TEST_TOKEN_LIFETIMES.DEFAULT_EXPIRES_IN,
                        access_token: TEST_TOKENS.ACCESS_TOKEN,
                        refresh_token: TEST_TOKENS.REFRESH_TOKEN,
                        id_token: TEST_TOKENS.IDTOKEN_V2,
                        client_info: TEST_DATA_CLIENT_INFO.TEST_RAW_CLIENT_INFO
                    }
                };
                const testIdTokenClaims: TokenClaims = {
                    "ver": "2.0",
                    "iss": "https://login.microsoftonline.com/9188040d-6c67-4c5b-b112-36a304b66dad/v2.0",
                    "sub": "AAAAAAAAAAAAAAAAAAAAAIkzqFVrSaSaFHy782bbtaQ",
                    "name": "Abe Lincoln",
                    "preferred_username": "AbeLi@microsoft.com",
                    "oid": "00000000-0000-0000-66f3-3332eca7ea81",
                    "tid": "3338040d-6c67-4c5b-b112-36a304b66dad",
                    "nonce": "123523",
                };
                const testAccount: AccountInfo = {
                    homeAccountId: TEST_DATA_CLIENT_INFO.TEST_HOME_ACCOUNT_ID,
                    localAccountId: TEST_DATA_CLIENT_INFO.TEST_UID,
                    environment: "login.windows.net",
                    tenantId: testIdTokenClaims.tid || "",
                    username: testIdTokenClaims.preferred_username || ""
                };
                const testTokenResponse: AuthenticationResult = {
                    authority: TEST_CONFIG.validAuthority,
                    uniqueId: testIdTokenClaims.oid || "",
                    tenantId: testIdTokenClaims.tid || "",
                    scopes: TEST_CONFIG.DEFAULT_SCOPES,
                    idToken: testServerTokenResponse.body.id_token,
                    idTokenClaims: testIdTokenClaims,
                    accessToken: testServerTokenResponse.body.access_token,
                    fromCache: false,
                    expiresOn: new Date(Date.now() + (testServerTokenResponse.body.expires_in * 1000)),
                    account: testAccount,
                    tokenType: AuthenticationScheme.BEARER
                };
                sinon.stub(XhrClient.prototype, "sendGetRequestAsync").callsFake((url): any => {
                    if (url.includes("discovery/instance")) {
                        return DEFAULT_TENANT_DISCOVERY_RESPONSE;
                    } else if (url.includes(".well-known/openid-configuration")) {
                        return DEFAULT_OPENID_CONFIG_RESPONSE;
                    }
                });
                sinon.stub(XhrClient.prototype, "sendPostRequestAsync").resolves(testServerTokenResponse);
                pca = new PublicClientApplication({
                    auth: {
                        clientId: TEST_CONFIG.MSAL_CLIENT_ID
                    }
                });

                const tokenResponse = await pca.handleRedirectPromise();
                expect(tokenResponse?.uniqueId).toEqual(testTokenResponse.uniqueId);
                expect(tokenResponse?.tenantId).toEqual(testTokenResponse.tenantId);
                expect(tokenResponse?.scopes).toEqual(testTokenResponse.scopes);
                expect(tokenResponse?.idToken).toEqual(testTokenResponse.idToken);
                expect(tokenResponse?.idTokenClaims).toEqual(expect.objectContaining(testTokenResponse.idTokenClaims));
                expect(tokenResponse?.accessToken).toEqual(testTokenResponse.accessToken);
                expect(tokenResponse?.expiresOn && testTokenResponse.expiresOn && testTokenResponse.expiresOn.getMilliseconds() >= tokenResponse.expiresOn.getMilliseconds()).toBeTruthy();
                expect(window.sessionStorage.length).toEqual(4);
            });

            it("Multiple concurrent calls to handleRedirectPromise return the same promise",
                async () => {
                    const b64Encode = new Base64Encode();
                    const stateString = TEST_STATE_VALUES.TEST_STATE_REDIRECT;
                    const browserCrypto = new CryptoOps();
                    const stateId = ProtocolUtils.parseRequestState(browserCrypto, stateString).libraryState.id;

                    window.sessionStorage.setItem(`${Constants.CACHE_PREFIX}.${TEST_CONFIG.MSAL_CLIENT_ID}.${TemporaryCacheKeys.ORIGIN_URI}`, TEST_URIS.TEST_REDIR_URI);
                    window.sessionStorage.setItem(`${Constants.CACHE_PREFIX}.${TEST_CONFIG.MSAL_CLIENT_ID}.${TemporaryCacheKeys.AUTHORITY}.${stateId}`, TEST_CONFIG.validAuthority);
                    window.sessionStorage.setItem(`${Constants.CACHE_PREFIX}.${TEST_CONFIG.MSAL_CLIENT_ID}.${TemporaryCacheKeys.REQUEST_STATE}.${stateId}`, TEST_STATE_VALUES.TEST_STATE_REDIRECT);
                    window.sessionStorage.setItem(`${Constants.CACHE_PREFIX}.${TEST_CONFIG.MSAL_CLIENT_ID}.${TemporaryCacheKeys.URL_HASH}`, TEST_HASHES.TEST_SUCCESS_CODE_HASH_REDIRECT);
                    window.sessionStorage.setItem(`${Constants.CACHE_PREFIX}.${TEST_CONFIG.MSAL_CLIENT_ID}.${TemporaryCacheKeys.INTERACTION_STATUS_KEY}`, BrowserConstants.INTERACTION_IN_PROGRESS_VALUE);
                    window.sessionStorage.setItem(`${Constants.CACHE_PREFIX}.${TEST_CONFIG.MSAL_CLIENT_ID}.${TemporaryCacheKeys.NONCE_IDTOKEN}.${stateId}`, "123523");
                    const testTokenReq: CommonAuthorizationCodeRequest = {
                        redirectUri: `${TEST_URIS.DEFAULT_INSTANCE}/`,
                        code: "thisIsATestCode",
                        scopes: TEST_CONFIG.DEFAULT_SCOPES,
                        codeVerifier: TEST_CONFIG.TEST_VERIFIER,
                        authority: `${Constants.DEFAULT_AUTHORITY}`,
                        correlationId: RANDOM_TEST_GUID,
                        authenticationScheme: TEST_CONFIG.TOKEN_TYPE_BEARER as AuthenticationScheme
                    };
                    window.sessionStorage.setItem(`${Constants.CACHE_PREFIX}.${TEST_CONFIG.MSAL_CLIENT_ID}.${TemporaryCacheKeys.REQUEST_PARAMS}`, b64Encode.encode(JSON.stringify(testTokenReq)));
                    const testServerTokenResponse = {
                        headers: {},
                        status: 200,
                        body: {
                            token_type: TEST_CONFIG.TOKEN_TYPE_BEARER,
                            scope: TEST_CONFIG.DEFAULT_SCOPES.join(" "),
                            expires_in: TEST_TOKEN_LIFETIMES.DEFAULT_EXPIRES_IN,
                            ext_expires_in: TEST_TOKEN_LIFETIMES.DEFAULT_EXPIRES_IN,
                            access_token: TEST_TOKENS.ACCESS_TOKEN,
                            refresh_token: TEST_TOKENS.REFRESH_TOKEN,
                            id_token: TEST_TOKENS.IDTOKEN_V2,
                            client_info: TEST_DATA_CLIENT_INFO.TEST_RAW_CLIENT_INFO
                        }
                    };
                    const testIdTokenClaims: TokenClaims = {
                        "ver": "2.0",
                        "iss": "https://login.microsoftonline.com/9188040d-6c67-4c5b-b112-36a304b66dad/v2.0",
                        "sub": "AAAAAAAAAAAAAAAAAAAAAIkzqFVrSaSaFHy782bbtaQ",
                        "name": "Abe Lincoln",
                        "preferred_username": "AbeLi@microsoft.com",
                        "oid": "00000000-0000-0000-66f3-3332eca7ea81",
                        "tid": "3338040d-6c67-4c5b-b112-36a304b66dad",
                        "nonce": "123523",
                    };
                    const testAccount: AccountInfo = {
                        homeAccountId: TEST_DATA_CLIENT_INFO.TEST_HOME_ACCOUNT_ID,
                        localAccountId: TEST_DATA_CLIENT_INFO.TEST_UID,
                        environment: "login.windows.net",
                        tenantId: testIdTokenClaims.tid || "",
                        username: testIdTokenClaims.preferred_username || ""
                    };
                    const testTokenResponse: AuthenticationResult = {
                        authority: TEST_CONFIG.validAuthority,
                        uniqueId: testIdTokenClaims.oid || "",
                        tenantId: testIdTokenClaims.tid || "",
                        scopes: TEST_CONFIG.DEFAULT_SCOPES,
                        idToken: testServerTokenResponse.body.id_token,
                        idTokenClaims: testIdTokenClaims,
                        accessToken: testServerTokenResponse.body.access_token,
                        fromCache: false,
                        expiresOn: new Date(Date.now() + (testServerTokenResponse.body.expires_in * 1000)),
                        account: testAccount,
                        tokenType: AuthenticationScheme.BEARER
                    };
                    sinon.stub(XhrClient.prototype, "sendGetRequestAsync").callsFake((url): any => {
                        if (url.includes("discovery/instance")) {
                            return DEFAULT_TENANT_DISCOVERY_RESPONSE;
                        } else if (url.includes(".well-known/openid-configuration")) {
                            return DEFAULT_OPENID_CONFIG_RESPONSE;
                        }
                    });
                    sinon.stub(XhrClient.prototype, "sendPostRequestAsync").resolves(testServerTokenResponse);
                    pca = new PublicClientApplication({
                        auth: {
                            clientId: TEST_CONFIG.MSAL_CLIENT_ID
                        }
                    });

                    const promise1 = pca.handleRedirectPromise();
                    const promise2 = pca.handleRedirectPromise();
                    const tokenResponse1 = await promise1;
                    const tokenResponse2 = await promise2;
                    const tokenResponse3 = await pca.handleRedirectPromise("testHash");
                    expect(tokenResponse3).toBe(null);
                    const tokenResponse4 = await pca.handleRedirectPromise();

                    if (!tokenResponse1 || !tokenResponse2) {
                        throw "This should not throw. Both responses should be non-null."
                    }

                    // Response from first promise
                    expect(tokenResponse1.uniqueId).toEqual(testTokenResponse.uniqueId);
                    expect(tokenResponse1.tenantId).toEqual(testTokenResponse.tenantId);
                    expect(tokenResponse1.scopes).toEqual(testTokenResponse.scopes);
                    expect(tokenResponse1.idToken).toEqual(testTokenResponse.idToken);
                    expect(tokenResponse1.idTokenClaims).toEqual(expect.objectContaining(testTokenResponse.idTokenClaims));
                    expect(tokenResponse1.accessToken).toEqual(testTokenResponse.accessToken);
                    expect(testTokenResponse.expiresOn && tokenResponse1.expiresOn && testTokenResponse.expiresOn.getMilliseconds() >= tokenResponse1.expiresOn.getMilliseconds()).toBeTruthy();
                    
                    // Response from second promise
                    expect(tokenResponse2.uniqueId).toEqual(testTokenResponse.uniqueId);
                    expect(tokenResponse2.tenantId).toEqual(testTokenResponse.tenantId);
                    expect(tokenResponse2.scopes).toEqual(testTokenResponse.scopes);
                    expect(tokenResponse2.idToken).toEqual(testTokenResponse.idToken);
                    expect(tokenResponse2.idTokenClaims).toEqual(expect.objectContaining(testTokenResponse.idTokenClaims));
                    expect(tokenResponse2.accessToken).toEqual(testTokenResponse.accessToken);
                    expect(testTokenResponse.expiresOn && tokenResponse2.expiresOn && testTokenResponse.expiresOn.getMilliseconds() >= tokenResponse2.expiresOn.getMilliseconds()).toBeTruthy();

                    expect(tokenResponse1).toEqual(tokenResponse2);
                    expect(tokenResponse4).toEqual(tokenResponse1);
                    expect(window.sessionStorage.length).toEqual(4);
                }
            );

            it("gets hash from cache and processes error", (done) => {
                const testAuthCodeRequest: CommonAuthorizationCodeRequest = {
                    redirectUri: TEST_URIS.TEST_REDIR_URI,
                    scopes: ["scope1", "scope2"],
                    code: "",
                    authority: TEST_CONFIG.validAuthority,
                    correlationId: TEST_CONFIG.CORRELATION_ID,
                    authenticationScheme: TEST_CONFIG.TOKEN_TYPE_BEARER as AuthenticationScheme
                };

                const stateString = TEST_STATE_VALUES.TEST_STATE_REDIRECT;
                const browserCrypto = new CryptoOps();
                const stateId = ProtocolUtils.parseRequestState(browserCrypto, stateString).libraryState.id;

                window.sessionStorage.setItem(`${Constants.CACHE_PREFIX}.${TEST_CONFIG.MSAL_CLIENT_ID}.${TemporaryCacheKeys.REQUEST_PARAMS}`, browserCrypto.base64Encode(JSON.stringify(testAuthCodeRequest)));
                window.sessionStorage.setItem(`${Constants.CACHE_PREFIX}.${TEST_CONFIG.MSAL_CLIENT_ID}.${TemporaryCacheKeys.ORIGIN_URI}`, TEST_URIS.TEST_REDIR_URI);
                window.sessionStorage.setItem(`${Constants.CACHE_PREFIX}.${TEST_CONFIG.MSAL_CLIENT_ID}.${TemporaryCacheKeys.AUTHORITY}.${stateId}`, TEST_CONFIG.validAuthority);
                window.sessionStorage.setItem(`${Constants.CACHE_PREFIX}.${TEST_CONFIG.MSAL_CLIENT_ID}.${TemporaryCacheKeys.REQUEST_STATE}.${stateId}`, TEST_STATE_VALUES.TEST_STATE_REDIRECT);
                window.sessionStorage.setItem(`${Constants.CACHE_PREFIX}.${TEST_CONFIG.MSAL_CLIENT_ID}.${TemporaryCacheKeys.URL_HASH}`, TEST_HASHES.TEST_ERROR_HASH);
                window.sessionStorage.setItem(`${Constants.CACHE_PREFIX}.${TEST_CONFIG.MSAL_CLIENT_ID}.${TemporaryCacheKeys.INTERACTION_STATUS_KEY}`, BrowserConstants.INTERACTION_IN_PROGRESS_VALUE);

                pca = new PublicClientApplication({
                    auth: {
                        clientId: TEST_CONFIG.MSAL_CLIENT_ID
                    }
                });

                pca.handleRedirectPromise().catch((err) => {
                    expect(err instanceof ServerError).toBeTruthy();
                    done();
                });
            });

            it("processes hash if navigateToLoginRequestUri is false and request origin is the same",
                async () => {
                    const b64Encode = new Base64Encode();
                    const stateString = TEST_STATE_VALUES.TEST_STATE_REDIRECT;
                    const browserCrypto = new CryptoOps();
                    const stateId = ProtocolUtils.parseRequestState(browserCrypto, stateString).libraryState.id;

                    window.location.hash = TEST_HASHES.TEST_SUCCESS_CODE_HASH_REDIRECT;
                    window.sessionStorage.setItem(`${Constants.CACHE_PREFIX}.${TEST_CONFIG.MSAL_CLIENT_ID}.${TemporaryCacheKeys.ORIGIN_URI}`, TEST_URIS.TEST_REDIR_URI);
                    window.sessionStorage.setItem(`${Constants.CACHE_PREFIX}.${TEST_CONFIG.MSAL_CLIENT_ID}.${TemporaryCacheKeys.AUTHORITY}.${stateId}`, TEST_CONFIG.validAuthority);
                    window.sessionStorage.setItem(`${Constants.CACHE_PREFIX}.${TEST_CONFIG.MSAL_CLIENT_ID}.${TemporaryCacheKeys.REQUEST_STATE}.${stateId}`, TEST_STATE_VALUES.TEST_STATE_REDIRECT);
                    window.sessionStorage.setItem(`${Constants.CACHE_PREFIX}.${TEST_CONFIG.MSAL_CLIENT_ID}.${TemporaryCacheKeys.INTERACTION_STATUS_KEY}`, BrowserConstants.INTERACTION_IN_PROGRESS_VALUE);
                    window.sessionStorage.setItem(`${Constants.CACHE_PREFIX}.${TEST_CONFIG.MSAL_CLIENT_ID}.${TemporaryCacheKeys.NONCE_IDTOKEN}.${stateId}`, "123523");

                    const testTokenReq: CommonAuthorizationCodeRequest = {
                        redirectUri: `${TEST_URIS.DEFAULT_INSTANCE}/`,
                        code: "thisIsATestCode",
                        scopes: TEST_CONFIG.DEFAULT_SCOPES,
                        codeVerifier: TEST_CONFIG.TEST_VERIFIER,
                        authority: `${Constants.DEFAULT_AUTHORITY}`,
                        correlationId: RANDOM_TEST_GUID,
                        authenticationScheme: TEST_CONFIG.TOKEN_TYPE_BEARER as AuthenticationScheme
                    };

                    window.sessionStorage.setItem(`${Constants.CACHE_PREFIX}.${TEST_CONFIG.MSAL_CLIENT_ID}.${TemporaryCacheKeys.REQUEST_PARAMS}`, b64Encode.encode(JSON.stringify(testTokenReq)));
                    const testServerTokenResponse = {
                        headers: {},
                        status: 200,
                        body: {
                            token_type: TEST_CONFIG.TOKEN_TYPE_BEARER,
                            scope: TEST_CONFIG.DEFAULT_SCOPES.join(" "),
                            expires_in: TEST_TOKEN_LIFETIMES.DEFAULT_EXPIRES_IN,
                            ext_expires_in: TEST_TOKEN_LIFETIMES.DEFAULT_EXPIRES_IN,
                            access_token: TEST_TOKENS.ACCESS_TOKEN,
                            refresh_token: TEST_TOKENS.REFRESH_TOKEN,
                            id_token: TEST_TOKENS.IDTOKEN_V2,
                            client_info: TEST_DATA_CLIENT_INFO.TEST_RAW_CLIENT_INFO
                        }
                    };

                    const testIdTokenClaims: TokenClaims = {
                        "ver": "2.0",
                        "iss": "https://login.microsoftonline.com/9188040d-6c67-4c5b-b112-36a304b66dad/v2.0",
                        "sub": "AAAAAAAAAAAAAAAAAAAAAIkzqFVrSaSaFHy782bbtaQ",
                        "name": "Abe Lincoln",
                        "preferred_username": "AbeLi@microsoft.com",
                        "oid": "00000000-0000-0000-66f3-3332eca7ea81",
                        "tid": "3338040d-6c67-4c5b-b112-36a304b66dad",
                        "nonce": "123523",
                    };

                    const testAccount: AccountInfo = {
                        homeAccountId: TEST_DATA_CLIENT_INFO.TEST_HOME_ACCOUNT_ID,
                        localAccountId: TEST_DATA_CLIENT_INFO.TEST_UID,
                        environment: "login.windows.net",
                        tenantId: testIdTokenClaims.tid || "",
                        username: testIdTokenClaims.preferred_username || ""
                    };

                    const testTokenResponse: AuthenticationResult = {
                        authority: TEST_CONFIG.validAuthority,
                        uniqueId: testIdTokenClaims.oid || "",
                        tenantId: testIdTokenClaims.tid || "",
                        scopes: TEST_CONFIG.DEFAULT_SCOPES,
                        idToken: testServerTokenResponse.body.id_token,
                        idTokenClaims: testIdTokenClaims,
                        accessToken: testServerTokenResponse.body.access_token,
                        fromCache: false,
                        expiresOn: new Date(Date.now() + (testServerTokenResponse.body.expires_in * 1000)),
                        account: testAccount,
                        tokenType: AuthenticationScheme.BEARER
                    };

                    sinon.stub(XhrClient.prototype, "sendGetRequestAsync").callsFake((url): any => {
                        if (url.includes("discovery/instance")) {
                            return DEFAULT_TENANT_DISCOVERY_RESPONSE;
                        } else if (url.includes(".well-known/openid-configuration")) {
                            return DEFAULT_OPENID_CONFIG_RESPONSE;
                        }
                    });
                    sinon.stub(XhrClient.prototype, "sendPostRequestAsync").resolves(testServerTokenResponse);
                    pca = new PublicClientApplication({
                        auth: {
                            clientId: TEST_CONFIG.MSAL_CLIENT_ID,
                            navigateToLoginRequestUrl: false
                        }
                    });

                    const tokenResponse = await pca.handleRedirectPromise();
                    expect(tokenResponse?.uniqueId).toEqual(testTokenResponse.uniqueId);
                    expect(tokenResponse?.tenantId).toEqual(testTokenResponse.tenantId);
                    expect(tokenResponse?.scopes).toEqual(testTokenResponse.scopes);
                    expect(tokenResponse?.idToken).toEqual(testTokenResponse.idToken);
                    expect(tokenResponse?.idTokenClaims).toEqual(expect.objectContaining(testTokenResponse.idTokenClaims));
                    expect(tokenResponse?.accessToken).toEqual(testTokenResponse.accessToken);
                    expect(testTokenResponse.expiresOn && tokenResponse?.expiresOn && testTokenResponse.expiresOn.getMilliseconds() >= tokenResponse.expiresOn.getMilliseconds()).toBeTruthy();
                    expect(window.sessionStorage.length).toEqual(4);
                    expect(window.location.hash).toBe("");
                }
            );

            it("calls custom navigateInternal function then processes hash",
                async () => {
                    const b64Encode = new Base64Encode();
                    const stateString = TEST_STATE_VALUES.TEST_STATE_REDIRECT;
                    const browserCrypto = new CryptoOps();
                    const stateId = ProtocolUtils.parseRequestState(browserCrypto, stateString).libraryState.id;

                    window.location.hash = TEST_HASHES.TEST_SUCCESS_CODE_HASH_REDIRECT;
                    window.sessionStorage.setItem(`${Constants.CACHE_PREFIX}.${TEST_CONFIG.MSAL_CLIENT_ID}.${TemporaryCacheKeys.ORIGIN_URI}`, TEST_URIS.TEST_ALTERNATE_REDIR_URI);
                    window.sessionStorage.setItem(`${Constants.CACHE_PREFIX}.${TEST_CONFIG.MSAL_CLIENT_ID}.${TemporaryCacheKeys.AUTHORITY}.${stateId}`, TEST_CONFIG.validAuthority);
                    window.sessionStorage.setItem(`${Constants.CACHE_PREFIX}.${TEST_CONFIG.MSAL_CLIENT_ID}.${TemporaryCacheKeys.REQUEST_STATE}.${stateId}`, TEST_STATE_VALUES.TEST_STATE_REDIRECT);
                    window.sessionStorage.setItem(`${Constants.CACHE_PREFIX}.${TEST_CONFIG.MSAL_CLIENT_ID}.${TemporaryCacheKeys.INTERACTION_STATUS_KEY}`, BrowserConstants.INTERACTION_IN_PROGRESS_VALUE);
                    window.sessionStorage.setItem(`${Constants.CACHE_PREFIX}.${TEST_CONFIG.MSAL_CLIENT_ID}.${TemporaryCacheKeys.NONCE_IDTOKEN}.${stateId}`, "123523");

                    const testTokenReq: CommonAuthorizationCodeRequest = {
                        redirectUri: `${TEST_URIS.DEFAULT_INSTANCE}/`,
                        code: "thisIsATestCode",
                        scopes: TEST_CONFIG.DEFAULT_SCOPES,
                        codeVerifier: TEST_CONFIG.TEST_VERIFIER,
                        authority: `${Constants.DEFAULT_AUTHORITY}`,
                        correlationId: RANDOM_TEST_GUID,
                        authenticationScheme: TEST_CONFIG.TOKEN_TYPE_BEARER as AuthenticationScheme
                    };

                    window.sessionStorage.setItem(`${Constants.CACHE_PREFIX}.${TEST_CONFIG.MSAL_CLIENT_ID}.${TemporaryCacheKeys.REQUEST_PARAMS}`, b64Encode.encode(JSON.stringify(testTokenReq)));
                    const testServerTokenResponse: NetworkResponse<ServerAuthorizationTokenResponse> = {
                        headers: {},
                        status: 200,
                        body: {
                            token_type: TEST_CONFIG.TOKEN_TYPE_BEARER,
                            scope: TEST_CONFIG.DEFAULT_SCOPES.join(" "),
                            expires_in: TEST_TOKEN_LIFETIMES.DEFAULT_EXPIRES_IN,
                            ext_expires_in: TEST_TOKEN_LIFETIMES.DEFAULT_EXPIRES_IN,
                            access_token: TEST_TOKENS.ACCESS_TOKEN,
                            refresh_token: TEST_TOKENS.REFRESH_TOKEN,
                            id_token: TEST_TOKENS.IDTOKEN_V2,
                            client_info: TEST_DATA_CLIENT_INFO.TEST_RAW_CLIENT_INFO
                        }
                    };

                    const testIdTokenClaims: TokenClaims = {
                        "ver": "2.0",
                        "iss": "https://login.microsoftonline.com/9188040d-6c67-4c5b-b112-36a304b66dad/v2.0",
                        "sub": "AAAAAAAAAAAAAAAAAAAAAIkzqFVrSaSaFHy782bbtaQ",
                        "name": "Abe Lincoln",
                        "preferred_username": "AbeLi@microsoft.com",
                        "oid": "00000000-0000-0000-66f3-3332eca7ea81",
                        "tid": "3338040d-6c67-4c5b-b112-36a304b66dad",
                        "nonce": "123523"
                    };

                    const testAccount: AccountInfo = {
                        homeAccountId: TEST_DATA_CLIENT_INFO.TEST_HOME_ACCOUNT_ID,
                        localAccountId: TEST_DATA_CLIENT_INFO.TEST_UID,
                        environment: "login.windows.net",
                        tenantId: testIdTokenClaims.tid!,
                        username: testIdTokenClaims.preferred_username!
                    };

                    const testTokenResponse: AuthenticationResult = {
                        authority: TEST_CONFIG.validAuthority,
                        uniqueId: testIdTokenClaims.oid!,
                        tenantId: testIdTokenClaims.tid!,
                        scopes: TEST_CONFIG.DEFAULT_SCOPES,
                        idToken: testServerTokenResponse.body.id_token!,
                        idTokenClaims: testIdTokenClaims,
                        accessToken: testServerTokenResponse.body.access_token!,
                        fromCache: false,
                        expiresOn: new Date(Date.now() + (testServerTokenResponse.body.expires_in! * 1000)),
                        account: testAccount,
                        tokenType: AuthenticationScheme.BEARER
                    };

                    sinon.stub(XhrClient.prototype, "sendGetRequestAsync").callsFake((url): any => {
                        if (url.includes("discovery/instance")) {
                            return DEFAULT_TENANT_DISCOVERY_RESPONSE;
                        } else if (url.includes(".well-known/openid-configuration")) {
                            return DEFAULT_OPENID_CONFIG_RESPONSE;
                        }
                    });
                    sinon.stub(XhrClient.prototype, "sendPostRequestAsync").resolves(testServerTokenResponse);
                    pca = new PublicClientApplication({
                        auth: {
                            clientId: TEST_CONFIG.MSAL_CLIENT_ID,
                        }
                    });

                    let callbackCalled = false;
                    const navigationClient = new NavigationClient();
                    navigationClient.navigateInternal = async (url: string, options: NavigationOptions): Promise<boolean> => {
                            callbackCalled = true;
                            expect(url).toEqual(TEST_URIS.TEST_ALTERNATE_REDIR_URI);
                            expect(options.noHistory).toBeTruthy();
                            expect(options.apiId).toEqual(ApiId.handleRedirectPromise);
                            return false;
                    };
                    pca.setNavigationClient(navigationClient);

                    const tokenResponse = await pca.handleRedirectPromise();
                    if (!tokenResponse) {
                        expect(tokenResponse).not.toBe(null);
                        throw new Error("Token Response is null!"); // Throw to resolve Typescript complaints below
                    }
                    expect(callbackCalled).toBeTruthy();
                    expect(tokenResponse.uniqueId).toEqual(testTokenResponse.uniqueId);
                    expect(tokenResponse.tenantId).toEqual(testTokenResponse.tenantId);
                    expect(tokenResponse.scopes).toEqual(testTokenResponse.scopes);
                    expect(tokenResponse.idToken).toEqual(testTokenResponse.idToken);
                    expect(tokenResponse.idTokenClaims).toEqual(expect.objectContaining(testTokenResponse.idTokenClaims));
                    expect(tokenResponse.accessToken).toEqual(testTokenResponse.accessToken);
                    expect(testTokenResponse.expiresOn!.getMilliseconds() >= tokenResponse.expiresOn!.getMilliseconds()).toBeTruthy();
                    expect(window.sessionStorage.length).toEqual(4);
                    expect(window.location.hash).toBe("");
                }
            );

            it("processes hash if navigateToLoginRequestUri is false and request origin is different",
                async () => {
                    const b64Encode = new Base64Encode();
                    const stateString = TEST_STATE_VALUES.TEST_STATE_REDIRECT;
                    const browserCrypto = new CryptoOps();
                    const stateId = ProtocolUtils.parseRequestState(browserCrypto, stateString).libraryState.id;

                    window.location.hash = TEST_HASHES.TEST_SUCCESS_CODE_HASH_REDIRECT;
                    window.sessionStorage.setItem(`${Constants.CACHE_PREFIX}.${TEST_CONFIG.MSAL_CLIENT_ID}.${TemporaryCacheKeys.ORIGIN_URI}`, TEST_URIS.TEST_ALTERNATE_REDIR_URI);
                    window.sessionStorage.setItem(`${Constants.CACHE_PREFIX}.${TEST_CONFIG.MSAL_CLIENT_ID}.${TemporaryCacheKeys.AUTHORITY}.${stateId}`, TEST_CONFIG.validAuthority);
                    window.sessionStorage.setItem(`${Constants.CACHE_PREFIX}.${TEST_CONFIG.MSAL_CLIENT_ID}.${TemporaryCacheKeys.REQUEST_STATE}.${stateId}`, TEST_STATE_VALUES.TEST_STATE_REDIRECT);
                    window.sessionStorage.setItem(`${Constants.CACHE_PREFIX}.${TEST_CONFIG.MSAL_CLIENT_ID}.${TemporaryCacheKeys.INTERACTION_STATUS_KEY}`, BrowserConstants.INTERACTION_IN_PROGRESS_VALUE);
                    window.sessionStorage.setItem(`${Constants.CACHE_PREFIX}.${TEST_CONFIG.MSAL_CLIENT_ID}.${TemporaryCacheKeys.NONCE_IDTOKEN}.${stateId}`, "123523");

                    const testTokenReq: CommonAuthorizationCodeRequest = {
                        redirectUri: `${TEST_URIS.DEFAULT_INSTANCE}/`,
                        code: "thisIsATestCode",
                        scopes: TEST_CONFIG.DEFAULT_SCOPES,
                        codeVerifier: TEST_CONFIG.TEST_VERIFIER,
                        authority: `${Constants.DEFAULT_AUTHORITY}`,
                        correlationId: RANDOM_TEST_GUID,
                        authenticationScheme: TEST_CONFIG.TOKEN_TYPE_BEARER as AuthenticationScheme
                    };

                    window.sessionStorage.setItem(`${Constants.CACHE_PREFIX}.${TEST_CONFIG.MSAL_CLIENT_ID}.${TemporaryCacheKeys.REQUEST_PARAMS}`, b64Encode.encode(JSON.stringify(testTokenReq)));
                    const testServerTokenResponse = {
                        headers: {},
                        status: 200,
                        body: {
                            token_type: TEST_CONFIG.TOKEN_TYPE_BEARER,
                            scope: TEST_CONFIG.DEFAULT_SCOPES.join(" "),
                            expires_in: TEST_TOKEN_LIFETIMES.DEFAULT_EXPIRES_IN,
                            ext_expires_in: TEST_TOKEN_LIFETIMES.DEFAULT_EXPIRES_IN,
                            access_token: TEST_TOKENS.ACCESS_TOKEN,
                            refresh_token: TEST_TOKENS.REFRESH_TOKEN,
                            id_token: TEST_TOKENS.IDTOKEN_V2,
                            client_info: TEST_DATA_CLIENT_INFO.TEST_RAW_CLIENT_INFO
                        }
                    };

                    const testIdTokenClaims: TokenClaims = {
                        "ver": "2.0",
                        "iss": "https://login.microsoftonline.com/9188040d-6c67-4c5b-b112-36a304b66dad/v2.0",
                        "sub": "AAAAAAAAAAAAAAAAAAAAAIkzqFVrSaSaFHy782bbtaQ",
                        "name": "Abe Lincoln",
                        "preferred_username": "AbeLi@microsoft.com",
                        "oid": "00000000-0000-0000-66f3-3332eca7ea81",
                        "tid": "3338040d-6c67-4c5b-b112-36a304b66dad",
                        "nonce": "123523",
                    };

                    const testAccount: AccountInfo = {
                        homeAccountId: TEST_DATA_CLIENT_INFO.TEST_HOME_ACCOUNT_ID,
                        localAccountId: TEST_DATA_CLIENT_INFO.TEST_UID,
                        environment: "login.windows.net",
                        tenantId: testIdTokenClaims.tid || "",
                        username: testIdTokenClaims.preferred_username || ""
                    };

                    const testTokenResponse: AuthenticationResult = {
                        authority: TEST_CONFIG.validAuthority,
                        uniqueId: testIdTokenClaims.oid || "",
                        tenantId: testIdTokenClaims.tid || "",
                        scopes: TEST_CONFIG.DEFAULT_SCOPES,
                        idToken: testServerTokenResponse.body.id_token,
                        idTokenClaims: testIdTokenClaims,
                        accessToken: testServerTokenResponse.body.access_token,
                        fromCache: false,
                        expiresOn: new Date(Date.now() + (testServerTokenResponse.body.expires_in * 1000)),
                        account: testAccount,
                        tokenType: AuthenticationScheme.BEARER
                    };

                    sinon.stub(XhrClient.prototype, "sendGetRequestAsync").callsFake((url): any => {
                        if (url.includes("discovery/instance")) {
                            return DEFAULT_TENANT_DISCOVERY_RESPONSE;
                        } else if (url.includes(".well-known/openid-configuration")) {
                            return DEFAULT_OPENID_CONFIG_RESPONSE;
                        }
                    });
                    sinon.stub(XhrClient.prototype, "sendPostRequestAsync").resolves(testServerTokenResponse);
                    pca = new PublicClientApplication({
                        auth: {
                            clientId: TEST_CONFIG.MSAL_CLIENT_ID,
                            navigateToLoginRequestUrl: false
                        }
                    });

                    const tokenResponse = await pca.handleRedirectPromise();
                    expect(tokenResponse?.uniqueId).toEqual(testTokenResponse.uniqueId);
                    expect(tokenResponse?.tenantId).toEqual(testTokenResponse.tenantId);
                    expect(tokenResponse?.scopes).toEqual(testTokenResponse.scopes);
                    expect(tokenResponse?.idToken).toEqual(testTokenResponse.idToken);
                    expect(tokenResponse?.idTokenClaims).toEqual(expect.objectContaining(testTokenResponse.idTokenClaims));
                    expect(tokenResponse?.accessToken).toEqual(testTokenResponse.accessToken);
                    expect(testTokenResponse.expiresOn && tokenResponse?.expiresOn && testTokenResponse.expiresOn.getMilliseconds() >= tokenResponse.expiresOn.getMilliseconds()).toBeTruthy();
                    expect(window.sessionStorage.length).toEqual(4);
                    expect(window.location.hash).toBe("");
                }
            );
        });

        describe("loginRedirect", () => {

            it("loginRedirect throws an error if interaction is currently in progress",
                async () => {
                    window.sessionStorage.setItem(`${Constants.CACHE_PREFIX}.${TEST_CONFIG.MSAL_CLIENT_ID}.${TemporaryCacheKeys.INTERACTION_STATUS_KEY}`, BrowserConstants.INTERACTION_IN_PROGRESS_VALUE);
                    // @ts-ignore
                    await expect(pca.loginRedirect(null)).rejects.toMatchObject(BrowserAuthError.createInteractionInProgressError());
                }
            );

            it("Uses default request if no request provided", (done) => {
                sinon.stub(pca, "acquireTokenRedirect").callsFake(async (request): Promise<void> => {
                    expect(request.scopes).toContain("openid");
                    expect(request.scopes).toContain("profile");
                    done();
                    return;
                });

                pca.loginRedirect();
            });

            it("loginRedirect navigates to created login url", (done) => {
                sinon.stub(RedirectHandler.prototype, "initiateAuthRequest").callsFake(async (navigateUrl): Promise<void> => {
                    try {
                        expect(navigateUrl).toEqual(testNavUrl);
                        return Promise.resolve(done());
                    } catch (err) {
                        Promise.reject(err);
                    }
                });
                sinon.stub(CryptoOps.prototype, "generatePkceCodes").resolves({
                    challenge: TEST_CONFIG.TEST_CHALLENGE,
                    verifier: TEST_CONFIG.TEST_VERIFIER
                });
                sinon.stub(CryptoOps.prototype, "createNewGuid").returns(RANDOM_TEST_GUID);
                const loginRequest: CommonAuthorizationUrlRequest = {
                    redirectUri: TEST_URIS.TEST_REDIR_URI,
                    scopes: ["user.read"],
                    state: TEST_STATE_VALUES.USER_STATE,
                    authority: TEST_CONFIG.validAuthority,
                    correlationId: TEST_CONFIG.CORRELATION_ID,
                    responseMode: TEST_CONFIG.RESPONSE_MODE as ResponseMode,
                    nonce: "",
                    authenticationScheme: TEST_CONFIG.TOKEN_TYPE_BEARER as AuthenticationScheme
                };

                pca.loginRedirect(loginRequest);
            });

            it("loginRedirect navigates to created login url, with empty request",
                (done) => {
                    sinon.stub(RedirectHandler.prototype, "initiateAuthRequest").callsFake((navigateUrl): Promise<void> => {
                        expect(navigateUrl.startsWith(testNavUrlNoRequest)).toBeTruthy();
                        return Promise.resolve(done());
                    });
                    sinon.stub(CryptoOps.prototype, "generatePkceCodes").resolves({
                        challenge: TEST_CONFIG.TEST_CHALLENGE,
                        verifier: TEST_CONFIG.TEST_VERIFIER
                    });
                    sinon.stub(CryptoOps.prototype, "createNewGuid").returns(RANDOM_TEST_GUID);

                    // @ts-ignore
                    pca.loginRedirect(null);
                }
            );

            it("Updates cache entries correctly", async () => {
                const emptyRequest: CommonAuthorizationUrlRequest = {
                    redirectUri: TEST_URIS.TEST_REDIR_URI,
                    scopes: [],
                    state: TEST_STATE_VALUES.USER_STATE,
                    authority: TEST_CONFIG.validAuthority,
                    correlationId: TEST_CONFIG.CORRELATION_ID,
                    responseMode: TEST_CONFIG.RESPONSE_MODE as ResponseMode,
                    nonce: "",
                    authenticationScheme: TEST_CONFIG.TOKEN_TYPE_BEARER as AuthenticationScheme
                };

                sinon.stub(CryptoOps.prototype, "generatePkceCodes").resolves({
                    challenge: TEST_CONFIG.TEST_CHALLENGE,
                    verifier: TEST_CONFIG.TEST_VERIFIER
                });

                sinon.stub(CryptoOps.prototype, "createNewGuid").returns(RANDOM_TEST_GUID);
                sinon.stub(NavigationClient.prototype, "navigateExternal").callsFake((urlNavigate: string, options: NavigationOptions): Promise<boolean> => {
                    expect(options.noHistory).toBeFalsy();
                    expect(urlNavigate).not.toBe("");
                    return Promise.resolve(true);
                });
                const testLogger = new Logger(loggerOptions);

                const browserCrypto = new CryptoOps();
                const browserStorage = new BrowserCacheManager(TEST_CONFIG.MSAL_CLIENT_ID, cacheConfig, browserCrypto, testLogger);
                await pca.loginRedirect(emptyRequest);
                expect(browserStorage.getTemporaryCache(browserStorage.generateStateKey(TEST_STATE_VALUES.TEST_STATE_REDIRECT))).toEqual(TEST_STATE_VALUES.TEST_STATE_REDIRECT);
                expect(browserStorage.getTemporaryCache(browserStorage.generateNonceKey(TEST_STATE_VALUES.TEST_STATE_REDIRECT))).toEqual(RANDOM_TEST_GUID);
                expect(browserStorage.getTemporaryCache(browserStorage.generateAuthorityKey(TEST_STATE_VALUES.TEST_STATE_REDIRECT))).toEqual(`${Constants.DEFAULT_AUTHORITY}`);
            });

            it("Adds login_hint as CCS cache entry to the cache and urlNavigate", async () => {
                const testIdTokenClaims: TokenClaims = {
                    "ver": "2.0",
                    "iss": "https://login.microsoftonline.com/9188040d-6c67-4c5b-b112-36a304b66dad/v2.0",
                    "sub": "AAAAAAAAAAAAAAAAAAAAAIkzqFVrSaSaFHy782bbtaQ",
                    "name": "Abe Lincoln",
                    "preferred_username": "AbeLi@microsoft.com",
                    "oid": "00000000-0000-0000-66f3-3332eca7ea81",
                    "tid": "3338040d-6c67-4c5b-b112-36a304b66dad",
                    "nonce": "123523",
                };
                const testCcsCred: CcsCredential = {
                    credential: testIdTokenClaims.preferred_username || "",
                    type: CcsCredentialType.UPN
                };
                const emptyRequest: CommonAuthorizationUrlRequest = {
                    redirectUri: TEST_URIS.TEST_REDIR_URI,
                    scopes: [],
                    state: TEST_STATE_VALUES.USER_STATE,
                    authority: TEST_CONFIG.validAuthority,
                    correlationId: TEST_CONFIG.CORRELATION_ID,
                    responseMode: TEST_CONFIG.RESPONSE_MODE as ResponseMode,
                    nonce: "",
                    authenticationScheme: TEST_CONFIG.TOKEN_TYPE_BEARER as AuthenticationScheme,
                    loginHint: testIdTokenClaims.preferred_username || ""
                };

                sinon.stub(CryptoOps.prototype, "generatePkceCodes").resolves({
                    challenge: TEST_CONFIG.TEST_CHALLENGE,
                    verifier: TEST_CONFIG.TEST_VERIFIER
                });

                sinon.stub(CryptoOps.prototype, "createNewGuid").returns(RANDOM_TEST_GUID);
                sinon.stub(NavigationClient.prototype, "navigateExternal").callsFake((urlNavigate: string, options: NavigationOptions): Promise<boolean> => {
                    expect(options.noHistory).toBeFalsy();
                    expect(urlNavigate).not.toBe("");
                    return Promise.resolve(true);
                });
                const testLogger = new Logger(loggerOptions);

                const browserCrypto = new CryptoOps();
                const browserStorage = new BrowserCacheManager(TEST_CONFIG.MSAL_CLIENT_ID, cacheConfig, browserCrypto, testLogger);
                await pca.loginRedirect(emptyRequest);
                expect(browserStorage.getTemporaryCache(browserStorage.generateStateKey(TEST_STATE_VALUES.TEST_STATE_REDIRECT))).toEqual(TEST_STATE_VALUES.TEST_STATE_REDIRECT);
                expect(browserStorage.getTemporaryCache(browserStorage.generateNonceKey(TEST_STATE_VALUES.TEST_STATE_REDIRECT))).toEqual(RANDOM_TEST_GUID);
                expect(browserStorage.getTemporaryCache(browserStorage.generateAuthorityKey(TEST_STATE_VALUES.TEST_STATE_REDIRECT))).toEqual(`${Constants.DEFAULT_AUTHORITY}`);
                expect(browserStorage.getTemporaryCache(TemporaryCacheKeys.CCS_CREDENTIAL, true)).toEqual(JSON.stringify(testCcsCred));
            });

            it("Adds account homeAccountId as CCS cache entry to the cache and urlNavigate", async () => {
                const testIdTokenClaims: TokenClaims = {
                    "ver": "2.0",
                    "iss": "https://login.microsoftonline.com/9188040d-6c67-4c5b-b112-36a304b66dad/v2.0",
                    "sub": "AAAAAAAAAAAAAAAAAAAAAIkzqFVrSaSaFHy782bbtaQ",
                    "name": "Abe Lincoln",
                    "preferred_username": "AbeLi@microsoft.com",
                    "oid": "00000000-0000-0000-66f3-3332eca7ea81",
                    "tid": "3338040d-6c67-4c5b-b112-36a304b66dad",
                    "nonce": "123523",
                };
                const testAccount: AccountInfo = {
                    homeAccountId: TEST_DATA_CLIENT_INFO.TEST_HOME_ACCOUNT_ID,
                    localAccountId: TEST_DATA_CLIENT_INFO.TEST_UID,
                    environment: "login.windows.net",
                    tenantId: testIdTokenClaims.tid || "",
                    username: testIdTokenClaims.preferred_username || ""
                };
                const testCcsCred: CcsCredential = {
                    credential: testAccount.homeAccountId,
                    type: CcsCredentialType.HOME_ACCOUNT_ID
                };
                const emptyRequest: CommonAuthorizationUrlRequest = {
                    redirectUri: TEST_URIS.TEST_REDIR_URI,
                    scopes: [],
                    state: TEST_STATE_VALUES.USER_STATE,
                    authority: TEST_CONFIG.validAuthority,
                    correlationId: TEST_CONFIG.CORRELATION_ID,
                    responseMode: TEST_CONFIG.RESPONSE_MODE as ResponseMode,
                    nonce: "",
                    authenticationScheme: TEST_CONFIG.TOKEN_TYPE_BEARER as AuthenticationScheme,
                    account: testAccount
                };

                sinon.stub(CryptoOps.prototype, "generatePkceCodes").resolves({
                    challenge: TEST_CONFIG.TEST_CHALLENGE,
                    verifier: TEST_CONFIG.TEST_VERIFIER
                });

                sinon.stub(CryptoOps.prototype, "createNewGuid").returns(RANDOM_TEST_GUID);
                sinon.stub(NavigationClient.prototype, "navigateExternal").callsFake((urlNavigate: string, options: NavigationOptions): Promise<boolean> => {
                    expect(options.noHistory).toBeFalsy();
                    expect(urlNavigate).not.toBe("");
                    return Promise.resolve(true);
                });
                const testLogger = new Logger(loggerOptions);

                const browserCrypto = new CryptoOps();
                const browserStorage = new BrowserCacheManager(TEST_CONFIG.MSAL_CLIENT_ID, cacheConfig, browserCrypto, testLogger);
                await pca.loginRedirect(emptyRequest);
                expect(browserStorage.getTemporaryCache(browserStorage.generateStateKey(TEST_STATE_VALUES.TEST_STATE_REDIRECT))).toEqual(TEST_STATE_VALUES.TEST_STATE_REDIRECT);
                expect(browserStorage.getTemporaryCache(browserStorage.generateNonceKey(TEST_STATE_VALUES.TEST_STATE_REDIRECT))).toEqual(RANDOM_TEST_GUID);
                expect(browserStorage.getTemporaryCache(browserStorage.generateAuthorityKey(TEST_STATE_VALUES.TEST_STATE_REDIRECT))).toEqual(`${Constants.DEFAULT_AUTHORITY}`);
                expect(browserStorage.getTemporaryCache(TemporaryCacheKeys.CCS_CREDENTIAL, true)).toEqual(JSON.stringify(testCcsCred));
            });

            it("Caches token request correctly", async () => {
                const tokenRequest: CommonAuthorizationUrlRequest = {
                    redirectUri: TEST_URIS.TEST_REDIR_URI,
                    scopes: [],
                    correlationId: RANDOM_TEST_GUID,
                    state: TEST_STATE_VALUES.USER_STATE,
                    authority: TEST_CONFIG.validAuthority,
                    responseMode: TEST_CONFIG.RESPONSE_MODE as ResponseMode,
                    nonce: "",
                    authenticationScheme: TEST_CONFIG.TOKEN_TYPE_BEARER as AuthenticationScheme
                };

                sinon.stub(CryptoOps.prototype, "generatePkceCodes").resolves({
                    challenge: TEST_CONFIG.TEST_CHALLENGE,
                    verifier: TEST_CONFIG.TEST_VERIFIER
                });

                sinon.stub(CryptoOps.prototype, "createNewGuid").returns(RANDOM_TEST_GUID);
                sinon.stub(NavigationClient.prototype, "navigateExternal").callsFake((urlNavigate: string, options: NavigationOptions): Promise<boolean> => {
                    expect(options.noHistory).toBeFalsy();
                    expect(urlNavigate).not.toBe("");
                    return Promise.resolve(true);
                });

                const browserCrypto = new CryptoOps();
                const testLogger = new Logger(loggerOptions);
                const browserStorage = new BrowserCacheManager(TEST_CONFIG.MSAL_CLIENT_ID, cacheConfig, browserCrypto, testLogger);
                await pca.loginRedirect(tokenRequest);
                const cachedRequest: CommonAuthorizationCodeRequest = JSON.parse(browserCrypto.base64Decode(browserStorage.getTemporaryCache(TemporaryCacheKeys.REQUEST_PARAMS, true) || ""));
                expect(cachedRequest.scopes).toEqual([]);
                expect(cachedRequest.codeVerifier).toEqual(TEST_CONFIG.TEST_VERIFIER);
                expect(cachedRequest.authority).toEqual(`${Constants.DEFAULT_AUTHORITY}`);
                expect(cachedRequest.correlationId).toEqual(RANDOM_TEST_GUID);
                expect(cachedRequest.authenticationScheme).toEqual(TEST_CONFIG.TOKEN_TYPE_BEARER as AuthenticationScheme);
            });

            it("Cleans cache before error is thrown", async () => {
                const emptyRequest: CommonAuthorizationUrlRequest = {
                    redirectUri: TEST_URIS.TEST_REDIR_URI,
                    scopes: [],
                    state: TEST_STATE_VALUES.USER_STATE,
                    authority: TEST_CONFIG.validAuthority,
                    correlationId: TEST_CONFIG.CORRELATION_ID,
                    responseMode: TEST_CONFIG.RESPONSE_MODE as ResponseMode,
                    nonce: "",
                    authenticationScheme: TEST_CONFIG.TOKEN_TYPE_BEARER as AuthenticationScheme
                };

                const browserCrypto = new CryptoOps();
                const testLogger = new Logger(loggerOptions);
                new BrowserCacheManager(TEST_CONFIG.MSAL_CLIENT_ID, cacheConfig, browserCrypto, testLogger);
                sinon.stub(CryptoOps.prototype, "generatePkceCodes").resolves({
                    challenge: TEST_CONFIG.TEST_CHALLENGE,
                    verifier: TEST_CONFIG.TEST_VERIFIER
                });

                const testError = {
                    errorCode: "create_login_url_error",
                    errorMessage: "Error in creating a login url"
                };
                sinon.stub(AuthorizationCodeClient.prototype, "getAuthCodeUrl").throws(testError);
                try {
                    await pca.loginRedirect(emptyRequest);
                } catch (e) {
                    // Test that error was cached for telemetry purposes and then thrown
                    expect(window.sessionStorage).toHaveLength(1);
                    const failures = window.sessionStorage.getItem(`server-telemetry-${TEST_CONFIG.MSAL_CLIENT_ID}`);
                    const failureObj = JSON.parse(failures || "") as ServerTelemetryEntity;
                    expect(failureObj.failedRequests).toHaveLength(2);
                    expect(failureObj.failedRequests[0]).toEqual(ApiId.acquireTokenRedirect);
                    expect(failureObj.errors[0]).toEqual(testError.errorCode);
                    expect(e).toEqual(testError);
                }
            });

            it("Uses adal token from cache if it is present.", async () => {
                const idTokenClaims: TokenClaims = {
                    "iss": "https://sts.windows.net/fa15d692-e9c7-4460-a743-29f2956fd429/",
                    "exp": 1536279024,
                    "name": "abeli",
                    "nonce": "123523",
                    "oid": "05833b6b-aa1d-42d4-9ec0-1b2bb9194438",
                    "sub": "5_J9rSss8-jvt_Icu6ueRNL8xXb8LF4Fsg_KooC2RJQ",
                    "tid": "fa15d692-e9c7-4460-a743-29f2956fd429",
                    "ver": "1.0",
                    "upn": "AbeLincoln@contoso.com"
                };
                sinon.stub(AuthToken, "extractTokenClaims").returns(idTokenClaims);
                const browserCrypto = new CryptoOps();
                const testLogger = new Logger(loggerOptions);
                const browserStorage: BrowserCacheManager = new BrowserCacheManager(TEST_CONFIG.MSAL_CLIENT_ID, cacheConfig, browserCrypto, testLogger);
                browserStorage.setTemporaryCache(PersistentCacheKeys.ADAL_ID_TOKEN, TEST_TOKENS.IDTOKEN_V1);
                const loginUrlSpy = sinon.spy(AuthorizationCodeClient.prototype, "getAuthCodeUrl");
                sinon.stub(CryptoOps.prototype, "generatePkceCodes").resolves({
                    challenge: TEST_CONFIG.TEST_CHALLENGE,
                    verifier: TEST_CONFIG.TEST_VERIFIER
                });
                sinon.stub(CryptoOps.prototype, "createNewGuid").returns(RANDOM_TEST_GUID);
                sinon.stub(NavigationClient.prototype, "navigateExternal").callsFake((urlNavigate: string, options: NavigationOptions): Promise<boolean> => {
                    expect(options.noHistory).toBeFalsy();
                    expect(urlNavigate).not.toBe("");
                    return Promise.resolve(true);
                });
                const emptyRequest: CommonAuthorizationUrlRequest = {
                    redirectUri: TEST_URIS.TEST_REDIR_URI,
                    scopes: [],
                    state: TEST_STATE_VALUES.USER_STATE,
                    authority: TEST_CONFIG.validAuthority,
                    correlationId: TEST_CONFIG.CORRELATION_ID,
                    responseMode: TEST_CONFIG.RESPONSE_MODE as ResponseMode,
                    nonce: "",
                    authenticationScheme: TEST_CONFIG.TOKEN_TYPE_BEARER as AuthenticationScheme
                };
                await pca.loginRedirect(emptyRequest);
                const validatedRequest: CommonAuthorizationUrlRequest = {
                    ...emptyRequest,
                    scopes: [],
                    loginHint: idTokenClaims.upn,
                    state: TEST_STATE_VALUES.TEST_STATE_REDIRECT,
                    correlationId: RANDOM_TEST_GUID,
                    nonce: RANDOM_TEST_GUID,
                    authority: `${Constants.DEFAULT_AUTHORITY}`,
                    responseMode: ResponseMode.FRAGMENT,
                    codeChallenge: TEST_CONFIG.TEST_CHALLENGE,
                    codeChallengeMethod: Constants.S256_CODE_CHALLENGE_METHOD
                };
                expect(loginUrlSpy.calledWith(validatedRequest)).toBeTruthy();
            });

            it("Does not use adal token from cache if it is present and SSO params have been given.",
                async () => {
                    const idTokenClaims: TokenClaims = {
                        "iss": "https://sts.windows.net/fa15d692-e9c7-4460-a743-29f2956fd429/",
                        "exp": 1536279024,
                        "name": "abeli",
                        "nonce": "123523",
                        "oid": "05833b6b-aa1d-42d4-9ec0-1b2bb9194438",
                        "sub": "5_J9rSss8-jvt_Icu6ueRNL8xXb8LF4Fsg_KooC2RJQ",
                        "tid": "fa15d692-e9c7-4460-a743-29f2956fd429",
                        "ver": "1.0",
                        "upn": "AbeLincoln@contoso.com"
                    };
                    sinon.stub(AuthToken, "extractTokenClaims").returns(idTokenClaims);
                    const browserCrypto = new CryptoOps();
                    const testLogger = new Logger(loggerOptions);
                    const browserStorage: BrowserCacheManager = new BrowserCacheManager(TEST_CONFIG.MSAL_CLIENT_ID, cacheConfig, browserCrypto, testLogger);
                    browserStorage.setTemporaryCache(PersistentCacheKeys.ADAL_ID_TOKEN, TEST_TOKENS.IDTOKEN_V1);
                    const loginUrlSpy = sinon.spy(AuthorizationCodeClient.prototype, "getAuthCodeUrl");
                    sinon.stub(CryptoOps.prototype, "generatePkceCodes").resolves({
                        challenge: TEST_CONFIG.TEST_CHALLENGE,
                        verifier: TEST_CONFIG.TEST_VERIFIER
                    });
                    sinon.stub(CryptoOps.prototype, "createNewGuid").returns(RANDOM_TEST_GUID);
                    sinon.stub(NavigationClient.prototype, "navigateExternal").callsFake((urlNavigate: string, options: NavigationOptions): Promise<boolean> => {
                        expect(options.noHistory).toBeFalsy();
                        expect(urlNavigate).not.toBe("");
                        return Promise.resolve(true);
                    });
                    const loginRequest: CommonAuthorizationUrlRequest = {
                        redirectUri: TEST_URIS.TEST_REDIR_URI,
                        scopes: [],
                        loginHint: "AbeLi@microsoft.com",
                        state: TEST_STATE_VALUES.USER_STATE,
                        authority: TEST_CONFIG.validAuthority,
                        correlationId: TEST_CONFIG.CORRELATION_ID,
                        responseMode: TEST_CONFIG.RESPONSE_MODE as ResponseMode,
                        nonce: "",
                        authenticationScheme: TEST_CONFIG.TOKEN_TYPE_BEARER as AuthenticationScheme
                    };
                    await pca.loginRedirect(loginRequest);
                    const validatedRequest: CommonAuthorizationUrlRequest = {
                        ...loginRequest,
                        scopes: [],
                        state: TEST_STATE_VALUES.TEST_STATE_REDIRECT,
                        correlationId: RANDOM_TEST_GUID,
                        authority: `${Constants.DEFAULT_AUTHORITY}`,
                        nonce: RANDOM_TEST_GUID,
                        responseMode: ResponseMode.FRAGMENT,
                        codeChallenge: TEST_CONFIG.TEST_CHALLENGE,
                        codeChallengeMethod: Constants.S256_CODE_CHALLENGE_METHOD
                    };
                    expect(loginUrlSpy.calledWith(validatedRequest)).toBeTruthy();
                }
            );
        });

        describe("inside popup", () => {
            const oldWindowOpener = window.opener;
            const oldWindowName = window.name;

            beforeEach(() => {
                const newWindow = {
                    ...window
                };
                
                delete window.opener;
                delete window.name;
                window.opener = newWindow;
                window.name = "msal.testPopup"
            });
            
            afterEach(() => {
                window.name = oldWindowName;
                window.opener = oldWindowOpener;
            });

            it("acquireTokenRedirect() throws error if called in a popup", (done) => {
                sinon.stub(BrowserUtils, "isInIframe").returns(false);
                pca.acquireTokenRedirect({scopes: ["openid"]}).catch(e => {
                    expect(e).toBeInstanceOf(BrowserAuthError);
                    expect(e.errorCode).toEqual(BrowserAuthErrorMessage.blockAcquireTokenInPopupsError.code);
                    expect(e.errorMessage).toEqual(BrowserAuthErrorMessage.blockAcquireTokenInPopupsError.desc);
                    done();
                });
            });

            it("acquireTokenPopup() throws error if called in a popup", (done) => {
                pca.acquireTokenPopup({scopes: ["openid"]}).catch(e => {
                    expect(e).toBeInstanceOf(BrowserAuthError);
                    expect(e.errorCode).toEqual(BrowserAuthErrorMessage.blockAcquireTokenInPopupsError.code);
                    expect(e.errorMessage).toEqual(BrowserAuthErrorMessage.blockAcquireTokenInPopupsError.desc);
                    done();
                });
            });
        });

        describe("acquireTokenRedirect", () => {

            it("throws an error if interaction is currently in progress", async () => {
                window.sessionStorage.setItem(`${Constants.CACHE_PREFIX}.${TEST_CONFIG.MSAL_CLIENT_ID}.${TemporaryCacheKeys.INTERACTION_STATUS_KEY}`, BrowserConstants.INTERACTION_IN_PROGRESS_VALUE);
                // @ts-ignore
                await expect(pca.acquireTokenRedirect(null)).rejects.toMatchObject(BrowserAuthError.createInteractionInProgressError());
            });

            it("throws an error if inside an iframe", async () => {
                sinon.stub(BrowserUtils, "isInIframe").returns(true);
                await expect(pca.acquireTokenRedirect({ scopes: [] })).rejects.toMatchObject(BrowserAuthError.createRedirectInIframeError(true));
            });

            it("navigates to created login url", (done) => {
                sinon.stub(RedirectHandler.prototype, "initiateAuthRequest").callsFake((navigateUrl): Promise<void> => {
                    expect(navigateUrl).toEqual(testNavUrl);
                    return Promise.resolve(done());
                });
                sinon.stub(CryptoOps.prototype, "generatePkceCodes").resolves({
                    challenge: TEST_CONFIG.TEST_CHALLENGE,
                    verifier: TEST_CONFIG.TEST_VERIFIER
                });
                sinon.stub(CryptoOps.prototype, "createNewGuid").returns(RANDOM_TEST_GUID);
                const loginRequest: RedirectRequest = {
                    redirectUri: TEST_URIS.TEST_REDIR_URI,
                    scopes: ["user.read", "openid", "profile"],
                    state: TEST_STATE_VALUES.USER_STATE,
                    authority: TEST_CONFIG.validAuthority,
                    correlationId: TEST_CONFIG.CORRELATION_ID,
                    nonce: "",
                    authenticationScheme: TEST_CONFIG.TOKEN_TYPE_BEARER as AuthenticationScheme
                };
                pca.acquireTokenRedirect(loginRequest);
            });

            it("passes onRedirectNavigate callback", (done) => {
                const onRedirectNavigate = (url: string) => {
                    expect(url).toEqual(testNavUrl)
                    done();
                };

                sinon.stub(RedirectHandler.prototype, "initiateAuthRequest").callsFake((navigateUrl, {
                    redirectTimeout: timeout, redirectStartPage, onRedirectNavigate: onRedirectNavigateCb
                }): Promise<void> => {
                    expect(onRedirectNavigateCb).toEqual(onRedirectNavigate);
                    expect(navigateUrl).toEqual(testNavUrl);
                    onRedirectNavigate(navigateUrl);
                    return Promise.resolve();
                });
                sinon.stub(CryptoOps.prototype, "generatePkceCodes").resolves({
                    challenge: TEST_CONFIG.TEST_CHALLENGE,
                    verifier: TEST_CONFIG.TEST_VERIFIER
                });
                sinon.stub(CryptoOps.prototype, "createNewGuid").returns(RANDOM_TEST_GUID);
                const loginRequest: RedirectRequest = {
                    redirectUri: TEST_URIS.TEST_REDIR_URI,
                    scopes: ["user.read", "openid", "profile"],
                    state: TEST_STATE_VALUES.USER_STATE,
                    onRedirectNavigate
                };
                pca.acquireTokenRedirect(loginRequest);
            });

            it("Updates cache entries correctly", async () => {
                const testScope = "testscope";
                const emptyRequest: CommonAuthorizationUrlRequest = {
                    redirectUri: TEST_URIS.TEST_REDIR_URI,
                    scopes: [testScope],
                    state: TEST_STATE_VALUES.USER_STATE,
                    authority: TEST_CONFIG.validAuthority,
                    correlationId: TEST_CONFIG.CORRELATION_ID,
                    responseMode: TEST_CONFIG.RESPONSE_MODE as ResponseMode,
                    nonce: "",
                    authenticationScheme: TEST_CONFIG.TOKEN_TYPE_BEARER as AuthenticationScheme
                };
                sinon.stub(CryptoOps.prototype, "generatePkceCodes").resolves({
                    challenge: TEST_CONFIG.TEST_CHALLENGE,
                    verifier: TEST_CONFIG.TEST_VERIFIER
                });
                sinon.stub(CryptoOps.prototype, "createNewGuid").returns(RANDOM_TEST_GUID);
                sinon.stub(NavigationClient.prototype, "navigateExternal").callsFake((urlNavigate: string, options: NavigationOptions): Promise<boolean> => {
                    expect(options.noHistory).toBeFalsy();
                    expect(urlNavigate).not.toBe("");
                    return Promise.resolve(true);
                });
                const browserCrypto = new CryptoOps();
                const testLogger = new Logger(loggerOptions);
                const browserStorage = new BrowserCacheManager(TEST_CONFIG.MSAL_CLIENT_ID, cacheConfig, browserCrypto, testLogger);
                await pca.loginRedirect(emptyRequest);
                expect(browserStorage.getTemporaryCache(browserStorage.generateStateKey(TEST_STATE_VALUES.TEST_STATE_REDIRECT))).toEqual(TEST_STATE_VALUES.TEST_STATE_REDIRECT);
                expect(browserStorage.getTemporaryCache(browserStorage.generateNonceKey(TEST_STATE_VALUES.TEST_STATE_REDIRECT))).toEqual(RANDOM_TEST_GUID);
                expect(browserStorage.getTemporaryCache(browserStorage.generateAuthorityKey(TEST_STATE_VALUES.TEST_STATE_REDIRECT))).toEqual(`${Constants.DEFAULT_AUTHORITY}`);
            });

            it("Caches token request correctly", async () => {
                const testScope = "testscope";
                const tokenRequest: CommonAuthorizationUrlRequest = {
                    redirectUri: TEST_URIS.TEST_REDIR_URI,
                    scopes: [testScope],
                    correlationId: RANDOM_TEST_GUID,
                    state: TEST_STATE_VALUES.USER_STATE,
                    authority: TEST_CONFIG.validAuthority,
                    responseMode: TEST_CONFIG.RESPONSE_MODE as ResponseMode,
                    nonce: "",
                    authenticationScheme: TEST_CONFIG.TOKEN_TYPE_BEARER as AuthenticationScheme
                };
                sinon.stub(CryptoOps.prototype, "generatePkceCodes").resolves({
                    challenge: TEST_CONFIG.TEST_CHALLENGE,
                    verifier: TEST_CONFIG.TEST_VERIFIER
                });
                sinon.stub(CryptoOps.prototype, "createNewGuid").returns(RANDOM_TEST_GUID);
                sinon.stub(NavigationClient.prototype, "navigateExternal").callsFake((urlNavigate: string, options: NavigationOptions): Promise<boolean> => {
                    expect(options.noHistory).toBeFalsy();
                    expect(urlNavigate).not.toBe("");
                    return Promise.resolve(true);
                });
                const browserCrypto = new CryptoOps();
                const testLogger = new Logger(loggerOptions);
                const browserStorage = new BrowserCacheManager(TEST_CONFIG.MSAL_CLIENT_ID, cacheConfig, browserCrypto, testLogger);
                await pca.acquireTokenRedirect(tokenRequest);
                const cachedRequest: CommonAuthorizationCodeRequest = JSON.parse(browserCrypto.base64Decode(browserStorage.getTemporaryCache(TemporaryCacheKeys.REQUEST_PARAMS, true) || ""));
                expect(cachedRequest.scopes).toEqual([testScope]);
                expect(cachedRequest.codeVerifier).toEqual(TEST_CONFIG.TEST_VERIFIER);
                expect(cachedRequest.authority).toEqual(`${Constants.DEFAULT_AUTHORITY}`);
                expect(cachedRequest.correlationId).toEqual(RANDOM_TEST_GUID);
                expect(cachedRequest.authenticationScheme).toEqual(TEST_CONFIG.TOKEN_TYPE_BEARER as AuthenticationScheme);
            });

            it("Cleans cache before error is thrown", async () => {
                const testScope = "testscope";
                const emptyRequest: CommonAuthorizationUrlRequest = {
                    redirectUri: TEST_URIS.TEST_REDIR_URI,
                    scopes: [testScope],
                    state: "",
                    authority: TEST_CONFIG.validAuthority,
                    correlationId: TEST_CONFIG.CORRELATION_ID,
                    responseMode: TEST_CONFIG.RESPONSE_MODE as ResponseMode,
                    nonce: "",
                    authenticationScheme: TEST_CONFIG.TOKEN_TYPE_BEARER as AuthenticationScheme
                };
                const browserCrypto = new CryptoOps();
                const testLogger = new Logger(loggerOptions);
                new BrowserCacheManager(TEST_CONFIG.MSAL_CLIENT_ID, cacheConfig, browserCrypto, testLogger);
                sinon.stub(CryptoOps.prototype, "generatePkceCodes").resolves({
                    challenge: TEST_CONFIG.TEST_CHALLENGE,
                    verifier: TEST_CONFIG.TEST_VERIFIER
                });

                const testError = {
                    errorCode: "create_login_url_error",
                    errorMessage: "Error in creating a login url"
                };
                sinon.stub(AuthorizationCodeClient.prototype, "getAuthCodeUrl").throws(testError);
                try {
                    await pca.acquireTokenRedirect(emptyRequest);
                } catch (e) {
                    // Test that error was cached for telemetry purposes and then thrown
                    expect(window.sessionStorage).toHaveLength(1);
                    const failures = window.sessionStorage.getItem(`server-telemetry-${TEST_CONFIG.MSAL_CLIENT_ID}`);
                    const failureObj = JSON.parse(failures || "") as ServerTelemetryEntity;
                    expect(failureObj.failedRequests).toHaveLength(2);
                    expect(failureObj.failedRequests[0]).toEqual(ApiId.acquireTokenRedirect);
                    expect(failureObj.errors[0]).toEqual(testError.errorCode);
                    expect(e).toEqual(testError);
                }
            });

            it("Uses adal token from cache if it is present.", async () => {
                const testScope = "testscope";
                const idTokenClaims: TokenClaims = {
                    "iss": "https://sts.windows.net/fa15d692-e9c7-4460-a743-29f2956fd429/",
                    "exp": 1536279024,
                    "name": "abeli",
                    "nonce": "123523",
                    "oid": "05833b6b-aa1d-42d4-9ec0-1b2bb9194438",
                    "sub": "5_J9rSss8-jvt_Icu6ueRNL8xXb8LF4Fsg_KooC2RJQ",
                    "tid": "fa15d692-e9c7-4460-a743-29f2956fd429",
                    "ver": "1.0",
                    "upn": "AbeLincoln@contoso.com"
                };
                sinon.stub(AuthToken, "extractTokenClaims").returns(idTokenClaims);
                const browserCrypto = new CryptoOps();
                const testLogger = new Logger(loggerOptions);
                const browserStorage: BrowserCacheManager = new BrowserCacheManager(TEST_CONFIG.MSAL_CLIENT_ID, cacheConfig, browserCrypto, testLogger);
                browserStorage.setTemporaryCache(PersistentCacheKeys.ADAL_ID_TOKEN, TEST_TOKENS.IDTOKEN_V1);
                const acquireTokenUrlSpy = sinon.spy(AuthorizationCodeClient.prototype, "getAuthCodeUrl");
                sinon.stub(CryptoOps.prototype, "generatePkceCodes").resolves({
                    challenge: TEST_CONFIG.TEST_CHALLENGE,
                    verifier: TEST_CONFIG.TEST_VERIFIER
                });
                sinon.stub(CryptoOps.prototype, "createNewGuid").returns(RANDOM_TEST_GUID);
                sinon.stub(NavigationClient.prototype, "navigateExternal").callsFake((urlNavigate: string, options: NavigationOptions): Promise<boolean> => {
                    expect(options.noHistory).toBeFalsy();
                    expect(urlNavigate).not.toBe("");
                    return Promise.resolve(true);
                });
                const emptyRequest: CommonAuthorizationUrlRequest = {
                    redirectUri: TEST_URIS.TEST_REDIR_URI,
                    scopes: [testScope],
                    state: TEST_STATE_VALUES.USER_STATE,
                    authority: TEST_CONFIG.validAuthority,
                    correlationId: TEST_CONFIG.CORRELATION_ID,
                    responseMode: TEST_CONFIG.RESPONSE_MODE as ResponseMode,
                    nonce: "",
                    authenticationScheme: TEST_CONFIG.TOKEN_TYPE_BEARER as AuthenticationScheme
                };
                await pca.acquireTokenRedirect(emptyRequest);
                const validatedRequest: CommonAuthorizationUrlRequest = {
                    ...emptyRequest,
                    scopes: [...emptyRequest.scopes],
                    loginHint: idTokenClaims.upn,
                    state: TEST_STATE_VALUES.TEST_STATE_REDIRECT,
                    correlationId: RANDOM_TEST_GUID,
                    authority: `${Constants.DEFAULT_AUTHORITY}`,
                    nonce: RANDOM_TEST_GUID,
                    responseMode: ResponseMode.FRAGMENT,
                    codeChallenge: TEST_CONFIG.TEST_CHALLENGE,
                    codeChallengeMethod: Constants.S256_CODE_CHALLENGE_METHOD
                };
                expect(acquireTokenUrlSpy.calledWith(validatedRequest)).toBeTruthy();
            });

            it(
                "Does not use adal token from cache if it is present and SSO params have been given.",
                async () => {
                    const idTokenClaims: TokenClaims = {
                        "iss": "https://sts.windows.net/fa15d692-e9c7-4460-a743-29f2956fd429/",
                        "exp": 1536279024,
                        "name": "abeli",
                        "nonce": "123523",
                        "oid": "05833b6b-aa1d-42d4-9ec0-1b2bb9194438",
                        "sub": "5_J9rSss8-jvt_Icu6ueRNL8xXb8LF4Fsg_KooC2RJQ",
                        "tid": "fa15d692-e9c7-4460-a743-29f2956fd429",
                        "ver": "1.0",
                        "upn": "AbeLincoln@contoso.com"
                    };
                    sinon.stub(AuthToken, "extractTokenClaims").returns(idTokenClaims);
                    const browserCrypto = new CryptoOps();
                    const testLogger = new Logger(loggerOptions);
                    const browserStorage: BrowserCacheManager = new BrowserCacheManager(TEST_CONFIG.MSAL_CLIENT_ID, cacheConfig, browserCrypto, testLogger);
                    browserStorage.setTemporaryCache(PersistentCacheKeys.ADAL_ID_TOKEN, TEST_TOKENS.IDTOKEN_V1);
                    const acquireTokenUrlSpy = sinon.spy(AuthorizationCodeClient.prototype, "getAuthCodeUrl");
                    sinon.stub(CryptoOps.prototype, "generatePkceCodes").resolves({
                        challenge: TEST_CONFIG.TEST_CHALLENGE,
                        verifier: TEST_CONFIG.TEST_VERIFIER
                    });
                    sinon.stub(CryptoOps.prototype, "createNewGuid").returns(RANDOM_TEST_GUID);
                    sinon.stub(NavigationClient.prototype, "navigateExternal").callsFake((urlNavigate: string, options: NavigationOptions): Promise<boolean> => {
                        expect(options.noHistory).toBeFalsy();
                        expect(urlNavigate).not.toBe("");
                        return Promise.resolve(true);
                    });
                    const testScope = "testscope";
                    const loginRequest: CommonAuthorizationUrlRequest = {
                        redirectUri: TEST_URIS.TEST_REDIR_URI,
                        scopes: [testScope],
                        loginHint: "AbeLi@microsoft.com",
                        state: TEST_STATE_VALUES.USER_STATE,
                        authority: TEST_CONFIG.validAuthority,
                        correlationId: TEST_CONFIG.CORRELATION_ID,
                        responseMode: TEST_CONFIG.RESPONSE_MODE as ResponseMode,
                        nonce: "",
                        authenticationScheme: TEST_CONFIG.TOKEN_TYPE_BEARER as AuthenticationScheme
                    };
                    await pca.acquireTokenRedirect(loginRequest);
                    const validatedRequest: CommonAuthorizationUrlRequest = {
                        ...loginRequest,
                        scopes: [...loginRequest.scopes],
                        state: TEST_STATE_VALUES.TEST_STATE_REDIRECT,
                        correlationId: RANDOM_TEST_GUID,
                        authority: `${Constants.DEFAULT_AUTHORITY}`,
                        nonce: RANDOM_TEST_GUID,
                        responseMode: ResponseMode.FRAGMENT,
                        codeChallenge: TEST_CONFIG.TEST_CHALLENGE,
                        codeChallengeMethod: Constants.S256_CODE_CHALLENGE_METHOD
                    };
                    expect(acquireTokenUrlSpy.calledWith(validatedRequest)).toBeTruthy();
                }
            );
        });
    });

    describe("Popup Flow Unit tests", () => {

        describe("loginPopup", () => {
            beforeEach(() => {
                const popupWindow = {
                    ...window,
                    close: () => {}
                };
                // @ts-ignore
                sinon.stub(window, "open").returns(popupWindow);
            });

            afterEach(() => {
                sinon.restore();
            });

            it("throws error if interaction is in progress", async () => {
                window.sessionStorage.setItem(`${Constants.CACHE_PREFIX}.${TEST_CONFIG.MSAL_CLIENT_ID}.${TemporaryCacheKeys.INTERACTION_STATUS_KEY}`, BrowserConstants.INTERACTION_IN_PROGRESS_VALUE);
                // @ts-ignore
                await expect(pca.loginPopup(null)).rejects.toMatchObject(BrowserAuthError.createInteractionInProgressError());
            });

            it("Uses default request if no request provided", (done) => {
                const testServerTokenResponse = {
                    token_type: TEST_CONFIG.TOKEN_TYPE_BEARER,
                    scope: TEST_CONFIG.DEFAULT_SCOPES.join(" "),
                    expires_in: TEST_TOKEN_LIFETIMES.DEFAULT_EXPIRES_IN,
                    ext_expires_in: TEST_TOKEN_LIFETIMES.DEFAULT_EXPIRES_IN,
                    access_token: TEST_TOKENS.ACCESS_TOKEN,
                    refresh_token: TEST_TOKENS.REFRESH_TOKEN,
                    id_token: TEST_TOKENS.IDTOKEN_V2
                };
                const testIdTokenClaims: TokenClaims = {
                    "ver": "2.0",
                    "iss": "https://login.microsoftonline.com/9188040d-6c67-4c5b-b112-36a304b66dad/v2.0",
                    "sub": "AAAAAAAAAAAAAAAAAAAAAIkzqFVrSaSaFHy782bbtaQ",
                    "name": "Abe Lincoln",
                    "preferred_username": "AbeLi@microsoft.com",
                    "oid": "00000000-0000-0000-66f3-3332eca7ea81",
                    "tid": "3338040d-6c67-4c5b-b112-36a304b66dad",
                    "nonce": "123523",
                };
                const testAccount: AccountInfo = {
                    homeAccountId: TEST_DATA_CLIENT_INFO.TEST_HOME_ACCOUNT_ID,
                    localAccountId: TEST_DATA_CLIENT_INFO.TEST_UID,
                    environment: "login.windows.net",
                    tenantId: testIdTokenClaims.tid || "",
                    username: testIdTokenClaims.preferred_username || ""
                };
                const testTokenResponse: AuthenticationResult = {
                    authority: TEST_CONFIG.validAuthority,
                    uniqueId: testIdTokenClaims.oid || "",
                    tenantId: testIdTokenClaims.tid || "",
                    scopes: TEST_CONFIG.DEFAULT_SCOPES,
                    idToken: testServerTokenResponse.id_token,
                    idTokenClaims: testIdTokenClaims,
                    accessToken: testServerTokenResponse.access_token,
                    fromCache: false,
                    expiresOn: new Date(Date.now() + (testServerTokenResponse.expires_in * 1000)),
                    account: testAccount,
                    tokenType: AuthenticationScheme.BEARER
                };
                sinon.stub(pca, "acquireTokenPopup").callsFake(async (request) => {
                    expect(request.scopes).toContain("openid");
                    expect(request.scopes).toContain("profile");
                    done();
                    
                    return testTokenResponse;
                });

                pca.loginPopup();
            });

            it("resolves the response successfully", async () => {
                const testServerTokenResponse = {
                    token_type: TEST_CONFIG.TOKEN_TYPE_BEARER,
                    scope: TEST_CONFIG.DEFAULT_SCOPES.join(" "),
                    expires_in: TEST_TOKEN_LIFETIMES.DEFAULT_EXPIRES_IN,
                    ext_expires_in: TEST_TOKEN_LIFETIMES.DEFAULT_EXPIRES_IN,
                    access_token: TEST_TOKENS.ACCESS_TOKEN,
                    refresh_token: TEST_TOKENS.REFRESH_TOKEN,
                    id_token: TEST_TOKENS.IDTOKEN_V2
                };
                const testIdTokenClaims: TokenClaims = {
                    "ver": "2.0",
                    "iss": "https://login.microsoftonline.com/9188040d-6c67-4c5b-b112-36a304b66dad/v2.0",
                    "sub": "AAAAAAAAAAAAAAAAAAAAAIkzqFVrSaSaFHy782bbtaQ",
                    "name": "Abe Lincoln",
                    "preferred_username": "AbeLi@microsoft.com",
                    "oid": "00000000-0000-0000-66f3-3332eca7ea81",
                    "tid": "3338040d-6c67-4c5b-b112-36a304b66dad",
                    "nonce": "123523",
                };
                const testAccount: AccountInfo = {
                    homeAccountId: TEST_DATA_CLIENT_INFO.TEST_HOME_ACCOUNT_ID,
                    localAccountId: TEST_DATA_CLIENT_INFO.TEST_UID,
                    environment: "login.windows.net",
                    tenantId: testIdTokenClaims.tid || "",
                    username: testIdTokenClaims.preferred_username || ""
                };
                const testTokenResponse: AuthenticationResult = {
                    authority: TEST_CONFIG.validAuthority,
                    uniqueId: testIdTokenClaims.oid || "",
                    tenantId: testIdTokenClaims.tid || "",
                    scopes: TEST_CONFIG.DEFAULT_SCOPES,
                    idToken: testServerTokenResponse.id_token,
                    idTokenClaims: testIdTokenClaims,
                    accessToken: testServerTokenResponse.access_token,
                    fromCache: false,
                    expiresOn: new Date(Date.now() + (testServerTokenResponse.expires_in * 1000)),
                    account: testAccount,
                    tokenType: AuthenticationScheme.BEARER
                };
                sinon.stub(AuthorizationCodeClient.prototype, "getAuthCodeUrl").resolves(testNavUrl);
                sinon.stub(PopupHandler.prototype, "initiateAuthRequest").callsFake((requestUrl: string): Window => {
                    expect(requestUrl).toEqual(testNavUrl);
                    return window;
                });
                sinon.stub(PopupHandler.prototype, "monitorPopupForHash").resolves(TEST_HASHES.TEST_SUCCESS_CODE_HASH_POPUP);
                sinon.stub(PopupHandler.prototype, "handleCodeResponse").resolves(testTokenResponse);
                sinon.stub(CryptoOps.prototype, "generatePkceCodes").resolves({
                    challenge: TEST_CONFIG.TEST_CHALLENGE,
                    verifier: TEST_CONFIG.TEST_VERIFIER
                });
                sinon.stub(CryptoOps.prototype, "createNewGuid").returns(RANDOM_TEST_GUID);
                // @ts-ignore
                const tokenResp = await pca.loginPopup(null);
                expect(tokenResp).toEqual(testTokenResponse);
            });

            it("catches error and cleans cache before rethrowing", async () => {
                const testError = {
                    errorCode: "create_login_url_error",
                    errorMessage: "Error in creating a login url"
                };
                sinon.stub(AuthorizationCodeClient.prototype, "getAuthCodeUrl").resolves(testNavUrl);
                sinon.stub(PopupHandler.prototype, "initiateAuthRequest").throws(testError);
                sinon.stub(CryptoOps.prototype, "generatePkceCodes").resolves({
                    challenge: TEST_CONFIG.TEST_CHALLENGE,
                    verifier: TEST_CONFIG.TEST_VERIFIER
                });
                sinon.stub(CryptoOps.prototype, "createNewGuid").returns(RANDOM_TEST_GUID);
                try {
                    // @ts-ignore
                    await pca.loginPopup(null);
                } catch (e) {
                    // Test that error was cached for telemetry purposes and then thrown
                    expect(window.sessionStorage).toHaveLength(1);
                    const failures = window.sessionStorage.getItem(`server-telemetry-${TEST_CONFIG.MSAL_CLIENT_ID}`);
                    const failureObj = JSON.parse(failures || "") as ServerTelemetryEntity;
                    expect(failureObj.failedRequests).toHaveLength(2);
                    expect(failureObj.failedRequests[0]).toEqual(ApiId.acquireTokenPopup);
                    expect(failureObj.errors[0]).toEqual(testError.errorCode);
                    expect(e).toEqual(testError);
                }
            });
        });

        describe("acquireTokenPopup", () => {
            beforeEach(() => {
                const popupWindow = {
                    ...window,
                    close: () => {}
                };
                // @ts-ignore
                sinon.stub(window, "open").returns(popupWindow);
            });

            afterEach(() => {
                window.localStorage.clear();
                window.sessionStorage.clear();
                sinon.restore();
            });

            it("throws error if interaction is in progress", async () => {
                window.sessionStorage.setItem(`${Constants.CACHE_PREFIX}.${TEST_CONFIG.MSAL_CLIENT_ID}.${TemporaryCacheKeys.INTERACTION_STATUS_KEY}`, BrowserConstants.INTERACTION_IN_PROGRESS_VALUE);
                await expect(pca.acquireTokenPopup({
                    redirectUri: TEST_URIS.TEST_REDIR_URI,
                    scopes: ["scope"]
                })).rejects.toMatchObject(BrowserAuthError.createInteractionInProgressError());
            });

            it("opens popup window before network request by default", async () => {
                const request: CommonAuthorizationUrlRequest = {
                    redirectUri: TEST_URIS.TEST_REDIR_URI,
                    scopes: ["scope"],
                    loginHint: "AbeLi@microsoft.com",
                    state: TEST_STATE_VALUES.USER_STATE,
                    authority: TEST_CONFIG.validAuthority,
                    correlationId: TEST_CONFIG.CORRELATION_ID,
                    responseMode: TEST_CONFIG.RESPONSE_MODE as ResponseMode,
                    nonce: "",
                    authenticationScheme: TEST_CONFIG.TOKEN_TYPE_BEARER as AuthenticationScheme
                };

                sinon.stub(CryptoOps.prototype, "generatePkceCodes").resolves({
                    challenge: TEST_CONFIG.TEST_CHALLENGE,
                    verifier: TEST_CONFIG.TEST_VERIFIER
                });

                const popupSpy = sinon.stub(PopupUtils, "openSizedPopup");

                try {
                    await pca.acquireTokenPopup(request);
                } catch(e) {}
                expect(popupSpy.getCall(0).args).toHaveLength(2);
            });

            it("opens popups asynchronously if configured", async () => {
                pca = new PublicClientApplication({
                    auth: {
                        clientId: TEST_CONFIG.MSAL_CLIENT_ID
                    },
                    system: {
                        asyncPopups: true
                    }
                });

                sinon.stub(CryptoOps.prototype, "generatePkceCodes").resolves({
                    challenge: TEST_CONFIG.TEST_CHALLENGE,
                    verifier: TEST_CONFIG.TEST_VERIFIER
                });

                const request: CommonAuthorizationUrlRequest = {
                    redirectUri: TEST_URIS.TEST_REDIR_URI,
                    scopes: ["scope"],
                    loginHint: "AbeLi@microsoft.com",
                    state: TEST_STATE_VALUES.USER_STATE,
                    authority: TEST_CONFIG.validAuthority,
                    correlationId: TEST_CONFIG.CORRELATION_ID,
                    responseMode: TEST_CONFIG.RESPONSE_MODE as ResponseMode,
                    nonce: "",
                    authenticationScheme: TEST_CONFIG.TOKEN_TYPE_BEARER as AuthenticationScheme
                };

                const popupSpy = sinon.stub(PopupUtils, "openSizedPopup");

                try {
                    await pca.acquireTokenPopup(request);
                } catch(e) {}
                expect(popupSpy.calledOnce).toBeTruthy();
                expect(popupSpy.getCall(0).args).toHaveLength(2);
                expect(popupSpy.getCall(0).args[0].startsWith(TEST_URIS.TEST_AUTH_ENDPT)).toBeTruthy();
                expect(popupSpy.getCall(0).args[0]).toContain(`client_id=${encodeURIComponent(TEST_CONFIG.MSAL_CLIENT_ID)}`);
                expect(popupSpy.getCall(0).args[0]).toContain(`redirect_uri=${encodeURIComponent(request.redirectUri)}`);
                expect(popupSpy.getCall(0).args[0]).toContain(`login_hint=${encodeURIComponent(request.loginHint || "")}`);
            });

            it("resolves the response successfully", async () => {
                const testServerTokenResponse = {
                    token_type: TEST_CONFIG.TOKEN_TYPE_BEARER,
                    scope: TEST_CONFIG.DEFAULT_SCOPES.join(" "),
                    expires_in: TEST_TOKEN_LIFETIMES.DEFAULT_EXPIRES_IN,
                    ext_expires_in: TEST_TOKEN_LIFETIMES.DEFAULT_EXPIRES_IN,
                    access_token: TEST_TOKENS.ACCESS_TOKEN,
                    refresh_token: TEST_TOKENS.REFRESH_TOKEN,
                    id_token: TEST_TOKENS.IDTOKEN_V2
                };
                const testIdTokenClaims: TokenClaims = {
                    "ver": "2.0",
                    "iss": "https://login.microsoftonline.com/9188040d-6c67-4c5b-b112-36a304b66dad/v2.0",
                    "sub": "AAAAAAAAAAAAAAAAAAAAAIkzqFVrSaSaFHy782bbtaQ",
                    "name": "Abe Lincoln",
                    "preferred_username": "AbeLi@microsoft.com",
                    "oid": "00000000-0000-0000-66f3-3332eca7ea81",
                    "tid": "3338040d-6c67-4c5b-b112-36a304b66dad",
                    "nonce": "123523",
                };
                const testAccount: AccountInfo = {
                    homeAccountId: TEST_DATA_CLIENT_INFO.TEST_HOME_ACCOUNT_ID,
                    localAccountId: TEST_DATA_CLIENT_INFO.TEST_UID,
                    environment: "login.windows.net",
                    tenantId: testIdTokenClaims.tid || "",
                    username: testIdTokenClaims.preferred_username || ""
                };
                const testTokenResponse: AuthenticationResult = {
                    authority: TEST_CONFIG.validAuthority,
                    uniqueId: testIdTokenClaims.oid || "",
                    tenantId: testIdTokenClaims.tid || "",
                    scopes: TEST_CONFIG.DEFAULT_SCOPES,
                    idToken: testServerTokenResponse.id_token,
                    idTokenClaims: testIdTokenClaims,
                    accessToken: testServerTokenResponse.access_token,
                    fromCache: false,
                    expiresOn: new Date(Date.now() + (testServerTokenResponse.expires_in * 1000)),
                    account: testAccount,
                    tokenType: AuthenticationScheme.BEARER
                };
                sinon.stub(AuthorizationCodeClient.prototype, "getAuthCodeUrl").resolves(testNavUrl);
                sinon.stub(PopupHandler.prototype, "initiateAuthRequest").callsFake((requestUrl: string): Window => {
                    expect(requestUrl).toEqual(testNavUrl);
                    return window;
                });
                sinon.stub(PopupHandler.prototype, "monitorPopupForHash").resolves(TEST_HASHES.TEST_SUCCESS_CODE_HASH_POPUP);
                sinon.stub(PopupHandler.prototype, "handleCodeResponse").resolves(testTokenResponse);
                sinon.stub(CryptoOps.prototype, "generatePkceCodes").resolves({
                    challenge: TEST_CONFIG.TEST_CHALLENGE,
                    verifier: TEST_CONFIG.TEST_VERIFIER
                });
                sinon.stub(CryptoOps.prototype, "createNewGuid").returns(RANDOM_TEST_GUID);
                const tokenResp = await pca.acquireTokenPopup({
                    redirectUri: TEST_URIS.TEST_REDIR_URI,
                    scopes: TEST_CONFIG.DEFAULT_SCOPES
                });
                expect(tokenResp).toEqual(testTokenResponse);
            });

            it("catches error and cleans cache before rethrowing", async () => {
                const testError = {
                    errorCode: "create_login_url_error",
                    errorMessage: "Error in creating a login url"
                };
                sinon.stub(AuthorizationCodeClient.prototype, "getAuthCodeUrl").resolves(testNavUrl);
                sinon.stub(PopupHandler.prototype, "initiateAuthRequest").throws(testError);
                sinon.stub(CryptoOps.prototype, "generatePkceCodes").resolves({
                    challenge: TEST_CONFIG.TEST_CHALLENGE,
                    verifier: TEST_CONFIG.TEST_VERIFIER
                });
                sinon.stub(CryptoOps.prototype, "createNewGuid").returns(RANDOM_TEST_GUID);
                try {
                    await pca.acquireTokenPopup({
                        redirectUri: TEST_URIS.TEST_REDIR_URI,
                        scopes: TEST_CONFIG.DEFAULT_SCOPES
                    });
                } catch (e) {
                    // Test that error was cached for telemetry purposes and then thrown
                    expect(window.sessionStorage).toHaveLength(1);
                    const failures = window.sessionStorage.getItem(`server-telemetry-${TEST_CONFIG.MSAL_CLIENT_ID}`);
                    const failureObj = JSON.parse(failures || "") as ServerTelemetryEntity;
                    expect(failureObj.failedRequests).toHaveLength(2);
                    expect(failureObj.failedRequests[0]).toEqual(ApiId.acquireTokenPopup);
                    expect(failureObj.errors[0]).toEqual(testError.errorCode);
                    expect(e).toEqual(testError);
                }
            });
        });
    });

    describe("ssoSilent() Tests", () => {

        it("throws error if loginHint or sid are empty", async () => {
            await expect(pca.ssoSilent({
                redirectUri: TEST_URIS.TEST_REDIR_URI,
                scopes: [TEST_CONFIG.MSAL_CLIENT_ID]
            })).rejects.toMatchObject(BrowserAuthError.createSilentSSOInsufficientInfoError());
        });

        it("throws error if prompt is not set to 'none'", async () => {
            const req: CommonAuthorizationUrlRequest = {
                redirectUri: TEST_URIS.TEST_REDIR_URI,
                scopes: [TEST_CONFIG.MSAL_CLIENT_ID],
                prompt: PromptValue.SELECT_ACCOUNT,
                loginHint: "testLoginHint",
                state: "",
                authority: TEST_CONFIG.validAuthority,
                correlationId: TEST_CONFIG.CORRELATION_ID,
                responseMode: TEST_CONFIG.RESPONSE_MODE as ResponseMode,
                nonce: "",
                authenticationScheme: TEST_CONFIG.TOKEN_TYPE_BEARER as AuthenticationScheme
            };

            await expect(pca.ssoSilent(req)).rejects.toMatchObject(BrowserAuthError.createSilentPromptValueError(req.prompt || ""));
        });

        it("successfully returns a token response (login_hint)", async () => {
            const testServerTokenResponse = {
                token_type: TEST_CONFIG.TOKEN_TYPE_BEARER,
                scope: TEST_CONFIG.DEFAULT_SCOPES.join(" "),
                expires_in: TEST_TOKEN_LIFETIMES.DEFAULT_EXPIRES_IN,
                ext_expires_in: TEST_TOKEN_LIFETIMES.DEFAULT_EXPIRES_IN,
                access_token: TEST_TOKENS.ACCESS_TOKEN,
                refresh_token: TEST_TOKENS.REFRESH_TOKEN,
                id_token: TEST_TOKENS.IDTOKEN_V2
            };
            const testIdTokenClaims: TokenClaims = {
                "ver": "2.0",
                "iss": "https://login.microsoftonline.com/9188040d-6c67-4c5b-b112-36a304b66dad/v2.0",
                "sub": "AAAAAAAAAAAAAAAAAAAAAIkzqFVrSaSaFHy782bbtaQ",
                "name": "Abe Lincoln",
                "preferred_username": "AbeLi@microsoft.com",
                "oid": "00000000-0000-0000-66f3-3332eca7ea81",
                "tid": "3338040d-6c67-4c5b-b112-36a304b66dad",
                "nonce": "123523",
            };
            const testAccount: AccountInfo = {
                homeAccountId: TEST_DATA_CLIENT_INFO.TEST_HOME_ACCOUNT_ID,
                localAccountId: TEST_DATA_CLIENT_INFO.TEST_UID,
                environment: "login.windows.net",
                tenantId: testIdTokenClaims.tid || "",
                username: testIdTokenClaims.preferred_username || ""
            };
            const testTokenResponse: AuthenticationResult = {
                authority: TEST_CONFIG.validAuthority,
                uniqueId: testIdTokenClaims.oid || "",
                tenantId: testIdTokenClaims.tid || "",
                scopes: TEST_CONFIG.DEFAULT_SCOPES,
                idToken: testServerTokenResponse.id_token,
                idTokenClaims: testIdTokenClaims,
                accessToken: testServerTokenResponse.access_token,
                fromCache: false,
                expiresOn: new Date(Date.now() + (testServerTokenResponse.expires_in * 1000)),
                account: testAccount,
                tokenType: AuthenticationScheme.BEARER
            };
            sinon.stub(AuthorizationCodeClient.prototype, "getAuthCodeUrl").resolves(testNavUrl);
            const loadFrameSyncSpy = sinon.spy(SilentHandler.prototype, <any>"loadFrameSync");
            sinon.stub(SilentHandler.prototype, "monitorIframeForHash").resolves(TEST_HASHES.TEST_SUCCESS_CODE_HASH_SILENT);
            sinon.stub(SilentHandler.prototype, "handleCodeResponse").resolves(testTokenResponse);
            sinon.stub(CryptoOps.prototype, "generatePkceCodes").resolves({
                challenge: TEST_CONFIG.TEST_CHALLENGE,
                verifier: TEST_CONFIG.TEST_VERIFIER
            });
            sinon.stub(CryptoOps.prototype, "createNewGuid").returns(RANDOM_TEST_GUID);
            const tokenResp = await pca.ssoSilent({
                redirectUri: TEST_URIS.TEST_REDIR_URI,
                loginHint: "testLoginHint"
            });
            expect(loadFrameSyncSpy.calledOnce).toBeTruthy();
            expect(tokenResp).toEqual(testTokenResponse);
        });

        it("successfully returns a token response (sid)", async () => {
            const testServerTokenResponse = {
                token_type: TEST_CONFIG.TOKEN_TYPE_BEARER,
                scope: TEST_CONFIG.DEFAULT_SCOPES.join(" "),
                expires_in: TEST_TOKEN_LIFETIMES.DEFAULT_EXPIRES_IN,
                ext_expires_in: TEST_TOKEN_LIFETIMES.DEFAULT_EXPIRES_IN,
                access_token: TEST_TOKENS.ACCESS_TOKEN,
                refresh_token: TEST_TOKENS.REFRESH_TOKEN,
                id_token: TEST_TOKENS.IDTOKEN_V2
            };
            const testIdTokenClaims: TokenClaims = {
                "ver": "2.0",
                "iss": "https://login.microsoftonline.com/9188040d-6c67-4c5b-b112-36a304b66dad/v2.0",
                "sub": "AAAAAAAAAAAAAAAAAAAAAIkzqFVrSaSaFHy782bbtaQ",
                "name": "Abe Lincoln",
                "preferred_username": "AbeLi@microsoft.com",
                "oid": "00000000-0000-0000-66f3-3332eca7ea81",
                "tid": "3338040d-6c67-4c5b-b112-36a304b66dad",
                "nonce": "123523",
            };
            const testAccount: AccountInfo = {
                homeAccountId: TEST_DATA_CLIENT_INFO.TEST_HOME_ACCOUNT_ID,
                localAccountId: TEST_DATA_CLIENT_INFO.TEST_UID,
                environment: "login.windows.net",
                tenantId: testIdTokenClaims.tid || "",
                username: testIdTokenClaims.preferred_username || ""
            };
            const testTokenResponse: AuthenticationResult = {
                authority: TEST_CONFIG.validAuthority,
                uniqueId: testIdTokenClaims.oid || "",
                tenantId: testIdTokenClaims.tid || "",
                scopes: TEST_CONFIG.DEFAULT_SCOPES,
                idToken: testServerTokenResponse.id_token,
                idTokenClaims: testIdTokenClaims,
                accessToken: testServerTokenResponse.access_token,
                fromCache: false,
                expiresOn: new Date(Date.now() + (testServerTokenResponse.expires_in * 1000)),
                account: testAccount,
                tokenType: AuthenticationScheme.BEARER
            };
            sinon.stub(AuthorizationCodeClient.prototype, "getAuthCodeUrl").resolves(testNavUrl);
            const loadFrameSyncSpy = sinon.spy(SilentHandler.prototype, <any>"loadFrameSync");
            sinon.stub(SilentHandler.prototype, "monitorIframeForHash").resolves(TEST_HASHES.TEST_SUCCESS_CODE_HASH_SILENT);
            sinon.stub(SilentHandler.prototype, "handleCodeResponse").resolves(testTokenResponse);
            sinon.stub(CryptoOps.prototype, "generatePkceCodes").resolves({
                challenge: TEST_CONFIG.TEST_CHALLENGE,
                verifier: TEST_CONFIG.TEST_VERIFIER
            });
            sinon.stub(CryptoOps.prototype, "createNewGuid").returns(RANDOM_TEST_GUID);
            const tokenResp = await pca.ssoSilent({
                redirectUri: TEST_URIS.TEST_REDIR_URI,
                scopes: TEST_CONFIG.DEFAULT_SCOPES,
                sid: TEST_CONFIG.SID
            });
            expect(loadFrameSyncSpy.calledOnce).toBeTruthy();
            expect(tokenResp).toEqual(testTokenResponse);
        });
    });

    describe("Acquire Token Silent (Iframe) Tests", () => {

        it("successfully renews token", async () => {
            const testServerTokenResponse = {
                token_type: TEST_CONFIG.TOKEN_TYPE_BEARER,
                scope: TEST_CONFIG.DEFAULT_SCOPES.join(" "),
                expires_in: TEST_TOKEN_LIFETIMES.DEFAULT_EXPIRES_IN,
                ext_expires_in: TEST_TOKEN_LIFETIMES.DEFAULT_EXPIRES_IN,
                access_token: TEST_TOKENS.ACCESS_TOKEN,
                refresh_token: TEST_TOKENS.REFRESH_TOKEN,
                id_token: TEST_TOKENS.IDTOKEN_V2
            };
            const testIdTokenClaims: TokenClaims = {
                "ver": "2.0",
                "iss": "https://login.microsoftonline.com/9188040d-6c67-4c5b-b112-36a304b66dad/v2.0",
                "sub": "AAAAAAAAAAAAAAAAAAAAAIkzqFVrSaSaFHy782bbtaQ",
                "name": "Abe Lincoln",
                "preferred_username": "AbeLi@microsoft.com",
                "oid": "00000000-0000-0000-66f3-3332eca7ea81",
                "tid": "3338040d-6c67-4c5b-b112-36a304b66dad",
                "nonce": "123523",
            };
            const testAccount: AccountInfo = {
                homeAccountId: TEST_DATA_CLIENT_INFO.TEST_HOME_ACCOUNT_ID,
                localAccountId: TEST_DATA_CLIENT_INFO.TEST_UID,
                environment: "login.windows.net",
                tenantId: testIdTokenClaims.tid || "",
                username: testIdTokenClaims.preferred_username || ""
            };
            const testTokenResponse: AuthenticationResult = {
                authority: TEST_CONFIG.validAuthority,
                uniqueId: testIdTokenClaims.oid || "",
                tenantId: testIdTokenClaims.tid || "",
                scopes: ["scope1"],
                idToken: testServerTokenResponse.id_token,
                idTokenClaims: testIdTokenClaims,
                accessToken: testServerTokenResponse.access_token,
                fromCache: false,
                expiresOn: new Date(Date.now() + (testServerTokenResponse.expires_in * 1000)),
                account: testAccount,
                tokenType: AuthenticationScheme.BEARER
            };
            sinon.stub(CryptoOps.prototype, "createNewGuid").returns(RANDOM_TEST_GUID);
            const silentATStub = sinon.stub(RefreshTokenClient.prototype, <any>"acquireTokenByRefreshToken").resolves(testTokenResponse);
            const tokenRequest: CommonSilentFlowRequest = {
                scopes: ["scope1"],
                account: testAccount,
                authority: TEST_CONFIG.validAuthority,
                authenticationScheme: AuthenticationScheme.BEARER,
                correlationId: TEST_CONFIG.CORRELATION_ID,
                forceRefresh: false
            };
            const expectedTokenRequest: CommonSilentFlowRequest = {
                ...tokenRequest,
                scopes: ["scope1"],
                authority: `${Constants.DEFAULT_AUTHORITY}`,
                correlationId: RANDOM_TEST_GUID,
                forceRefresh: false
            };
            const tokenResp = await pca.acquireTokenSilent(tokenRequest);
            expect(silentATStub.calledWith(expectedTokenRequest)).toBeTruthy();
            expect(tokenResp).toEqual(testTokenResponse);
        });

        it("throws error that SilentFlowClient.acquireToken() throws", async () => {
            const testError = {
                errorCode: "create_login_url_error",
                errorMessage: "Error in creating a login url"
            };
            const testAccount: AccountInfo = {
                homeAccountId: TEST_DATA_CLIENT_INFO.TEST_HOME_ACCOUNT_ID,
                localAccountId: TEST_DATA_CLIENT_INFO.TEST_UID,
                environment: "login.windows.net",
                tenantId: "testTenantId",
                username: "username@contoso.com"
            };
            sinon.stub(RefreshTokenClient.prototype, <any>"acquireTokenByRefreshToken").rejects(testError);
            try {
                await pca.acquireTokenSilent({
                    scopes: TEST_CONFIG.DEFAULT_SCOPES,
                    account: testAccount
                });
            } catch (e) {
                // Test that error was cached for telemetry purposes and then thrown
                expect(window.sessionStorage).toHaveLength(1);
                const failures = window.sessionStorage.getItem(`server-telemetry-${TEST_CONFIG.MSAL_CLIENT_ID}`);
                const failureObj = JSON.parse(failures || "") as ServerTelemetryEntity;
                expect(failureObj.failedRequests).toHaveLength(2);
                expect(failureObj.failedRequests[0]).toEqual(ApiId.acquireTokenSilent_silentFlow);
                expect(failureObj.errors[0]).toEqual(testError.errorCode);
                expect(e).toEqual(testError);
            }
        });

        it("Falls back to silent handler if thrown error is a refresh token expired error",
            async () => {
                const invalidGrantError: ServerError = new ServerError("invalid_grant", "AADSTS700081: The refresh token has expired due to maximum lifetime. The token was issued on xxxxxxx and the maximum allowed lifetime for this application is 1.00:00:00.\r\nTrace ID: xxxxxxxx-xxxx-xxxx-xxxx-xxxxxxxxxx\r\nCorrelation ID: xxxxxxxx-xxxx-xxxx-xxxx-xxxxxxxxxx\r\nTimestamp: 2020-0x-0x XX:XX:XXZ");
                sinon.stub(RefreshTokenClient.prototype, <any>"acquireTokenByRefreshToken").rejects(invalidGrantError);
                const testServerTokenResponse = {
                    token_type: TEST_CONFIG.TOKEN_TYPE_BEARER,
                    scope: TEST_CONFIG.DEFAULT_SCOPES.join(" "),
                    expires_in: TEST_TOKEN_LIFETIMES.DEFAULT_EXPIRES_IN,
                    ext_expires_in: TEST_TOKEN_LIFETIMES.DEFAULT_EXPIRES_IN,
                    access_token: TEST_TOKENS.ACCESS_TOKEN,
                    refresh_token: TEST_TOKENS.REFRESH_TOKEN,
                    id_token: TEST_TOKENS.IDTOKEN_V2
                };
                const testIdTokenClaims: TokenClaims = {
                    "ver": "2.0",
                    "iss": "https://login.microsoftonline.com/9188040d-6c67-4c5b-b112-36a304b66dad/v2.0",
                    "sub": "AAAAAAAAAAAAAAAAAAAAAIkzqFVrSaSaFHy782bbtaQ",
                    "name": "Abe Lincoln",
                    "preferred_username": "AbeLi@microsoft.com",
                    "oid": "00000000-0000-0000-66f3-3332eca7ea81",
                    "tid": "3338040d-6c67-4c5b-b112-36a304b66dad",
                    "nonce": "123523",
                };
                const testAccount: AccountInfo = {
                    homeAccountId: TEST_DATA_CLIENT_INFO.TEST_HOME_ACCOUNT_ID,
                    localAccountId: TEST_DATA_CLIENT_INFO.TEST_UID,
                    environment: "login.windows.net",
                    tenantId: testIdTokenClaims.tid || "",
                    username: testIdTokenClaims.preferred_username || ""
                };
                const testTokenResponse: AuthenticationResult = {
                    authority: TEST_CONFIG.validAuthority,
                    uniqueId: testIdTokenClaims.oid || "",
                    tenantId: testIdTokenClaims.tid || "",
                    scopes: [...TEST_CONFIG.DEFAULT_SCOPES, "User.Read"],
                    idToken: testServerTokenResponse.id_token,
                    idTokenClaims: testIdTokenClaims,
                    accessToken: testServerTokenResponse.access_token,
                    fromCache: false,
                    expiresOn: new Date(Date.now() + (testServerTokenResponse.expires_in * 1000)),
                    account: testAccount,
                    tokenType: AuthenticationScheme.BEARER
                };
                const createAcqTokenStub = sinon.stub(AuthorizationCodeClient.prototype, "getAuthCodeUrl").resolves(testNavUrl);
                const silentTokenHelperStub = sinon.stub(pca, <any>"silentTokenHelper").resolves(testTokenResponse);
                sinon.stub(CryptoOps.prototype, "generatePkceCodes").resolves({
                    challenge: TEST_CONFIG.TEST_CHALLENGE,
                    verifier: TEST_CONFIG.TEST_VERIFIER
                });
                sinon.stub(CryptoOps.prototype, "createNewGuid").returns(RANDOM_TEST_GUID);
                sinon.stub(ProtocolUtils, "setRequestState").returns(TEST_STATE_VALUES.TEST_STATE_SILENT);
                const CommonSilentFlowRequest: SilentRequest = {
                    scopes: ["User.Read"],
                    account: testAccount,
                    extraQueryParameters: {
                        queryKey: "queryValue"
                    }, 
                    forceRefresh: false
                };
                const expectedRequest: CommonAuthorizationUrlRequest = {
                    ...CommonSilentFlowRequest,
                    scopes: ["User.Read"],
                    correlationId: RANDOM_TEST_GUID,
                    authority: `${Constants.DEFAULT_AUTHORITY}`,
                    prompt: "none",
                    redirectUri: TEST_URIS.TEST_REDIR_URI,
                    state: TEST_STATE_VALUES.TEST_STATE_SILENT,
                    nonce: RANDOM_TEST_GUID,
                    responseMode: ResponseMode.FRAGMENT,
                    codeChallenge: TEST_CONFIG.TEST_CHALLENGE,
                    codeChallengeMethod: Constants.S256_CODE_CHALLENGE_METHOD,
                    authenticationScheme: TEST_CONFIG.TOKEN_TYPE_BEARER as AuthenticationScheme
                };
                const tokenResp = await pca.acquireTokenSilent(CommonSilentFlowRequest);

                expect(tokenResp).toEqual(testTokenResponse);
                expect(createAcqTokenStub.calledWith(expectedRequest)).toBeTruthy();
                expect(silentTokenHelperStub.calledWith(testNavUrl)).toBeTruthy();
            }
        );
    });

    describe("logoutRedirect", () => {

        it("passes logoutUri from authModule to window nav util", (done) => {
            const logoutUriSpy = sinon.stub(AuthorizationCodeClient.prototype, "getLogoutUri").returns(testLogoutUrl);
            sinon.stub(NavigationClient.prototype, "navigateExternal").callsFake((urlNavigate: string, options: NavigationOptions): Promise<boolean> => {
                expect(urlNavigate).toEqual(testLogoutUrl);
                expect(options.noHistory).toBeFalsy();
                done();
                return Promise.resolve(true);
            });
            pca.logoutRedirect();
            const validatedLogoutRequest: CommonEndSessionRequest = {
                correlationId: RANDOM_TEST_GUID,
                postLogoutRedirectUri: TEST_URIS.TEST_REDIR_URI
            };
            expect(logoutUriSpy.calledWith(validatedLogoutRequest));
        });

        it("includes postLogoutRedirectUri if one is passed", (done) => {
            const postLogoutRedirectUri = "https://localhost:8000/logout";
            sinon.stub(NavigationClient.prototype, "navigateExternal").callsFake((urlNavigate: string, options: NavigationOptions): Promise<boolean> => {
                expect(urlNavigate).toContain(`post_logout_redirect_uri=${encodeURIComponent(postLogoutRedirectUri)}`);
                done();
                return Promise.resolve(true);
            });
            pca.logoutRedirect({
                postLogoutRedirectUri
            });
        });

        it("includes postLogoutRedirectUri if one is configured", (done) => {
            const postLogoutRedirectUri = "https://localhost:8000/logout";
            sinon.stub(NavigationClient.prototype, "navigateExternal").callsFake((urlNavigate: string, options: NavigationOptions): Promise<boolean> => {
                expect(urlNavigate).toContain(`post_logout_redirect_uri=${encodeURIComponent(postLogoutRedirectUri)}`);
                done();
                return Promise.resolve(true);
            });
            
            const pcaWithPostLogout = new PublicClientApplication({
                auth: {
                    clientId: TEST_CONFIG.MSAL_CLIENT_ID,
                    postLogoutRedirectUri
                }
            });

            pcaWithPostLogout.logoutRedirect();
        });

        it("doesn't include postLogoutRedirectUri if null is configured", (done) => {
            sinon.stub(NavigationClient.prototype, "navigateExternal").callsFake((urlNavigate: string, options: NavigationOptions): Promise<boolean> => {
                expect(urlNavigate).not.toContain(`post_logout_redirect_uri`);
                done();
                return Promise.resolve(true);
            });
            
            const pcaWithPostLogout = new PublicClientApplication({
                auth: {
                    clientId: TEST_CONFIG.MSAL_CLIENT_ID,
                    postLogoutRedirectUri: null
                }
            });

            pcaWithPostLogout.logoutRedirect();
        });

        it("doesn't include postLogoutRedirectUri if null is set on request",
            (done) => {
                sinon.stub(NavigationClient.prototype, "navigateExternal").callsFake((urlNavigate: string, options: NavigationOptions): Promise<boolean> => {
                    expect(urlNavigate).not.toContain("post_logout_redirect_uri");
                    done();
                    return Promise.resolve(true);
                });
                pca.logoutRedirect({
                    postLogoutRedirectUri: null
                });
            }
        );

        it("includes postLogoutRedirectUri as current page if none is set on request",
            (done) => {
                sinon.stub(NavigationClient.prototype, "navigateExternal").callsFake((urlNavigate: string, options: NavigationOptions): Promise<boolean> => {
                    expect(urlNavigate).toContain(`post_logout_redirect_uri=${encodeURIComponent("https://localhost:8081/index.html")}`);
                    done();
                    return Promise.resolve(true);
                });
                pca.logoutRedirect();
            }
        );

        it("doesnt navigate if onRedirectNavigate returns false", (done) => {
            const logoutUriSpy = sinon.stub(AuthorizationCodeClient.prototype, "getLogoutUri").returns(testLogoutUrl);
            sinon.stub(NavigationClient.prototype, "navigateExternal").callsFake((urlNavigate: string, options: NavigationOptions): Promise<boolean> => {
                // If onRedirectNavigate does not stop navigatation, this will be called, failing the test as done will be invoked twice
                done();
                return Promise.resolve(true);
            });
            pca.logoutRedirect({
                onRedirectNavigate: (url) => {
                    expect(url).toEqual(testLogoutUrl);
                    done();
                    return false;
                }
            });
            const validatedLogoutRequest: CommonEndSessionRequest = {
                correlationId: RANDOM_TEST_GUID,
                postLogoutRedirectUri: TEST_URIS.TEST_REDIR_URI
            };
            expect(logoutUriSpy.calledWith(validatedLogoutRequest));
        });

        it("does navigate if onRedirectNavigate returns true", (done) => {
            const logoutUriSpy = sinon.stub(AuthorizationCodeClient.prototype, "getLogoutUri").returns(testLogoutUrl);
            sinon.stub(NavigationClient.prototype, "navigateExternal").callsFake((urlNavigate: string, options: NavigationOptions): Promise<boolean> => {
                expect(urlNavigate).toEqual(testLogoutUrl);
                done();
                return Promise.resolve(true);
            });
            pca.logoutRedirect({
                onRedirectNavigate: (url) => {
                    expect(url).toEqual(testLogoutUrl);
                    return true;
                }
            });
            const validatedLogoutRequest: CommonEndSessionRequest = {
                correlationId: RANDOM_TEST_GUID,
                postLogoutRedirectUri: TEST_URIS.TEST_REDIR_URI
            };
            expect(logoutUriSpy.calledWith(validatedLogoutRequest));
        });
        
        it("throws an error if inside an iframe", async () => {
            sinon.stub(BrowserUtils, "isInIframe").returns(true);
            await expect(pca.logoutRedirect()).rejects.toMatchObject(BrowserAuthError.createRedirectInIframeError(true));
        });
    });

    describe("logoutPopup", () => {
        beforeEach(() => {
            const popupWindow = {
                ...window,
                close: () => {}
            };
            // @ts-ignore
            sinon.stub(window, "open").returns(popupWindow);
        });

        afterEach(() => {
            sinon.restore();
        });

        it("throws error if interaction is in progress", async () => {
            window.sessionStorage.setItem(`${Constants.CACHE_PREFIX}.${TEST_CONFIG.MSAL_CLIENT_ID}.${TemporaryCacheKeys.INTERACTION_STATUS_KEY}`, BrowserConstants.INTERACTION_IN_PROGRESS_VALUE);

            await expect(pca.logoutPopup()).rejects.toMatchObject(BrowserAuthError.createInteractionInProgressError());
        });

        it("opens popup window before network request by default", async () => {
            const popupSpy = sinon.stub(PopupUtils, "openSizedPopup");

            try {
                await pca.logoutPopup();
            } catch(e) {}
            expect(popupSpy.getCall(0).args).toHaveLength(2);
        });

        it("opens popups asynchronously if configured", (done) => {
            pca = new PublicClientApplication({
                auth: {
                    clientId: TEST_CONFIG.MSAL_CLIENT_ID
                },
                system: {
                    asyncPopups: true
                }
            });
            sinon.stub(PopupUtils, "openSizedPopup").callsFake((urlNavigate, popupName) => {
                expect(urlNavigate.startsWith(TEST_URIS.TEST_END_SESSION_ENDPOINT)).toBeTruthy();
                expect(popupName.startsWith(`msal.${TEST_CONFIG.MSAL_CLIENT_ID}`)).toBeTruthy();
                done();
                return null;
            });

            pca.logoutPopup().catch(() => {});
        });

        it("catches error and cleans cache before rethrowing", async () => {
            const testError = {
                errorCode: "create_logout_url_error",
                errorMessage: "Error in creating a logout url"
            };
            sinon.stub(AuthorizationCodeClient.prototype, "getLogoutUri").throws(testError);

            try {
                await pca.logoutPopup();
            } catch (e) {
                // Test that error was cached for telemetry purposes and then thrown
                expect(window.sessionStorage).toHaveLength(1);
                const failures = window.sessionStorage.getItem(`server-telemetry-${TEST_CONFIG.MSAL_CLIENT_ID}`);
                const failureObj = JSON.parse(failures || "") as ServerTelemetryEntity;
                expect(failureObj.failedRequests).toHaveLength(2);
                expect(failureObj.failedRequests[0]).toEqual(ApiId.logoutPopup);
                expect(failureObj.errors[0]).toEqual(testError.errorCode);
                expect(e).toEqual(testError);
            }
        });

        it("includes postLogoutRedirectUri if one is passed", (done) => {
            pca = new PublicClientApplication({
                auth: {
                    clientId: TEST_CONFIG.MSAL_CLIENT_ID
                },
                system: {
                    asyncPopups: true
                }
            });
            sinon.stub(PopupUtils, "openSizedPopup").callsFake((urlNavigate) => {
                expect(urlNavigate.startsWith(TEST_URIS.TEST_END_SESSION_ENDPOINT)).toBeTruthy();
                expect(urlNavigate).toContain(`post_logout_redirect_uri=${encodeURIComponent(postLogoutRedirectUri)}`);
                done();
                throw "Stop Test";
            });

            const postLogoutRedirectUri = "https://localhost:8000/logout";

            pca.logoutPopup({
                postLogoutRedirectUri
            }).catch(() => {});
        });

        it("includes postLogoutRedirectUri if one is configured", (done) => {
            const postLogoutRedirectUri = "https://localhost:8000/logout";
            pca = new PublicClientApplication({
                auth: {
                    clientId: TEST_CONFIG.MSAL_CLIENT_ID,
                    postLogoutRedirectUri
                },
                system: {
                    asyncPopups: true
                }
            });
            sinon.stub(PopupUtils, "openSizedPopup").callsFake((urlNavigate) => {
                expect(urlNavigate.startsWith(TEST_URIS.TEST_END_SESSION_ENDPOINT)).toBeTruthy();
                expect(urlNavigate).toContain(`post_logout_redirect_uri=${encodeURIComponent(postLogoutRedirectUri)}`);
                done();
                throw "Stop Test";
            });

            pca.logoutPopup().catch(() => {});
        });

        it(
            "includes postLogoutRedirectUri as current page if none is set on request",
            (done) => {
                pca = new PublicClientApplication({
                    auth: {
                        clientId: TEST_CONFIG.MSAL_CLIENT_ID
                    },
                    system: {
                        asyncPopups: true
                    }
                });
                sinon.stub(PopupUtils, "openSizedPopup").callsFake((urlNavigate) => {
                    expect(urlNavigate.startsWith(TEST_URIS.TEST_END_SESSION_ENDPOINT)).toBeTruthy();
                    expect(urlNavigate).toContain(`post_logout_redirect_uri=${encodeURIComponent(window.location.href)}`);
                    done();
                    throw "Stop Test";
                });

                pca.logoutPopup().catch(() => {});
            }
        );

        it("redirects main window when logout is complete", (done) => {
            const popupWindow = {...window};
            sinon.stub(PopupUtils, "openSizedPopup").returns(popupWindow);
            sinon.stub(PopupUtils.prototype, "openPopup").returns(popupWindow);
            sinon.stub(PopupUtils.prototype, "cleanPopup");
            sinon.stub(NavigationClient.prototype, "navigateInternal").callsFake((url, navigationOptions) => {
                expect(url.endsWith("/home")).toBeTruthy();
                expect(navigationOptions.apiId).toEqual(ApiId.logoutPopup);
                done();
                return Promise.resolve(false);
            });

            const request: EndSessionPopupRequest = {
                mainWindowRedirectUri: "/home"
            };

            pca.logoutPopup(request);
        });
    });

    describe("getAccount tests", () => {
        // Account 1
        const testAccountInfo1: AccountInfo = {
            homeAccountId: TEST_DATA_CLIENT_INFO.TEST_HOME_ACCOUNT_ID,
            environment: "login.windows.net",
            tenantId: TEST_DATA_CLIENT_INFO.TEST_UTID,
            username: "example@microsoft.com",
            name: "Abe Lincoln",
            localAccountId: TEST_CONFIG.OID,
            idTokenClaims: undefined
        };

        const testAccount1: AccountEntity = new AccountEntity();
        testAccount1.homeAccountId = testAccountInfo1.homeAccountId;
        testAccount1.localAccountId = TEST_CONFIG.OID;
        testAccount1.environment = testAccountInfo1.environment;
        testAccount1.realm = testAccountInfo1.tenantId;
        testAccount1.username = testAccountInfo1.username;
        testAccount1.name = testAccountInfo1.name;
        testAccount1.authorityType = "MSSTS";
        testAccount1.clientInfo = TEST_DATA_CLIENT_INFO.TEST_CLIENT_INFO_B64ENCODED;

        // Account 2
        const testAccountInfo2: AccountInfo = {
            homeAccountId: "different-home-account-id",
            environment: "login.windows.net",
            tenantId: TEST_DATA_CLIENT_INFO.TEST_UTID,
            username: "anotherExample@microsoft.com",
            name: "Abe Lincoln",
            localAccountId: TEST_CONFIG.OID,
            idTokenClaims: undefined
        };

        const testAccount2: AccountEntity = new AccountEntity();
        testAccount2.homeAccountId = testAccountInfo2.homeAccountId;
        testAccount2.localAccountId = TEST_CONFIG.OID;
        testAccount2.environment = testAccountInfo2.environment;
        testAccount2.realm = testAccountInfo2.tenantId;
        testAccount2.username = testAccountInfo2.username;
        testAccount2.name = testAccountInfo2.name;
        testAccount2.authorityType = "MSSTS";
        testAccount2.clientInfo = TEST_DATA_CLIENT_INFO.TEST_CLIENT_INFO_B64ENCODED;

        beforeEach(() => {
            const cacheKey1 = AccountEntity.generateAccountCacheKey(testAccountInfo1);
            window.sessionStorage.setItem(cacheKey1, JSON.stringify(testAccount1));

            const cacheKey2 = AccountEntity.generateAccountCacheKey(testAccountInfo2);
            window.sessionStorage.setItem(cacheKey2, JSON.stringify(testAccount2));
        });

        afterEach(() => {
            window.sessionStorage.clear();
        });

        it("getAllAccounts returns all signed in accounts", () => {
            const account = pca.getAllAccounts();
            expect(account).toHaveLength(2);
        });

        it("getAllAccounts returns empty array if no accounts signed in", () => {
            window.sessionStorage.clear();
            const accounts = pca.getAllAccounts();
            expect(accounts).toEqual([]);
        });

        it("getAccountByUsername returns account specified", () => {
            const account = pca.getAccountByUsername("example@microsoft.com");
            expect(account).toEqual(testAccountInfo1);
        });

        it(
            "getAccountByUsername returns account specified with case mismatch",
            () => {
                const account = pca.getAccountByUsername("Example@Microsoft.com");
                expect(account).toEqual(testAccountInfo1);

                const account2 = pca.getAccountByUsername("anotherexample@microsoft.com");
                expect(account2).toEqual(testAccountInfo2);
            }
        );

        it("getAccountByUsername returns null if account doesn't exist", () => {
            const account = pca.getAccountByUsername("this-email-doesnt-exist@microsoft.com");
            expect(account).toBe(null);
        });

        it("getAccountByUsername returns null if passed username is null", () => {
            // @ts-ignore
            const account = pca.getAccountByUsername(null);
            expect(account).toBe(null);
        });

        it("getAccountByHomeId returns account specified", () => {
            const account = pca.getAccountByHomeId(TEST_DATA_CLIENT_INFO.TEST_HOME_ACCOUNT_ID);
            expect(account).toEqual(testAccountInfo1);
        });

        it("getAccountByHomeId returns null if passed id doesn't exist", () => {
            const account = pca.getAccountByHomeId("this-id-doesnt-exist");
            expect(account).toBe(null);
        });

        it("getAccountByHomeId returns null if passed id is null", () => {
            // @ts-ignore
            const account = pca.getAccountByHomeId(null);
            expect(account).toBe(null);
        });
    });

    describe("activeAccount API tests", () => {
        // Account 1
        const testAccountInfo1: AccountInfo = {
            homeAccountId: TEST_DATA_CLIENT_INFO.TEST_HOME_ACCOUNT_ID,
            environment: "login.windows.net",
            tenantId: TEST_DATA_CLIENT_INFO.TEST_UTID,
            username: "example@microsoft.com",
            name: "Abe Lincoln",
            localAccountId: TEST_CONFIG.OID,
            idTokenClaims: undefined
        };

        const testAccount1: AccountEntity = new AccountEntity();
        testAccount1.homeAccountId = testAccountInfo1.homeAccountId;
        testAccount1.localAccountId = TEST_CONFIG.OID;
        testAccount1.environment = testAccountInfo1.environment;
        testAccount1.realm = testAccountInfo1.tenantId;
        testAccount1.username = testAccountInfo1.username;
        testAccount1.name = testAccountInfo1.name;
        testAccount1.authorityType = "MSSTS";
        testAccount1.clientInfo = TEST_DATA_CLIENT_INFO.TEST_CLIENT_INFO_B64ENCODED;

        beforeEach(() => {
            const cacheKey1 = AccountEntity.generateAccountCacheKey(testAccountInfo1);
            window.sessionStorage.setItem(cacheKey1, JSON.stringify(testAccount1));
        });

        afterEach(() => {
            window.sessionStorage.clear();
        });

        it("active account is initialized as null", () => {
            // Public client should initialze with active account set to null.
            expect(pca.getActiveAccount()).toBe(null);
        });

        it("setActiveAccount() sets the active account local id value correctly", () => {
                expect(pca.getActiveAccount()).toBe(null);
                pca.setActiveAccount(testAccountInfo1);
                expect(pca.getActiveAccount()).toEqual(testAccountInfo1);
        });

        it("getActiveAccount looks up the current account values and returns them", () => {
                pca.setActiveAccount(testAccountInfo1);
                const activeAccount1 = pca.getActiveAccount();
                expect(activeAccount1).toEqual(testAccountInfo1);
                
                const newName = "Ben Franklin";
                testAccountInfo1.name = newName;
                testAccount1.name = newName;
                const cacheKey = AccountEntity.generateAccountCacheKey(testAccountInfo1);
                window.sessionStorage.setItem(cacheKey, JSON.stringify(testAccount1));

                const activeAccount2 = pca.getActiveAccount();
                expect(activeAccount2).toEqual(testAccountInfo1);
        });

        describe("activeAccount logout", () => {
            const testAccountInfo2: AccountInfo = {
                homeAccountId: "different-home-account-id",
                environment: "login.windows.net",
                tenantId: TEST_DATA_CLIENT_INFO.TEST_UTID,
                username: "anotherExample@microsoft.com",
                name: "Abe Lincoln",
                localAccountId: TEST_CONFIG.OID,
                idTokenClaims: undefined
            };

            beforeEach(() => {
                pca.setActiveAccount(testAccountInfo1);
                sinon.stub(AuthorizationCodeClient.prototype, "getLogoutUri").returns(testLogoutUrl);
                sinon.stub(NavigationClient.prototype, "navigateExternal").callsFake((urlNavigate: string, options: NavigationOptions): Promise<boolean> => {
                    expect(urlNavigate).toEqual(testLogoutUrl);
                    expect(options.noHistory).toBeFalsy();
                    return Promise.resolve(true);
                });
                const popupWindow = {...window};
                sinon.stub(PopupUtils.prototype, "openPopup").returns(popupWindow);
                sinon.stub(PopupUtils, "openSizedPopup").returns(popupWindow);
                sinon.stub(PopupUtils.prototype, "cleanPopup");
            });

            it("Clears active account on logoutRedirect with no account", async () => {
                expect(pca.getActiveAccount()).toEqual(testAccountInfo1);
                await pca.logoutRedirect();
                expect(pca.getActiveAccount()).toBe(null);
            });
    
            it("Clears active account on logoutRedirect when the given account info matches", async () => {
                    expect(pca.getActiveAccount()).toEqual(testAccountInfo1);
                    await pca.logoutRedirect({
                        account: testAccountInfo1
                    });
                    expect(pca.getActiveAccount()).toBe(null);
                }
            );

            it("Does not clear active account on logoutRedirect if given account object does not match", async () => {
                    expect(pca.getActiveAccount()).toEqual(testAccountInfo1);
                    await pca.logoutRedirect({
                        account: testAccountInfo2
                    });
                    expect(pca.getActiveAccount()).toEqual(testAccountInfo1);
                }
            );

            it("Clears active account on logoutPopup with no account", async () => {
                expect(pca.getActiveAccount()).toEqual(testAccountInfo1);
                await pca.logoutPopup();
                expect(pca.getActiveAccount()).toBe(null);
            });
    
            it("Clears active account on logoutPopup when the given account info matches", async () => {
                    expect(pca.getActiveAccount()).toEqual(testAccountInfo1);
                    await pca.logoutPopup({
                        account: testAccountInfo1
                    });
                    expect(pca.getActiveAccount()).toBe(null);
                }
            );

            it("Does not clear active account on logoutPopup if given account object does not match", async () => {
                    expect(pca.getActiveAccount()).toEqual(testAccountInfo1);
                    await pca.logoutPopup({
                        account: testAccountInfo2
                    });
                    expect(pca.getActiveAccount()).toEqual(testAccountInfo1);
                }
            );
        });
    });

    describe("Event API tests", () => {
        it("can add an event callback", (done) => {
            const subscriber = (message: EventMessage) => {
                expect(message.eventType).toEqual(EventType.LOGIN_START);
                expect(message.interactionType).toEqual(InteractionType.Popup);
                done();
            };

            const callbackSpy = sinon.spy(EventHandler.prototype, "addEventCallback");

            pca.addEventCallback(subscriber);
            expect(callbackSpy.calledOnce).toBeTruthy();
            done();
        });

        it("can remove an event callback", (done) => {
            const callbackSpy = sinon.spy(EventHandler.prototype, "removeEventCallback");

            const callbackId = pca.addEventCallback(() => {});
            pca.removeEventCallback(callbackId || "");
            expect(callbackSpy.calledOnce).toBeTruthy();
            done();
        });
    });

    describe("Logger", () => {
        it("getLogger and setLogger", done => {
            const logger = new Logger({
                loggerCallback: (level, message, containsPii) => {
                    expect(message).toContain("Message");
                    expect(message).toContain(LogLevel[2]);
    
                    expect(level).toEqual(LogLevel.Info);
                    expect(containsPii).toBeFalsy();
    
                    done();
                },
                piiLoggingEnabled: false
            });

            pca.setLogger(logger);

            expect(pca.getLogger()).toEqual(logger);

            pca.getLogger().info("Message");
        });
    });

    describe("initializeWrapperLibrary Tests", () => {
        it("Sets wrapperSKU and wrapperVer with passed values", () => {
            pca.initializeWrapperLibrary(WrapperSKU.React, "1.0.0");

            // @ts-ignore
            const telemetryManager = pca.initializeServerTelemetryManager(100, "test-correlationId");
            const currentHeader = telemetryManager.generateCurrentRequestHeaderValue();

            expect(currentHeader).toContain("@azure/msal-react,1.0.0");
        });
    });
});<|MERGE_RESOLUTION|>--- conflicted
+++ resolved
@@ -68,11 +68,7 @@
     describe("Constructor tests", () => {
 
         it("passes null check", (done) => {
-<<<<<<< HEAD
             expect(pca).not.toBeNull();
-=======
-            expect(pca).not.toBe(null);
->>>>>>> c9d7d774
             expect(pca instanceof PublicClientApplication).toBeTruthy();
             done();
         });
