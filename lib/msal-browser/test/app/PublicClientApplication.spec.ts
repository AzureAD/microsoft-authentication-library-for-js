--- conflicted
+++ resolved
@@ -29,13 +29,9 @@
     IdTokenEntity,
     CacheManager,
     ClientAuthError,
-<<<<<<< HEAD
-    PersistentCacheKeys, AuthError
-=======
     PersistentCacheKeys,
     Authority,
     AuthError
->>>>>>> 11cdfc90
 } from "@azure/msal-common";
 import { ApiId, InteractionType, WrapperSKU, TemporaryCacheKeys, BrowserConstants, BrowserCacheLocation, CacheLookupPolicy } from "../../src/utils/BrowserConstants";
 import { CryptoOps } from "../../src/crypto/CryptoOps";
@@ -474,11 +470,7 @@
             });
 
             //Implementation of PCA was moved to controller.
-<<<<<<< HEAD
-            pca = (pca as any).controller;            
-=======
             pca = (pca as any).controller;
->>>>>>> 11cdfc90
 
             const promise1 = pca.handleRedirectPromise();
             const promise2 = pca.handleRedirectPromise();
