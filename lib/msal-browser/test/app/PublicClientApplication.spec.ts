--- conflicted
+++ resolved
@@ -1107,18 +1107,8 @@
                 onRedirectNavigate: () => false // Skip the navigation
             };
 
-<<<<<<< HEAD
-            await pca
-                .acquireTokenRedirect(request)
-                .catch(() => null);
-
-            await pca
-                .acquireTokenRedirect(request)
-                .catch(() => null);
-=======
             await pca.acquireTokenRedirect(request).catch(() => null);
             await pca.acquireTokenRedirect(request).catch(() => null);
->>>>>>> 15bce741
 
             expect(request.correlationId).toBe(undefined);
         });
@@ -1337,18 +1327,12 @@
                 scopes: [],
             };
 
-<<<<<<< HEAD
-            await pca.loginPopup(request).catch(() => null);
-
-            await pca.loginPopup(request).catch(() => null);
-=======
             jest.spyOn(PopupClient.prototype, "initiateAuthRequest").mockImplementation(() => {
                 throw "Request object has been built at this point, no need to continue";
             });
 
             await pca.loginPopup(request).catch(() => null);
             await pca.loginPopup(request).catch(() => null);
->>>>>>> 15bce741
 
             expect(request.correlationId).toBe(undefined);
         });
@@ -1714,22 +1698,12 @@
                 scopes: [],
             };
 
-<<<<<<< HEAD
-            await pca
-                .acquireTokenPopup(request)
-                .catch(() => null);
-
-            await pca
-                .acquireTokenPopup(request)
-                .catch(() => null);
-=======
             jest.spyOn(PopupClient.prototype, "initiateAuthRequest").mockImplementation(() => {
                 throw "Request object has been built at this point, no need to continue";
             });
 
             await pca.acquireTokenPopup(request).catch(() => null);
             await pca.acquireTokenPopup(request).catch(() => null);
->>>>>>> 15bce741
 
             expect(request.correlationId).toBe(undefined);
         });
