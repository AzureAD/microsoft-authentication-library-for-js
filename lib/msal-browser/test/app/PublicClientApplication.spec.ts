/*
 * Copyright (c) Microsoft Corporation. All rights reserved.
 * Licensed under the MIT License.
 */

import sinon from "sinon";
import { PublicClientApplication } from "../../src/app/PublicClientApplication";
import { TEST_CONFIG, TEST_URIS, TEST_TOKENS, TEST_DATA_CLIENT_INFO, TEST_TOKEN_LIFETIMES, RANDOM_TEST_GUID, testNavUrl, testLogoutUrl, TEST_STATE_VALUES, TEST_HASHES, DEFAULT_TENANT_DISCOVERY_RESPONSE, DEFAULT_OPENID_CONFIG_RESPONSE, testNavUrlNoRequest, TEST_SSH_VALUES, TEST_CRYPTO_VALUES, TEST_POP_VALUES } from "../utils/StringConstants";
import { ServerError, Constants, AccountInfo, TokenClaims, AuthenticationResult, CommonAuthorizationUrlRequest, AuthorizationCodeClient, ResponseMode, AccountEntity, ProtocolUtils, AuthenticationScheme, RefreshTokenClient, Logger, ServerTelemetryEntity, CommonSilentFlowRequest, LogLevel, CommonAuthorizationCodeRequest } from "@azure/msal-common";
import { ApiId, InteractionType, WrapperSKU, TemporaryCacheKeys, BrowserConstants, BrowserCacheLocation } from "../../src/utils/BrowserConstants";
import { CryptoOps } from "../../src/crypto/CryptoOps";
import { EventType } from "../../src/event/EventType";
import { SilentRequest } from "../../src/request/SilentRequest";
import { NavigationClient } from "../../src/navigation/NavigationClient";
import { NavigationOptions } from "../../src/navigation/NavigationOptions";
import { EventMessage } from "../../src/event/EventMessage";
import { EventHandler } from "../../src/event/EventHandler";
import { SilentIframeClient } from "../../src/interaction_client/SilentIframeClient";
import { Base64Encode } from "../../src/encode/Base64Encode";
import { XhrClient } from "../../src/network/XhrClient";
import { BrowserAuthError, BrowserAuthErrorMessage } from "../../src/error/BrowserAuthError";
import { BrowserUtils } from "../../src/utils/BrowserUtils";
import { RedirectClient } from "../../src/interaction_client/RedirectClient";
import { PopupClient } from "../../src/interaction_client/PopupClient";
import { SilentCacheClient } from "../../src/interaction_client/SilentCacheClient";
import { SilentRefreshClient } from "../../src/interaction_client/SilentRefreshClient";
import { AuthorizationCodeRequest, BrowserConfigurationAuthError, EndSessionRequest } from "../../src";
import { RedirectHandler } from "../../src/interaction_handler/RedirectHandler";
import { SilentAuthCodeClient } from "../../src/interaction_client/SilentAuthCodeClient";
import { BrowserCacheManager } from "../../src/cache/BrowserCacheManager";
import { NativeMessageHandler } from "../../src/broker/nativeBroker/NativeMessageHandler";
import { NativeInteractionClient } from "../../src/interaction_client/NativeInteractionClient";
import { NativeTokenRequest } from "../../src/broker/nativeBroker/NativeRequest";
import { NativeAuthError } from "../../src/error/NativeAuthError";

const cacheConfig = {
    cacheLocation: BrowserCacheLocation.SessionStorage,
    storeAuthStateInCookie: false,
    secureCookies: false
};

describe("PublicClientApplication.ts Class Unit Tests", () => {
    globalThis.MessageChannel = require("worker_threads").MessageChannel; // jsdom does not include an implementation for MessageChannel
    let pca: PublicClientApplication;
    beforeEach(() => {
        pca = new PublicClientApplication({
            auth: {
<<<<<<< HEAD
                clientId: TEST_CONFIG.MSAL_CLIENT_ID,
            },
            system: {
                refreshTokenBinding: true
=======
                clientId: TEST_CONFIG.MSAL_CLIENT_ID
            },
            telemetry: {
                application: {
                    appName: TEST_CONFIG.applicationName,
                    appVersion: TEST_CONFIG.applicationVersion
                }
>>>>>>> b731e11f
            }
        });
    });

    afterEach(() => {
        sinon.restore();
        window.location.hash = "";
        window.sessionStorage.clear();
        window.localStorage.clear();
    });

    describe("Constructor tests", () => {
        it("passes null check", (done) => {
            expect(pca).not.toBe(null);
            expect(pca instanceof PublicClientApplication).toBeTruthy();
            done();
        });
    });

    describe("intialize tests", () => {
        it("creates extension provider if allowNativeBroker is true", async () => {
            const createProviderSpy = sinon.stub(NativeMessageHandler, "createProvider").callsFake(async () => {
                return new NativeMessageHandler(pca.getLogger(), 2000, "test-extensionId");
            });
            pca = new PublicClientApplication({
                auth: {
                    clientId: TEST_CONFIG.MSAL_CLIENT_ID
                },
                system: {
                    allowNativeBroker: true
                }
            });
            await pca.initialize();
            expect(createProviderSpy.called).toBeTruthy();
            // @ts-ignore
            expect(pca.nativeExtensionProvider).toBeInstanceOf(NativeMessageHandler);
        });

        it("does not create extension provider if allowNativeBroker is false", async () => {
            const createProviderSpy = sinon.spy(NativeMessageHandler, "createProvider");
            pca = new PublicClientApplication({
                auth: {
                    clientId: TEST_CONFIG.MSAL_CLIENT_ID
                },
                system: {
                    allowNativeBroker: false
                }
            });
            await pca.initialize();
            expect(createProviderSpy.called).toBeFalsy();
            // @ts-ignore
            expect(pca.nativeExtensionProvider).toBeUndefined();
        });

        it("catches error if extension provider fails to initialize", async () => {
            const createProviderSpy = sinon.stub(NativeMessageHandler, "createProvider").callsFake(async () => {
                throw new Error("testError");
            });
            pca = new PublicClientApplication({
                auth: {
                    clientId: TEST_CONFIG.MSAL_CLIENT_ID
                },
                system: {
                    allowNativeBroker: true
                }
            });
            await pca.initialize();
            expect(createProviderSpy.called).toBeTruthy();
            // @ts-ignore
            expect(pca.nativeExtensionProvider).toBeUndefined();
        });
    });

    describe("handleRedirectPromise", () => {
        it("Calls RedirectClient.handleRedirectPromise and returns its response", async () => {
            const testAccount: AccountInfo = {
                homeAccountId: TEST_DATA_CLIENT_INFO.TEST_HOME_ACCOUNT_ID,
                localAccountId: TEST_DATA_CLIENT_INFO.TEST_UID,
                environment: "login.windows.net",
                tenantId: "3338040d-6c67-4c5b-b112-36a304b66dad",
                username: "AbeLi@microsoft.com"
            };
            const testTokenResponse: AuthenticationResult = {
                authority: TEST_CONFIG.validAuthority,
                uniqueId: testAccount.localAccountId,
                tenantId: testAccount.tenantId,
                scopes: TEST_CONFIG.DEFAULT_SCOPES,
                idToken: "test-idToken",
                idTokenClaims: {},
                accessToken: "test-accessToken",
                fromCache: false,
                correlationId: RANDOM_TEST_GUID,
                expiresOn: new Date(Date.now() + 3600000),
                account: testAccount,
                tokenType: AuthenticationScheme.BEARER
            };
            const redirectClientSpy = sinon.stub(RedirectClient.prototype, "handleRedirectPromise").callsFake(() => {
                sinon.stub(pca, "getAllAccounts").returns([testAccount]);
                return Promise.resolve(testTokenResponse);
            });
            let loginSuccessFired = false;
            sinon.stub(EventHandler.prototype, "emitEvent").callsFake((eventType) => {
                if (eventType === EventType.LOGIN_SUCCESS) {
                    loginSuccessFired = true;
                }
            });
            const response = await pca.handleRedirectPromise();
            expect(response).toEqual(testTokenResponse);
            expect(redirectClientSpy.calledOnce).toBe(true);
            expect(loginSuccessFired).toBe(true);
        });

        it("Calls NativeInteractionClient.handleRedirectPromise and returns its response", async () => {
            pca = new PublicClientApplication({
                auth: {
                    clientId: TEST_CONFIG.MSAL_CLIENT_ID
                },
                system: {
                    allowNativeBroker: true
                }
            });

            const testAccount: AccountInfo = {
                homeAccountId: TEST_DATA_CLIENT_INFO.TEST_HOME_ACCOUNT_ID,
                localAccountId: TEST_DATA_CLIENT_INFO.TEST_UID,
                environment: "login.windows.net",
                tenantId: "3338040d-6c67-4c5b-b112-36a304b66dad",
                username: "AbeLi@microsoft.com",
                nativeAccountId: "test-nativeAccountId"
            };
            const testTokenResponse: AuthenticationResult = {
                authority: TEST_CONFIG.validAuthority,
                uniqueId: testAccount.localAccountId,
                tenantId: testAccount.tenantId,
                scopes: TEST_CONFIG.DEFAULT_SCOPES,
                idToken: "test-idToken",
                idTokenClaims: {},
                accessToken: "test-accessToken",
                fromCache: false,
                correlationId: RANDOM_TEST_GUID,
                expiresOn: new Date(Date.now() + 3600000),
                account: testAccount,
                tokenType: AuthenticationScheme.BEARER,
                fromNativeBroker: true
            };

            const nativeRequest: NativeTokenRequest = {
                authority: TEST_CONFIG.validAuthority,
                clientId: TEST_CONFIG.MSAL_CLIENT_ID,
                scopes: TEST_CONFIG.DEFAULT_SCOPES.join(" "),
                accountId: testAccount.nativeAccountId!,
                redirectUri: window.location.href,
                correlationId: RANDOM_TEST_GUID,
                windowTitleSubstring: "test window"
            }
            // @ts-ignore
            pca.browserStorage.setTemporaryCache(TemporaryCacheKeys.NATIVE_REQUEST, JSON.stringify(nativeRequest), true);
            const redirectClientSpy = sinon.stub(NativeInteractionClient.prototype, "handleRedirectPromise").callsFake(() => {
                sinon.stub(pca, "getAllAccounts").returns([testAccount]);
                return Promise.resolve(testTokenResponse);
            });
            let loginSuccessFired = false;
            sinon.stub(EventHandler.prototype, "emitEvent").callsFake((eventType) => {
                if (eventType === EventType.LOGIN_SUCCESS) {
                    loginSuccessFired = true;
                }
            });
            sinon.stub(NativeMessageHandler, "createProvider").callsFake(async () => {
                return new NativeMessageHandler(pca.getLogger(), 2000, "test-extensionId");
            });
            await pca.initialize();
            const response = await pca.handleRedirectPromise();
            expect(response).toEqual(testTokenResponse);
            expect(redirectClientSpy.calledOnce).toBe(true);
            expect(loginSuccessFired).toBe(true);
        });

        it("Emits acquireToken success event if user was already signed in", async () => {
            const testAccount: AccountInfo = {
                homeAccountId: TEST_DATA_CLIENT_INFO.TEST_HOME_ACCOUNT_ID,
                localAccountId: TEST_DATA_CLIENT_INFO.TEST_UID,
                environment: "login.windows.net",
                tenantId: "3338040d-6c67-4c5b-b112-36a304b66dad",
                username: "AbeLi@microsoft.com"
            };
            const testTokenResponse: AuthenticationResult = {
                authority: TEST_CONFIG.validAuthority,
                uniqueId: testAccount.localAccountId,
                tenantId: testAccount.tenantId,
                scopes: TEST_CONFIG.DEFAULT_SCOPES,
                idToken: "test-idToken",
                idTokenClaims: {},
                accessToken: "test-accessToken",
                fromCache: false,
                correlationId: RANDOM_TEST_GUID,
                expiresOn: new Date(Date.now() + 3600000),
                account: testAccount,
                tokenType: AuthenticationScheme.BEARER
            };
            sinon.stub(pca, "getAllAccounts").returns([testAccount]);
            const redirectClientSpy = sinon.stub(RedirectClient.prototype, "handleRedirectPromise").resolves(testTokenResponse);
            let acquireTokenSuccessFired = false;
            sinon.stub(EventHandler.prototype, "emitEvent").callsFake((eventType) => {
                if (eventType === EventType.ACQUIRE_TOKEN_SUCCESS) {
                    acquireTokenSuccessFired = true;
                }
            });

            const response = await pca.handleRedirectPromise();
            expect(response).toEqual(testTokenResponse);
            expect(redirectClientSpy.calledOnce).toBe(true);
            expect(acquireTokenSuccessFired).toBe(true);
        });

        it("Emits login failure event if user was already signed in", async () => {
            const redirectClientSpy = sinon.stub(RedirectClient.prototype, "handleRedirectPromise").rejects("Error");
            let loginFailureFired = false;
            sinon.stub(EventHandler.prototype, "emitEvent").callsFake((eventType) => {
                if (eventType === EventType.LOGIN_FAILURE) {
                    loginFailureFired = true;
                }
            });

            await pca.handleRedirectPromise().catch(() => {
                expect(redirectClientSpy.calledOnce).toBe(true);
                expect(loginFailureFired).toBe(true);
            });
        });

        it("Emits acquireToken failure event if user was already signed in", async () => {
            const testAccount: AccountInfo = {
                homeAccountId: TEST_DATA_CLIENT_INFO.TEST_HOME_ACCOUNT_ID,
                localAccountId: TEST_DATA_CLIENT_INFO.TEST_UID,
                environment: "login.windows.net",
                tenantId: "3338040d-6c67-4c5b-b112-36a304b66dad",
                username: "AbeLi@microsoft.com"
            };
            sinon.stub(pca, "getAllAccounts").returns([testAccount]);
            const redirectClientSpy = sinon.stub(RedirectClient.prototype, "handleRedirectPromise").rejects("Error");
            let acquireTokenFailureFired = false;
            sinon.stub(EventHandler.prototype, "emitEvent").callsFake((eventType) => {
                if (eventType === EventType.ACQUIRE_TOKEN_FAILURE) {
                    acquireTokenFailureFired = true;
                }
            });

            await pca.handleRedirectPromise().catch(() => {
                expect(redirectClientSpy.calledOnce).toBe(true);
                expect(acquireTokenFailureFired).toBe(true);
            });
        });

        it("Multiple concurrent calls to handleRedirectPromise return the same promise", async () => {
            const b64Encode = new Base64Encode();
            const stateString = TEST_STATE_VALUES.TEST_STATE_REDIRECT;
            const browserCrypto = new CryptoOps(new Logger({}));
            const stateId = ProtocolUtils.parseRequestState(browserCrypto, stateString).libraryState.id;

            window.sessionStorage.setItem(`${Constants.CACHE_PREFIX}.${TEST_CONFIG.MSAL_CLIENT_ID}.${TemporaryCacheKeys.ORIGIN_URI}`, TEST_URIS.TEST_REDIR_URI);
            window.sessionStorage.setItem(`${Constants.CACHE_PREFIX}.${TEST_CONFIG.MSAL_CLIENT_ID}.${TemporaryCacheKeys.AUTHORITY}.${stateId}`, TEST_CONFIG.validAuthority);
            window.sessionStorage.setItem(`${Constants.CACHE_PREFIX}.${TEST_CONFIG.MSAL_CLIENT_ID}.${TemporaryCacheKeys.REQUEST_STATE}.${stateId}`, TEST_STATE_VALUES.TEST_STATE_REDIRECT);
            window.sessionStorage.setItem(`${Constants.CACHE_PREFIX}.${TEST_CONFIG.MSAL_CLIENT_ID}.${TemporaryCacheKeys.URL_HASH}`, TEST_HASHES.TEST_SUCCESS_CODE_HASH_REDIRECT);
            window.sessionStorage.setItem(`${Constants.CACHE_PREFIX}.${TemporaryCacheKeys.INTERACTION_STATUS_KEY}`, TEST_CONFIG.MSAL_CLIENT_ID);
            window.sessionStorage.setItem(`${Constants.CACHE_PREFIX}.${TEST_CONFIG.MSAL_CLIENT_ID}.${TemporaryCacheKeys.NONCE_IDTOKEN}.${stateId}`, "123523");
            const testTokenReq: CommonAuthorizationCodeRequest = {
                redirectUri: `${TEST_URIS.DEFAULT_INSTANCE}/`,
                code: "thisIsATestCode",
                scopes: TEST_CONFIG.DEFAULT_SCOPES,
                codeVerifier: TEST_CONFIG.TEST_VERIFIER,
                authority: `${Constants.DEFAULT_AUTHORITY}`,
                correlationId: RANDOM_TEST_GUID,
                authenticationScheme: TEST_CONFIG.TOKEN_TYPE_BEARER as AuthenticationScheme
            };
            window.sessionStorage.setItem(`${Constants.CACHE_PREFIX}.${TEST_CONFIG.MSAL_CLIENT_ID}.${TemporaryCacheKeys.REQUEST_PARAMS}`, b64Encode.encode(JSON.stringify(testTokenReq)));
            const testServerTokenResponse = {
                headers: {},
                status: 200,
                body: {
                    token_type: TEST_CONFIG.TOKEN_TYPE_BEARER,
                    scope: TEST_CONFIG.DEFAULT_SCOPES.join(" "),
                    expires_in: TEST_TOKEN_LIFETIMES.DEFAULT_EXPIRES_IN,
                    ext_expires_in: TEST_TOKEN_LIFETIMES.DEFAULT_EXPIRES_IN,
                    access_token: TEST_TOKENS.ACCESS_TOKEN,
                    refresh_token: TEST_TOKENS.REFRESH_TOKEN,
                    id_token: TEST_TOKENS.IDTOKEN_V2,
                    client_info: TEST_DATA_CLIENT_INFO.TEST_RAW_CLIENT_INFO
                }
            };
            const testIdTokenClaims: TokenClaims = {
                "ver": "2.0",
                "iss": "https://login.microsoftonline.com/9188040d-6c67-4c5b-b112-36a304b66dad/v2.0",
                "sub": "AAAAAAAAAAAAAAAAAAAAAIkzqFVrSaSaFHy782bbtaQ",
                "name": "Abe Lincoln",
                "preferred_username": "AbeLi@microsoft.com",
                "oid": "00000000-0000-0000-66f3-3332eca7ea81",
                "tid": "3338040d-6c67-4c5b-b112-36a304b66dad",
                "nonce": "123523",
            };
            const testAccount: AccountInfo = {
                homeAccountId: TEST_DATA_CLIENT_INFO.TEST_HOME_ACCOUNT_ID,
                localAccountId: TEST_DATA_CLIENT_INFO.TEST_UID,
                environment: "login.windows.net",
                tenantId: testIdTokenClaims.tid || "",
                username: testIdTokenClaims.preferred_username || ""
            };
            const testTokenResponse: AuthenticationResult = {
                authority: TEST_CONFIG.validAuthority,
                uniqueId: testIdTokenClaims.oid || "",
                tenantId: testIdTokenClaims.tid || "",
                scopes: TEST_CONFIG.DEFAULT_SCOPES,
                idToken: testServerTokenResponse.body.id_token,
                idTokenClaims: testIdTokenClaims,
                accessToken: testServerTokenResponse.body.access_token,
                fromCache: false,
                correlationId: RANDOM_TEST_GUID,
                expiresOn: new Date(Date.now() + (testServerTokenResponse.body.expires_in * 1000)),
                account: testAccount,
                tokenType: AuthenticationScheme.BEARER
            };
            sinon.stub(XhrClient.prototype, "sendGetRequestAsync").callsFake((url): any => {
                if (url.includes("discovery/instance")) {
                    return DEFAULT_TENANT_DISCOVERY_RESPONSE;
                } else if (url.includes(".well-known/openid-configuration")) {
                    return DEFAULT_OPENID_CONFIG_RESPONSE;
                }
            });
            sinon.stub(XhrClient.prototype, "sendPostRequestAsync").resolves(testServerTokenResponse);
            pca = new PublicClientApplication({
                auth: {
                    clientId: TEST_CONFIG.MSAL_CLIENT_ID
                }
            });

            const promise1 = pca.handleRedirectPromise();
            const promise2 = pca.handleRedirectPromise();
            const tokenResponse1 = await promise1;
            const tokenResponse2 = await promise2;
            const tokenResponse3 = await pca.handleRedirectPromise("testHash");
            expect(tokenResponse3).toBe(null);
            const tokenResponse4 = await pca.handleRedirectPromise();

            if (!tokenResponse1 || !tokenResponse2) {
                throw "This should not throw. Both responses should be non-null."
            }

            // Response from first promise
            expect(tokenResponse1.uniqueId).toEqual(testTokenResponse.uniqueId);
            expect(tokenResponse1.tenantId).toEqual(testTokenResponse.tenantId);
            expect(tokenResponse1.scopes).toEqual(testTokenResponse.scopes);
            expect(tokenResponse1.idToken).toEqual(testTokenResponse.idToken);
            expect(tokenResponse1.idTokenClaims).toEqual(expect.objectContaining(testTokenResponse.idTokenClaims));
            expect(tokenResponse1.accessToken).toEqual(testTokenResponse.accessToken);
            expect(testTokenResponse.expiresOn && tokenResponse1.expiresOn && testTokenResponse.expiresOn.getMilliseconds() >= tokenResponse1.expiresOn.getMilliseconds()).toBeTruthy();
            
            // Response from second promise
            expect(tokenResponse2.uniqueId).toEqual(testTokenResponse.uniqueId);
            expect(tokenResponse2.tenantId).toEqual(testTokenResponse.tenantId);
            expect(tokenResponse2.scopes).toEqual(testTokenResponse.scopes);
            expect(tokenResponse2.idToken).toEqual(testTokenResponse.idToken);
            expect(tokenResponse2.idTokenClaims).toEqual(expect.objectContaining(testTokenResponse.idTokenClaims));
            expect(tokenResponse2.accessToken).toEqual(testTokenResponse.accessToken);
            expect(testTokenResponse.expiresOn && tokenResponse2.expiresOn && testTokenResponse.expiresOn.getMilliseconds() >= tokenResponse2.expiresOn.getMilliseconds()).toBeTruthy();

            expect(tokenResponse1).toEqual(tokenResponse2);
            expect(tokenResponse4).toEqual(tokenResponse1);
            expect(window.sessionStorage.length).toEqual(4);
        });
    });

    describe("loginRedirect", () => {
        it("doesnt mutate request correlation id", async () => {
            const request: SilentRequest = {
                scopes: []
            };

            const result1 = await pca.loginRedirect(request)
                .catch(() => null);

            const result2 = await pca.loginRedirect(request)
            .catch(() => null);

            expect(request.correlationId).toBe(undefined);
        });

        it("Uses default request if no request provided", (done) => {
            sinon.stub(pca, "acquireTokenRedirect").callsFake(async (request): Promise<void> => {
                expect(request.scopes).toContain("openid");
                expect(request.scopes).toContain("profile");
                done();
                return;
            });

            pca.loginRedirect();
        });

        it("navigates to created login url, with empty request", (done) => {
            sinon.stub(RedirectHandler.prototype, "initiateAuthRequest").callsFake((navigateUrl): Promise<void> => {
                expect(navigateUrl.startsWith(testNavUrlNoRequest)).toBeTruthy();
                return Promise.resolve(done());
            });
            sinon.stub(CryptoOps.prototype, "generatePkceCodes").resolves({
                challenge: TEST_CONFIG.TEST_CHALLENGE,
                verifier: TEST_CONFIG.TEST_VERIFIER
            });
            sinon.stub(CryptoOps.prototype, "createNewGuid").returns(RANDOM_TEST_GUID);
            sinon.stub(CryptoOps.prototype, "getPublicKeyThumbprint").resolves(TEST_POP_VALUES.DECODED_STK_JWK_THUMBPRINT);
            
            // @ts-ignore
            pca.loginRedirect(null);
        });
    });

    describe("acquireTokenRedirect", () => {
        it("goes directly to the native broker if nativeAccountId is present", async () => {
            pca = new PublicClientApplication({
                auth: {
                    clientId: TEST_CONFIG.MSAL_CLIENT_ID
                },
                system: {
                    allowNativeBroker: true
                }
            });

            const testAccount: AccountInfo = {
                homeAccountId: TEST_DATA_CLIENT_INFO.TEST_HOME_ACCOUNT_ID,
                localAccountId: TEST_DATA_CLIENT_INFO.TEST_UID,
                environment: "login.windows.net",
                tenantId: "3338040d-6c67-4c5b-b112-36a304b66dad",
                username: "AbeLi@microsoft.com",
                nativeAccountId: "test-nativeAccountId"
            };

            sinon.stub(NativeMessageHandler, "createProvider").callsFake(async () => {
                return new NativeMessageHandler(pca.getLogger(), 2000, "test-extensionId");
            });
            await pca.initialize();
            const nativeAcquireTokenSpy = sinon.stub(NativeInteractionClient.prototype, "acquireTokenRedirect").callsFake(async () => {
                return;
            });
            const redirectSpy = sinon.stub(RedirectClient.prototype, "acquireToken").callsFake(async () => {
                return;
            });
            await pca.acquireTokenRedirect({
                scopes: ["User.Read"],
                account: testAccount
            });

            expect(nativeAcquireTokenSpy.calledOnce).toBeTruthy();
            expect(redirectSpy.calledOnce).toBeFalsy();
        });

        it("falls back to web flow if prompt is login", async () => {
            pca = new PublicClientApplication({
                auth: {
                    clientId: TEST_CONFIG.MSAL_CLIENT_ID
                },
                system: {
                    allowNativeBroker: true
                }
            });

            const testAccount: AccountInfo = {
                homeAccountId: TEST_DATA_CLIENT_INFO.TEST_HOME_ACCOUNT_ID,
                localAccountId: TEST_DATA_CLIENT_INFO.TEST_UID,
                environment: "login.windows.net",
                tenantId: "3338040d-6c67-4c5b-b112-36a304b66dad",
                username: "AbeLi@microsoft.com",
                nativeAccountId: "test-nativeAccountId"
            };

            sinon.stub(NativeMessageHandler, "createProvider").callsFake(async () => {
                return new NativeMessageHandler(pca.getLogger(), 2000, "test-extensionId");
            });
            await pca.initialize();
            const nativeAcquireTokenSpy = sinon.spy(NativeInteractionClient.prototype, "acquireTokenRedirect");
            const redirectSpy = sinon.stub(RedirectClient.prototype, "acquireToken").callsFake(async () => {
                return;
            });
            await pca.acquireTokenRedirect({
                scopes: ["User.Read"],
                account: testAccount,
                prompt: "login"
            });

            expect(nativeAcquireTokenSpy.calledOnce).toBeFalsy();
            expect(redirectSpy.calledOnce).toBeTruthy();
        });

        it("falls back to web flow if prompt is select_account", async () => {
            pca = new PublicClientApplication({
                auth: {
                    clientId: TEST_CONFIG.MSAL_CLIENT_ID
                },
                system: {
                    allowNativeBroker: true
                }
            });

            const testAccount: AccountInfo = {
                homeAccountId: TEST_DATA_CLIENT_INFO.TEST_HOME_ACCOUNT_ID,
                localAccountId: TEST_DATA_CLIENT_INFO.TEST_UID,
                environment: "login.windows.net",
                tenantId: "3338040d-6c67-4c5b-b112-36a304b66dad",
                username: "AbeLi@microsoft.com",
                nativeAccountId: "test-nativeAccountId"
            };

            sinon.stub(NativeMessageHandler, "createProvider").callsFake(async () => {
                return new NativeMessageHandler(pca.getLogger(), 2000, "test-extensionId");
            });
            await pca.initialize();
            const nativeAcquireTokenSpy = sinon.spy(NativeInteractionClient.prototype, "acquireTokenRedirect");
            const redirectSpy = sinon.stub(RedirectClient.prototype, "acquireToken").callsFake(async () => {
                return;
            });
            await pca.acquireTokenRedirect({
                scopes: ["User.Read"],
                account: testAccount,
                prompt: "login"
            });

            expect(nativeAcquireTokenSpy.calledOnce).toBeFalsy();
            expect(redirectSpy.calledOnce).toBeTruthy();
        });

        it("falls back to web flow if native broker call fails due to fatal error", async () => {
            pca = new PublicClientApplication({
                auth: {
                    clientId: TEST_CONFIG.MSAL_CLIENT_ID
                },
                system: {
                    allowNativeBroker: true
                }
            });

            const testAccount: AccountInfo = {
                homeAccountId: TEST_DATA_CLIENT_INFO.TEST_HOME_ACCOUNT_ID,
                localAccountId: TEST_DATA_CLIENT_INFO.TEST_UID,
                environment: "login.windows.net",
                tenantId: "3338040d-6c67-4c5b-b112-36a304b66dad",
                username: "AbeLi@microsoft.com",
                nativeAccountId: "test-nativeAccountId"
            };

            sinon.stub(NativeMessageHandler, "createProvider").callsFake(async () => {
                return new NativeMessageHandler(pca.getLogger(), 2000, "test-extensionId");
            });
            await pca.initialize();
            const nativeAcquireTokenSpy = sinon.stub(NativeInteractionClient.prototype, "acquireTokenRedirect").callsFake(async () => {
                throw new NativeAuthError("ContentError", "error in extension");
            });
            const redirectSpy = sinon.stub(RedirectClient.prototype, "acquireToken").callsFake(async () => {
                return;
            });
            await pca.acquireTokenRedirect({
                scopes: ["User.Read"],
                account: testAccount
            });

            expect(nativeAcquireTokenSpy.calledOnce).toBeTruthy();
            expect(redirectSpy.calledOnce).toBeTruthy();
        });

        it("throws error if native broker call fails due to non-fatal error", async () => {
            pca = new PublicClientApplication({
                auth: {
                    clientId: TEST_CONFIG.MSAL_CLIENT_ID
                },
                system: {
                    allowNativeBroker: true
                }
            });

            const testAccount: AccountInfo = {
                homeAccountId: TEST_DATA_CLIENT_INFO.TEST_HOME_ACCOUNT_ID,
                localAccountId: TEST_DATA_CLIENT_INFO.TEST_UID,
                environment: "login.windows.net",
                tenantId: "3338040d-6c67-4c5b-b112-36a304b66dad",
                username: "AbeLi@microsoft.com",
                nativeAccountId: "test-nativeAccountId"
            };

            sinon.stub(NativeMessageHandler, "createProvider").callsFake(async () => {
                return new NativeMessageHandler(pca.getLogger(), 2000, "test-extensionId");
            });
            await pca.initialize();
            const nativeAcquireTokenSpy = sinon.stub(NativeInteractionClient.prototype, "acquireTokenRedirect").callsFake(async () => {
                throw new Error("testError");
            });
            const redirectSpy = sinon.stub(RedirectClient.prototype, "acquireToken").callsFake(async () => {
                return;
            });

            await pca.acquireTokenRedirect({
                scopes: ["User.Read"],
                account: testAccount
            }).catch(e => {
                expect(e.message).toEqual("testError");
            });
            expect(nativeAcquireTokenSpy.calledOnce).toBeTruthy();
            expect(redirectSpy.calledOnce).toBeFalsy();

        });

        it("doesnt mutate request correlation id", async () => {
            const request: SilentRequest = {
                scopes: []
            };

            const result1 = await pca.acquireTokenRedirect(request)
                .catch(() => null);

            const result2 = await pca.acquireTokenRedirect(request)
            .catch(() => null);

            expect(request.correlationId).toBe(undefined);
        });

        it("throws if interaction is currently in progress", async () => {
            const browserCrypto = new CryptoOps(new Logger({}));
            const logger = new Logger({});
            const browserStorage = new BrowserCacheManager("client-id", cacheConfig, browserCrypto, logger);
            browserStorage.setInteractionInProgress(true);
            await expect(pca.acquireTokenRedirect({scopes: ["openid"]})).rejects.toMatchObject(BrowserAuthError.createInteractionInProgressError());
        });

        it("throws if interaction is currently in progress for a different clientId", async () => {
            const browserCrypto = new CryptoOps(new Logger({}));
            const logger = new Logger({});
            const browserStorage = new BrowserCacheManager("client-id", cacheConfig, browserCrypto, logger);
            const secondInstanceStorage = new BrowserCacheManager("different-client-id", cacheConfig, browserCrypto, logger);
            secondInstanceStorage.setInteractionInProgress(true);

            expect(browserStorage.isInteractionInProgress(true)).toBe(false);
            expect(browserStorage.isInteractionInProgress(false)).toBe(true);
            expect(secondInstanceStorage.isInteractionInProgress(true)).toBe(true);
            expect(secondInstanceStorage.isInteractionInProgress(false)).toBe(true);
            await expect(pca.acquireTokenRedirect({scopes: ["openid"]})).rejects.toMatchObject(BrowserAuthError.createInteractionInProgressError());
        });

        it("throws error if called in a popup", (done) => {
            const oldWindowOpener = window.opener;
            const oldWindowName = window.name;
            const newWindow = {
                ...window
            };
            
            delete window.opener;
            delete window.name;
            window.opener = newWindow;
            window.name = "msal.testPopup"

            sinon.stub(BrowserUtils, "isInIframe").returns(false);
            pca.acquireTokenRedirect({scopes: ["openid"]}).catch(e => {
                expect(e).toBeInstanceOf(BrowserAuthError);
                expect(e.errorCode).toEqual(BrowserAuthErrorMessage.blockAcquireTokenInPopupsError.code);
                expect(e.errorMessage).toEqual(BrowserAuthErrorMessage.blockAcquireTokenInPopupsError.desc);
                done();
            }).finally(() => {
                window.name = oldWindowName;
                window.opener = oldWindowOpener;
            });
        });

        it("throws an error if inside an iframe", async () => {
            sinon.stub(BrowserUtils, "isInIframe").returns(true);
            await expect(pca.acquireTokenRedirect({ scopes: [] })).rejects.toMatchObject(BrowserAuthError.createRedirectInIframeError(true));
        });

        it("throws an error if allowNativeBroker: true and initialize was not called prior", async () => {
            pca = new PublicClientApplication({
                auth: {
                    clientId: TEST_CONFIG.MSAL_CLIENT_ID
                },
                system: {
                    allowNativeBroker: true
                }
            })
            await expect(pca.acquireTokenRedirect({ scopes: [] })).rejects.toMatchObject(BrowserAuthError.createNativeBrokerCalledBeforeInitialize());
        });

        it("throws error if cacheLocation is Memory Storage and storeAuthStateInCookie is false", async () =>{
            pca = new PublicClientApplication({
                auth: {
                    clientId: TEST_CONFIG.MSAL_CLIENT_ID
                },
                cache: {
                    cacheLocation: BrowserCacheLocation.MemoryStorage,
                    storeAuthStateInCookie: false
                }
            });

            await expect(pca.acquireTokenRedirect({scopes: []})).rejects.toMatchObject(BrowserConfigurationAuthError.createInMemoryRedirectUnavailableError());
        });

        it("Calls RedirectClient.acquireToken and returns its response", async () => {
            const redirectClientSpy = sinon.stub(RedirectClient.prototype, "acquireToken").resolves();

            const response = await pca.acquireTokenRedirect({scopes: ["openid"]});
            expect(response).toEqual(undefined);
            expect(redirectClientSpy.calledOnce).toBe(true);
        });

        it("Emits acquireToken Start and Failure events if user is already logged in", async () => {
            const testAccount: AccountInfo = {
                homeAccountId: TEST_DATA_CLIENT_INFO.TEST_HOME_ACCOUNT_ID,
                localAccountId: TEST_DATA_CLIENT_INFO.TEST_UID,
                environment: "login.windows.net",
                tenantId: "3338040d-6c67-4c5b-b112-36a304b66dad",
                username: "AbeLi@microsoft.com"
            };

            sinon.stub(pca, "getAllAccounts").returns([testAccount]);
            const redirectClientSpy = sinon.stub(RedirectClient.prototype, "acquireToken").rejects("Error");
            let acquireTokenStartEmitted = false;
            let acquireTokenFailureEmitted = false;
            sinon.stub(EventHandler.prototype, "emitEvent").callsFake((eventType) => {
                if (eventType === EventType.ACQUIRE_TOKEN_START) {
                    acquireTokenStartEmitted = true;
                } else if (eventType === EventType.ACQUIRE_TOKEN_FAILURE) {
                    acquireTokenFailureEmitted = true;
                }
            });

            await pca.acquireTokenRedirect({scopes: ["openid"]}).catch(() => {
                expect(redirectClientSpy.calledOnce).toBe(true);
                expect(acquireTokenStartEmitted).toBe(true);
                expect(acquireTokenFailureEmitted).toBe(true);
            });
        });

        it("Emits login Start and Failure events if no user is logged in", async () => {
            const redirectClientSpy = sinon.stub(RedirectClient.prototype, "acquireToken").rejects("Error");
            let loginStartEmitted = false;
            let loginFailureEmitted = false;
            sinon.stub(EventHandler.prototype, "emitEvent").callsFake((eventType) => {
                if (eventType === EventType.LOGIN_START) {
                    loginStartEmitted = true;
                } else if (eventType === EventType.LOGIN_FAILURE) {
                    loginFailureEmitted = true;
                }
            });

            await pca.acquireTokenRedirect({scopes: ["openid"]}).catch(() => {
                expect(redirectClientSpy.calledOnce).toBe(true);
                expect(loginStartEmitted).toBe(true);
                expect(loginFailureEmitted).toBe(true);
            });
        });
    });

    describe("loginPopup", () => {
        beforeEach(() => {
            const popupWindow = {
                ...window,
                close: () => {}
            };
            // @ts-ignore
            sinon.stub(window, "open").returns(popupWindow);
        });

        it("doesnt mutate request correlation id", async () => {
            const request: SilentRequest = {
                scopes: []
            };

            const result1 = await pca.loginPopup(request)
                .catch(() => null);

            const result2 = await pca.loginPopup(request)
            .catch(() => null);

            expect(request.correlationId).toBe(undefined);
        });

        it("Uses default request if no request provided", (done) => {
            const testServerTokenResponse = {
                token_type: TEST_CONFIG.TOKEN_TYPE_BEARER,
                scope: TEST_CONFIG.DEFAULT_SCOPES.join(" "),
                expires_in: TEST_TOKEN_LIFETIMES.DEFAULT_EXPIRES_IN,
                ext_expires_in: TEST_TOKEN_LIFETIMES.DEFAULT_EXPIRES_IN,
                access_token: TEST_TOKENS.ACCESS_TOKEN,
                refresh_token: TEST_TOKENS.REFRESH_TOKEN,
                id_token: TEST_TOKENS.IDTOKEN_V2
            };
            const testIdTokenClaims: TokenClaims = {
                "ver": "2.0",
                "iss": "https://login.microsoftonline.com/9188040d-6c67-4c5b-b112-36a304b66dad/v2.0",
                "sub": "AAAAAAAAAAAAAAAAAAAAAIkzqFVrSaSaFHy782bbtaQ",
                "name": "Abe Lincoln",
                "preferred_username": "AbeLi@microsoft.com",
                "oid": "00000000-0000-0000-66f3-3332eca7ea81",
                "tid": "3338040d-6c67-4c5b-b112-36a304b66dad",
                "nonce": "123523",
            };
            const testAccount: AccountInfo = {
                homeAccountId: TEST_DATA_CLIENT_INFO.TEST_HOME_ACCOUNT_ID,
                localAccountId: TEST_DATA_CLIENT_INFO.TEST_UID,
                environment: "login.windows.net",
                tenantId: testIdTokenClaims.tid || "",
                username: testIdTokenClaims.preferred_username || ""
            };
            const testTokenResponse: AuthenticationResult = {
                authority: TEST_CONFIG.validAuthority,
                uniqueId: testIdTokenClaims.oid || "",
                tenantId: testIdTokenClaims.tid || "",
                scopes: TEST_CONFIG.DEFAULT_SCOPES,
                idToken: testServerTokenResponse.id_token,
                idTokenClaims: testIdTokenClaims,
                accessToken: testServerTokenResponse.access_token,
                fromCache: false,
                correlationId: RANDOM_TEST_GUID,
                expiresOn: new Date(Date.now() + (testServerTokenResponse.expires_in * 1000)),
                account: testAccount,
                tokenType: AuthenticationScheme.BEARER
            };
            sinon.stub(pca, "acquireTokenPopup").callsFake(async (request) => {
                expect(request.scopes).toContain("openid");
                expect(request.scopes).toContain("profile");
                done();
                
                return testTokenResponse;
            });

            pca.loginPopup();
        });
    });

    describe("acquireTokenPopup", () => {
        beforeEach(() => {
            const popupWindow = {
                ...window,
                close: () => {}
            };
            // @ts-ignore
            sinon.stub(window, "open").returns(popupWindow);
        });

        afterEach(() => {
            window.localStorage.clear();
            window.sessionStorage.clear();
            sinon.restore();
        });

        it("goes directly to the native broker if nativeAccountId is present", async () => {
            pca = new PublicClientApplication({
                auth: {
                    clientId: TEST_CONFIG.MSAL_CLIENT_ID
                },
                system: {
                    allowNativeBroker: true
                }
            });

            const testAccount: AccountInfo = {
                homeAccountId: TEST_DATA_CLIENT_INFO.TEST_HOME_ACCOUNT_ID,
                localAccountId: TEST_DATA_CLIENT_INFO.TEST_UID,
                environment: "login.windows.net",
                tenantId: "3338040d-6c67-4c5b-b112-36a304b66dad",
                username: "AbeLi@microsoft.com",
                nativeAccountId: "test-nativeAccountId"
            };
            const testTokenResponse: AuthenticationResult = {
                authority: TEST_CONFIG.validAuthority,
                uniqueId: testAccount.localAccountId,
                tenantId: testAccount.tenantId,
                scopes: TEST_CONFIG.DEFAULT_SCOPES,
                idToken: "test-idToken",
                idTokenClaims: {},
                accessToken: "test-accessToken",
                fromCache: false,
                correlationId: RANDOM_TEST_GUID,
                expiresOn: new Date(Date.now() + 3600000),
                account: testAccount,
                tokenType: AuthenticationScheme.BEARER
            };

            sinon.stub(NativeMessageHandler, "createProvider").callsFake(async () => {
                return new NativeMessageHandler(pca.getLogger(), 2000, "test-extensionId");
            });
            await pca.initialize();
            const nativeAcquireTokenSpy = sinon.stub(NativeInteractionClient.prototype, "acquireToken").callsFake(async () => {
                return testTokenResponse;
            });
            const popupSpy = sinon.stub(PopupClient.prototype, "acquireToken").callsFake(async () => {
                return testTokenResponse;
            });
            const response = await pca.acquireTokenPopup({
                scopes: ["User.Read"],
                account: testAccount
            });

            expect(response).toEqual(testTokenResponse);
            expect(nativeAcquireTokenSpy.calledOnce).toBeTruthy();
            expect(popupSpy.calledOnce).toBeFalsy();
        });

        it("falls back to web flow if prompt is login", async () => {
            pca = new PublicClientApplication({
                auth: {
                    clientId: TEST_CONFIG.MSAL_CLIENT_ID
                },
                system: {
                    allowNativeBroker: true
                }
            });

            const testAccount: AccountInfo = {
                homeAccountId: TEST_DATA_CLIENT_INFO.TEST_HOME_ACCOUNT_ID,
                localAccountId: TEST_DATA_CLIENT_INFO.TEST_UID,
                environment: "login.windows.net",
                tenantId: "3338040d-6c67-4c5b-b112-36a304b66dad",
                username: "AbeLi@microsoft.com",
                nativeAccountId: "test-nativeAccountId"
            };
            const testTokenResponse: AuthenticationResult = {
                authority: TEST_CONFIG.validAuthority,
                uniqueId: testAccount.localAccountId,
                tenantId: testAccount.tenantId,
                scopes: TEST_CONFIG.DEFAULT_SCOPES,
                idToken: "test-idToken",
                idTokenClaims: {},
                accessToken: "test-accessToken",
                fromCache: false,
                correlationId: RANDOM_TEST_GUID,
                expiresOn: new Date(Date.now() + 3600000),
                account: testAccount,
                tokenType: AuthenticationScheme.BEARER
            };

            sinon.stub(NativeMessageHandler, "createProvider").callsFake(async () => {
                return new NativeMessageHandler(pca.getLogger(), 2000, "test-extensionId");
            });
            await pca.initialize();
            const nativeAcquireTokenSpy = sinon.spy(NativeInteractionClient.prototype, "acquireToken");
            const popupSpy = sinon.stub(PopupClient.prototype, "acquireToken").callsFake(async () => {
                return testTokenResponse;
            });
            const response = await pca.acquireTokenPopup({
                scopes: ["User.Read"],
                account: testAccount,
                prompt: "login"
            });

            expect(response).toBe(testTokenResponse);
            expect(nativeAcquireTokenSpy.calledOnce).toBeFalsy();
            expect(popupSpy.calledOnce).toBeTruthy();
        });

        it("falls back to web flow if prompt is select_account", async () => {
            pca = new PublicClientApplication({
                auth: {
                    clientId: TEST_CONFIG.MSAL_CLIENT_ID
                },
                system: {
                    allowNativeBroker: true
                }
            });

            const testAccount: AccountInfo = {
                homeAccountId: TEST_DATA_CLIENT_INFO.TEST_HOME_ACCOUNT_ID,
                localAccountId: TEST_DATA_CLIENT_INFO.TEST_UID,
                environment: "login.windows.net",
                tenantId: "3338040d-6c67-4c5b-b112-36a304b66dad",
                username: "AbeLi@microsoft.com",
                nativeAccountId: "test-nativeAccountId"
            };
            const testTokenResponse: AuthenticationResult = {
                authority: TEST_CONFIG.validAuthority,
                uniqueId: testAccount.localAccountId,
                tenantId: testAccount.tenantId,
                scopes: TEST_CONFIG.DEFAULT_SCOPES,
                idToken: "test-idToken",
                idTokenClaims: {},
                accessToken: "test-accessToken",
                fromCache: false,
                correlationId: RANDOM_TEST_GUID,
                expiresOn: new Date(Date.now() + 3600000),
                account: testAccount,
                tokenType: AuthenticationScheme.BEARER
            };

            sinon.stub(NativeMessageHandler, "createProvider").callsFake(async () => {
                return new NativeMessageHandler(pca.getLogger(), 2000, "test-extensionId");
            });
            await pca.initialize();
            const nativeAcquireTokenSpy = sinon.spy(NativeInteractionClient.prototype, "acquireToken");
            const popupSpy = sinon.stub(PopupClient.prototype, "acquireToken").callsFake(async () => {
                return testTokenResponse;
            });
            const response = await pca.acquireTokenPopup({
                scopes: ["User.Read"],
                account: testAccount,
                prompt: "select_account"
            });

            expect(response).toBe(testTokenResponse);
            expect(nativeAcquireTokenSpy.calledOnce).toBeFalsy();
            expect(popupSpy.calledOnce).toBeTruthy();
        });

        it("falls back to web flow if native broker call fails due to fatal error", async () => {
            pca = new PublicClientApplication({
                auth: {
                    clientId: TEST_CONFIG.MSAL_CLIENT_ID
                },
                system: {
                    allowNativeBroker: true
                }
            });

            const testAccount: AccountInfo = {
                homeAccountId: TEST_DATA_CLIENT_INFO.TEST_HOME_ACCOUNT_ID,
                localAccountId: TEST_DATA_CLIENT_INFO.TEST_UID,
                environment: "login.windows.net",
                tenantId: "3338040d-6c67-4c5b-b112-36a304b66dad",
                username: "AbeLi@microsoft.com",
                nativeAccountId: "test-nativeAccountId"
            };
            const testTokenResponse: AuthenticationResult = {
                authority: TEST_CONFIG.validAuthority,
                uniqueId: testAccount.localAccountId,
                tenantId: testAccount.tenantId,
                scopes: TEST_CONFIG.DEFAULT_SCOPES,
                idToken: "test-idToken",
                idTokenClaims: {},
                accessToken: "test-accessToken",
                fromCache: false,
                correlationId: RANDOM_TEST_GUID,
                expiresOn: new Date(Date.now() + 3600000),
                account: testAccount,
                tokenType: AuthenticationScheme.BEARER
            };

            sinon.stub(NativeMessageHandler, "createProvider").callsFake(async () => {
                return new NativeMessageHandler(pca.getLogger(), 2000, "test-extensionId");
            });
            await pca.initialize();
            const nativeAcquireTokenSpy = sinon.stub(NativeInteractionClient.prototype, "acquireToken").callsFake(async () => {
                throw new NativeAuthError("ContentError", "error in extension");
            });
            const popupSpy = sinon.stub(PopupClient.prototype, "acquireToken").callsFake(async () => {
                return testTokenResponse;
            });
            const response = await pca.acquireTokenPopup({
                scopes: ["User.Read"],
                account: testAccount
            });

            expect(response).toBe(testTokenResponse);
            expect(nativeAcquireTokenSpy.calledOnce).toBeTruthy();
            expect(popupSpy.calledOnce).toBeTruthy();
        });

        it("throws error if native broker call fails due to non-fatal error", async () => {
            pca = new PublicClientApplication({
                auth: {
                    clientId: TEST_CONFIG.MSAL_CLIENT_ID
                },
                system: {
                    allowNativeBroker: true
                }
            });

            const testAccount: AccountInfo = {
                homeAccountId: TEST_DATA_CLIENT_INFO.TEST_HOME_ACCOUNT_ID,
                localAccountId: TEST_DATA_CLIENT_INFO.TEST_UID,
                environment: "login.windows.net",
                tenantId: "3338040d-6c67-4c5b-b112-36a304b66dad",
                username: "AbeLi@microsoft.com",
                nativeAccountId: "test-nativeAccountId"
            };

            sinon.stub(NativeMessageHandler, "createProvider").callsFake(async () => {
                return new NativeMessageHandler(pca.getLogger(), 2000, "test-extensionId");
            });
            await pca.initialize();
            const nativeAcquireTokenSpy = sinon.stub(NativeInteractionClient.prototype, "acquireToken").callsFake(async () => {
                throw new Error("testError");
            });
            const popupSpy = sinon.stub(PopupClient.prototype, "acquireToken").callsFake(async () => {
                throw new Error("testError");
            });

            await pca.acquireTokenPopup({
                scopes: ["User.Read"],
                account: testAccount
            }).catch(e => {
                expect(e.message).toEqual("testError");
            });
            expect(nativeAcquireTokenSpy.calledOnce).toBeTruthy();
            expect(popupSpy.calledOnce).toBeFalsy();
        });

        it("doesnt mutate request correlation id", async () => {
            const request: SilentRequest = {
                scopes: []
            };

            const result1 = await pca.acquireTokenPopup(request)
                .catch(() => null);

            const result2 = await pca.acquireTokenPopup(request)
            .catch(() => null);

            expect(request.correlationId).toBe(undefined);
        });

        it("throws error if interaction is in progress", async () => {
            const browserCrypto = new CryptoOps(new Logger({}));
            const logger = new Logger({});
            const browserStorage = new BrowserCacheManager("client-id", cacheConfig, browserCrypto, logger);
            browserStorage.setInteractionInProgress(true);

            await expect(pca.acquireTokenPopup({scopes:[]})).rejects.toMatchObject(BrowserAuthError.createInteractionInProgressError());
        });

        it("throws an error if allowNativeBroker: true and intialize was not called prior", async () => {
            pca = new PublicClientApplication({
                auth: {
                    clientId: TEST_CONFIG.MSAL_CLIENT_ID
                },
                system: {
                    allowNativeBroker: true
                }
            })
            await expect(pca.acquireTokenPopup({ scopes: [] })).rejects.toMatchObject(BrowserAuthError.createNativeBrokerCalledBeforeInitialize());
        });

        it("Calls PopupClient.acquireToken and returns its response", async () => {
            const testAccount: AccountInfo = {
                homeAccountId: TEST_DATA_CLIENT_INFO.TEST_HOME_ACCOUNT_ID,
                localAccountId: TEST_DATA_CLIENT_INFO.TEST_UID,
                environment: "login.windows.net",
                tenantId: "3338040d-6c67-4c5b-b112-36a304b66dad",
                username: "AbeLi@microsoft.com"
            };
            const testTokenResponse: AuthenticationResult = {
                authority: TEST_CONFIG.validAuthority,
                uniqueId: testAccount.localAccountId,
                tenantId: testAccount.tenantId,
                scopes: TEST_CONFIG.DEFAULT_SCOPES,
                idToken: "test-idToken",
                idTokenClaims: {},
                accessToken: "test-accessToken",
                fromCache: false,
                correlationId: RANDOM_TEST_GUID,
                expiresOn: new Date(Date.now() + 3600000),
                account: testAccount,
                tokenType: AuthenticationScheme.BEARER
            };
            const popupClientSpy = sinon.stub(PopupClient.prototype, "acquireToken").resolves(testTokenResponse);

            const response = await pca.acquireTokenPopup({scopes: ["openid"]});
            expect(response).toEqual(testTokenResponse);
            expect(popupClientSpy.calledOnce).toBe(true);
        });

        it("Emits Login Start and Success Events if no user is signed in", async () => {
            const testAccount: AccountInfo = {
                homeAccountId: TEST_DATA_CLIENT_INFO.TEST_HOME_ACCOUNT_ID,
                localAccountId: TEST_DATA_CLIENT_INFO.TEST_UID,
                environment: "login.windows.net",
                tenantId: "3338040d-6c67-4c5b-b112-36a304b66dad",
                username: "AbeLi@microsoft.com"
            };
            const testTokenResponse: AuthenticationResult = {
                authority: TEST_CONFIG.validAuthority,
                uniqueId: testAccount.localAccountId,
                tenantId: testAccount.tenantId,
                scopes: TEST_CONFIG.DEFAULT_SCOPES,
                idToken: "test-idToken",
                idTokenClaims: {},
                accessToken: "test-accessToken",
                fromCache: false,
                correlationId: RANDOM_TEST_GUID,
                expiresOn: new Date(Date.now() + 3600000),
                account: testAccount,
                tokenType: AuthenticationScheme.BEARER
            };
            const popupClientSpy = sinon.stub(PopupClient.prototype, "acquireToken").callsFake(() => {
                sinon.stub(pca, "getAllAccounts").returns([testAccount]);
                return Promise.resolve(testTokenResponse);
            });
            let loginStartEmitted = false;
            let loginSuccessEmitted = false;
            sinon.stub(EventHandler.prototype, "emitEvent").callsFake((eventType) => {
                if (eventType === EventType.LOGIN_START) {
                    loginStartEmitted = true;
                } else if (eventType === EventType.LOGIN_SUCCESS) {
                    loginSuccessEmitted = true;
                }
            });

            const response = await pca.acquireTokenPopup({scopes: ["openid"]});
            expect(response).toEqual(testTokenResponse);
            expect(popupClientSpy.calledOnce).toBe(true);
            expect(loginStartEmitted).toBe(true);
            expect(loginSuccessEmitted).toBe(true);
        });

        it("Emits AcquireToken Start and Success Events if user is already signed in", async () => {
            const testAccount: AccountInfo = {
                homeAccountId: TEST_DATA_CLIENT_INFO.TEST_HOME_ACCOUNT_ID,
                localAccountId: TEST_DATA_CLIENT_INFO.TEST_UID,
                environment: "login.windows.net",
                tenantId: "3338040d-6c67-4c5b-b112-36a304b66dad",
                username: "AbeLi@microsoft.com"
            };
            const testTokenResponse: AuthenticationResult = {
                authority: TEST_CONFIG.validAuthority,
                uniqueId: testAccount.localAccountId,
                tenantId: testAccount.tenantId,
                scopes: TEST_CONFIG.DEFAULT_SCOPES,
                idToken: "test-idToken",
                idTokenClaims: {},
                accessToken: "test-accessToken",
                fromCache: false,
                correlationId: RANDOM_TEST_GUID,
                expiresOn: new Date(Date.now() + 3600000),
                account: testAccount,
                tokenType: AuthenticationScheme.BEARER
            };
            sinon.stub(pca, "getAllAccounts").returns([testAccount]);
            const popupClientSpy = sinon.stub(PopupClient.prototype, "acquireToken").resolves(testTokenResponse);
            let acquireTokenStartEmitted = false;
            let acquireTokenSuccessEmitted = false;
            sinon.stub(EventHandler.prototype, "emitEvent").callsFake((eventType) => {
                if (eventType === EventType.ACQUIRE_TOKEN_START) {
                    acquireTokenStartEmitted = true;
                } else if (eventType === EventType.ACQUIRE_TOKEN_SUCCESS) {
                    acquireTokenSuccessEmitted = true;
                }
            });

            const response = await pca.acquireTokenPopup({scopes: ["openid"]});
            expect(response).toEqual(testTokenResponse);
            expect(popupClientSpy.calledOnce).toBe(true);
            expect(acquireTokenStartEmitted).toBe(true);
            expect(acquireTokenSuccessEmitted).toBe(true);
        });

        it("Emits AcquireToken Start and Failure events if a user is already logged in", async () => {
            const testAccount: AccountInfo = {
                homeAccountId: TEST_DATA_CLIENT_INFO.TEST_HOME_ACCOUNT_ID,
                localAccountId: TEST_DATA_CLIENT_INFO.TEST_UID,
                environment: "login.windows.net",
                tenantId: "3338040d-6c67-4c5b-b112-36a304b66dad",
                username: "AbeLi@microsoft.com"
            };

            sinon.stub(pca, "getAllAccounts").returns([testAccount]);
            const popupClientSpy = sinon.stub(PopupClient.prototype, "acquireToken").rejects("Error");
            let acquireTokenStartEmitted = false;
            let acquireTokenFailureEmitted = false;
            sinon.stub(EventHandler.prototype, "emitEvent").callsFake((eventType) => {
                if (eventType === EventType.ACQUIRE_TOKEN_START) {
                    acquireTokenStartEmitted = true;
                } else if (eventType === EventType.ACQUIRE_TOKEN_FAILURE) {
                    acquireTokenFailureEmitted = true;
                }
            });

            await pca.acquireTokenPopup({scopes: ["openid"]}).catch(() => {
                expect(popupClientSpy.calledOnce).toBe(true);
                expect(acquireTokenStartEmitted).toBe(true);
                expect(acquireTokenFailureEmitted).toBe(true);
            });
        });

        it("Emits Login Start and Failure events if a user is not logged in", async () => {
            const popupClientSpy = sinon.stub(PopupClient.prototype, "acquireToken").rejects("Error");
            let loginStartEmitted = false;
            let loginFailureEmitted = false;
            sinon.stub(EventHandler.prototype, "emitEvent").callsFake((eventType) => {
                if (eventType === EventType.LOGIN_START) {
                    loginStartEmitted = true;
                } else if (eventType === EventType.LOGIN_FAILURE) {
                    loginFailureEmitted = true;
                }
            });

            await pca.acquireTokenPopup({scopes: ["openid"]}).catch(() => {
                expect(popupClientSpy.calledOnce).toBe(true);
                expect(loginStartEmitted).toBe(true);
                expect(loginFailureEmitted).toBe(true);
            });
        });

        it("throws error if called in a popup", (done) => {
            const oldWindowOpener = window.opener;
            const oldWindowName = window.name;

            const newWindow = {
                ...window
            };
            
            delete window.opener;
            delete window.name;
            window.opener = newWindow;
            window.name = "msal.testPopup"

            pca.acquireTokenPopup({scopes: ["openid"]}).catch(e => {
                expect(e).toBeInstanceOf(BrowserAuthError);
                expect(e.errorCode).toEqual(BrowserAuthErrorMessage.blockAcquireTokenInPopupsError.code);
                expect(e.errorMessage).toEqual(BrowserAuthErrorMessage.blockAcquireTokenInPopupsError.desc);
                done();
            }).finally(() => {
                window.name = oldWindowName;
                window.opener = oldWindowOpener;
            });
        });
    });

    describe("ssoSilent", () => {
        it("goes directly to the native broker if nativeAccountId is present", async () => {
            pca = new PublicClientApplication({
                auth: {
                    clientId: TEST_CONFIG.MSAL_CLIENT_ID
                },
                system: {
                    allowNativeBroker: true
                }
            });

            const testAccount: AccountInfo = {
                homeAccountId: TEST_DATA_CLIENT_INFO.TEST_HOME_ACCOUNT_ID,
                localAccountId: TEST_DATA_CLIENT_INFO.TEST_UID,
                environment: "login.windows.net",
                tenantId: "3338040d-6c67-4c5b-b112-36a304b66dad",
                username: "AbeLi@microsoft.com",
                nativeAccountId: "test-nativeAccountId"
            };
            const testTokenResponse: AuthenticationResult = {
                authority: TEST_CONFIG.validAuthority,
                uniqueId: testAccount.localAccountId,
                tenantId: testAccount.tenantId,
                scopes: TEST_CONFIG.DEFAULT_SCOPES,
                idToken: "test-idToken",
                idTokenClaims: {},
                accessToken: "test-accessToken",
                fromCache: false,
                correlationId: RANDOM_TEST_GUID,
                expiresOn: new Date(Date.now() + 3600000),
                account: testAccount,
                tokenType: AuthenticationScheme.BEARER
            };

            sinon.stub(NativeMessageHandler, "createProvider").callsFake(async () => {
                return new NativeMessageHandler(pca.getLogger(), 2000, "test-extensionId");
            });
            await pca.initialize();
            const nativeAcquireTokenSpy = sinon.stub(NativeInteractionClient.prototype, "acquireToken").callsFake(async () => {
                return testTokenResponse;
            });
            const silentSpy = sinon.stub(SilentIframeClient.prototype, "acquireToken").callsFake(async () => {
                return testTokenResponse;
            });
            const response = await pca.ssoSilent({
                scopes: ["User.Read"],
                account: testAccount
            });

            expect(response).toEqual(testTokenResponse);
            expect(nativeAcquireTokenSpy.calledOnce).toBeTruthy();
            expect(silentSpy.calledOnce).toBeFalsy();
        });

        it("falls back to web flow if native broker call fails due to fatal error", async () => {
            pca = new PublicClientApplication({
                auth: {
                    clientId: TEST_CONFIG.MSAL_CLIENT_ID
                },
                system: {
                    allowNativeBroker: true
                }
            });

            const testAccount: AccountInfo = {
                homeAccountId: TEST_DATA_CLIENT_INFO.TEST_HOME_ACCOUNT_ID,
                localAccountId: TEST_DATA_CLIENT_INFO.TEST_UID,
                environment: "login.windows.net",
                tenantId: "3338040d-6c67-4c5b-b112-36a304b66dad",
                username: "AbeLi@microsoft.com",
                nativeAccountId: "test-nativeAccountId"
            };
            const testTokenResponse: AuthenticationResult = {
                authority: TEST_CONFIG.validAuthority,
                uniqueId: testAccount.localAccountId,
                tenantId: testAccount.tenantId,
                scopes: TEST_CONFIG.DEFAULT_SCOPES,
                idToken: "test-idToken",
                idTokenClaims: {},
                accessToken: "test-accessToken",
                fromCache: false,
                correlationId: RANDOM_TEST_GUID,
                expiresOn: new Date(Date.now() + 3600000),
                account: testAccount,
                tokenType: AuthenticationScheme.BEARER
            };

            sinon.stub(NativeMessageHandler, "createProvider").callsFake(async () => {
                return new NativeMessageHandler(pca.getLogger(), 2000, "test-extensionId");
            });
            await pca.initialize();
            const nativeAcquireTokenSpy = sinon.stub(NativeInteractionClient.prototype, "acquireToken").callsFake(async () => {
                throw new NativeAuthError("ContentError", "error in extension");
            });
            const silentSpy = sinon.stub(SilentIframeClient.prototype, "acquireToken").callsFake(async () => {
                return testTokenResponse;
            });
            const response = await pca.ssoSilent({
                scopes: ["User.Read"],
                account: testAccount
            });

            expect(response).toBe(testTokenResponse);
            expect(nativeAcquireTokenSpy.calledOnce).toBeTruthy();
            expect(silentSpy.calledOnce).toBeTruthy();
        });

        it("throws error if native broker call fails due to non-fatal error", async () => {
            pca = new PublicClientApplication({
                auth: {
                    clientId: TEST_CONFIG.MSAL_CLIENT_ID
                },
                system: {
                    allowNativeBroker: true
                }
            });

            const testAccount: AccountInfo = {
                homeAccountId: TEST_DATA_CLIENT_INFO.TEST_HOME_ACCOUNT_ID,
                localAccountId: TEST_DATA_CLIENT_INFO.TEST_UID,
                environment: "login.windows.net",
                tenantId: "3338040d-6c67-4c5b-b112-36a304b66dad",
                username: "AbeLi@microsoft.com",
                nativeAccountId: "test-nativeAccountId"
            };

            sinon.stub(NativeMessageHandler, "createProvider").callsFake(async () => {
                return new NativeMessageHandler(pca.getLogger(), 2000, "test-extensionId");
            });
            await pca.initialize();
            const nativeAcquireTokenSpy = sinon.stub(NativeInteractionClient.prototype, "acquireToken").callsFake(async () => {
                throw new Error("testError");
            });
            const silentSpy = sinon.stub(SilentIframeClient.prototype, "acquireToken").callsFake(async () => {
                throw new Error("testError");
            });

            await pca.ssoSilent({
                scopes: ["User.Read"],
                account: testAccount
            }).catch(e => {
                expect(e.message).toEqual("testError");
            });
            expect(nativeAcquireTokenSpy.calledOnce).toBeTruthy();
            expect(silentSpy.calledOnce).toBeFalsy();
        });

        it("doesnt mutate request correlation id", async () => {
            const request: SilentRequest = {
                scopes: []
            };

            const result1 = await pca.ssoSilent(request)
                .catch(() => null);

            const result2 = await pca.ssoSilent(request)
            .catch(() => null);

            expect(request.correlationId).toBe(undefined);
        });

        it("throws an error if allowNativeBroker: true and initialize was not called prior", async () => {
            pca = new PublicClientApplication({
                auth: {
                    clientId: TEST_CONFIG.MSAL_CLIENT_ID
                },
                system: {
                    allowNativeBroker: true
                }
            })
            await expect(pca.ssoSilent({ scopes: [] })).rejects.toMatchObject(BrowserAuthError.createNativeBrokerCalledBeforeInitialize());
        });

        it("Calls SilentIframeClient.acquireToken and returns its response", async () => {
            const testAccount: AccountInfo = {
                homeAccountId: TEST_DATA_CLIENT_INFO.TEST_HOME_ACCOUNT_ID,
                localAccountId: TEST_DATA_CLIENT_INFO.TEST_UID,
                environment: "login.windows.net",
                tenantId: "3338040d-6c67-4c5b-b112-36a304b66dad",
                username: "AbeLi@microsoft.com"
            };
            const testTokenResponse: AuthenticationResult = {
                authority: TEST_CONFIG.validAuthority,
                uniqueId: testAccount.localAccountId,
                tenantId: testAccount.tenantId,
                scopes: TEST_CONFIG.DEFAULT_SCOPES,
                idToken: "test-idToken",
                idTokenClaims: {},
                accessToken: "test-accessToken",
                fromCache: false,
                correlationId: RANDOM_TEST_GUID,
                expiresOn: new Date(Date.now() + 3600000),
                account: testAccount,
                tokenType: AuthenticationScheme.BEARER
            };
            const silentClientSpy = sinon.stub(SilentIframeClient.prototype, "acquireToken").resolves(testTokenResponse);

            const response = await pca.ssoSilent({scopes: ["openid"]});
            expect(response).toEqual(testTokenResponse);
            expect(silentClientSpy.calledOnce).toBe(true);
        });
    });

    describe("acquireTokenByCode", () => {
        it("goes directly to the native broker if nativeAccountId is present", async () => {
            pca = new PublicClientApplication({
                auth: {
                    clientId: TEST_CONFIG.MSAL_CLIENT_ID
                },
                system: {
                    allowNativeBroker: true
                }
            });

            const testAccount: AccountInfo = {
                homeAccountId: TEST_DATA_CLIENT_INFO.TEST_HOME_ACCOUNT_ID,
                localAccountId: TEST_DATA_CLIENT_INFO.TEST_UID,
                environment: "login.windows.net",
                tenantId: "3338040d-6c67-4c5b-b112-36a304b66dad",
                username: "AbeLi@microsoft.com",
                nativeAccountId: "test-nativeAccountId"
            };
            const testTokenResponse: AuthenticationResult = {
                authority: TEST_CONFIG.validAuthority,
                uniqueId: testAccount.localAccountId,
                tenantId: testAccount.tenantId,
                scopes: TEST_CONFIG.DEFAULT_SCOPES,
                idToken: "test-idToken",
                idTokenClaims: {},
                accessToken: "test-accessToken",
                fromCache: false,
                correlationId: RANDOM_TEST_GUID,
                expiresOn: new Date(Date.now() + 3600000),
                account: testAccount,
                tokenType: AuthenticationScheme.BEARER
            };

            sinon.stub(NativeMessageHandler, "createProvider").callsFake(async () => {
                return new NativeMessageHandler(pca.getLogger(), 2000, "test-extensionId");
            });
            await pca.initialize();
            const nativeAcquireTokenSpy = sinon.stub(NativeInteractionClient.prototype, "acquireToken").callsFake(async () => {
                return testTokenResponse;
            });
            const response = await pca.acquireTokenByCode({
                scopes: ["User.Read"],
                nativeAccountId: "test-nativeAccountId"
            });

            expect(response).toEqual(testTokenResponse);
            expect(nativeAcquireTokenSpy.calledOnce).toBeTruthy();
        });

        it("throws error if native broker call fails", async () => {
            pca = new PublicClientApplication({
                auth: {
                    clientId: TEST_CONFIG.MSAL_CLIENT_ID
                },
                system: {
                    allowNativeBroker: true
                }
            });

            sinon.stub(NativeMessageHandler, "createProvider").callsFake(async () => {
                return new NativeMessageHandler(pca.getLogger(), 2000, "test-extensionId");
            });
            await pca.initialize();
            const nativeAcquireTokenSpy = sinon.stub(NativeInteractionClient.prototype, "acquireToken").callsFake(async () => {
                throw new NativeAuthError("ContentError", "something went wrong in the extension");
            });

            await pca.acquireTokenByCode({
                scopes: ["User.Read"],
                nativeAccountId: "test-nativeAccountId"
            }).catch(e => {
                expect(e.errorCode).toEqual("ContentError");
            });
            expect(nativeAcquireTokenSpy.calledOnce).toBeTruthy();
        });

        it("throws error if nativeAccountId is provided but extension is not installed", async () => {
            pca = new PublicClientApplication({
                auth: {
                    clientId: TEST_CONFIG.MSAL_CLIENT_ID
                },
                system: {
                    allowNativeBroker: true
                }
            });
            await pca.initialize();

            const nativeAcquireTokenSpy = sinon.spy(NativeInteractionClient.prototype, "acquireToken");

            await pca.acquireTokenByCode({
                scopes: ["User.Read"],
                nativeAccountId: "test-nativeAccountId"
            }).catch(e => {
                expect(e.errorCode).toEqual(BrowserAuthErrorMessage.unableToAcquireTokenFromNativePlatform.code);
                expect(e.errorMessage).toEqual(BrowserAuthErrorMessage.unableToAcquireTokenFromNativePlatform.desc);
            });
            expect(nativeAcquireTokenSpy.calledOnce).toBeFalsy();
        });

        it("doesnt mutate request correlation id", async () => {
            const request: AuthorizationCodeRequest = {
                code: "123"
            };

            const result1 = await pca.acquireTokenByCode(request)
                .catch(() => null);

            const result2 = await pca.acquireTokenByCode(request)
            .catch(() => null);

            expect(request.correlationId).toBe(undefined);
        });

        it("throws an error if allowNativeBroker: true and initialize was not called prior", async () => {
            pca = new PublicClientApplication({
                auth: {
                    clientId: TEST_CONFIG.MSAL_CLIENT_ID
                },
                system: {
                    allowNativeBroker: true
                }
            })
            await expect(pca.acquireTokenByCode({})).rejects.toMatchObject(BrowserAuthError.createNativeBrokerCalledBeforeInitialize());
        });

        it("Calls SilentAuthCodeClient.acquireToken and returns its response", async () => {
            const testAccount: AccountInfo = {
                homeAccountId: TEST_DATA_CLIENT_INFO.TEST_HOME_ACCOUNT_ID,
                localAccountId: TEST_DATA_CLIENT_INFO.TEST_UID,
                environment: "login.windows.net",
                tenantId: "3338040d-6c67-4c5b-b112-36a304b66dad",
                username: "AbeLi@microsoft.com"
            };
            const testTokenResponse: AuthenticationResult = {
                authority: TEST_CONFIG.validAuthority,
                uniqueId: testAccount.localAccountId,
                tenantId: testAccount.tenantId,
                scopes: TEST_CONFIG.DEFAULT_SCOPES,
                idToken: "test-idToken",
                idTokenClaims: {},
                accessToken: "test-accessToken",
                fromCache: false,
                correlationId: RANDOM_TEST_GUID,
                expiresOn: new Date(Date.now() + 3600000),
                account: testAccount,
                tokenType: AuthenticationScheme.BEARER
            };
            const silentClientSpy = sinon.stub(SilentAuthCodeClient.prototype, "acquireToken").resolves(testTokenResponse);

            const response = await pca.acquireTokenByCode({
                code: "auth-code",
                correlationId: testTokenResponse.correlationId
            });
            expect(response).toEqual(testTokenResponse);
            expect(silentClientSpy.calledWith({
                code: "auth-code",
                correlationId: testTokenResponse.correlationId
            })).toBe(true);
        });

        it("calls SilentAuthCodeClient.acquireToken once if multiple concurrent calls are made", async () => {
            const testAccount: AccountInfo = {
                homeAccountId: TEST_DATA_CLIENT_INFO.TEST_HOME_ACCOUNT_ID,
                localAccountId: TEST_DATA_CLIENT_INFO.TEST_UID,
                environment: "login.windows.net",
                tenantId: "3338040d-6c67-4c5b-b112-36a304b66dad",
                username: "AbeLi@microsoft.com"
            };
            const testTokenResponse: AuthenticationResult = {
                authority: TEST_CONFIG.validAuthority,
                uniqueId: testAccount.localAccountId,
                tenantId: testAccount.tenantId,
                scopes: TEST_CONFIG.DEFAULT_SCOPES,
                idToken: "test-idToken",
                idTokenClaims: {},
                accessToken: "test-accessToken",
                fromCache: false,
                correlationId: RANDOM_TEST_GUID,
                expiresOn: new Date(Date.now() + 3600000),
                account: testAccount,
                tokenType: AuthenticationScheme.BEARER
            };
            const silentClientSpy = sinon.stub(SilentAuthCodeClient.prototype, "acquireToken").resolves(testTokenResponse);

            const [
                response,
                response2
            ] = await Promise.all([
                pca.acquireTokenByCode({
                    code: "auth-code",
                    correlationId: testTokenResponse.correlationId
                }),
                pca.acquireTokenByCode({
                    code: "auth-code",
                    correlationId: testTokenResponse.correlationId
                })
            ]);

            expect(response).toEqual(testTokenResponse);
            expect(response2).toEqual(testTokenResponse);
            expect(silentClientSpy.callCount).toBe(1);
            expect(silentClientSpy.calledWith({
                code: "auth-code",
                correlationId: testTokenResponse.correlationId
            })).toBe(true);
        });

        it("calls SilentAuthCodeClient.acquireToken twice if multiple serial calls are made", async () => {
            const testAccount: AccountInfo = {
                homeAccountId: TEST_DATA_CLIENT_INFO.TEST_HOME_ACCOUNT_ID,
                localAccountId: TEST_DATA_CLIENT_INFO.TEST_UID,
                environment: "login.windows.net",
                tenantId: "3338040d-6c67-4c5b-b112-36a304b66dad",
                username: "AbeLi@microsoft.com"
            };
            const testTokenResponse: AuthenticationResult = {
                authority: TEST_CONFIG.validAuthority,
                uniqueId: testAccount.localAccountId,
                tenantId: testAccount.tenantId,
                scopes: TEST_CONFIG.DEFAULT_SCOPES,
                idToken: "test-idToken",
                idTokenClaims: {},
                accessToken: "test-accessToken",
                fromCache: false,
                correlationId: RANDOM_TEST_GUID,
                expiresOn: new Date(Date.now() + 3600000),
                account: testAccount,
                tokenType: AuthenticationScheme.BEARER
            };
            const silentClientSpy = sinon.stub(SilentAuthCodeClient.prototype, "acquireToken").resolves(testTokenResponse);

            const response = await pca.acquireTokenByCode({
                code: "auth-code",
                correlationId: testTokenResponse.correlationId
            });

            const response2 = await pca.acquireTokenByCode({
                code: "auth-code",
                correlationId: testTokenResponse.correlationId
            });

            expect(response).toEqual(testTokenResponse);
            expect(response2).toEqual(testTokenResponse);
            expect(silentClientSpy.callCount).toBe(2);
            expect(silentClientSpy.calledWith({
                code: "auth-code",
                correlationId: testTokenResponse.correlationId
            })).toBe(true);
        });

        it("throws an error if falsey code is provided", () => {
            expect(pca.acquireTokenByCode({ code: "" })).rejects.toMatchObject(BrowserAuthError.createAuthCodeOrNativeAccountIdRequiredError())
        });
    });

    describe("acquireTokenSilent", () => {
        it("throws No Account error if no account is provided", async () => {
            await expect(pca.acquireTokenSilent({scopes: []})).rejects.toMatchObject(BrowserAuthError.createNoAccountError());
        });

        it("throws an error if allowNativeBroker: true and initialize was not called prior", async () => {
            pca = new PublicClientApplication({
                auth: {
                    clientId: TEST_CONFIG.MSAL_CLIENT_ID
                },
                system: {
                    allowNativeBroker: true
                }
            })
            await expect(pca.acquireTokenSilent({ scopes: [] })).rejects.toMatchObject(BrowserAuthError.createNativeBrokerCalledBeforeInitialize());
        });

        it("goes directly to the native broker if nativeAccountId is present", async () => {
            pca = new PublicClientApplication({
                auth: {
                    clientId: TEST_CONFIG.MSAL_CLIENT_ID
                },
                system: {
                    allowNativeBroker: true
                }
            });

            const testAccount: AccountInfo = {
                homeAccountId: TEST_DATA_CLIENT_INFO.TEST_HOME_ACCOUNT_ID,
                localAccountId: TEST_DATA_CLIENT_INFO.TEST_UID,
                environment: "login.windows.net",
                tenantId: "3338040d-6c67-4c5b-b112-36a304b66dad",
                username: "AbeLi@microsoft.com",
                nativeAccountId: "test-nativeAccountId"
            };
            const testTokenResponse: AuthenticationResult = {
                authority: TEST_CONFIG.validAuthority,
                uniqueId: testAccount.localAccountId,
                tenantId: testAccount.tenantId,
                scopes: TEST_CONFIG.DEFAULT_SCOPES,
                idToken: "test-idToken",
                idTokenClaims: {},
                accessToken: "test-accessToken",
                fromCache: false,
                correlationId: RANDOM_TEST_GUID,
                expiresOn: new Date(Date.now() + 3600000),
                account: testAccount,
                tokenType: AuthenticationScheme.BEARER
            };

            sinon.stub(NativeMessageHandler, "createProvider").callsFake(async () => {
                return new NativeMessageHandler(pca.getLogger(), 2000, "test-extensionId");
            });
            await pca.initialize();
            const nativeAcquireTokenSpy = sinon.stub(NativeInteractionClient.prototype, "acquireToken").callsFake(async () => {
                return testTokenResponse;
            });
            const silentSpy = sinon.stub(SilentIframeClient.prototype, "acquireToken").callsFake(async () => {
                return testTokenResponse;
            });
            const response = await pca.acquireTokenSilent({
                scopes: ["User.Read"],
                account: testAccount
            });

            expect(response).toEqual(testTokenResponse);
            expect(nativeAcquireTokenSpy.calledOnce).toBeTruthy();
            expect(silentSpy.calledOnce).toBeFalsy();
        });

        it("falls back to web flow if native broker call fails due to fatal error", async () => {
            pca = new PublicClientApplication({
                auth: {
                    clientId: TEST_CONFIG.MSAL_CLIENT_ID
                },
                system: {
                    allowNativeBroker: true
                }
            });

            const testAccount: AccountInfo = {
                homeAccountId: TEST_DATA_CLIENT_INFO.TEST_HOME_ACCOUNT_ID,
                localAccountId: TEST_DATA_CLIENT_INFO.TEST_UID,
                environment: "login.windows.net",
                tenantId: "3338040d-6c67-4c5b-b112-36a304b66dad",
                username: "AbeLi@microsoft.com",
                nativeAccountId: "test-nativeAccountId"
            };
            const testTokenResponse: AuthenticationResult = {
                authority: TEST_CONFIG.validAuthority,
                uniqueId: testAccount.localAccountId,
                tenantId: testAccount.tenantId,
                scopes: TEST_CONFIG.DEFAULT_SCOPES,
                idToken: "test-idToken",
                idTokenClaims: {},
                accessToken: "test-accessToken",
                fromCache: false,
                correlationId: RANDOM_TEST_GUID,
                expiresOn: new Date(Date.now() + 3600000),
                account: testAccount,
                tokenType: AuthenticationScheme.BEARER
            };

            sinon.stub(NativeMessageHandler, "createProvider").callsFake(async () => {
                return new NativeMessageHandler(pca.getLogger(), 2000, "test-extensionId");
            });
            await pca.initialize();
            const nativeAcquireTokenSpy = sinon.stub(NativeInteractionClient.prototype, "acquireToken").callsFake(async () => {
                throw new NativeAuthError("ContentError", "error in extension");
            });
            const silentSpy = sinon.stub(SilentIframeClient.prototype, "acquireToken").callsFake(async () => {
                return testTokenResponse;
            });
            const response = await pca.acquireTokenSilent({
                scopes: ["User.Read"],
                account: testAccount
            });

            expect(response).toBe(testTokenResponse);
            expect(nativeAcquireTokenSpy.calledOnce).toBeTruthy();
            expect(silentSpy.calledOnce).toBeTruthy();
        });

        it("throws error if native broker call fails due to non-fatal error", async () => {
            pca = new PublicClientApplication({
                auth: {
                    clientId: TEST_CONFIG.MSAL_CLIENT_ID
                },
                system: {
                    allowNativeBroker: true
                }
            });

            const testAccount: AccountInfo = {
                homeAccountId: TEST_DATA_CLIENT_INFO.TEST_HOME_ACCOUNT_ID,
                localAccountId: TEST_DATA_CLIENT_INFO.TEST_UID,
                environment: "login.windows.net",
                tenantId: "3338040d-6c67-4c5b-b112-36a304b66dad",
                username: "AbeLi@microsoft.com",
                nativeAccountId: "test-nativeAccountId"
            };

            sinon.stub(NativeMessageHandler, "createProvider").callsFake(async () => {
                return new NativeMessageHandler(pca.getLogger(), 2000, "test-extensionId");
            });
            await pca.initialize();
            const nativeAcquireTokenSpy = sinon.stub(NativeInteractionClient.prototype, "acquireToken").callsFake(async () => {
                throw new Error("testError");
            });
            const silentSpy = sinon.stub(SilentIframeClient.prototype, "acquireToken").callsFake(async () => {
                throw new Error("testError");
            });

            await pca.acquireTokenSilent({
                scopes: ["User.Read"],
                account: testAccount
            }).catch(e => {
                expect(e.message).toEqual("testError");
            });
            expect(nativeAcquireTokenSpy.calledOnce).toBeTruthy();
            expect(silentSpy.calledOnce).toBeFalsy();
        });

        it("doesnt mutate request correlation id", async () => {
            const request: SilentRequest = {
                scopes: []
            };

            const result1 = await pca.acquireTokenSilent(request)
                .catch(() => null);

            const result2 = await pca.acquireTokenSilent(request)
            .catch(() => null);

            expect(request.correlationId).toBe(undefined);
        });

        it("Calls SilentCacheClient.acquireToken and returns its response", async () => {
            const testAccount: AccountInfo = {
                homeAccountId: TEST_DATA_CLIENT_INFO.TEST_HOME_ACCOUNT_ID,
                localAccountId: TEST_DATA_CLIENT_INFO.TEST_UID,
                environment: "login.windows.net",
                tenantId: "3338040d-6c67-4c5b-b112-36a304b66dad",
                username: "AbeLi@microsoft.com"
            };
            const testTokenResponse: AuthenticationResult = {
                authority: TEST_CONFIG.validAuthority,
                uniqueId: testAccount.localAccountId,
                tenantId: testAccount.tenantId,
                scopes: TEST_CONFIG.DEFAULT_SCOPES,
                idToken: "test-idToken",
                idTokenClaims: {},
                accessToken: "test-accessToken",
                fromCache: false,
                correlationId: RANDOM_TEST_GUID,
                expiresOn: new Date(Date.now() + 3600000),
                account: testAccount,
                tokenType: AuthenticationScheme.BEARER
            };
            const silentCacheSpy = sinon.stub(SilentCacheClient.prototype, "acquireToken").resolves(testTokenResponse);
            const silentRefreshSpy = sinon.spy(SilentRefreshClient.prototype, "acquireToken");
            const silentIframeSpy = sinon.spy(SilentIframeClient.prototype, "acquireToken");

            const response = await pca.acquireTokenSilent({scopes: ["openid"], account: testAccount});
            expect(response).toEqual(testTokenResponse);
            expect(silentCacheSpy.calledOnce).toBe(true);
            expect(silentRefreshSpy.called).toBe(false);
            expect(silentIframeSpy.called).toBe(false);
        });

        it("Calls SilentRefreshClient.acquireToken and returns its response if cache lookup throws", async () => {
            const testAccount: AccountInfo = {
                homeAccountId: TEST_DATA_CLIENT_INFO.TEST_HOME_ACCOUNT_ID,
                localAccountId: TEST_DATA_CLIENT_INFO.TEST_UID,
                environment: "login.windows.net",
                tenantId: "3338040d-6c67-4c5b-b112-36a304b66dad",
                username: "AbeLi@microsoft.com"
            };
            const testTokenResponse: AuthenticationResult = {
                authority: TEST_CONFIG.validAuthority,
                uniqueId: testAccount.localAccountId,
                tenantId: testAccount.tenantId,
                scopes: TEST_CONFIG.DEFAULT_SCOPES,
                idToken: "test-idToken",
                idTokenClaims: {},
                accessToken: "test-accessToken",
                fromCache: false,
                correlationId: RANDOM_TEST_GUID,
                expiresOn: new Date(Date.now() + 3600000),
                account: testAccount,
                tokenType: AuthenticationScheme.BEARER
            };
            const silentCacheSpy = sinon.stub(SilentCacheClient.prototype, "acquireToken").rejects("Expired");
            const silentRefreshSpy = sinon.stub(SilentRefreshClient.prototype, "acquireToken").resolves(testTokenResponse);
            const silentIframeSpy = sinon.spy(SilentIframeClient.prototype, "acquireToken");

            const response = await pca.acquireTokenSilent({scopes: ["openid"], account: testAccount});
            expect(response).toEqual(testTokenResponse);
            expect(silentCacheSpy.calledOnce).toBe(true);
            expect(silentRefreshSpy.calledOnce).toBe(true);
            expect(silentIframeSpy.called).toBe(false);
        });

        it("Calls SilentIframeClient.acquireToken and returns its response if cache lookup throws and refresh token is expired", async () => {
            const testAccount: AccountInfo = {
                homeAccountId: TEST_DATA_CLIENT_INFO.TEST_HOME_ACCOUNT_ID,
                localAccountId: TEST_DATA_CLIENT_INFO.TEST_UID,
                environment: "login.windows.net",
                tenantId: "3338040d-6c67-4c5b-b112-36a304b66dad",
                username: "AbeLi@microsoft.com"
            };
            const testTokenResponse: AuthenticationResult = {
                authority: TEST_CONFIG.validAuthority,
                uniqueId: testAccount.localAccountId,
                tenantId: testAccount.tenantId,
                scopes: TEST_CONFIG.DEFAULT_SCOPES,
                idToken: "test-idToken",
                idTokenClaims: {},
                accessToken: "test-accessToken",
                fromCache: false,
                correlationId: RANDOM_TEST_GUID,
                expiresOn: new Date(Date.now() + 3600000),
                account: testAccount,
                tokenType: AuthenticationScheme.BEARER
            };
            const silentCacheSpy = sinon.stub(SilentCacheClient.prototype, "acquireToken").rejects("Expired");
            const silentRefreshSpy = sinon.stub(SilentRefreshClient.prototype, "acquireToken").rejects(new ServerError(BrowserConstants.INVALID_GRANT_ERROR, "Refresh Token expired"));
            const silentIframeSpy = sinon.stub(SilentIframeClient.prototype, "acquireToken").resolves(testTokenResponse);

            const response = await pca.acquireTokenSilent({scopes: ["openid"], account: testAccount});
            expect(response).toEqual(testTokenResponse);
            expect(silentCacheSpy.calledOnce).toBe(true);
            expect(silentRefreshSpy.calledOnce).toBe(true);
            expect(silentIframeSpy.calledOnce).toBe(true);
        });

        it("makes one network request with multiple parallel silent requests with same request", async () => {
            const testServerTokenResponse = {
                token_type: TEST_CONFIG.TOKEN_TYPE_BEARER,
                scope: TEST_CONFIG.DEFAULT_SCOPES.join(" "),
                expires_in: TEST_TOKEN_LIFETIMES.DEFAULT_EXPIRES_IN,
                ext_expires_in: TEST_TOKEN_LIFETIMES.DEFAULT_EXPIRES_IN,
                access_token: TEST_TOKENS.ACCESS_TOKEN,
                refresh_token: TEST_TOKENS.REFRESH_TOKEN,
                id_token: TEST_TOKENS.IDTOKEN_V2
            };
            const testIdTokenClaims: TokenClaims = {
                "ver": "2.0",
                "iss": "https://login.microsoftonline.com/9188040d-6c67-4c5b-b112-36a304b66dad/v2.0",
                "sub": "AAAAAAAAAAAAAAAAAAAAAIkzqFVrSaSaFHy782bbtaQ",
                "name": "Abe Lincoln",
                "preferred_username": "AbeLi@microsoft.com",
                "oid": "00000000-0000-0000-66f3-3332eca7ea81",
                "tid": "3338040d-6c67-4c5b-b112-36a304b66dad",
                "nonce": "123523",
            };
            const testAccount: AccountInfo = {
                homeAccountId: TEST_DATA_CLIENT_INFO.TEST_HOME_ACCOUNT_ID,
                localAccountId: TEST_DATA_CLIENT_INFO.TEST_UID,
                environment: "login.windows.net",
                tenantId: testIdTokenClaims.tid || "",
                username: testIdTokenClaims.preferred_username || ""
            };
            const testTokenResponse: AuthenticationResult = {
                authority: TEST_CONFIG.validAuthority,
                uniqueId: testIdTokenClaims.oid || "",
                tenantId: testIdTokenClaims.tid || "",
                scopes: [...TEST_CONFIG.DEFAULT_SCOPES, "User.Read"],
                idToken: testServerTokenResponse.id_token,
                idTokenClaims: testIdTokenClaims,
                accessToken: testServerTokenResponse.access_token,
                fromCache: false,
                correlationId: RANDOM_TEST_GUID,
                expiresOn: new Date(Date.now() + (testServerTokenResponse.expires_in * 1000)),
                account: testAccount,
                tokenType: AuthenticationScheme.BEARER
            };
            sinon.stub(CryptoOps.prototype, "createNewGuid").returns(RANDOM_TEST_GUID);
            sinon.stub(CryptoOps.prototype, "hashString").resolves(TEST_CRYPTO_VALUES.TEST_SHA256_HASH);
            const atsSpy = sinon.spy(PublicClientApplication.prototype, <any>"acquireTokenSilentAsync");
            const silentATStub = sinon.stub(RefreshTokenClient.prototype, "acquireTokenByRefreshToken").resolves(testTokenResponse);
            const tokenRequest: CommonSilentFlowRequest = {
                scopes: ["User.Read"],
                account: testAccount,
                authority: TEST_CONFIG.validAuthority,
                authenticationScheme: AuthenticationScheme.BEARER,
                claims: JSON.stringify({claim: "claim"}),
                correlationId: TEST_CONFIG.CORRELATION_ID,
                forceRefresh: false
            };
            const expectedTokenRequest: CommonSilentFlowRequest = {
                ...tokenRequest,
                scopes: ["User.Read"],
                authority: `${Constants.DEFAULT_AUTHORITY}`,
                correlationId: RANDOM_TEST_GUID,
                claims: JSON.stringify({claim: "claim"}),
                requestedClaimsHash: TEST_CRYPTO_VALUES.TEST_SHA256_HASH,
                forceRefresh: false
            };

            const silentRequest1 = pca.acquireTokenSilent(tokenRequest);
            const silentRequest2 = pca.acquireTokenSilent(tokenRequest);
            const silentRequest3 = pca.acquireTokenSilent(tokenRequest);
            const parallelResponse = await Promise.all([silentRequest1, silentRequest2, silentRequest3]);

            expect(silentATStub.calledWith(expectedTokenRequest)).toBeTruthy();
            expect(atsSpy.calledOnce).toBe(true);
            expect(silentATStub.callCount).toEqual(1);
            expect(parallelResponse[0]).toEqual(testTokenResponse);
            expect(parallelResponse[1]).toEqual(testTokenResponse);
            expect(parallelResponse[2]).toEqual(testTokenResponse);
            expect(parallelResponse).toHaveLength(3);
        });

        it("makes network requests for each distinct request when acquireTokenSilent is called in parallel", async () => {
            const testServerTokenResponse = {
                token_type: TEST_CONFIG.TOKEN_TYPE_BEARER,
                scope: TEST_CONFIG.DEFAULT_SCOPES.join(" "),
                expires_in: TEST_TOKEN_LIFETIMES.DEFAULT_EXPIRES_IN,
                ext_expires_in: TEST_TOKEN_LIFETIMES.DEFAULT_EXPIRES_IN,
                access_token: TEST_TOKENS.ACCESS_TOKEN,
                refresh_token: TEST_TOKENS.REFRESH_TOKEN,
                id_token: TEST_TOKENS.IDTOKEN_V2
            };
            const testIdTokenClaims: TokenClaims = {
                "ver": "2.0",
                "iss": "https://login.microsoftonline.com/9188040d-6c67-4c5b-b112-36a304b66dad/v2.0",
                "sub": "AAAAAAAAAAAAAAAAAAAAAIkzqFVrSaSaFHy782bbtaQ",
                "name": "Abe Lincoln",
                "preferred_username": "AbeLi@microsoft.com",
                "oid": "00000000-0000-0000-66f3-3332eca7ea81",
                "tid": "3338040d-6c67-4c5b-b112-36a304b66dad",
                "nonce": "123523",
            };
            const testAccount: AccountInfo = {
                homeAccountId: TEST_DATA_CLIENT_INFO.TEST_HOME_ACCOUNT_ID,
                localAccountId: TEST_DATA_CLIENT_INFO.TEST_UID,
                environment: "login.windows.net",
                tenantId: testIdTokenClaims.tid || "",
                username: testIdTokenClaims.preferred_username || ""
            };
            const testTokenResponse: AuthenticationResult = {
                authority: TEST_CONFIG.validAuthority,
                uniqueId: testIdTokenClaims.oid || "",
                tenantId: testIdTokenClaims.tid || "",
                scopes: [...TEST_CONFIG.DEFAULT_SCOPES, "User.Read"],
                idToken: testServerTokenResponse.id_token,
                idTokenClaims: testIdTokenClaims,
                accessToken: testServerTokenResponse.access_token,
                fromCache: false,
                correlationId: RANDOM_TEST_GUID,
                expiresOn: new Date(Date.now() + (testServerTokenResponse.expires_in * 1000)),
                account: testAccount,
                tokenType: AuthenticationScheme.BEARER
            };
            sinon.stub(CryptoOps.prototype, "createNewGuid").returns(RANDOM_TEST_GUID);
            sinon.stub(CryptoOps.prototype, "hashString").resolves(TEST_CRYPTO_VALUES.TEST_SHA256_HASH);
            const silentATStub = sinon.stub(RefreshTokenClient.prototype, "acquireTokenByRefreshToken").resolves(testTokenResponse);
            // Beaerer requests
            const tokenRequest1: CommonSilentFlowRequest = {
                scopes: ["User.Read"],
                account: testAccount,
                authority: TEST_CONFIG.validAuthority,
                authenticationScheme: AuthenticationScheme.BEARER,
                correlationId: TEST_CONFIG.CORRELATION_ID,
                forceRefresh: false
            };
            const expectedTokenRequest1: CommonSilentFlowRequest = {
                ...tokenRequest1,
                scopes: ["User.Read"],
                authority: `${Constants.DEFAULT_AUTHORITY}`,
                correlationId: RANDOM_TEST_GUID,
                forceRefresh: false
            };
            const tokenRequest2: CommonSilentFlowRequest = {
                scopes: ["Mail.Read"],
                account: testAccount,
                authority: TEST_CONFIG.validAuthority,
                authenticationScheme: AuthenticationScheme.BEARER,
                correlationId: TEST_CONFIG.CORRELATION_ID,
                forceRefresh: false
            };
            const expectedTokenRequest2: CommonSilentFlowRequest = {
                ...tokenRequest1,
                scopes: ["Mail.Read"],
                authority: `${Constants.DEFAULT_AUTHORITY}`,
                correlationId: RANDOM_TEST_GUID,
                forceRefresh: false
            };

            // PoP requests
            const popTokenRequest1: CommonSilentFlowRequest = {
                scopes: ["User.Read"],
                account: testAccount,
                authority: TEST_CONFIG.validAuthority,
                authenticationScheme: AuthenticationScheme.POP,
                resourceRequestMethod: "GET",
                resourceRequestUri: "https://testUri.com/user.read",
                correlationId: TEST_CONFIG.CORRELATION_ID,
                forceRefresh: false
            }

            const popTokenRequest2: CommonSilentFlowRequest = {
                scopes: ["Mail.Read"],
                account: testAccount,
                authority: TEST_CONFIG.validAuthority,
                authenticationScheme: AuthenticationScheme.POP,
                resourceRequestMethod: "GET",
                resourceRequestUri: "https://testUri.com/mail.read",
                correlationId: TEST_CONFIG.CORRELATION_ID,
                forceRefresh: false
            }
            const expectedPopTokenRequest1: CommonSilentFlowRequest = {
                ...popTokenRequest1,
                scopes: ["User.Read"],
                authority: `${Constants.DEFAULT_AUTHORITY}`,
                correlationId: RANDOM_TEST_GUID,
                forceRefresh: false
            };

            const expectedPopTokenRequest2: CommonSilentFlowRequest = {
                ...popTokenRequest2,
                scopes: ["Mail.Read"],
                authority: `${Constants.DEFAULT_AUTHORITY}`,
                correlationId: RANDOM_TEST_GUID,
                forceRefresh: false
            };

            // SSH Certificate requests
            const sshCertRequest1: CommonSilentFlowRequest = {
                scopes: ["User.Read"],
                account: testAccount,
                authority: TEST_CONFIG.validAuthority,
                authenticationScheme: AuthenticationScheme.SSH,
                sshJwk: TEST_SSH_VALUES.ENCODED_SSH_JWK,
                sshKid: TEST_SSH_VALUES.SSH_KID,
                correlationId: TEST_CONFIG.CORRELATION_ID,
                forceRefresh: false
            }

            const sshCertRequest2: CommonSilentFlowRequest = {
                scopes: ["Mail.Read"],
                account: testAccount,
                authority: TEST_CONFIG.validAuthority,
                authenticationScheme: AuthenticationScheme.SSH,
                sshJwk: TEST_SSH_VALUES.ALTERNATE_ENCODED_SSH_JWK,
                sshKid: TEST_SSH_VALUES.ALTERNATE_SSH_KID,
                correlationId: TEST_CONFIG.CORRELATION_ID,
                forceRefresh: false
            }

            const expectedSshCertificateRequest1: CommonSilentFlowRequest = {
                ...sshCertRequest1,
                scopes: ["User.Read"],
                authority: `${Constants.DEFAULT_AUTHORITY}`,
                correlationId: RANDOM_TEST_GUID,
                forceRefresh: false
            };

            const expectedSshCertificateRequest2: CommonSilentFlowRequest = {
                ...sshCertRequest2,
                scopes: ["Mail.Read"],
                authority: `${Constants.DEFAULT_AUTHORITY}`,
                correlationId: RANDOM_TEST_GUID,
                forceRefresh: false
            };

            // Requests with claims
            const claimsRequest1: CommonSilentFlowRequest = {
                scopes: ["User.Read"],
                account: testAccount,
                authority: TEST_CONFIG.validAuthority,
                authenticationScheme: AuthenticationScheme.BEARER,
                claims: JSON.stringify({ claim1: "claim1"}),
                correlationId: TEST_CONFIG.CORRELATION_ID,
                forceRefresh: false
            }

            const claimsRequest2: CommonSilentFlowRequest = {
                scopes: ["User.Read"],
                account: testAccount,
                authority: TEST_CONFIG.validAuthority,
                authenticationScheme: AuthenticationScheme.BEARER,
                claims: JSON.stringify({ claim2: "claim2"}),
                requestedClaimsHash: TEST_CRYPTO_VALUES.TEST_SHA256_HASH,
                correlationId: TEST_CONFIG.CORRELATION_ID,
                forceRefresh: false
            }

            const expectedClaimsRequest1: CommonSilentFlowRequest = {
                ...claimsRequest1,
                scopes: ["User.Read"],
                authority: `${Constants.DEFAULT_AUTHORITY}`,
                correlationId: RANDOM_TEST_GUID,
                claims: JSON.stringify({ claim1: "claim1"}),
                requestedClaimsHash: TEST_CRYPTO_VALUES.TEST_SHA256_HASH,
                forceRefresh: false
            };

            const expectedClaimsRequest2: CommonSilentFlowRequest = {
                ...claimsRequest2,
                scopes: ["User.Read"],
                authority: `${Constants.DEFAULT_AUTHORITY}`,
                correlationId: RANDOM_TEST_GUID,
                claims: JSON.stringify({ claim2: "claim2"}),
                requestedClaimsHash: TEST_CRYPTO_VALUES.TEST_SHA256_HASH,
                forceRefresh: false
            };

            const silentRequest1 = pca.acquireTokenSilent(tokenRequest1);
            const silentRequest2 = pca.acquireTokenSilent(tokenRequest1);
            const silentRequest3 = pca.acquireTokenSilent(tokenRequest2);
            const popSilentRequest1 = pca.acquireTokenSilent(popTokenRequest1);
            const popSilentRequest2 = pca.acquireTokenSilent(popTokenRequest1);
            const popSilentRequest3 = pca.acquireTokenSilent(popTokenRequest2);
            const sshCertSilentRequest1 = pca.acquireTokenSilent(sshCertRequest1);
            const sshCertSilentRequest2 = pca.acquireTokenSilent(sshCertRequest1);
            const sshCertSilentRequest3 = pca.acquireTokenSilent(sshCertRequest2);
            const claimsSilentRequest1 = pca.acquireTokenSilent(claimsRequest1);
            const claimsSilentRequest2 = pca.acquireTokenSilent(claimsRequest1);
            const claimsSilentRequest3 = pca.acquireTokenSilent(claimsRequest2);
            await Promise.all([
                silentRequest1, silentRequest2, silentRequest3,
                popSilentRequest1, popSilentRequest2, popSilentRequest3,
                sshCertSilentRequest1, sshCertSilentRequest2, sshCertSilentRequest3,
                claimsSilentRequest1, claimsSilentRequest2, claimsSilentRequest3
            ]);

            expect(silentATStub.calledWith(expectedTokenRequest1)).toBeTruthy();
            expect(silentATStub.calledWith(expectedTokenRequest2)).toBeTruthy();
            expect(silentATStub.calledWith(expectedPopTokenRequest1)).toBeTruthy();
            expect(silentATStub.calledWith(expectedPopTokenRequest2)).toBeTruthy();
            expect(silentATStub.calledWith(expectedSshCertificateRequest1)).toBeTruthy();
            expect(silentATStub.calledWith(expectedSshCertificateRequest2)).toBeTruthy();
            expect(silentATStub.calledWith(expectedClaimsRequest1)).toBeTruthy();
            expect(silentATStub.calledWith(expectedClaimsRequest2)).toBeTruthy();
            expect(silentATStub.callCount).toEqual(8);
        });

        it("throws error that SilentFlowClient.acquireToken() throws", async () => {
            const testError = {
                errorCode: "create_login_url_error",
                errorMessage: "Error in creating a login url"
            };
            const testAccount: AccountInfo = {
                homeAccountId: TEST_DATA_CLIENT_INFO.TEST_HOME_ACCOUNT_ID,
                localAccountId: TEST_DATA_CLIENT_INFO.TEST_UID,
                environment: "login.windows.net",
                tenantId: "testTenantId",
                username: "username@contoso.com"
            };
            sinon.stub(RefreshTokenClient.prototype, <any>"acquireTokenByRefreshToken").rejects(testError);
            try {
                await pca.acquireTokenSilent({
                    scopes: TEST_CONFIG.DEFAULT_SCOPES,
                    account: testAccount
                });
            } catch (e) {
                // Test that error was cached for telemetry purposes and then thrown
                expect(window.sessionStorage).toHaveLength(1);
                const failures = window.sessionStorage.getItem(`server-telemetry-${TEST_CONFIG.MSAL_CLIENT_ID}`);
                const failureObj = JSON.parse(failures || "") as ServerTelemetryEntity;
                expect(failureObj.failedRequests).toHaveLength(2);
                expect(failureObj.failedRequests[0]).toEqual(ApiId.acquireTokenSilent_silentFlow);
                expect(failureObj.errors[0]).toEqual(testError.errorCode);
                expect(e).toEqual(testError);
            }
        });

        it("throws error that SilentFlowClient.acquireToken() throws when making parallel requests", async () => {
            const testError = {
                errorCode: "create_login_url_error",
                errorMessage: "Error in creating a login url"
            };
            const testAccount: AccountInfo = {
                homeAccountId: TEST_DATA_CLIENT_INFO.TEST_HOME_ACCOUNT_ID,
                localAccountId: TEST_DATA_CLIENT_INFO.TEST_UID,
                environment: "login.windows.net",
                tenantId: "testTenantId",
                username: "username@contoso.com"
            };
            const atsSpy = sinon.spy(PublicClientApplication.prototype, <any>"acquireTokenSilentAsync");
            sinon.stub(RefreshTokenClient.prototype, <any>"acquireTokenByRefreshToken").rejects(testError);
            const tokenRequest = {
                scopes: TEST_CONFIG.DEFAULT_SCOPES,
                account: testAccount
            };
            const silentRequest1 = pca.acquireTokenSilent(tokenRequest);
            const silentRequest2 = pca.acquireTokenSilent(tokenRequest);
            const silentRequest3 = pca.acquireTokenSilent(tokenRequest);
            try {
                await Promise.all([silentRequest1, silentRequest2, silentRequest3]);
            } catch (e) {
                // Await resolution of all 3 promises since this catch block will execute as soon as any of them throw
                await silentRequest1.catch(() => {});
                await silentRequest2.catch(() => {});
                await silentRequest3.catch(() => {});
                // Test that error was cached for telemetry purposes and then thrown
                expect(atsSpy.calledOnce).toBe(true);
                expect(window.sessionStorage).toHaveLength(1);
                const failures = window.sessionStorage.getItem(`server-telemetry-${TEST_CONFIG.MSAL_CLIENT_ID}`);
                const failureObj = JSON.parse(failures || "") as ServerTelemetryEntity;
                expect(failureObj.failedRequests).toHaveLength(2);
                expect(failureObj.failedRequests[0]).toEqual(ApiId.acquireTokenSilent_silentFlow);
                expect(failureObj.errors[0]).toEqual(testError.errorCode);
                expect(e).toEqual(testError);
            }
        });

        it("Falls back to silent handler if thrown error is a refresh token expired error", async () => {
            const invalidGrantError: ServerError = new ServerError("invalid_grant", "AADSTS700081: The refresh token has expired due to maximum lifetime. The token was issued on xxxxxxx and the maximum allowed lifetime for this application is 1.00:00:00.\r\nTrace ID: xxxxxxxx-xxxx-xxxx-xxxx-xxxxxxxxxx\r\nCorrelation ID: xxxxxxxx-xxxx-xxxx-xxxx-xxxxxxxxxx\r\nTimestamp: 2020-0x-0x XX:XX:XXZ");
            sinon.stub(RefreshTokenClient.prototype, <any>"acquireTokenByRefreshToken").rejects(invalidGrantError);
            const testServerTokenResponse = {
                token_type: TEST_CONFIG.TOKEN_TYPE_BEARER,
                scope: TEST_CONFIG.DEFAULT_SCOPES.join(" "),
                expires_in: TEST_TOKEN_LIFETIMES.DEFAULT_EXPIRES_IN,
                ext_expires_in: TEST_TOKEN_LIFETIMES.DEFAULT_EXPIRES_IN,
                access_token: TEST_TOKENS.ACCESS_TOKEN,
                refresh_token: TEST_TOKENS.REFRESH_TOKEN,
                id_token: TEST_TOKENS.IDTOKEN_V2
            };
            const testIdTokenClaims: TokenClaims = {
                "ver": "2.0",
                "iss": "https://login.microsoftonline.com/9188040d-6c67-4c5b-b112-36a304b66dad/v2.0",
                "sub": "AAAAAAAAAAAAAAAAAAAAAIkzqFVrSaSaFHy782bbtaQ",
                "name": "Abe Lincoln",
                "preferred_username": "AbeLi@microsoft.com",
                "oid": "00000000-0000-0000-66f3-3332eca7ea81",
                "tid": "3338040d-6c67-4c5b-b112-36a304b66dad",
                "nonce": "123523",
            };
            const testAccount: AccountInfo = {
                homeAccountId: TEST_DATA_CLIENT_INFO.TEST_HOME_ACCOUNT_ID,
                localAccountId: TEST_DATA_CLIENT_INFO.TEST_UID,
                environment: "login.windows.net",
                tenantId: testIdTokenClaims.tid || "",
                username: testIdTokenClaims.preferred_username || ""
            };
            const testTokenResponse: AuthenticationResult = {
                authority: TEST_CONFIG.validAuthority,
                uniqueId: testIdTokenClaims.oid || "",
                tenantId: testIdTokenClaims.tid || "",
                scopes: [...TEST_CONFIG.DEFAULT_SCOPES, "User.Read"],
                idToken: testServerTokenResponse.id_token,
                idTokenClaims: testIdTokenClaims,
                accessToken: testServerTokenResponse.access_token,
                fromCache: false,
                correlationId: RANDOM_TEST_GUID,
                expiresOn: new Date(Date.now() + (testServerTokenResponse.expires_in * 1000)),
                account: testAccount,
                tokenType: AuthenticationScheme.BEARER
            };
            const silentTokenHelperStub = sinon.stub(SilentIframeClient.prototype, <any>"silentTokenHelper").resolves(testTokenResponse);
            sinon.stub(CryptoOps.prototype, "generatePkceCodes").resolves({
                challenge: TEST_CONFIG.TEST_CHALLENGE,
                verifier: TEST_CONFIG.TEST_VERIFIER
            });
            sinon.stub(CryptoOps.prototype, "createNewGuid").returns(RANDOM_TEST_GUID);
            sinon.stub(ProtocolUtils, "setRequestState").returns(TEST_STATE_VALUES.TEST_STATE_SILENT);
            sinon.stub(CryptoOps.prototype, "getPublicKeyThumbprint").resolves(TEST_POP_VALUES.DECODED_STK_JWK_THUMBPRINT);
            const CommonSilentFlowRequest: SilentRequest = {
                scopes: ["User.Read"],
                account: testAccount,
                extraQueryParameters: {
                    queryKey: "queryValue"
                }, 
                forceRefresh: false
            };
            const expectedRequest: CommonAuthorizationUrlRequest = {
                ...CommonSilentFlowRequest,
                scopes: ["User.Read"],
                authenticationScheme: TEST_CONFIG.TOKEN_TYPE_BEARER as AuthenticationScheme,
                correlationId: RANDOM_TEST_GUID,
                authority: `${Constants.DEFAULT_AUTHORITY}`,
                prompt: "none",
                redirectUri: TEST_URIS.TEST_REDIR_URI,
                state: TEST_STATE_VALUES.TEST_STATE_SILENT,
                nonce: RANDOM_TEST_GUID,
<<<<<<< HEAD
                responseMode: ResponseMode.FRAGMENT,
                codeChallenge: TEST_CONFIG.TEST_CHALLENGE,
                codeChallengeMethod: Constants.S256_CODE_CHALLENGE_METHOD,
                authenticationScheme: TEST_CONFIG.TOKEN_TYPE_BEARER as AuthenticationScheme,
                stkJwk: TEST_POP_VALUES.DECODED_STK_JWK_THUMBPRINT
=======
                responseMode: ResponseMode.FRAGMENT
>>>>>>> b731e11f
            };
            const tokenResp = await pca.acquireTokenSilent(CommonSilentFlowRequest);

            expect(tokenResp).toEqual(testTokenResponse);
            expect(silentTokenHelperStub.args[0][1]).toEqual(expect.objectContaining(expectedRequest));
        });
    });

    describe("logout", () => {
        it("calls logoutRedirect", (done) => {
            sinon.stub(pca, "logoutRedirect").callsFake((request) => {
                expect(request && request.postLogoutRedirectUri).toBe("/logout");
                done();
                return Promise.resolve();
            });
    
            pca.logout({postLogoutRedirectUri: "/logout"});
        });

        it("doesnt mutate request correlation id", async () => {
            sinon.stub(pca, "logoutRedirect").callsFake((request) => {
                return Promise.resolve();
            });
            const request: EndSessionRequest = { };

            const result1 = await pca.logout(request)
                .catch(() => null);

            const result2 = await pca.logout(request)
            .catch(() => null);

            expect(request.correlationId).toBe(undefined);
        });
    });

    describe("logoutRedirect", () => {
        it("doesnt mutate request correlation id", async () => {
            sinon.stub(RedirectClient.prototype, "logout").resolves();

            const request: EndSessionRequest = { };

            const result1 = await pca.logoutRedirect(request)
                .catch(() => null);

            const result2 = await pca.logoutRedirect(request)
            .catch(() => null);

            expect(request.correlationId).toBe(undefined);
        });

        it("Calls RedirectClient.logout and returns its response", async () => {
            const redirectClientSpy = sinon.stub(RedirectClient.prototype, "logout").resolves();

            const response = await pca.logoutRedirect();
            expect(response).toEqual(undefined);
            expect(redirectClientSpy.calledOnce).toBe(true);
        });

        it("throws an error if inside an iframe", async () => {
            sinon.stub(BrowserUtils, "isInIframe").returns(true);
            await expect(pca.logout()).rejects.toMatchObject(BrowserAuthError.createRedirectInIframeError(true));
        });
    });

    describe("logoutPopup", () => {
        it("doesnt mutate request correlation id", async () => {
            sinon.stub(PopupClient.prototype, "logout").resolves()

            const request: EndSessionRequest = { };

            const result1 = await pca.logoutPopup(request)
                .catch(() => null);

            const result2 = await pca.logoutPopup(request)
            .catch(() => null);

            expect(request.correlationId).toBe(undefined);
        });

        it("Calls PopupClient.logout and returns its response", async () => {
            const popupClientSpy = sinon.stub(PopupClient.prototype, "logout").resolves();

            const response = await pca.logoutPopup();
            expect(response).toEqual(undefined);
            expect(popupClientSpy.calledOnce).toBe(true);
        });

        it("throws error if interaction is in progress", async () => {
            const browserCrypto = new CryptoOps(new Logger({}));
            const logger = new Logger({});
            const browserStorage = new BrowserCacheManager("client-id", cacheConfig, browserCrypto, logger);
            browserStorage.setInteractionInProgress(true);

            await expect(pca.logoutPopup()).rejects.toMatchObject(BrowserAuthError.createInteractionInProgressError());
        });
    });

    describe("getAccount tests", () => {
        // Account 1
        const testAccountInfo1: AccountInfo = {
            homeAccountId: TEST_DATA_CLIENT_INFO.TEST_HOME_ACCOUNT_ID,
            environment: "login.windows.net",
            tenantId: TEST_DATA_CLIENT_INFO.TEST_UTID,
            username: "example@microsoft.com",
            name: "Abe Lincoln",
            localAccountId: TEST_CONFIG.OID,
            idTokenClaims: undefined
        };

        const testAccount1: AccountEntity = new AccountEntity();
        testAccount1.homeAccountId = testAccountInfo1.homeAccountId;
        testAccount1.localAccountId = TEST_CONFIG.OID;
        testAccount1.environment = testAccountInfo1.environment;
        testAccount1.realm = testAccountInfo1.tenantId;
        testAccount1.username = testAccountInfo1.username;
        testAccount1.name = testAccountInfo1.name;
        testAccount1.authorityType = "MSSTS";
        testAccount1.clientInfo = TEST_DATA_CLIENT_INFO.TEST_CLIENT_INFO_B64ENCODED;

        // Account 2
        const testAccountInfo2: AccountInfo = {
            homeAccountId: "different-home-account-id",
            environment: "login.windows.net",
            tenantId: TEST_DATA_CLIENT_INFO.TEST_UTID,
            username: "anotherExample@microsoft.com",
            name: "Abe Lincoln",
            localAccountId: TEST_CONFIG.OID,
            idTokenClaims: undefined
        };

        const testAccount2: AccountEntity = new AccountEntity();
        testAccount2.homeAccountId = testAccountInfo2.homeAccountId;
        testAccount2.localAccountId = TEST_CONFIG.OID;
        testAccount2.environment = testAccountInfo2.environment;
        testAccount2.realm = testAccountInfo2.tenantId;
        testAccount2.username = testAccountInfo2.username;
        testAccount2.name = testAccountInfo2.name;
        testAccount2.authorityType = "MSSTS";
        testAccount2.clientInfo = TEST_DATA_CLIENT_INFO.TEST_CLIENT_INFO_B64ENCODED;

        beforeEach(() => {
            const cacheKey1 = AccountEntity.generateAccountCacheKey(testAccountInfo1);
            window.sessionStorage.setItem(cacheKey1, JSON.stringify(testAccount1));

            const cacheKey2 = AccountEntity.generateAccountCacheKey(testAccountInfo2);
            window.sessionStorage.setItem(cacheKey2, JSON.stringify(testAccount2));
        });

        afterEach(() => {
            window.sessionStorage.clear();
        });

        it("getAllAccounts returns all signed in accounts", () => {
            const account = pca.getAllAccounts();
            expect(account).toHaveLength(2);
        });

        it("getAllAccounts returns empty array if no accounts signed in", () => {
            window.sessionStorage.clear();
            const accounts = pca.getAllAccounts();
            expect(accounts).toEqual([]);
        });

        it("getAccountByUsername returns account specified", () => {
            const account = pca.getAccountByUsername("example@microsoft.com");
            expect(account).toEqual(testAccountInfo1);
        });

        it(
            "getAccountByUsername returns account specified with case mismatch",
            () => {
                const account = pca.getAccountByUsername("Example@Microsoft.com");
                expect(account).toEqual(testAccountInfo1);

                const account2 = pca.getAccountByUsername("anotherexample@microsoft.com");
                expect(account2).toEqual(testAccountInfo2);
            }
        );

        it("getAccountByUsername returns null if account doesn't exist", () => {
            const account = pca.getAccountByUsername("this-email-doesnt-exist@microsoft.com");
            expect(account).toBe(null);
        });

        it("getAccountByUsername returns null if passed username is null", () => {
            // @ts-ignore
            const account = pca.getAccountByUsername(null);
            expect(account).toBe(null);
        });

        it("getAccountByHomeId returns account specified", () => {
            const account = pca.getAccountByHomeId(TEST_DATA_CLIENT_INFO.TEST_HOME_ACCOUNT_ID);
            expect(account).toEqual(testAccountInfo1);
        });

        it("getAccountByHomeId returns null if passed id doesn't exist", () => {
            const account = pca.getAccountByHomeId("this-id-doesnt-exist");
            expect(account).toBe(null);
        });

        it("getAccountByHomeId returns null if passed id is null", () => {
            // @ts-ignore
            const account = pca.getAccountByHomeId(null);
            expect(account).toBe(null);
        });

        it("getAccountByLocalId returns account specified", () => {
            const account = pca.getAccountByLocalId(TEST_CONFIG.OID);
            expect(account).toEqual(testAccountInfo1);
        });

        it("getAccountByLocalId returns null if passed id doesn't exist", () => {
            const account = pca.getAccountByLocalId("this-id-doesnt-exist");
            expect(account).toBe(null);
        });

        it("getAccountByLocalId returns null if passed id is null", () => {
            // @ts-ignore
            const account = pca.getAccountByLocalId(null);
            expect(account).toBe(null);
        });
    });

    describe("activeAccount API tests", () => {
        // Account 1
        const testAccountInfo1: AccountInfo = {
            homeAccountId: TEST_DATA_CLIENT_INFO.TEST_HOME_ACCOUNT_ID,
            environment: "login.windows.net",
            tenantId: TEST_DATA_CLIENT_INFO.TEST_UTID,
            username: "example@microsoft.com",
            name: "Abe Lincoln",
            localAccountId: TEST_CONFIG.OID,
            idTokenClaims: undefined
        };

        const testAccount1: AccountEntity = new AccountEntity();
        testAccount1.homeAccountId = testAccountInfo1.homeAccountId;
        testAccount1.localAccountId = TEST_CONFIG.OID;
        testAccount1.environment = testAccountInfo1.environment;
        testAccount1.realm = testAccountInfo1.tenantId;
        testAccount1.username = testAccountInfo1.username;
        testAccount1.name = testAccountInfo1.name;
        testAccount1.authorityType = "MSSTS";
        testAccount1.clientInfo = TEST_DATA_CLIENT_INFO.TEST_CLIENT_INFO_B64ENCODED;

        beforeEach(() => {
            const cacheKey1 = AccountEntity.generateAccountCacheKey(testAccountInfo1);
            window.sessionStorage.setItem(cacheKey1, JSON.stringify(testAccount1));
        });

        afterEach(() => {
            window.sessionStorage.clear();
        });

        it("active account is initialized as null", () => {
            // Public client should initialze with active account set to null.
            expect(pca.getActiveAccount()).toBe(null);
        });

        it("setActiveAccount() sets the active account local id value correctly", () => {
                expect(pca.getActiveAccount()).toBe(null);
                pca.setActiveAccount(testAccountInfo1);
                expect(pca.getActiveAccount()).toEqual(testAccountInfo1);
        });

        it("getActiveAccount looks up the current account values and returns them", () => {
                pca.setActiveAccount(testAccountInfo1);
                const activeAccount1 = pca.getActiveAccount();
                expect(activeAccount1).toEqual(testAccountInfo1);
                
                const newName = "Ben Franklin";
                testAccountInfo1.name = newName;
                testAccount1.name = newName;
                const cacheKey = AccountEntity.generateAccountCacheKey(testAccountInfo1);
                window.sessionStorage.setItem(cacheKey, JSON.stringify(testAccount1));

                const activeAccount2 = pca.getActiveAccount();
                expect(activeAccount2).toEqual(testAccountInfo1);
        });

        describe("activeAccount logout", () => {
            const testAccountInfo2: AccountInfo = {
                homeAccountId: "different-home-account-id",
                environment: "login.windows.net",
                tenantId: TEST_DATA_CLIENT_INFO.TEST_UTID,
                username: "anotherExample@microsoft.com",
                name: "Abe Lincoln",
                localAccountId: TEST_CONFIG.OID,
                idTokenClaims: undefined
            };

            beforeEach(() => {
                pca.setActiveAccount(testAccountInfo1);
                sinon.stub(AuthorizationCodeClient.prototype, "getLogoutUri").returns(testLogoutUrl);
                sinon.stub(NavigationClient.prototype, "navigateExternal").callsFake((urlNavigate: string, options: NavigationOptions): Promise<boolean> => {
                    expect(urlNavigate).toEqual(testLogoutUrl);
                    expect(options.noHistory).toBeFalsy();
                    return Promise.resolve(true);
                });
                const popupWindow = {...window};
                sinon.stub(PopupClient.prototype, "openPopup").returns(popupWindow);
                sinon.stub(PopupClient.prototype, "openSizedPopup").returns(popupWindow);
                sinon.stub(PopupClient.prototype, "cleanPopup");
            });

            it("Clears active account on logoutRedirect with no account", async () => {
                expect(pca.getActiveAccount()).toEqual(testAccountInfo1);
                await pca.logoutRedirect();
                expect(pca.getActiveAccount()).toBe(null);
            });
    
            it("Clears active account on logoutRedirect when the given account info matches", async () => {
                    expect(pca.getActiveAccount()).toEqual(testAccountInfo1);
                    await pca.logoutRedirect({
                        account: testAccountInfo1
                    });
                    expect(pca.getActiveAccount()).toBe(null);
                }
            );

            it("Does not clear active account on logoutRedirect if given account object does not match", async () => {
                    expect(pca.getActiveAccount()).toEqual(testAccountInfo1);
                    await pca.logoutRedirect({
                        account: testAccountInfo2
                    });
                    expect(pca.getActiveAccount()).toEqual(testAccountInfo1);
                }
            );

            it("Clears active account on logoutPopup with no account", async () => {
                expect(pca.getActiveAccount()).toEqual(testAccountInfo1);
                await pca.logoutPopup();
                expect(pca.getActiveAccount()).toBe(null);
            });
    
            it("Clears active account on logoutPopup when the given account info matches", async () => {
                    expect(pca.getActiveAccount()).toEqual(testAccountInfo1);
                    await pca.logoutPopup({
                        account: testAccountInfo1
                    });
                    expect(pca.getActiveAccount()).toBe(null);
                }
            );

            it("Does not clear active account on logoutPopup if given account object does not match", async () => {
                    expect(pca.getActiveAccount()).toEqual(testAccountInfo1);
                    await pca.logoutPopup({
                        account: testAccountInfo2
                    });
                    expect(pca.getActiveAccount()).toEqual(testAccountInfo1);
                }
            );
        });
    });

    describe("Event API tests", () => {
        it("can add an event callback", (done) => {
            const subscriber = (message: EventMessage) => {
                expect(message.eventType).toEqual(EventType.LOGIN_START);
                expect(message.interactionType).toEqual(InteractionType.Popup);
                done();
            };

            const callbackSpy = sinon.spy(EventHandler.prototype, "addEventCallback");

            pca.addEventCallback(subscriber);
            expect(callbackSpy.calledOnce).toBeTruthy();
            done();
        });

        it("can remove an event callback", (done) => {
            const callbackSpy = sinon.spy(EventHandler.prototype, "removeEventCallback");

            const callbackId = pca.addEventCallback(() => {});
            pca.removeEventCallback(callbackId || "");
            expect(callbackSpy.calledOnce).toBeTruthy();
            done();
        });
    });

    describe("Logger", () => {
        it("getLogger and setLogger", done => {
            const logger = new Logger({
                loggerCallback: (level, message, containsPii) => {
                    expect(message).toContain("Message");
                    expect(message).toContain(LogLevel[2]);
    
                    expect(level).toEqual(LogLevel.Info);
                    expect(containsPii).toBeFalsy();
    
                    done();
                },
                piiLoggingEnabled: false
            });

            pca.setLogger(logger);

            expect(pca.getLogger()).toEqual(logger);

            pca.getLogger().info("Message");
        });
    });

    describe("initializeWrapperLibrary Tests", () => {
        it("Sets wrapperSKU and wrapperVer with passed values", () => {
            pca.initializeWrapperLibrary(WrapperSKU.React, "1.0.0");

            // @ts-ignore
            expect(pca.browserStorage.getWrapperMetadata()).toEqual([WrapperSKU.React, "1.0.0"]);
        });
    });

    describe("preflightBrowserEnvironmentCheck", () => {
        it("calls setInteractionInProgress", () => {
            // @ts-ignore
            pca.preflightBrowserEnvironmentCheck(InteractionType.Popup);

            // @ts-ignore
            expect(pca.browserStorage.getInteractionInProgress()).toBeTruthy;
        });

        it("doesnt call setInteractionInProgress", () => {
            // @ts-ignore
            pca.preflightBrowserEnvironmentCheck(InteractionType.Popup, false);

            // @ts-ignore
            expect(pca.browserStorage.getInteractionInProgress()).toBeFalsy;
        });
    })
});<|MERGE_RESOLUTION|>--- conflicted
+++ resolved
@@ -45,20 +45,16 @@
     beforeEach(() => {
         pca = new PublicClientApplication({
             auth: {
-<<<<<<< HEAD
                 clientId: TEST_CONFIG.MSAL_CLIENT_ID,
             },
             system: {
                 refreshTokenBinding: true
-=======
-                clientId: TEST_CONFIG.MSAL_CLIENT_ID
             },
             telemetry: {
                 application: {
                     appName: TEST_CONFIG.applicationName,
                     appVersion: TEST_CONFIG.applicationVersion
                 }
->>>>>>> b731e11f
             }
         });
     });
@@ -2550,15 +2546,8 @@
                 redirectUri: TEST_URIS.TEST_REDIR_URI,
                 state: TEST_STATE_VALUES.TEST_STATE_SILENT,
                 nonce: RANDOM_TEST_GUID,
-<<<<<<< HEAD
                 responseMode: ResponseMode.FRAGMENT,
-                codeChallenge: TEST_CONFIG.TEST_CHALLENGE,
-                codeChallengeMethod: Constants.S256_CODE_CHALLENGE_METHOD,
-                authenticationScheme: TEST_CONFIG.TOKEN_TYPE_BEARER as AuthenticationScheme,
                 stkJwk: TEST_POP_VALUES.DECODED_STK_JWK_THUMBPRINT
-=======
-                responseMode: ResponseMode.FRAGMENT
->>>>>>> b731e11f
             };
             const tokenResp = await pca.acquireTokenSilent(CommonSilentFlowRequest);
 
