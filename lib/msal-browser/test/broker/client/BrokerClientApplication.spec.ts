--- conflicted
+++ resolved
@@ -14,7 +14,7 @@
                 auth: {
                     clientId: TEST_CONFIG.MSAL_CLIENT_ID
                 }
-            });
+            }, {});
         })
 
         it("extends ClientApplication.ts", () => {
@@ -77,7 +77,7 @@
                 auth: {
                     clientId: TEST_CONFIG.MSAL_CLIENT_ID
                 }
-            });
+            }, {});
         })
 
         afterEach(() => {
@@ -104,11 +104,7 @@
             });
             const resp = await broker.handleRedirectPromise();
 
-<<<<<<< HEAD
-            expect(handleRedirectPromiseStub.calledOnce).toBeTruthy;
-=======
             expect(handleRedirectPromiseStub.calledOnce).toBeTruthy();
->>>>>>> c4afc2a3
             expect(resp).toEqual(testTokenResponse);
         });
 
