/*
 * Copyright (c) Microsoft Corporation. All rights reserved.
 * Licensed under the MIT License.
 */

import {
    AuthenticationScheme,
    AccountInfo,
    PromptValue,
    AuthenticationResult,
    AccountEntity,
    IdTokenEntity,
    AccessTokenEntity,
    CredentialType,
    TimeUtils,
    CacheManager,
    Logger,
    CacheRecord,
    AADServerParamKeys,
} from "@azure/msal-common";
import sinon from "sinon";
import { NativeMessageHandler } from "../../src/broker/nativeBroker/NativeMessageHandler";
import { ApiId } from "../../src/utils/BrowserConstants";
import { NativeInteractionClient } from "../../src/interaction_client/NativeInteractionClient";
import { PublicClientApplication } from "../../src/app/PublicClientApplication";
import {
    ID_TOKEN_CLAIMS,
    RANDOM_TEST_GUID,
    TEST_CONFIG,
    TEST_DATA_CLIENT_INFO,
    TEST_TOKENS,
} from "../utils/StringConstants";
import { NavigationClient } from "../../src/navigation/NavigationClient";
import { BrowserAuthErrorMessage } from "../../src/error/BrowserAuthError";
import {
    NativeAuthError,
    NativeAuthErrorCodes,
    NativeAuthErrorMessages,
} from "../../src/error/NativeAuthError";
import { NativeExtensionRequestBody } from "../../src/broker/nativeBroker/NativeRequest";
import { getDefaultPerformanceClient } from "../utils/TelemetryUtils";
import { CryptoOps } from "../../src/crypto/CryptoOps";
import { BrowserCacheManager } from "../../src/cache/BrowserCacheManager";

const networkInterface = {
    sendGetRequestAsync<T>(): T {
        return {} as T;
    },
    sendPostRequestAsync<T>(): T {
        return {} as T;
    },
};

const testAccountEntity: AccountEntity = new AccountEntity();
testAccountEntity.homeAccountId = `${ID_TOKEN_CLAIMS.oid}.${ID_TOKEN_CLAIMS.tid}`;
testAccountEntity.localAccountId = ID_TOKEN_CLAIMS.oid;
testAccountEntity.environment = "login.microsoftonline.com";
testAccountEntity.realm = ID_TOKEN_CLAIMS.tid;
testAccountEntity.username = ID_TOKEN_CLAIMS.preferred_username;
testAccountEntity.name = ID_TOKEN_CLAIMS.name;
testAccountEntity.authorityType = "MSSTS";
testAccountEntity.nativeAccountId = "nativeAccountId";

const testAccountInfo: AccountInfo = {
    ...testAccountEntity.getAccountInfo(),
    idTokenClaims: ID_TOKEN_CLAIMS,
};

const testIdToken: IdTokenEntity = new IdTokenEntity();
testIdToken.homeAccountId = `${ID_TOKEN_CLAIMS.oid}.${ID_TOKEN_CLAIMS.tid}`;
testIdToken.clientId = TEST_CONFIG.MSAL_CLIENT_ID;
testIdToken.environment = testAccountEntity.environment;
testIdToken.realm = ID_TOKEN_CLAIMS.tid;
testIdToken.secret = TEST_TOKENS.IDTOKEN_V2;
testIdToken.credentialType = CredentialType.ID_TOKEN;

const testAccessTokenEntity: AccessTokenEntity = new AccessTokenEntity();
testAccessTokenEntity.homeAccountId = `${ID_TOKEN_CLAIMS.oid}.${ID_TOKEN_CLAIMS.tid}`;
testAccessTokenEntity.clientId = TEST_CONFIG.MSAL_CLIENT_ID;
testAccessTokenEntity.environment = testAccountEntity.environment;
testAccessTokenEntity.realm = ID_TOKEN_CLAIMS.tid;
testAccessTokenEntity.secret = TEST_TOKENS.ACCESS_TOKEN;
testAccessTokenEntity.target = TEST_CONFIG.DEFAULT_SCOPES.join(" ");
testAccessTokenEntity.credentialType = CredentialType.ACCESS_TOKEN;
testAccessTokenEntity.expiresOn = `${
    TimeUtils.nowSeconds() + TEST_CONFIG.TOKEN_EXPIRY
}`;
testAccessTokenEntity.cachedAt = `${TimeUtils.nowSeconds()}`;
testAccessTokenEntity.tokenType = AuthenticationScheme.BEARER;

const testCacheRecord: CacheRecord = {
    account: testAccountEntity,
    idToken: testIdToken,
    accessToken: testAccessTokenEntity,
    refreshToken: null,
    appMetadata: null,
};

describe("NativeInteractionClient Tests", () => {
    globalThis.MessageChannel = require("worker_threads").MessageChannel; // jsdom does not include an implementation for MessageChannel

    let pca: PublicClientApplication;
    let nativeInteractionClient: NativeInteractionClient;

    let browserCacheManager: BrowserCacheManager;
    let internalStorage: BrowserCacheManager;

    let wamProvider: NativeMessageHandler;
    let postMessageSpy: sinon.SinonSpy;
    let mcPort: MessagePort;

    beforeEach(() => {
        pca = new PublicClientApplication({
            auth: {
                clientId: TEST_CONFIG.MSAL_CLIENT_ID,
            },
        });

        //Implementation of PCA was moved to controller.
        pca = (pca as any).controller;

        //@ts-ignore
        browserCacheManager = pca.browserStorage;
        //@ts-ignore
        internalStorage = pca.nativeInternalStorage;

        wamProvider = new NativeMessageHandler(
            pca.getLogger(),
            2000,
            getDefaultPerformanceClient()
        );

        nativeInteractionClient = new NativeInteractionClient(
            // @ts-ignore
            pca.config,
            // @ts-ignore
            pca.browserStorage,
            // @ts-ignore
            pca.browserCrypto,
            pca.getLogger(),
            // @ts-ignore
            pca.eventHandler,
            // @ts-ignore
            pca.navigationClient,
            ApiId.acquireTokenRedirect,
            // @ts-ignore
            pca.performanceClient,
            wamProvider,
            "nativeAccountId",
            // @ts-ignore
            pca.nativeInternalStorage,
            RANDOM_TEST_GUID
        );

        postMessageSpy = sinon.spy(window, "postMessage");
        sinon.stub(MessageEvent.prototype, "source").get(() => window); // source property not set by jsdom window messaging APIs
    });

    afterEach(() => {
        mcPort && mcPort.close();
        jest.restoreAllMocks();
        sinon.restore();
        sessionStorage.clear();
        localStorage.clear();
    });

    describe("acquireTokensFromInternalCache Tests", () => {
        const response: AuthenticationResult = {
            authority: TEST_CONFIG.validAuthority,
            uniqueId: testAccountInfo.localAccountId,
            tenantId: testAccountInfo.tenantId,
            scopes: TEST_CONFIG.DEFAULT_SCOPES,
            account: testAccountInfo,
            idToken: TEST_TOKENS.IDTOKEN_V2,
            accessToken: TEST_TOKENS.ACCESS_TOKEN,
            idTokenClaims: ID_TOKEN_CLAIMS,
            fromCache: true,
            correlationId: RANDOM_TEST_GUID,
            expiresOn: new Date(Number(testAccessTokenEntity.expiresOn) * 1000),
            tokenType: AuthenticationScheme.BEARER,
        };

        sinon
<<<<<<< HEAD
            .stub(CacheManager.prototype, "getAccountInfoFilteredBy")
            .returns({ ...testAccountInfo, idTokenClaims: ID_TOKEN_CLAIMS });
=======
            .stub(CacheManager.prototype, "getBaseAccountInfo")
            .returns(testAccountInfo);
>>>>>>> 13ba16d8

        sinon
            .stub(CacheManager.prototype, "readCacheRecord")
            .returns(testCacheRecord);

        it("Tokens found in cache", async () => {
            const response = await nativeInteractionClient.acquireToken({
                scopes: TEST_CONFIG.DEFAULT_SCOPES,
            });
            expect(response.accessToken).toEqual(testAccessTokenEntity.secret);
            expect(response.idToken).toEqual(testIdToken.secret);
            expect(response.uniqueId).toEqual(ID_TOKEN_CLAIMS.oid);
            expect(response.tenantId).toEqual(ID_TOKEN_CLAIMS.tid);
            expect(response.idTokenClaims).toEqual(ID_TOKEN_CLAIMS);
            expect(response.authority).toEqual(TEST_CONFIG.validAuthority);
            expect(response.scopes).toEqual(TEST_CONFIG.DEFAULT_SCOPES);
            expect(response.correlationId).toEqual(RANDOM_TEST_GUID);
            expect(response.account).toEqual(testAccountInfo);
            expect(response.tokenType).toEqual(AuthenticationScheme.BEARER);
        });
    });

    describe("acquireToken Tests", () => {
        it("acquires token successfully", async () => {
            const mockWamResponse = {
                access_token: TEST_TOKENS.ACCESS_TOKEN,
                id_token: TEST_TOKENS.IDTOKEN_V2,
                scope: "User.Read",
                expires_in: 3600,
                client_info: TEST_DATA_CLIENT_INFO.TEST_RAW_CLIENT_INFO,
                account: {
                    id: "nativeAccountId",
                },
                properties: {},
            };

            const testAccount: AccountInfo = {
                authorityType: "MSSTS",
                homeAccountId: `${TEST_DATA_CLIENT_INFO.TEST_UID}.${TEST_DATA_CLIENT_INFO.TEST_UTID}`,
                localAccountId: ID_TOKEN_CLAIMS.oid,
                environment: "login.windows.net",
                tenantId: ID_TOKEN_CLAIMS.tid,
                username: ID_TOKEN_CLAIMS.preferred_username,
                name: ID_TOKEN_CLAIMS.name,
                idTokenClaims: ID_TOKEN_CLAIMS,
                nativeAccountId: mockWamResponse.account.id,
            };
            sinon
                .stub(NativeMessageHandler.prototype, "sendMessage")
                .callsFake((): Promise<object> => {
                    return Promise.resolve(mockWamResponse);
                });
            const response = await nativeInteractionClient.acquireToken({
                scopes: ["User.Read"],
            });
            expect(response.accessToken).toEqual(mockWamResponse.access_token);
            expect(response.idToken).toEqual(mockWamResponse.id_token);
            expect(response.uniqueId).toEqual(ID_TOKEN_CLAIMS.oid);
            expect(response.tenantId).toEqual(ID_TOKEN_CLAIMS.tid);
            expect(response.idTokenClaims).toEqual(ID_TOKEN_CLAIMS);
            expect(response.authority).toEqual(TEST_CONFIG.validAuthority);
            expect(response.scopes).toContain(mockWamResponse.scope);
            expect(response.correlationId).toEqual(RANDOM_TEST_GUID);
            expect(response.account).toEqual(testAccount);
            expect(response.tokenType).toEqual(AuthenticationScheme.BEARER);
        });

        it("throws if prompt: select_account", (done) => {
            nativeInteractionClient
                .acquireToken({
                    scopes: ["User.Read"],
                    prompt: PromptValue.SELECT_ACCOUNT,
                })
                .catch((e) => {
                    expect(e.errorCode).toBe(
                        BrowserAuthErrorMessage.nativePromptNotSupported.code
                    );
                    expect(e.errorMessage).toBe(
                        BrowserAuthErrorMessage.nativePromptNotSupported.desc
                    );
                    done();
                });
        });

        it("throws if prompt: create", (done) => {
            nativeInteractionClient
                .acquireToken({
                    scopes: ["User.Read"],
                    prompt: PromptValue.CREATE,
                })
                .catch((e) => {
                    expect(e.errorCode).toBe(
                        BrowserAuthErrorMessage.nativePromptNotSupported.code
                    );
                    expect(e.errorMessage).toBe(
                        BrowserAuthErrorMessage.nativePromptNotSupported.desc
                    );
                    done();
                });
        });

        it("prompt: none succeeds", async () => {
            const mockWamResponse = {
                access_token: TEST_TOKENS.ACCESS_TOKEN,
                id_token: TEST_TOKENS.IDTOKEN_V2,
                scope: "User.Read",
                expires_in: 3600,
                client_info: TEST_DATA_CLIENT_INFO.TEST_RAW_CLIENT_INFO,
                account: {
                    id: "nativeAccountId",
                },
                properties: {},
            };

            const testAccount: AccountInfo = {
                authorityType: "MSSTS",
                homeAccountId: `${TEST_DATA_CLIENT_INFO.TEST_UID}.${TEST_DATA_CLIENT_INFO.TEST_UTID}`,
                localAccountId: ID_TOKEN_CLAIMS.oid,
                environment: "login.windows.net",
                tenantId: ID_TOKEN_CLAIMS.tid,
                username: ID_TOKEN_CLAIMS.preferred_username,
                name: ID_TOKEN_CLAIMS.name,
                idTokenClaims: ID_TOKEN_CLAIMS,
                nativeAccountId: mockWamResponse.account.id,
            };
            sinon
                .stub(NativeMessageHandler.prototype, "sendMessage")
                .callsFake((): Promise<object> => {
                    return Promise.resolve(mockWamResponse);
                });
            const response = await nativeInteractionClient.acquireToken({
                scopes: ["User.Read"],
                prompt: PromptValue.NONE,
            });
            expect(response.accessToken).toEqual(mockWamResponse.access_token);
            expect(response.idToken).toEqual(mockWamResponse.id_token);
            expect(response.uniqueId).toEqual(ID_TOKEN_CLAIMS.oid);
            expect(response.tenantId).toEqual(ID_TOKEN_CLAIMS.tid);
            expect(response.idTokenClaims).toEqual(ID_TOKEN_CLAIMS);
            expect(response.authority).toEqual(TEST_CONFIG.validAuthority);
            expect(response.scopes).toContain(mockWamResponse.scope);
            expect(response.correlationId).toEqual(RANDOM_TEST_GUID);
            expect(response.account).toEqual(testAccount);
            expect(response.tokenType).toEqual(AuthenticationScheme.BEARER);
        });

        it("prompt: consent succeeds", async () => {
            const mockWamResponse = {
                access_token: TEST_TOKENS.ACCESS_TOKEN,
                id_token: TEST_TOKENS.IDTOKEN_V2,
                scope: "User.Read",
                expires_in: 3600,
                client_info: TEST_DATA_CLIENT_INFO.TEST_RAW_CLIENT_INFO,
                account: {
                    id: "nativeAccountId",
                },
                properties: {},
            };

            const testAccount: AccountInfo = {
                authorityType: "MSSTS",
                homeAccountId: `${TEST_DATA_CLIENT_INFO.TEST_UID}.${TEST_DATA_CLIENT_INFO.TEST_UTID}`,
                localAccountId: ID_TOKEN_CLAIMS.oid,
                environment: "login.windows.net",
                tenantId: ID_TOKEN_CLAIMS.tid,
                username: ID_TOKEN_CLAIMS.preferred_username,
                name: ID_TOKEN_CLAIMS.name,
                idTokenClaims: ID_TOKEN_CLAIMS,
                nativeAccountId: mockWamResponse.account.id,
            };
            sinon
                .stub(NativeMessageHandler.prototype, "sendMessage")
                .callsFake((): Promise<object> => {
                    return Promise.resolve(mockWamResponse);
                });
            const response = await nativeInteractionClient.acquireToken({
                scopes: ["User.Read"],
                prompt: PromptValue.CONSENT,
            });
            expect(response.accessToken).toEqual(mockWamResponse.access_token);
            expect(response.idToken).toEqual(mockWamResponse.id_token);
            expect(response.uniqueId).toEqual(ID_TOKEN_CLAIMS.oid);
            expect(response.tenantId).toEqual(ID_TOKEN_CLAIMS.tid);
            expect(response.idTokenClaims).toEqual(ID_TOKEN_CLAIMS);
            expect(response.authority).toEqual(TEST_CONFIG.validAuthority);
            expect(response.scopes).toContain(mockWamResponse.scope);
            expect(response.correlationId).toEqual(RANDOM_TEST_GUID);
            expect(response.account).toEqual(testAccount);
            expect(response.tokenType).toEqual(AuthenticationScheme.BEARER);
        });

        it("prompt: login succeeds", async () => {
            const mockWamResponse = {
                access_token: TEST_TOKENS.ACCESS_TOKEN,
                id_token: TEST_TOKENS.IDTOKEN_V2,
                scope: "User.Read",
                expires_in: 3600,
                client_info: TEST_DATA_CLIENT_INFO.TEST_RAW_CLIENT_INFO,
                account: {
                    id: "nativeAccountId",
                },
                properties: {},
            };

            const testAccount: AccountInfo = {
                authorityType: "MSSTS",
                homeAccountId: `${TEST_DATA_CLIENT_INFO.TEST_UID}.${TEST_DATA_CLIENT_INFO.TEST_UTID}`,
                localAccountId: ID_TOKEN_CLAIMS.oid,
                environment: "login.windows.net",
                tenantId: ID_TOKEN_CLAIMS.tid,
                username: ID_TOKEN_CLAIMS.preferred_username,
                name: ID_TOKEN_CLAIMS.name,
                idTokenClaims: ID_TOKEN_CLAIMS,
                nativeAccountId: mockWamResponse.account.id,
            };
            sinon
                .stub(NativeMessageHandler.prototype, "sendMessage")
                .callsFake((): Promise<object> => {
                    return Promise.resolve(mockWamResponse);
                });
            const response = await nativeInteractionClient.acquireToken({
                scopes: ["User.Read"],
                prompt: PromptValue.LOGIN,
            });
            expect(response.accessToken).toEqual(mockWamResponse.access_token);
            expect(response.idToken).toEqual(mockWamResponse.id_token);
            expect(response.uniqueId).toEqual(ID_TOKEN_CLAIMS.oid);
            expect(response.tenantId).toEqual(ID_TOKEN_CLAIMS.tid);
            expect(response.idTokenClaims).toEqual(ID_TOKEN_CLAIMS);
            expect(response.authority).toEqual(TEST_CONFIG.validAuthority);
            expect(response.scopes).toContain(mockWamResponse.scope);
            expect(response.correlationId).toEqual(RANDOM_TEST_GUID);
            expect(response.account).toEqual(testAccount);
            expect(response.tokenType).toEqual(AuthenticationScheme.BEARER);
        });

        it("throws on account switch", (done) => {
            const mockWamResponse = {
                access_token: TEST_TOKENS.ACCESS_TOKEN,
                id_token: TEST_TOKENS.IDTOKEN_V2,
                scope: "User.Read",
                expires_in: 3600,
                client_info: TEST_DATA_CLIENT_INFO.TEST_RAW_CLIENT_INFO,
                account: {
                    id: "different-nativeAccountId",
                },
                properties: {},
            };

            sinon
                .stub(NativeMessageHandler.prototype, "sendMessage")
                .callsFake((): Promise<object> => {
                    return Promise.resolve(mockWamResponse);
                });
            nativeInteractionClient
                .acquireToken({
                    scopes: ["User.Read"],
                })
                .catch((e) => {
                    expect(e.errorCode).toBe(NativeAuthErrorCodes.userSwitch);
                    expect(e.errorMessage).toBe(
                        NativeAuthErrorMessages[NativeAuthErrorCodes.userSwitch]
                    );
                    done();
                });
        });

        it("ssoSilent overwrites prompt to be 'none' and succeeds", async () => {
            const mockWamResponse = {
                access_token: TEST_TOKENS.ACCESS_TOKEN,
                id_token: TEST_TOKENS.IDTOKEN_V2,
                scope: "User.Read",
                expires_in: 3600,
                client_info: TEST_DATA_CLIENT_INFO.TEST_RAW_CLIENT_INFO,
                account: {
                    id: "nativeAccountId",
                },
                properties: {},
            };

            const testAccount: AccountInfo = {
                authorityType: "MSSTS",
                homeAccountId: `${TEST_DATA_CLIENT_INFO.TEST_UID}.${TEST_DATA_CLIENT_INFO.TEST_UTID}`,
                localAccountId: ID_TOKEN_CLAIMS.oid,
                environment: "login.windows.net",
                tenantId: ID_TOKEN_CLAIMS.tid,
                username: ID_TOKEN_CLAIMS.preferred_username,
                name: ID_TOKEN_CLAIMS.name,
                idTokenClaims: ID_TOKEN_CLAIMS,
                nativeAccountId: mockWamResponse.account.id,
            };
            sinon
                .stub(NativeMessageHandler.prototype, "sendMessage")
                .callsFake((nativeRequest): Promise<object> => {
                    expect(
                        nativeRequest.request && nativeRequest.request.prompt
                    ).toBe(PromptValue.NONE);
                    return Promise.resolve(mockWamResponse);
                });
            // @ts-ignore
            const nativeInteractionClient = new NativeInteractionClient(
                // @ts-ignore
                pca.config,
                // @ts-ignore
                pca.browserStorage,
                // @ts-ignore
                pca.browserCrypto,
                // @ts-ignore
                pca.getLogger(),
                // @ts-ignore
                pca.eventHandler,
                // @ts-ignore
                pca.navigationClient,
                ApiId.ssoSilent,
                // @ts-ignore
                pca.performanceClient,
                wamProvider,
                "nativeAccountId",
                // @ts-ignore
                pca.nativeInternalStorage,
                RANDOM_TEST_GUID
            );
            const response = await nativeInteractionClient.acquireToken({
                scopes: ["User.Read"],
                prompt: PromptValue.SELECT_ACCOUNT,
            });
            expect(response.accessToken).toEqual(mockWamResponse.access_token);
            expect(response.idToken).toEqual(mockWamResponse.id_token);
            expect(response.uniqueId).toEqual(ID_TOKEN_CLAIMS.oid);
            expect(response.tenantId).toEqual(ID_TOKEN_CLAIMS.tid);
            expect(response.idTokenClaims).toEqual(ID_TOKEN_CLAIMS);
            expect(response.authority).toEqual(TEST_CONFIG.validAuthority);
            expect(response.scopes).toContain(mockWamResponse.scope);
            expect(response.correlationId).toEqual(RANDOM_TEST_GUID);
            expect(response.account).toEqual(testAccount);
            expect(response.tokenType).toEqual(AuthenticationScheme.BEARER);
        });

        it("acquireTokenSilent overwrites prompt to be 'none' and succeeds", async () => {
            const mockWamResponse = {
                access_token: TEST_TOKENS.ACCESS_TOKEN,
                id_token: TEST_TOKENS.IDTOKEN_V2,
                scope: "User.Read",
                expires_in: 3600,
                client_info: TEST_DATA_CLIENT_INFO.TEST_RAW_CLIENT_INFO,
                account: {
                    id: "nativeAccountId",
                },
                properties: {},
            };

            const testAccount: AccountInfo = {
                authorityType: "MSSTS",
                homeAccountId: `${TEST_DATA_CLIENT_INFO.TEST_UID}.${TEST_DATA_CLIENT_INFO.TEST_UTID}`,
                localAccountId: ID_TOKEN_CLAIMS.oid,
                environment: "login.windows.net",
                tenantId: ID_TOKEN_CLAIMS.tid,
                username: ID_TOKEN_CLAIMS.preferred_username,
                name: ID_TOKEN_CLAIMS.name,
                idTokenClaims: ID_TOKEN_CLAIMS,
                nativeAccountId: mockWamResponse.account.id,
            };
            sinon
                .stub(NativeMessageHandler.prototype, "sendMessage")
                .callsFake((nativeRequest): Promise<object> => {
                    expect(
                        nativeRequest.request && nativeRequest.request.prompt
                    ).toBe(PromptValue.NONE);
                    return Promise.resolve(mockWamResponse);
                });
            // @ts-ignore
            const nativeInteractionClient = new NativeInteractionClient(
                // @ts-ignore
                pca.config,
                // @ts-ignore
                pca.browserStorage,
                // @ts-ignore
                pca.browserCrypto,
                // @ts-ignore
                pca.getLogger(),
                // @ts-ignore
                pca.eventHandler,
                // @ts-ignore
                pca.navigationClient,
                ApiId.acquireTokenSilent_silentFlow,
                // @ts-ignore
                pca.performanceClient,
                wamProvider,
                "nativeAccountId",
                // @ts-ignore
                pca.nativeInternalStorage,
                RANDOM_TEST_GUID
            );
            const response = await nativeInteractionClient.acquireToken({
                scopes: ["User.Read"],
                prompt: PromptValue.SELECT_ACCOUNT,
            });
            expect(response.accessToken).toEqual(mockWamResponse.access_token);
            expect(response.idToken).toEqual(mockWamResponse.id_token);
            expect(response.uniqueId).toEqual(ID_TOKEN_CLAIMS.oid);
            expect(response.tenantId).toEqual(ID_TOKEN_CLAIMS.tid);
            expect(response.idTokenClaims).toEqual(ID_TOKEN_CLAIMS);
            expect(response.authority).toEqual(TEST_CONFIG.validAuthority);
            expect(response.scopes).toContain(mockWamResponse.scope);
            expect(response.correlationId).toEqual(RANDOM_TEST_GUID);
            expect(response.account).toEqual(testAccount);
            expect(response.tokenType).toEqual(AuthenticationScheme.BEARER);
        });

        describe("storeInCache tests", () => {
            const mockWamResponse = {
                access_token: TEST_TOKENS.ACCESS_TOKEN,
                id_token: TEST_TOKENS.IDTOKEN_V2,
                scope: "User.Read",
                expires_in: 3600,
                client_info: TEST_DATA_CLIENT_INFO.TEST_RAW_CLIENT_INFO,
                account: {
                    id: "nativeAccountId",
                },
                properties: {},
            };

            beforeEach(() => {
                jest.spyOn(
                    NativeMessageHandler.prototype,
                    "sendMessage"
                ).mockResolvedValue(mockWamResponse);
            });

            it("does not store idToken if storeInCache.idToken = false", async () => {
                const response = await nativeInteractionClient.acquireToken({
                    scopes: ["User.Read"],
                    storeInCache: {
                        idToken: false,
                    },
                });
                expect(response.accessToken).toEqual(
                    mockWamResponse.access_token
                );
                expect(response.idToken).toEqual(mockWamResponse.id_token);

                // Browser Storage should not contain tokens
                const tokenKeys = browserCacheManager.getTokenKeys();
                expect(tokenKeys.idToken).toHaveLength(0);
                expect(tokenKeys.accessToken).toHaveLength(0);
                expect(tokenKeys.refreshToken).toHaveLength(0);

                // Cache should not contain tokens which were turned off
                const internalTokenKeys = internalStorage.getTokenKeys();
                expect(internalTokenKeys.idToken).toHaveLength(0);
                expect(internalTokenKeys.accessToken).toHaveLength(1);
                expect(internalTokenKeys.refreshToken).toHaveLength(0); // RT will never be returned by WAM
            });

            it("does not store accessToken if storeInCache.accessToken = false", async () => {
                const response = await nativeInteractionClient.acquireToken({
                    scopes: ["User.Read"],
                    storeInCache: {
                        accessToken: false,
                    },
                });
                expect(response.accessToken).toEqual(
                    mockWamResponse.access_token
                );
                expect(response.idToken).toEqual(mockWamResponse.id_token);

                // Cache should not contain tokens which were turned off
                const tokenKeys = browserCacheManager.getTokenKeys();
                expect(tokenKeys.idToken).toHaveLength(0);
                expect(tokenKeys.accessToken).toHaveLength(0);
                expect(tokenKeys.refreshToken).toHaveLength(0);

                // Cache should not contain tokens which were turned off
                const internalTokenKeys = internalStorage.getTokenKeys();
                expect(internalTokenKeys.idToken).toHaveLength(1);
                expect(internalTokenKeys.accessToken).toHaveLength(0);
                expect(internalTokenKeys.refreshToken).toHaveLength(0); // RT will never be returned by WAM
            });

            it("does not store refreshToken if storeInCache.refreshToken = false", async () => {
                const response = await nativeInteractionClient.acquireToken({
                    scopes: ["User.Read"],
                    storeInCache: {
                        refreshToken: false,
                    },
                });
                expect(response.accessToken).toEqual(
                    mockWamResponse.access_token
                );
                expect(response.idToken).toEqual(mockWamResponse.id_token);

                // Browser Storage should not contain tokens
                const tokenKeys = browserCacheManager.getTokenKeys();
                expect(tokenKeys.idToken).toHaveLength(0);
                expect(tokenKeys.accessToken).toHaveLength(0);
                expect(tokenKeys.refreshToken).toHaveLength(0);

                // Cache should not contain tokens which were turned off
                const internalTokenKeys = internalStorage.getTokenKeys();
                expect(internalTokenKeys.idToken).toHaveLength(1);
                expect(internalTokenKeys.accessToken).toHaveLength(1);
                expect(internalTokenKeys.refreshToken).toHaveLength(0); // RT will never be returned by WAM
            });
        });
    });

    describe("acquireTokenRedirect tests", () => {
        it("acquires token successfully then redirects to start page", (done) => {
            const mockWamResponse = {
                access_token: TEST_TOKENS.ACCESS_TOKEN,
                id_token: TEST_TOKENS.IDTOKEN_V2,
                scope: "User.Read",
                expires_in: 3600,
                client_info: TEST_DATA_CLIENT_INFO.TEST_RAW_CLIENT_INFO,
                account: {
                    id: "nativeAccountId",
                },
                properties: {},
            };

            sinon
                .stub(NavigationClient.prototype, "navigateExternal")
                .callsFake((url: string) => {
                    expect(url).toBe(window.location.href);
                    done();
                    return Promise.resolve(true);
                });
            sinon
                .stub(NativeMessageHandler.prototype, "sendMessage")
                .callsFake((): Promise<object> => {
                    return Promise.resolve(mockWamResponse);
                });
            nativeInteractionClient.acquireTokenRedirect({
                scopes: ["User.Read"],
            });
        });

        it("throws if native token acquisition fails with fatal error", (done) => {
            sinon
                .stub(NativeMessageHandler.prototype, "sendMessage")
                .callsFake((): Promise<object> => {
                    return Promise.reject(
                        new NativeAuthError(
                            "ContentError",
                            "problem getting response from extension"
                        )
                    );
                });
            nativeInteractionClient
                .acquireTokenRedirect({ scopes: ["User.Read"] })
                .catch((e) => {
                    expect(e.errorCode).toBe("ContentError");
                    done();
                });
        });
    });

    describe("handleRedirectPromise tests", () => {
        it("successfully returns response from native broker", async () => {
            const mockWamResponse = {
                access_token: TEST_TOKENS.ACCESS_TOKEN,
                id_token: TEST_TOKENS.IDTOKEN_V2,
                scope: "User.Read",
                expires_in: 3600,
                client_info: TEST_DATA_CLIENT_INFO.TEST_RAW_CLIENT_INFO,
                account: {
                    id: "nativeAccountId",
                },
                properties: {},
            };

            const testAccount: AccountInfo = {
                authorityType: "MSSTS",
                homeAccountId: `${TEST_DATA_CLIENT_INFO.TEST_UID}.${TEST_DATA_CLIENT_INFO.TEST_UTID}`,
                localAccountId: ID_TOKEN_CLAIMS.oid,
                environment: "login.windows.net",
                tenantId: ID_TOKEN_CLAIMS.tid,
                username: ID_TOKEN_CLAIMS.preferred_username,
                name: ID_TOKEN_CLAIMS.name,
                idTokenClaims: ID_TOKEN_CLAIMS,
                nativeAccountId: mockWamResponse.account.id,
            };

            sinon
                .stub(NavigationClient.prototype, "navigateExternal")
                .callsFake((url: string) => {
                    expect(url).toBe(window.location.href);
                    return Promise.resolve(true);
                });
            sinon
                .stub(NativeMessageHandler.prototype, "sendMessage")
                .callsFake((): Promise<object> => {
                    return Promise.resolve(mockWamResponse);
                });
            // @ts-ignore
            pca.browserStorage.setInteractionInProgress(true);
            await nativeInteractionClient.acquireTokenRedirect({
                scopes: ["User.Read"],
            });
            const response =
                await nativeInteractionClient.handleRedirectPromise();
            expect(response).not.toBe(null);

            const testTokenResponse: AuthenticationResult = {
                authority: TEST_CONFIG.validAuthority,
                uniqueId: testAccount.localAccountId,
                tenantId: testAccount.tenantId,
                scopes: mockWamResponse.scope.split(" "),
                idToken: mockWamResponse.id_token,
                idTokenClaims: ID_TOKEN_CLAIMS,
                accessToken: mockWamResponse.access_token,
                fromCache: false,
                state: undefined,
                correlationId: RANDOM_TEST_GUID,
                expiresOn: response && response.expiresOn, // Steal the expires on from the response as this is variable
                account: testAccount,
                tokenType: AuthenticationScheme.BEARER,
                fromNativeBroker: true,
            };
            expect(response).toEqual(testTokenResponse);
        });

        it("If request includes a prompt value it is ignored on the 2nd call to native broker", async () => {
            // The user should not be prompted twice, prompt value should only be used on the first call to the native broker (before returning to the redirect uri). Native broker calls from handleRedirectPromise should ignore the prompt.
            const mockWamResponse = {
                access_token: TEST_TOKENS.ACCESS_TOKEN,
                id_token: TEST_TOKENS.IDTOKEN_V2,
                scope: "User.Read",
                expires_in: 3600,
                client_info: TEST_DATA_CLIENT_INFO.TEST_RAW_CLIENT_INFO,
                account: {
                    id: "nativeAccountId",
                },
                properties: {},
            };

            const testAccount: AccountInfo = {
                authorityType: "MSSTS",
                homeAccountId: `${TEST_DATA_CLIENT_INFO.TEST_UID}.${TEST_DATA_CLIENT_INFO.TEST_UTID}`,
                localAccountId: ID_TOKEN_CLAIMS.oid,
                environment: "login.windows.net",
                tenantId: ID_TOKEN_CLAIMS.tid,
                username: ID_TOKEN_CLAIMS.preferred_username,
                name: ID_TOKEN_CLAIMS.name,
                idTokenClaims: ID_TOKEN_CLAIMS,
                nativeAccountId: mockWamResponse.account.id,
            };

            sinon
                .stub(NavigationClient.prototype, "navigateExternal")
                .callsFake((url: string) => {
                    expect(url).toBe(window.location.href);
                    return Promise.resolve(true);
                });
            sinon
                .stub(NativeMessageHandler.prototype, "sendMessage")
                .callsFake(
                    (
                        messageBody: NativeExtensionRequestBody
                    ): Promise<object> => {
                        expect(
                            messageBody.request && messageBody.request.prompt
                        ).toBe(undefined);
                        return Promise.resolve(mockWamResponse);
                    }
                );
            // @ts-ignore
            pca.browserStorage.setInteractionInProgress(true);
            await nativeInteractionClient.acquireTokenRedirect({
                scopes: ["User.Read"],
                prompt: "login",
            });
            const response =
                await nativeInteractionClient.handleRedirectPromise();
            expect(response).not.toBe(null);

            const testTokenResponse: AuthenticationResult = {
                authority: TEST_CONFIG.validAuthority,
                uniqueId: testAccount.localAccountId,
                tenantId: testAccount.tenantId,
                scopes: mockWamResponse.scope.split(" "),
                idToken: mockWamResponse.id_token,
                idTokenClaims: ID_TOKEN_CLAIMS,
                accessToken: mockWamResponse.access_token,
                fromCache: false,
                state: undefined,
                correlationId: RANDOM_TEST_GUID,
                expiresOn: response && response.expiresOn, // Steal the expires on from the response as this is variable
                account: testAccount,
                tokenType: AuthenticationScheme.BEARER,
                fromNativeBroker: true,
            };
            expect(response).toEqual(testTokenResponse);
        });

        it("clears interaction in progress if native broker call fails", (done) => {
            const mockWamResponse = {
                access_token: TEST_TOKENS.ACCESS_TOKEN,
                id_token: TEST_TOKENS.IDTOKEN_V2,
                scope: "User.Read",
                expires_in: 3600,
                client_info: TEST_DATA_CLIENT_INFO.TEST_RAW_CLIENT_INFO,
                account: {
                    id: "nativeAccountId",
                },
                properties: {},
            };

            sinon
                .stub(NavigationClient.prototype, "navigateExternal")
                .callsFake((url: string) => {
                    expect(url).toBe(window.location.href);
                    return Promise.resolve(true);
                });
            let firstTime = true;
            sinon
                .stub(NativeMessageHandler.prototype, "sendMessage")
                .callsFake((): Promise<object> => {
                    if (firstTime) {
                        firstTime = false;
                        return Promise.resolve(mockWamResponse); // The acquireTokenRedirect call should succeed
                    }
                    return Promise.reject(
                        new NativeAuthError(
                            "ContentError",
                            "extension call failed"
                        )
                    ); // handleRedirectPromise call should fail
                });
            // @ts-ignore
            pca.browserStorage.setInteractionInProgress(true);
            nativeInteractionClient
                .acquireTokenRedirect({ scopes: ["User.Read"] })
                .then(() => {
                    const inProgress =
                        // @ts-ignore
                        pca.browserStorage.getInteractionInProgress();
                    expect(inProgress).toBeTruthy();
                    nativeInteractionClient
                        .handleRedirectPromise()
                        .catch((e) => {
                            expect(e.errorCode).toBe("ContentError");
                            const isInProgress =
                                // @ts-ignore
                                pca.browserStorage.getInteractionInProgress();
                            expect(isInProgress).toBeFalsy();
                            done();
                        });
                });
        });

        it("returns null if interaction is not in progress", async () => {
            const mockWamResponse = {
                access_token: TEST_TOKENS.ACCESS_TOKEN,
                id_token: TEST_TOKENS.IDTOKEN_V2,
                scope: "User.Read",
                expires_in: 3600,
                client_info: TEST_DATA_CLIENT_INFO.TEST_RAW_CLIENT_INFO,
                account: {
                    id: "nativeAccountId",
                },
                properties: {},
            };

            sinon
                .stub(NavigationClient.prototype, "navigateExternal")
                .callsFake((url: string) => {
                    expect(url).toBe(window.location.href);
                    return Promise.resolve(true);
                });
            sinon
                .stub(NativeMessageHandler.prototype, "sendMessage")
                .callsFake((): Promise<object> => {
                    return Promise.resolve(mockWamResponse);
                });
            await nativeInteractionClient.acquireTokenRedirect({
                scopes: ["User.Read"],
            });
            const response =
                await nativeInteractionClient.handleRedirectPromise();
            expect(response).toBe(null);
        });

        it("returns null if native request is not cached", async () => {
            // @ts-ignore
            pca.browserStorage.setInteractionInProgress(true);
            const response =
                await nativeInteractionClient.handleRedirectPromise();
            expect(response).toBe(null);
        });
    });

    describe("initializeNativeRequest tests", () => {
        it("pick up default params", async () => {
            const nativeRequest =
                // @ts-ignore
                await nativeInteractionClient.initializeNativeRequest({
                    scopes: ["User.Read"],
                    prompt: PromptValue.LOGIN,
                });

            expect(nativeRequest.clientId).toEqual(TEST_CONFIG.MSAL_CLIENT_ID);
            expect(nativeRequest.redirectUri).toContain("localhost");
        });

        it("pick up broker extra query parameters", async () => {
            const nativeRequest =
                // @ts-ignore
                await nativeInteractionClient.initializeNativeRequest({
                    scopes: ["User.Read"],
                    prompt: PromptValue.LOGIN,
                    redirectUri: "localhost",
                    extraQueryParameters: {
                        brk_client_id: "broker_client_id",
                        brk_redirect_uri: "https://broker_redirect_uri.com",
                        client_id: "parent_client_id",
                    },
                });

            expect(nativeRequest.clientId).toEqual(TEST_CONFIG.MSAL_CLIENT_ID);
            expect(nativeRequest.extraParameters!["child_client_id"]).toEqual(
                "parent_client_id"
            );
            expect(
                nativeRequest.extraParameters!["child_redirect_uri"]
            ).toEqual("localhost");
            expect(nativeRequest.redirectUri).toEqual(
                "https://broker_redirect_uri.com"
            );
        });
    });
});<|MERGE_RESOLUTION|>--- conflicted
+++ resolved
@@ -181,13 +181,8 @@
         };
 
         sinon
-<<<<<<< HEAD
-            .stub(CacheManager.prototype, "getAccountInfoFilteredBy")
-            .returns({ ...testAccountInfo, idTokenClaims: ID_TOKEN_CLAIMS });
-=======
             .stub(CacheManager.prototype, "getBaseAccountInfo")
             .returns(testAccountInfo);
->>>>>>> 13ba16d8
 
         sinon
             .stub(CacheManager.prototype, "readCacheRecord")
