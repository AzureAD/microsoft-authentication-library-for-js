/*
 * Copyright (c) Microsoft Corporation. All rights reserved.
 * Licensed under the MIT License.
 */

import sinon from "sinon";
import { PublicClientApplication } from "../../src/app/PublicClientApplication";
import { TEST_CONFIG, TEST_URIS, TEST_HASHES, TEST_TOKENS, TEST_DATA_CLIENT_INFO, TEST_TOKEN_LIFETIMES, RANDOM_TEST_GUID, DEFAULT_OPENID_CONFIG_RESPONSE, testNavUrl, TEST_STATE_VALUES, DEFAULT_TENANT_DISCOVERY_RESPONSE, testLogoutUrl } from "../utils/StringConstants";
import { ServerError, Constants, AccountInfo, TokenClaims, AuthenticationResult, CommonAuthorizationCodeRequest, CommonAuthorizationUrlRequest, AuthToken, PersistentCacheKeys, AuthorizationCodeClient, ResponseMode, ProtocolUtils, AuthenticationScheme, Logger, ServerTelemetryEntity, LogLevel, NetworkResponse, ServerAuthorizationTokenResponse, CcsCredential, CcsCredentialType, CommonEndSessionRequest, ServerTelemetryManager, AccountEntity } from "@azure/msal-common";
import { BrowserUtils } from "../../src/utils/BrowserUtils";
import { BrowserConstants, TemporaryCacheKeys, ApiId, BrowserCacheLocation, InteractionType } from "../../src/utils/BrowserConstants";
import { Base64Encode } from "../../src/encode/Base64Encode";
import { XhrClient } from "../../src/network/XhrClient";
import { BrowserAuthError } from "../../src/error/BrowserAuthError";
import { RedirectHandler } from "../../src/interaction_handler/RedirectHandler";
import { CryptoOps } from "../../src/crypto/CryptoOps";
import { BrowserCacheManager } from "../../src/cache/BrowserCacheManager";
import { RedirectRequest } from "../../src/request/RedirectRequest";
import { NavigationClient } from "../../src/navigation/NavigationClient";
import { NavigationOptions } from "../../src/navigation/NavigationOptions";
import { RedirectClient } from "../../src/interaction_client/RedirectClient";
import { EventHandler } from "../../src/event/EventHandler";
import { EventType } from "../../src/event/EventType";
import { BrowserProtocolUtils } from "../../src/utils/BrowserProtocolUtils";

const cacheConfig = {
    cacheLocation: BrowserCacheLocation.SessionStorage,
    storeAuthStateInCookie: false,
    secureCookies: false
};

const loggerOptions = {
    loggerCallback: (level: LogLevel, message: string, containsPii: boolean): void => {
        if (containsPii) {
            console.log(`Log level: ${level} Message: ${message}`);
        }
    },
    piiLoggingEnabled: true
};

describe("RedirectClient", () => {
    let redirectClient: RedirectClient;

    beforeEach(() => {
        const pca = new PublicClientApplication({
            auth: {
                clientId: TEST_CONFIG.MSAL_CLIENT_ID
            }
        });
        sinon.stub(CryptoOps.prototype, "createNewGuid").returns(RANDOM_TEST_GUID);

        // @ts-ignore
        redirectClient = new RedirectClient(pca.config, pca.browserStorage, pca.browserCrypto, pca.logger, pca.eventHandler, pca.navigationClient);
    });

    afterEach(() => {
        sinon.restore();
        window.location.hash = "";
        window.sessionStorage.clear();
        window.localStorage.clear();
    });

    describe("handleRedirectPromise", () => {
        it("does nothing if no hash is detected", (done) => {
            sinon.stub(RedirectClient.prototype, <any>"interactionInProgress").returns(true);
            redirectClient.handleRedirectPromise().then((response) => {
                expect(response).toBe(null);
                expect(window.localStorage.length).toEqual(0);
                expect(window.sessionStorage.length).toEqual(0);
                done();
            });
        });

        it("cleans temporary cache and return null if no state", (done) => {
            sinon.stub(RedirectClient.prototype, <any>"interactionInProgress").returns(true);
            sinon.stub(RedirectClient.prototype, <any>"getRedirectResponseHash").returns(TEST_HASHES.TEST_SUCCESS_HASH_NO_STATE);
            redirectClient.handleRedirectPromise().then((response) => {
                expect(response).toBe(null);
                expect(window.localStorage.length).toEqual(0);
                expect(window.sessionStorage.length).toEqual(0);
                done();
            });
        });

        it("cleans temporary cache and return null if state is wrong interaction type", (done) => {
            sinon.stub(RedirectClient.prototype, <any>"interactionInProgress").returns(true);
            sinon.stub(RedirectClient.prototype, <any>"getRedirectResponseHash").returns(TEST_HASHES.TEST_SUCCESS_CODE_HASH_POPUP);
            redirectClient.handleRedirectPromise().then((response) => {
                expect(response).toBe(null);
                expect(window.localStorage.length).toEqual(0);
                expect(window.sessionStorage.length).toEqual(0);
                done();
            });
        });

        it("cleans temporary cache and rethrows if error is thrown", (done) => {
            sinon.stub(RedirectClient.prototype, <any>"interactionInProgress").returns(true);
            const testError = {
                errorCode: "Unexpected error!",
                errorDesc: "Unexpected error"
            }
            sinon.stub(RedirectClient.prototype, <any>"getRedirectResponseHash").throws(testError);
            redirectClient.handleRedirectPromise().catch((e) => {
                expect(e).toMatchObject(testError);
                expect(window.localStorage.length).toEqual(0);
                expect(window.sessionStorage.length).toEqual(1); // telemetry
                done();
            });
        });

        it("cleans temporary cache and return null if state cannot be decoded", (done) => {
            sinon.stub(RedirectClient.prototype, <any>"interactionInProgress").returns(true);
            //sinon.stub(BrowserProtocolUtils, "extractBrowserRequestState").returns(null);
            sinon.stub(RedirectClient.prototype, <any>"getRedirectResponseHash").returns(TEST_HASHES.TEST_SUCCESS_HASH_STATE_NO_META);
            redirectClient.handleRedirectPromise().then((response) => {
                expect(response).toBe(null);
                expect(window.localStorage.length).toEqual(0);
                expect(window.sessionStorage.length).toEqual(0);
                done();
            });
        });

        it("gets hash from cache and processes response", async () => {
            const b64Encode = new Base64Encode();
            const stateString = TEST_STATE_VALUES.TEST_STATE_REDIRECT;
            const browserCrypto = new CryptoOps();
            const stateId = ProtocolUtils.parseRequestState(browserCrypto, stateString).libraryState.id;

            window.sessionStorage.setItem(`${Constants.CACHE_PREFIX}.${TEST_CONFIG.MSAL_CLIENT_ID}.${TemporaryCacheKeys.ORIGIN_URI}`, TEST_URIS.TEST_REDIR_URI);
            window.sessionStorage.setItem(`${Constants.CACHE_PREFIX}.${TEST_CONFIG.MSAL_CLIENT_ID}.${TemporaryCacheKeys.AUTHORITY}.${stateId}`, TEST_CONFIG.validAuthority);
            window.sessionStorage.setItem(`${Constants.CACHE_PREFIX}.${TEST_CONFIG.MSAL_CLIENT_ID}.${TemporaryCacheKeys.REQUEST_STATE}.${stateId}`, TEST_STATE_VALUES.TEST_STATE_REDIRECT);
            window.sessionStorage.setItem(`${Constants.CACHE_PREFIX}.${TEST_CONFIG.MSAL_CLIENT_ID}.${TemporaryCacheKeys.URL_HASH}`, TEST_HASHES.TEST_SUCCESS_CODE_HASH_REDIRECT);
            window.sessionStorage.setItem(`${Constants.CACHE_PREFIX}.${TEST_CONFIG.MSAL_CLIENT_ID}.${TemporaryCacheKeys.INTERACTION_STATUS_KEY}`, BrowserConstants.INTERACTION_IN_PROGRESS_VALUE);
            window.sessionStorage.setItem(`${Constants.CACHE_PREFIX}.${TEST_CONFIG.MSAL_CLIENT_ID}.${TemporaryCacheKeys.NONCE_IDTOKEN}.${stateId}`, "123523");
            const testTokenReq: CommonAuthorizationCodeRequest = {
                redirectUri: `${TEST_URIS.DEFAULT_INSTANCE}/`,
                code: "thisIsATestCode",
                scopes: TEST_CONFIG.DEFAULT_SCOPES,
                codeVerifier: TEST_CONFIG.TEST_VERIFIER,
                authority: `${Constants.DEFAULT_AUTHORITY}`,
                correlationId: RANDOM_TEST_GUID,
                authenticationScheme: TEST_CONFIG.TOKEN_TYPE_BEARER as AuthenticationScheme
            };
            window.sessionStorage.setItem(`${Constants.CACHE_PREFIX}.${TEST_CONFIG.MSAL_CLIENT_ID}.${TemporaryCacheKeys.REQUEST_PARAMS}`, b64Encode.encode(JSON.stringify(testTokenReq)));
            const testServerTokenResponse = {
                headers: {},
                status: 200,
                body: {
                    token_type: TEST_CONFIG.TOKEN_TYPE_BEARER,
                    scope: TEST_CONFIG.DEFAULT_SCOPES.join(" "),
                    expires_in: TEST_TOKEN_LIFETIMES.DEFAULT_EXPIRES_IN,
                    ext_expires_in: TEST_TOKEN_LIFETIMES.DEFAULT_EXPIRES_IN,
                    access_token: TEST_TOKENS.ACCESS_TOKEN,
                    refresh_token: TEST_TOKENS.REFRESH_TOKEN,
                    id_token: TEST_TOKENS.IDTOKEN_V2,
                    client_info: TEST_DATA_CLIENT_INFO.TEST_RAW_CLIENT_INFO
                }
            };
            const testIdTokenClaims: TokenClaims = {
                "ver": "2.0",
                "iss": "https://login.microsoftonline.com/9188040d-6c67-4c5b-b112-36a304b66dad/v2.0",
                "sub": "AAAAAAAAAAAAAAAAAAAAAIkzqFVrSaSaFHy782bbtaQ",
                "name": "Abe Lincoln",
                "preferred_username": "AbeLi@microsoft.com",
                "oid": "00000000-0000-0000-66f3-3332eca7ea81",
                "tid": "3338040d-6c67-4c5b-b112-36a304b66dad",
                "nonce": "123523",
            };
            const testAccount: AccountInfo = {
                homeAccountId: TEST_DATA_CLIENT_INFO.TEST_HOME_ACCOUNT_ID,
                localAccountId: TEST_DATA_CLIENT_INFO.TEST_UID,
                environment: "login.windows.net",
                tenantId: testIdTokenClaims.tid || "",
                username: testIdTokenClaims.preferred_username || ""
            };
            const testTokenResponse: AuthenticationResult = {
                authority: TEST_CONFIG.validAuthority,
                uniqueId: testIdTokenClaims.oid || "",
                tenantId: testIdTokenClaims.tid || "",
                scopes: TEST_CONFIG.DEFAULT_SCOPES,
                idToken: testServerTokenResponse.body.id_token,
                idTokenClaims: testIdTokenClaims,
                accessToken: testServerTokenResponse.body.access_token,
                fromCache: false,
                correlationId: RANDOM_TEST_GUID,
                expiresOn: new Date(Date.now() + (testServerTokenResponse.body.expires_in * 1000)),
                account: testAccount,
                tokenType: AuthenticationScheme.BEARER
            };
            sinon.stub(XhrClient.prototype, "sendGetRequestAsync").callsFake((url): any => {
                if (url.includes("discovery/instance")) {
                    return DEFAULT_TENANT_DISCOVERY_RESPONSE;
                } else if (url.includes(".well-known/openid-configuration")) {
                    return DEFAULT_OPENID_CONFIG_RESPONSE;
                }
            });
            sinon.stub(XhrClient.prototype, "sendPostRequestAsync").resolves(testServerTokenResponse);

            const tokenResponse = await redirectClient.handleRedirectPromise();
            expect(tokenResponse?.uniqueId).toEqual(testTokenResponse.uniqueId);
            expect(tokenResponse?.tenantId).toEqual(testTokenResponse.tenantId);
            expect(tokenResponse?.scopes).toEqual(testTokenResponse.scopes);
            expect(tokenResponse?.idToken).toEqual(testTokenResponse.idToken);
            expect(tokenResponse?.idTokenClaims).toEqual(expect.objectContaining(testTokenResponse.idTokenClaims));
            expect(tokenResponse?.accessToken).toEqual(testTokenResponse.accessToken);
            expect(tokenResponse?.expiresOn && testTokenResponse.expiresOn && testTokenResponse.expiresOn.getMilliseconds() >= tokenResponse.expiresOn.getMilliseconds()).toBeTruthy();
            expect(window.sessionStorage.length).toEqual(4);
        });

        it("throws no cached authority error if authority is not in cache", (done) => {
            const b64Encode = new Base64Encode();
            const stateString = TEST_STATE_VALUES.TEST_STATE_REDIRECT;
            const browserCrypto = new CryptoOps();
            const stateId = ProtocolUtils.parseRequestState(browserCrypto, stateString).libraryState.id;

            window.sessionStorage.setItem(`${Constants.CACHE_PREFIX}.${TEST_CONFIG.MSAL_CLIENT_ID}.${TemporaryCacheKeys.ORIGIN_URI}`, TEST_URIS.TEST_REDIR_URI);
            window.sessionStorage.setItem(`${Constants.CACHE_PREFIX}.${TEST_CONFIG.MSAL_CLIENT_ID}.${TemporaryCacheKeys.REQUEST_STATE}.${stateId}`, TEST_STATE_VALUES.TEST_STATE_REDIRECT);
            window.sessionStorage.setItem(`${Constants.CACHE_PREFIX}.${TEST_CONFIG.MSAL_CLIENT_ID}.${TemporaryCacheKeys.URL_HASH}`, TEST_HASHES.TEST_SUCCESS_CODE_HASH_REDIRECT);
            window.sessionStorage.setItem(`${Constants.CACHE_PREFIX}.${TEST_CONFIG.MSAL_CLIENT_ID}.${TemporaryCacheKeys.INTERACTION_STATUS_KEY}`, BrowserConstants.INTERACTION_IN_PROGRESS_VALUE);
            window.sessionStorage.setItem(`${Constants.CACHE_PREFIX}.${TEST_CONFIG.MSAL_CLIENT_ID}.${TemporaryCacheKeys.NONCE_IDTOKEN}.${stateId}`, "123523");
            const testTokenReq: CommonAuthorizationCodeRequest = {
                redirectUri: `${TEST_URIS.DEFAULT_INSTANCE}/`,
                code: "thisIsATestCode",
                scopes: TEST_CONFIG.DEFAULT_SCOPES,
                codeVerifier: TEST_CONFIG.TEST_VERIFIER,
                authority: `${Constants.DEFAULT_AUTHORITY}`,
                correlationId: RANDOM_TEST_GUID,
                authenticationScheme: TEST_CONFIG.TOKEN_TYPE_BEARER as AuthenticationScheme
            };
            window.sessionStorage.setItem(`${Constants.CACHE_PREFIX}.${TEST_CONFIG.MSAL_CLIENT_ID}.${TemporaryCacheKeys.REQUEST_PARAMS}`, b64Encode.encode(JSON.stringify(testTokenReq)));

            redirectClient.handleRedirectPromise().catch((e) => {
                expect(e).toMatchObject(BrowserAuthError.createNoCachedAuthorityError());
                expect(window.sessionStorage.length).toEqual(1); // telemetry
                done();
            });
        });

        it("gets hash from cache and processes error", (done) => {
            const testAuthCodeRequest: CommonAuthorizationCodeRequest = {
                redirectUri: TEST_URIS.TEST_REDIR_URI,
                scopes: ["scope1", "scope2"],
                code: "",
                authority: TEST_CONFIG.validAuthority,
                correlationId: TEST_CONFIG.CORRELATION_ID,
                authenticationScheme: TEST_CONFIG.TOKEN_TYPE_BEARER as AuthenticationScheme
            };

            const stateString = TEST_STATE_VALUES.TEST_STATE_REDIRECT;
            const browserCrypto = new CryptoOps();
            const stateId = ProtocolUtils.parseRequestState(browserCrypto, stateString).libraryState.id;

            window.sessionStorage.setItem(`${Constants.CACHE_PREFIX}.${TEST_CONFIG.MSAL_CLIENT_ID}.${TemporaryCacheKeys.REQUEST_PARAMS}`, browserCrypto.base64Encode(JSON.stringify(testAuthCodeRequest)));
            window.sessionStorage.setItem(`${Constants.CACHE_PREFIX}.${TEST_CONFIG.MSAL_CLIENT_ID}.${TemporaryCacheKeys.ORIGIN_URI}`, TEST_URIS.TEST_REDIR_URI);
            window.sessionStorage.setItem(`${Constants.CACHE_PREFIX}.${TEST_CONFIG.MSAL_CLIENT_ID}.${TemporaryCacheKeys.AUTHORITY}.${stateId}`, TEST_CONFIG.validAuthority);
            window.sessionStorage.setItem(`${Constants.CACHE_PREFIX}.${TEST_CONFIG.MSAL_CLIENT_ID}.${TemporaryCacheKeys.REQUEST_STATE}.${stateId}`, TEST_STATE_VALUES.TEST_STATE_REDIRECT);
            window.sessionStorage.setItem(`${Constants.CACHE_PREFIX}.${TEST_CONFIG.MSAL_CLIENT_ID}.${TemporaryCacheKeys.URL_HASH}`, TEST_HASHES.TEST_ERROR_HASH);
            window.sessionStorage.setItem(`${Constants.CACHE_PREFIX}.${TEST_CONFIG.MSAL_CLIENT_ID}.${TemporaryCacheKeys.INTERACTION_STATUS_KEY}`, BrowserConstants.INTERACTION_IN_PROGRESS_VALUE);

            redirectClient.handleRedirectPromise().catch((err) => {
                expect(err instanceof ServerError).toBeTruthy();
                done();
            });
        });

        it("processes hash if navigateToLoginRequestUri is false and request origin is the same", async () => {
            const b64Encode = new Base64Encode();
            const stateString = TEST_STATE_VALUES.TEST_STATE_REDIRECT;
            const browserCrypto = new CryptoOps();
            const stateId = ProtocolUtils.parseRequestState(browserCrypto, stateString).libraryState.id;

            window.location.hash = TEST_HASHES.TEST_SUCCESS_CODE_HASH_REDIRECT;
            window.sessionStorage.setItem(`${Constants.CACHE_PREFIX}.${TEST_CONFIG.MSAL_CLIENT_ID}.${TemporaryCacheKeys.ORIGIN_URI}`, TEST_URIS.TEST_REDIR_URI);
            window.sessionStorage.setItem(`${Constants.CACHE_PREFIX}.${TEST_CONFIG.MSAL_CLIENT_ID}.${TemporaryCacheKeys.AUTHORITY}.${stateId}`, TEST_CONFIG.validAuthority);
            window.sessionStorage.setItem(`${Constants.CACHE_PREFIX}.${TEST_CONFIG.MSAL_CLIENT_ID}.${TemporaryCacheKeys.REQUEST_STATE}.${stateId}`, TEST_STATE_VALUES.TEST_STATE_REDIRECT);
            window.sessionStorage.setItem(`${Constants.CACHE_PREFIX}.${TEST_CONFIG.MSAL_CLIENT_ID}.${TemporaryCacheKeys.INTERACTION_STATUS_KEY}`, BrowserConstants.INTERACTION_IN_PROGRESS_VALUE);
            window.sessionStorage.setItem(`${Constants.CACHE_PREFIX}.${TEST_CONFIG.MSAL_CLIENT_ID}.${TemporaryCacheKeys.NONCE_IDTOKEN}.${stateId}`, "123523");

            const testTokenReq: CommonAuthorizationCodeRequest = {
                redirectUri: `${TEST_URIS.DEFAULT_INSTANCE}/`,
                code: "thisIsATestCode",
                scopes: TEST_CONFIG.DEFAULT_SCOPES,
                codeVerifier: TEST_CONFIG.TEST_VERIFIER,
                authority: `${Constants.DEFAULT_AUTHORITY}`,
                correlationId: RANDOM_TEST_GUID,
                authenticationScheme: TEST_CONFIG.TOKEN_TYPE_BEARER as AuthenticationScheme
            };

            window.sessionStorage.setItem(`${Constants.CACHE_PREFIX}.${TEST_CONFIG.MSAL_CLIENT_ID}.${TemporaryCacheKeys.REQUEST_PARAMS}`, b64Encode.encode(JSON.stringify(testTokenReq)));
            const testServerTokenResponse = {
                headers: {},
                status: 200,
                body: {
                    token_type: TEST_CONFIG.TOKEN_TYPE_BEARER,
                    scope: TEST_CONFIG.DEFAULT_SCOPES.join(" "),
                    expires_in: TEST_TOKEN_LIFETIMES.DEFAULT_EXPIRES_IN,
                    ext_expires_in: TEST_TOKEN_LIFETIMES.DEFAULT_EXPIRES_IN,
                    access_token: TEST_TOKENS.ACCESS_TOKEN,
                    refresh_token: TEST_TOKENS.REFRESH_TOKEN,
                    id_token: TEST_TOKENS.IDTOKEN_V2,
                    client_info: TEST_DATA_CLIENT_INFO.TEST_RAW_CLIENT_INFO
                }
            };

            const testIdTokenClaims: TokenClaims = {
                "ver": "2.0",
                "iss": "https://login.microsoftonline.com/9188040d-6c67-4c5b-b112-36a304b66dad/v2.0",
                "sub": "AAAAAAAAAAAAAAAAAAAAAIkzqFVrSaSaFHy782bbtaQ",
                "name": "Abe Lincoln",
                "preferred_username": "AbeLi@microsoft.com",
                "oid": "00000000-0000-0000-66f3-3332eca7ea81",
                "tid": "3338040d-6c67-4c5b-b112-36a304b66dad",
                "nonce": "123523",
            };

            const testAccount: AccountInfo = {
                homeAccountId: TEST_DATA_CLIENT_INFO.TEST_HOME_ACCOUNT_ID,
                localAccountId: TEST_DATA_CLIENT_INFO.TEST_UID,
                environment: "login.windows.net",
                tenantId: testIdTokenClaims.tid || "",
                username: testIdTokenClaims.preferred_username || ""
            };

            const testTokenResponse: AuthenticationResult = {
                authority: TEST_CONFIG.validAuthority,
                uniqueId: testIdTokenClaims.oid || "",
                tenantId: testIdTokenClaims.tid || "",
                scopes: TEST_CONFIG.DEFAULT_SCOPES,
                idToken: testServerTokenResponse.body.id_token,
                idTokenClaims: testIdTokenClaims,
                accessToken: testServerTokenResponse.body.access_token,
                fromCache: false,
                correlationId: RANDOM_TEST_GUID,
                expiresOn: new Date(Date.now() + (testServerTokenResponse.body.expires_in * 1000)),
                account: testAccount,
                tokenType: AuthenticationScheme.BEARER
            };

            sinon.stub(XhrClient.prototype, "sendGetRequestAsync").callsFake((url): any => {
                if (url.includes("discovery/instance")) {
                    return DEFAULT_TENANT_DISCOVERY_RESPONSE;
                } else if (url.includes(".well-known/openid-configuration")) {
                    return DEFAULT_OPENID_CONFIG_RESPONSE;
                }
            });
            sinon.stub(XhrClient.prototype, "sendPostRequestAsync").resolves(testServerTokenResponse);
            const pca = new PublicClientApplication({
                auth: {
                    clientId: TEST_CONFIG.MSAL_CLIENT_ID,
                    navigateToLoginRequestUrl: false
                }
            });

            // @ts-ignore
            redirectClient = new RedirectClient(pca.config, pca.browserStorage, pca.browserCrypto, pca.logger, pca.eventHandler, pca.navigationClient);

            const tokenResponse = await redirectClient.handleRedirectPromise();
            expect(tokenResponse?.uniqueId).toEqual(testTokenResponse.uniqueId);
            expect(tokenResponse?.tenantId).toEqual(testTokenResponse.tenantId);
            expect(tokenResponse?.scopes).toEqual(testTokenResponse.scopes);
            expect(tokenResponse?.idToken).toEqual(testTokenResponse.idToken);
            expect(tokenResponse?.idTokenClaims).toEqual(expect.objectContaining(testTokenResponse.idTokenClaims));
            expect(tokenResponse?.accessToken).toEqual(testTokenResponse.accessToken);
            expect(testTokenResponse.expiresOn && tokenResponse?.expiresOn && testTokenResponse.expiresOn.getMilliseconds() >= tokenResponse.expiresOn.getMilliseconds()).toBeTruthy();
            expect(window.sessionStorage.length).toEqual(4);
            expect(window.location.hash).toBe("");
        });

        it("calls custom navigateInternal function then processes hash", async () => {
            const b64Encode = new Base64Encode();
            const stateString = TEST_STATE_VALUES.TEST_STATE_REDIRECT;
            const browserCrypto = new CryptoOps();
            const stateId = ProtocolUtils.parseRequestState(browserCrypto, stateString).libraryState.id;

            window.location.hash = TEST_HASHES.TEST_SUCCESS_CODE_HASH_REDIRECT;
            window.sessionStorage.setItem(`${Constants.CACHE_PREFIX}.${TEST_CONFIG.MSAL_CLIENT_ID}.${TemporaryCacheKeys.ORIGIN_URI}`, TEST_URIS.TEST_ALTERNATE_REDIR_URI);
            window.sessionStorage.setItem(`${Constants.CACHE_PREFIX}.${TEST_CONFIG.MSAL_CLIENT_ID}.${TemporaryCacheKeys.AUTHORITY}.${stateId}`, TEST_CONFIG.validAuthority);
            window.sessionStorage.setItem(`${Constants.CACHE_PREFIX}.${TEST_CONFIG.MSAL_CLIENT_ID}.${TemporaryCacheKeys.REQUEST_STATE}.${stateId}`, TEST_STATE_VALUES.TEST_STATE_REDIRECT);
            window.sessionStorage.setItem(`${Constants.CACHE_PREFIX}.${TEST_CONFIG.MSAL_CLIENT_ID}.${TemporaryCacheKeys.INTERACTION_STATUS_KEY}`, BrowserConstants.INTERACTION_IN_PROGRESS_VALUE);
            window.sessionStorage.setItem(`${Constants.CACHE_PREFIX}.${TEST_CONFIG.MSAL_CLIENT_ID}.${TemporaryCacheKeys.NONCE_IDTOKEN}.${stateId}`, "123523");

            const testTokenReq: CommonAuthorizationCodeRequest = {
                redirectUri: `${TEST_URIS.DEFAULT_INSTANCE}/`,
                code: "thisIsATestCode",
                scopes: TEST_CONFIG.DEFAULT_SCOPES,
                codeVerifier: TEST_CONFIG.TEST_VERIFIER,
                authority: `${Constants.DEFAULT_AUTHORITY}`,
                correlationId: RANDOM_TEST_GUID,
                authenticationScheme: TEST_CONFIG.TOKEN_TYPE_BEARER as AuthenticationScheme
            };

            window.sessionStorage.setItem(`${Constants.CACHE_PREFIX}.${TEST_CONFIG.MSAL_CLIENT_ID}.${TemporaryCacheKeys.REQUEST_PARAMS}`, b64Encode.encode(JSON.stringify(testTokenReq)));
            const testServerTokenResponse: NetworkResponse<ServerAuthorizationTokenResponse> = {
                headers: {},
                status: 200,
                body: {
                    token_type: TEST_CONFIG.TOKEN_TYPE_BEARER,
                    scope: TEST_CONFIG.DEFAULT_SCOPES.join(" "),
                    expires_in: TEST_TOKEN_LIFETIMES.DEFAULT_EXPIRES_IN,
                    ext_expires_in: TEST_TOKEN_LIFETIMES.DEFAULT_EXPIRES_IN,
                    access_token: TEST_TOKENS.ACCESS_TOKEN,
                    refresh_token: TEST_TOKENS.REFRESH_TOKEN,
                    id_token: TEST_TOKENS.IDTOKEN_V2,
                    client_info: TEST_DATA_CLIENT_INFO.TEST_RAW_CLIENT_INFO
                }
            };

            const testIdTokenClaims: TokenClaims = {
                "ver": "2.0",
                "iss": "https://login.microsoftonline.com/9188040d-6c67-4c5b-b112-36a304b66dad/v2.0",
                "sub": "AAAAAAAAAAAAAAAAAAAAAIkzqFVrSaSaFHy782bbtaQ",
                "name": "Abe Lincoln",
                "preferred_username": "AbeLi@microsoft.com",
                "oid": "00000000-0000-0000-66f3-3332eca7ea81",
                "tid": "3338040d-6c67-4c5b-b112-36a304b66dad",
                "nonce": "123523"
            };

            const testAccount: AccountInfo = {
                homeAccountId: TEST_DATA_CLIENT_INFO.TEST_HOME_ACCOUNT_ID,
                localAccountId: TEST_DATA_CLIENT_INFO.TEST_UID,
                environment: "login.windows.net",
                tenantId: testIdTokenClaims.tid!,
                username: testIdTokenClaims.preferred_username!
            };

            const testTokenResponse: AuthenticationResult = {
                authority: TEST_CONFIG.validAuthority,
                uniqueId: testIdTokenClaims.oid!,
                tenantId: testIdTokenClaims.tid!,
                scopes: TEST_CONFIG.DEFAULT_SCOPES,
                idToken: testServerTokenResponse.body.id_token!,
                idTokenClaims: testIdTokenClaims,
                accessToken: testServerTokenResponse.body.access_token!,
                fromCache: false,
                correlationId: RANDOM_TEST_GUID,
                expiresOn: new Date(Date.now() + (testServerTokenResponse.body.expires_in! * 1000)),
                account: testAccount,
                tokenType: AuthenticationScheme.BEARER
            };

            sinon.stub(XhrClient.prototype, "sendGetRequestAsync").callsFake((url): any => {
                if (url.includes("discovery/instance")) {
                    return DEFAULT_TENANT_DISCOVERY_RESPONSE;
                } else if (url.includes(".well-known/openid-configuration")) {
                    return DEFAULT_OPENID_CONFIG_RESPONSE;
                }
            });
            sinon.stub(XhrClient.prototype, "sendPostRequestAsync").resolves(testServerTokenResponse);
            const pca = new PublicClientApplication({
                auth: {
                    clientId: TEST_CONFIG.MSAL_CLIENT_ID,
                }
            });

            let callbackCalled = false;
            const navigationClient = new NavigationClient();
            navigationClient.navigateInternal = async (url: string, options: NavigationOptions): Promise<boolean> => {
                    callbackCalled = true;
                    expect(url).toEqual(TEST_URIS.TEST_ALTERNATE_REDIR_URI);
                    expect(options.noHistory).toBeTruthy();
                    expect(options.apiId).toEqual(ApiId.handleRedirectPromise);
                    return false;
            };
            pca.setNavigationClient(navigationClient);

            // @ts-ignore
            redirectClient = new RedirectClient(pca.config, pca.browserStorage, pca.browserCrypto, pca.logger, pca.eventHandler, pca.navigationClient);

            const tokenResponse = await redirectClient.handleRedirectPromise();
            if (!tokenResponse) {
                expect(tokenResponse).not.toBe(null);
                throw new Error("Token Response is null!"); // Throw to resolve Typescript complaints below
            }
            expect(callbackCalled).toBeTruthy();
            expect(tokenResponse.uniqueId).toEqual(testTokenResponse.uniqueId);
            expect(tokenResponse.tenantId).toEqual(testTokenResponse.tenantId);
            expect(tokenResponse.scopes).toEqual(testTokenResponse.scopes);
            expect(tokenResponse.idToken).toEqual(testTokenResponse.idToken);
            expect(tokenResponse.idTokenClaims).toEqual(expect.objectContaining(testTokenResponse.idTokenClaims));
            expect(tokenResponse.accessToken).toEqual(testTokenResponse.accessToken);
            expect(testTokenResponse.expiresOn!.getMilliseconds() >= tokenResponse.expiresOn!.getMilliseconds()).toBeTruthy();
            expect(window.sessionStorage.length).toEqual(4);
            expect(window.location.hash).toBe("");
        });

        it("processes hash if navigateToLoginRequestUri is false and request origin is different", async () => {
            const b64Encode = new Base64Encode();
            const stateString = TEST_STATE_VALUES.TEST_STATE_REDIRECT;
            const browserCrypto = new CryptoOps();
            const stateId = ProtocolUtils.parseRequestState(browserCrypto, stateString).libraryState.id;

            window.location.hash = TEST_HASHES.TEST_SUCCESS_CODE_HASH_REDIRECT;
            window.sessionStorage.setItem(`${Constants.CACHE_PREFIX}.${TEST_CONFIG.MSAL_CLIENT_ID}.${TemporaryCacheKeys.ORIGIN_URI}`, TEST_URIS.TEST_ALTERNATE_REDIR_URI);
            window.sessionStorage.setItem(`${Constants.CACHE_PREFIX}.${TEST_CONFIG.MSAL_CLIENT_ID}.${TemporaryCacheKeys.AUTHORITY}.${stateId}`, TEST_CONFIG.validAuthority);
            window.sessionStorage.setItem(`${Constants.CACHE_PREFIX}.${TEST_CONFIG.MSAL_CLIENT_ID}.${TemporaryCacheKeys.REQUEST_STATE}.${stateId}`, TEST_STATE_VALUES.TEST_STATE_REDIRECT);
            window.sessionStorage.setItem(`${Constants.CACHE_PREFIX}.${TEST_CONFIG.MSAL_CLIENT_ID}.${TemporaryCacheKeys.INTERACTION_STATUS_KEY}`, BrowserConstants.INTERACTION_IN_PROGRESS_VALUE);
            window.sessionStorage.setItem(`${Constants.CACHE_PREFIX}.${TEST_CONFIG.MSAL_CLIENT_ID}.${TemporaryCacheKeys.NONCE_IDTOKEN}.${stateId}`, "123523");

            const testTokenReq: CommonAuthorizationCodeRequest = {
                redirectUri: `${TEST_URIS.DEFAULT_INSTANCE}/`,
                code: "thisIsATestCode",
                scopes: TEST_CONFIG.DEFAULT_SCOPES,
                codeVerifier: TEST_CONFIG.TEST_VERIFIER,
                authority: `${Constants.DEFAULT_AUTHORITY}`,
                correlationId: RANDOM_TEST_GUID,
                authenticationScheme: TEST_CONFIG.TOKEN_TYPE_BEARER as AuthenticationScheme
            };

            window.sessionStorage.setItem(`${Constants.CACHE_PREFIX}.${TEST_CONFIG.MSAL_CLIENT_ID}.${TemporaryCacheKeys.REQUEST_PARAMS}`, b64Encode.encode(JSON.stringify(testTokenReq)));
            const testServerTokenResponse = {
                headers: {},
                status: 200,
                body: {
                    token_type: TEST_CONFIG.TOKEN_TYPE_BEARER,
                    scope: TEST_CONFIG.DEFAULT_SCOPES.join(" "),
                    expires_in: TEST_TOKEN_LIFETIMES.DEFAULT_EXPIRES_IN,
                    ext_expires_in: TEST_TOKEN_LIFETIMES.DEFAULT_EXPIRES_IN,
                    access_token: TEST_TOKENS.ACCESS_TOKEN,
                    refresh_token: TEST_TOKENS.REFRESH_TOKEN,
                    id_token: TEST_TOKENS.IDTOKEN_V2,
                    client_info: TEST_DATA_CLIENT_INFO.TEST_RAW_CLIENT_INFO
                }
            };

            const testIdTokenClaims: TokenClaims = {
                "ver": "2.0",
                "iss": "https://login.microsoftonline.com/9188040d-6c67-4c5b-b112-36a304b66dad/v2.0",
                "sub": "AAAAAAAAAAAAAAAAAAAAAIkzqFVrSaSaFHy782bbtaQ",
                "name": "Abe Lincoln",
                "preferred_username": "AbeLi@microsoft.com",
                "oid": "00000000-0000-0000-66f3-3332eca7ea81",
                "tid": "3338040d-6c67-4c5b-b112-36a304b66dad",
                "nonce": "123523",
            };

            const testAccount: AccountInfo = {
                homeAccountId: TEST_DATA_CLIENT_INFO.TEST_HOME_ACCOUNT_ID,
                localAccountId: TEST_DATA_CLIENT_INFO.TEST_UID,
                environment: "login.windows.net",
                tenantId: testIdTokenClaims.tid || "",
                username: testIdTokenClaims.preferred_username || ""
            };

            const testTokenResponse: AuthenticationResult = {
                authority: TEST_CONFIG.validAuthority,
                uniqueId: testIdTokenClaims.oid || "",
                tenantId: testIdTokenClaims.tid || "",
                scopes: TEST_CONFIG.DEFAULT_SCOPES,
                idToken: testServerTokenResponse.body.id_token,
                idTokenClaims: testIdTokenClaims,
                accessToken: testServerTokenResponse.body.access_token,
                fromCache: false,
                correlationId: RANDOM_TEST_GUID,
                expiresOn: new Date(Date.now() + (testServerTokenResponse.body.expires_in * 1000)),
                account: testAccount,
                tokenType: AuthenticationScheme.BEARER
            };

            sinon.stub(XhrClient.prototype, "sendGetRequestAsync").callsFake((url): any => {
                if (url.includes("discovery/instance")) {
                    return DEFAULT_TENANT_DISCOVERY_RESPONSE;
                } else if (url.includes(".well-known/openid-configuration")) {
                    return DEFAULT_OPENID_CONFIG_RESPONSE;
                }
            });
            sinon.stub(XhrClient.prototype, "sendPostRequestAsync").resolves(testServerTokenResponse);
            const pca = new PublicClientApplication({
                auth: {
                    clientId: TEST_CONFIG.MSAL_CLIENT_ID,
                    navigateToLoginRequestUrl: false
                }
            });

            // @ts-ignore
            redirectClient = new RedirectClient(pca.config, pca.browserStorage, pca.browserCrypto, pca.logger, pca.eventHandler, pca.navigationClient);

            const tokenResponse = await redirectClient.handleRedirectPromise();
            expect(tokenResponse?.uniqueId).toEqual(testTokenResponse.uniqueId);
            expect(tokenResponse?.tenantId).toEqual(testTokenResponse.tenantId);
            expect(tokenResponse?.scopes).toEqual(testTokenResponse.scopes);
            expect(tokenResponse?.idToken).toEqual(testTokenResponse.idToken);
            expect(tokenResponse?.idTokenClaims).toEqual(expect.objectContaining(testTokenResponse.idTokenClaims));
            expect(tokenResponse?.accessToken).toEqual(testTokenResponse.accessToken);
            expect(testTokenResponse.expiresOn && tokenResponse?.expiresOn && testTokenResponse.expiresOn.getMilliseconds() >= tokenResponse.expiresOn.getMilliseconds()).toBeTruthy();
            expect(window.sessionStorage.length).toEqual(4);
            expect(window.location.hash).toBe("");
        });

        it("returns null if interaction is not in progress", async () => {
            sinon.stub(RedirectClient.prototype, <any>"interactionInProgress").returns(false);
            window.location.hash = TEST_HASHES.TEST_SUCCESS_CODE_HASH_REDIRECT;
            window.sessionStorage.setItem(`${Constants.CACHE_PREFIX}.${TEST_CONFIG.MSAL_CLIENT_ID}.${TemporaryCacheKeys.ORIGIN_URI}`, TEST_URIS.TEST_ALTERNATE_REDIR_URI);
            expect(await redirectClient.handleRedirectPromise()).toBe(null);
        });

        it("navigates and caches hash if navigateToLoginRequestUri is true and interaction type is redirect", async () => {
            sinon.stub(RedirectClient.prototype, <any>"interactionInProgress").returns(true);
            window.location.hash = TEST_HASHES.TEST_SUCCESS_CODE_HASH_REDIRECT;
            window.sessionStorage.setItem(`${Constants.CACHE_PREFIX}.${TEST_CONFIG.MSAL_CLIENT_ID}.${TemporaryCacheKeys.ORIGIN_URI}`, TEST_URIS.TEST_ALTERNATE_REDIR_URI);
            sinon.stub(NavigationClient.prototype, "navigateInternal").callsFake((urlNavigate: string, options: NavigationOptions): Promise<boolean> => {
                expect(options.noHistory).toBeTruthy();
                expect(options.timeout).toBeGreaterThan(0);
                expect(urlNavigate).toEqual(TEST_URIS.TEST_ALTERNATE_REDIR_URI);
                return Promise.resolve(true);
            });
            await redirectClient.handleRedirectPromise();
            expect(window.sessionStorage.getItem(`${Constants.CACHE_PREFIX}.${TEST_CONFIG.MSAL_CLIENT_ID}.${TemporaryCacheKeys.URL_HASH}`)).toEqual(TEST_HASHES.TEST_SUCCESS_CODE_HASH_REDIRECT);
        });

        it("navigates to root and caches hash if navigateToLoginRequestUri is true", (done) => {
            sinon.stub(RedirectClient.prototype, <any>"interactionInProgress").returns(true);
            window.location.hash = TEST_HASHES.TEST_SUCCESS_CODE_HASH_REDIRECT;
            sinon.stub(NavigationClient.prototype, "navigateInternal").callsFake((urlNavigate: string, options: NavigationOptions): Promise<boolean> => {
                expect(options.noHistory).toBeTruthy();
                expect(options.timeout).toBeGreaterThan(0);
                expect(urlNavigate).toEqual("https://localhost:8081/");
                expect(window.sessionStorage.getItem(`${Constants.CACHE_PREFIX}.${TEST_CONFIG.MSAL_CLIENT_ID}.${TemporaryCacheKeys.ORIGIN_URI}`)).toEqual("https://localhost:8081/");
                done();
                return Promise.resolve(true);
            });
            redirectClient.handleRedirectPromise();
            expect(window.sessionStorage.getItem(`${Constants.CACHE_PREFIX}.${TEST_CONFIG.MSAL_CLIENT_ID}.${TemporaryCacheKeys.URL_HASH}`)).toEqual(TEST_HASHES.TEST_SUCCESS_CODE_HASH_REDIRECT);
        });

        it("navigates to root and caches hash if navigateToLoginRequestUri is true and loginRequestUrl is 'null'", (done) => {
            sinon.stub(RedirectClient.prototype, <any>"interactionInProgress").returns(true);
            window.location.hash = TEST_HASHES.TEST_SUCCESS_CODE_HASH_REDIRECT;
            window.sessionStorage.setItem(`${Constants.CACHE_PREFIX}.${TEST_CONFIG.MSAL_CLIENT_ID}.${TemporaryCacheKeys.ORIGIN_URI}`, "null");
            sinon.stub(NavigationClient.prototype, "navigateInternal").callsFake((urlNavigate: string, options: NavigationOptions): Promise<boolean> => {
                expect(options.noHistory).toBeTruthy();
                expect(options.timeout).toBeGreaterThan(0);
                expect(urlNavigate).toEqual("https://localhost:8081/");
                expect(window.sessionStorage.getItem(`${Constants.CACHE_PREFIX}.${TEST_CONFIG.MSAL_CLIENT_ID}.${TemporaryCacheKeys.ORIGIN_URI}`)).toEqual("https://localhost:8081/");
                done();
                return Promise.resolve(true);
            });
            redirectClient.handleRedirectPromise();
            expect(window.sessionStorage.getItem(`${Constants.CACHE_PREFIX}.${TEST_CONFIG.MSAL_CLIENT_ID}.${TemporaryCacheKeys.URL_HASH}`)).toEqual(TEST_HASHES.TEST_SUCCESS_CODE_HASH_REDIRECT);
        });

        it("navigates and caches hash if navigateToLoginRequestUri is true and loginRequestUrl contains query string", (done) => {
            sinon.stub(RedirectClient.prototype, <any>"interactionInProgress").returns(true);
            const loginRequestUrl = window.location.href + "?testQueryString=1";
            window.location.hash = TEST_HASHES.TEST_SUCCESS_CODE_HASH_REDIRECT;
            window.sessionStorage.setItem(`${Constants.CACHE_PREFIX}.${TEST_CONFIG.MSAL_CLIENT_ID}.${TemporaryCacheKeys.ORIGIN_URI}`, loginRequestUrl);
            sinon.stub(NavigationClient.prototype, "navigateInternal").callsFake((urlNavigate: string, options: NavigationOptions): Promise<boolean> => {
                expect(options.noHistory).toBeTruthy();
                expect(options.timeout).toBeGreaterThan(0);
                expect(urlNavigate).toEqual(loginRequestUrl);
                done();
                return Promise.resolve(true);
            });
            redirectClient.handleRedirectPromise();
            expect(window.sessionStorage.getItem(`${Constants.CACHE_PREFIX}.${TEST_CONFIG.MSAL_CLIENT_ID}.${TemporaryCacheKeys.URL_HASH}`)).toEqual(TEST_HASHES.TEST_SUCCESS_CODE_HASH_REDIRECT);
        });

        it("navigates and caches hash if navigateToLoginRequestUri is true and loginRequestUrl contains query string and hash", (done) => {
            sinon.stub(RedirectClient.prototype, <any>"interactionInProgress").returns(true);
            const loginRequestUrl = window.location.href + "?testQueryString=1#testHash";
            window.location.hash = TEST_HASHES.TEST_SUCCESS_CODE_HASH_REDIRECT;
            window.sessionStorage.setItem(`${Constants.CACHE_PREFIX}.${TEST_CONFIG.MSAL_CLIENT_ID}.${TemporaryCacheKeys.ORIGIN_URI}`, loginRequestUrl);
            sinon.stub(NavigationClient.prototype, "navigateInternal").callsFake((urlNavigate: string, options: NavigationOptions): Promise<boolean> => {
                expect(options.noHistory).toBeTruthy();
                expect(options.timeout).toBeGreaterThan(0);
                expect(urlNavigate).toEqual(loginRequestUrl);
                done();
                return Promise.resolve(true);
            });
            redirectClient.handleRedirectPromise();
            expect(window.sessionStorage.getItem(`${Constants.CACHE_PREFIX}.${TEST_CONFIG.MSAL_CLIENT_ID}.${TemporaryCacheKeys.URL_HASH}`)).toEqual(TEST_HASHES.TEST_SUCCESS_CODE_HASH_REDIRECT);
        });

        it("replaces custom hash if navigateToLoginRequestUri is true and loginRequestUrl contains custom hash", () => {
            sinon.stub(RedirectClient.prototype, <any>"interactionInProgress").returns(true);
            const loginRequestUrl = window.location.href + "#testHash";
            window.location.hash = TEST_HASHES.TEST_SUCCESS_CODE_HASH_REDIRECT;
            window.sessionStorage.setItem(`${Constants.CACHE_PREFIX}.${TEST_CONFIG.MSAL_CLIENT_ID}.${TemporaryCacheKeys.ORIGIN_URI}`, loginRequestUrl);
            sinon.stub(RedirectClient.prototype, <any>"handleHash").callsFake((responseHash) => {
                expect(responseHash).toEqual(TEST_HASHES.TEST_SUCCESS_CODE_HASH_REDIRECT);
            });
            redirectClient.handleRedirectPromise().then(() => {
                expect(window.location.href).toEqual(loginRequestUrl);
            });
        });

        it("replaces custom hash if navigateToLoginRequestUri is true and loginRequestUrl contains custom hash (passed in)", () => {
            sinon.stub(RedirectClient.prototype, <any>"interactionInProgress").returns(true);
            const loginRequestUrl = window.location.href + "#testHash";
            window.sessionStorage.setItem(`${Constants.CACHE_PREFIX}.${TEST_CONFIG.MSAL_CLIENT_ID}.${TemporaryCacheKeys.ORIGIN_URI}`, loginRequestUrl);
            sinon.stub(RedirectClient.prototype, <any>"handleHash").callsFake((responseHash) => {
                expect(responseHash).toEqual(TEST_HASHES.TEST_SUCCESS_CODE_HASH_REDIRECT);
            });
            redirectClient.handleRedirectPromise(TEST_HASHES.TEST_SUCCESS_CODE_HASH_REDIRECT).then(() => {
                expect(window.location.href).toEqual(loginRequestUrl);
            });
        });

        it("processes hash if navigateToLoginRequestUri is true and loginRequestUrl contains trailing slash", (done) => {
            sinon.stub(RedirectClient.prototype, <any>"interactionInProgress").returns(true);
            const loginRequestUrl = window.location.href.endsWith("/") ? window.location.href.slice(0, -1) : window.location.href + "/";
            window.location.hash = TEST_HASHES.TEST_SUCCESS_CODE_HASH_REDIRECT;
            window.sessionStorage.setItem(`${Constants.CACHE_PREFIX}.${TEST_CONFIG.MSAL_CLIENT_ID}.${TemporaryCacheKeys.ORIGIN_URI}`, loginRequestUrl);
            sinon.stub(RedirectClient.prototype, <any>"handleHash").callsFake((responseHash) => {
                expect(responseHash).toEqual(TEST_HASHES.TEST_SUCCESS_CODE_HASH_REDIRECT);
                done();
            });
            redirectClient.handleRedirectPromise();
        });

        it("returns null if inside an iframe", (done) => {
            sinon.stub(RedirectClient.prototype, <any>"interactionInProgress").returns(true);
            sinon.stub(BrowserUtils, "isInIframe").returns(true);
            const loginRequestUrl = window.location.href + "/testPage";
            window.location.hash = TEST_HASHES.TEST_SUCCESS_CODE_HASH_REDIRECT;
            window.sessionStorage.setItem(`${Constants.CACHE_PREFIX}.${TEST_CONFIG.MSAL_CLIENT_ID}.${TemporaryCacheKeys.ORIGIN_URI}`, loginRequestUrl);

            redirectClient.handleRedirectPromise().then((response) => {
                expect(response).toBe(null);
                done();
            });
        });

        it("clears hash if navigateToLoginRequestUri is false and loginRequestUrl contains custom hash", (done) => {
            const pca = new PublicClientApplication({
                auth: {
                    clientId: TEST_CONFIG.MSAL_CLIENT_ID,
                    navigateToLoginRequestUrl: false
                }
            });
            // @ts-ignore
            redirectClient = new RedirectClient(pca.config, pca.browserStorage, pca.browserCrypto, pca.logger, pca.eventHandler, pca.navigationClient);

            sinon.stub(RedirectClient.prototype, <any>"interactionInProgress").returns(true);
            const loginRequestUrl = window.location.href + "#testHash";
            window.location.hash = TEST_HASHES.TEST_SUCCESS_CODE_HASH_REDIRECT;
            window.sessionStorage.setItem(`${Constants.CACHE_PREFIX}.${TEST_CONFIG.MSAL_CLIENT_ID}.${TemporaryCacheKeys.ORIGIN_URI}`, loginRequestUrl);
            sinon.stub(RedirectClient.prototype, <any>"handleHash").callsFake((responseHash) => {
                expect(window.location.href).not.toContain("#testHash");
                expect(responseHash).toEqual(TEST_HASHES.TEST_SUCCESS_CODE_HASH_REDIRECT);
                done();
            });
            redirectClient.handleRedirectPromise();
        });
    });

    describe("acquireToken", () => {
        it("throws if interaction is currently in progress", async () => {
            window.sessionStorage.setItem(`${Constants.CACHE_PREFIX}.${TEST_CONFIG.MSAL_CLIENT_ID}.${TemporaryCacheKeys.INTERACTION_STATUS_KEY}`, BrowserConstants.INTERACTION_IN_PROGRESS_VALUE);
            // @ts-ignore
            await expect(redirectClient.acquireToken({scopes: ["openid"]})).rejects.toMatchObject(BrowserAuthError.createInteractionInProgressError());
        });

        it("navigates to created login url", (done) => {
            sinon.stub(RedirectHandler.prototype, "initiateAuthRequest").callsFake(async (navigateUrl): Promise<void> => {
                try {
                    expect(navigateUrl).toEqual(testNavUrl);
                    return Promise.resolve(done());
                } catch (err) {
                    Promise.reject(err);
                }
            });
            sinon.stub(CryptoOps.prototype, "generatePkceCodes").resolves({
                challenge: TEST_CONFIG.TEST_CHALLENGE,
                verifier: TEST_CONFIG.TEST_VERIFIER
            });
            const loginRequest: CommonAuthorizationUrlRequest = {
                redirectUri: TEST_URIS.TEST_REDIR_URI,
                scopes: ["user.read"],
                state: TEST_STATE_VALUES.USER_STATE,
                authority: TEST_CONFIG.validAuthority,
                correlationId: TEST_CONFIG.CORRELATION_ID,
                responseMode: TEST_CONFIG.RESPONSE_MODE as ResponseMode,
                nonce: "",
                authenticationScheme: TEST_CONFIG.TOKEN_TYPE_BEARER as AuthenticationScheme
            };

            redirectClient.acquireToken(loginRequest);
        });

        it("Updates cache entries correctly", async () => {
            const emptyRequest: CommonAuthorizationUrlRequest = {
                redirectUri: TEST_URIS.TEST_REDIR_URI,
                scopes: [],
                state: TEST_STATE_VALUES.USER_STATE,
                authority: TEST_CONFIG.validAuthority,
                correlationId: TEST_CONFIG.CORRELATION_ID,
                responseMode: TEST_CONFIG.RESPONSE_MODE as ResponseMode,
                nonce: "",
                authenticationScheme: TEST_CONFIG.TOKEN_TYPE_BEARER as AuthenticationScheme
            };

            sinon.stub(CryptoOps.prototype, "generatePkceCodes").resolves({
                challenge: TEST_CONFIG.TEST_CHALLENGE,
                verifier: TEST_CONFIG.TEST_VERIFIER
            });

            sinon.stub(NavigationClient.prototype, "navigateExternal").callsFake((urlNavigate: string, options: NavigationOptions): Promise<boolean> => {
                expect(options.noHistory).toBeFalsy();
                expect(urlNavigate).not.toBe("");
                return Promise.resolve(true);
            });
            const testLogger = new Logger(loggerOptions);

            const browserCrypto = new CryptoOps();
            const browserStorage = new BrowserCacheManager(TEST_CONFIG.MSAL_CLIENT_ID, cacheConfig, browserCrypto, testLogger);
            await redirectClient.acquireToken(emptyRequest);
            expect(browserStorage.getTemporaryCache(browserStorage.generateStateKey(TEST_STATE_VALUES.TEST_STATE_REDIRECT))).toEqual(TEST_STATE_VALUES.TEST_STATE_REDIRECT);
            expect(browserStorage.getTemporaryCache(browserStorage.generateNonceKey(TEST_STATE_VALUES.TEST_STATE_REDIRECT))).toEqual(RANDOM_TEST_GUID);
            expect(browserStorage.getTemporaryCache(browserStorage.generateAuthorityKey(TEST_STATE_VALUES.TEST_STATE_REDIRECT))).toEqual(`${Constants.DEFAULT_AUTHORITY}`);
        });

        it("Adds login_hint as CCS cache entry to the cache and urlNavigate", async () => {
            const testIdTokenClaims: TokenClaims = {
                "ver": "2.0",
                "iss": "https://login.microsoftonline.com/9188040d-6c67-4c5b-b112-36a304b66dad/v2.0",
                "sub": "AAAAAAAAAAAAAAAAAAAAAIkzqFVrSaSaFHy782bbtaQ",
                "name": "Abe Lincoln",
                "preferred_username": "AbeLi@microsoft.com",
                "oid": "00000000-0000-0000-66f3-3332eca7ea81",
                "tid": "3338040d-6c67-4c5b-b112-36a304b66dad",
                "nonce": "123523",
            };
            const testCcsCred: CcsCredential = {
                credential: testIdTokenClaims.preferred_username || "",
                type: CcsCredentialType.UPN
            };
            const emptyRequest: CommonAuthorizationUrlRequest = {
                redirectUri: TEST_URIS.TEST_REDIR_URI,
                scopes: [],
                state: TEST_STATE_VALUES.USER_STATE,
                authority: TEST_CONFIG.validAuthority,
                correlationId: TEST_CONFIG.CORRELATION_ID,
                responseMode: TEST_CONFIG.RESPONSE_MODE as ResponseMode,
                nonce: "",
                authenticationScheme: TEST_CONFIG.TOKEN_TYPE_BEARER as AuthenticationScheme,
                loginHint: testIdTokenClaims.preferred_username || ""
            };

            sinon.stub(CryptoOps.prototype, "generatePkceCodes").resolves({
                challenge: TEST_CONFIG.TEST_CHALLENGE,
                verifier: TEST_CONFIG.TEST_VERIFIER
            });

            sinon.stub(NavigationClient.prototype, "navigateExternal").callsFake((urlNavigate: string, options: NavigationOptions): Promise<boolean> => {
                expect(options.noHistory).toBeFalsy();
                expect(urlNavigate).not.toBe("");
                return Promise.resolve(true);
            });
            const testLogger = new Logger(loggerOptions);

            const browserCrypto = new CryptoOps();
            const browserStorage = new BrowserCacheManager(TEST_CONFIG.MSAL_CLIENT_ID, cacheConfig, browserCrypto, testLogger);
            await redirectClient.acquireToken(emptyRequest);
            expect(browserStorage.getTemporaryCache(browserStorage.generateStateKey(TEST_STATE_VALUES.TEST_STATE_REDIRECT))).toEqual(TEST_STATE_VALUES.TEST_STATE_REDIRECT);
            expect(browserStorage.getTemporaryCache(browserStorage.generateNonceKey(TEST_STATE_VALUES.TEST_STATE_REDIRECT))).toEqual(RANDOM_TEST_GUID);
            expect(browserStorage.getTemporaryCache(browserStorage.generateAuthorityKey(TEST_STATE_VALUES.TEST_STATE_REDIRECT))).toEqual(`${Constants.DEFAULT_AUTHORITY}`);
            expect(browserStorage.getTemporaryCache(TemporaryCacheKeys.CCS_CREDENTIAL, true)).toEqual(JSON.stringify(testCcsCred));
        });

        it("Adds account homeAccountId as CCS cache entry to the cache and urlNavigate", async () => {
            const testIdTokenClaims: TokenClaims = {
                "ver": "2.0",
                "iss": "https://login.microsoftonline.com/9188040d-6c67-4c5b-b112-36a304b66dad/v2.0",
                "sub": "AAAAAAAAAAAAAAAAAAAAAIkzqFVrSaSaFHy782bbtaQ",
                "name": "Abe Lincoln",
                "preferred_username": "AbeLi@microsoft.com",
                "oid": "00000000-0000-0000-66f3-3332eca7ea81",
                "tid": "3338040d-6c67-4c5b-b112-36a304b66dad",
                "nonce": "123523",
            };
            const testAccount: AccountInfo = {
                homeAccountId: TEST_DATA_CLIENT_INFO.TEST_HOME_ACCOUNT_ID,
                localAccountId: TEST_DATA_CLIENT_INFO.TEST_UID,
                environment: "login.windows.net",
                tenantId: testIdTokenClaims.tid || "",
                username: testIdTokenClaims.preferred_username || ""
            };
            const testCcsCred: CcsCredential = {
                credential: testAccount.homeAccountId,
                type: CcsCredentialType.HOME_ACCOUNT_ID
            };
            const emptyRequest: CommonAuthorizationUrlRequest = {
                redirectUri: TEST_URIS.TEST_REDIR_URI,
                scopes: [],
                state: TEST_STATE_VALUES.USER_STATE,
                authority: TEST_CONFIG.validAuthority,
                correlationId: TEST_CONFIG.CORRELATION_ID,
                responseMode: TEST_CONFIG.RESPONSE_MODE as ResponseMode,
                nonce: "",
                authenticationScheme: TEST_CONFIG.TOKEN_TYPE_BEARER as AuthenticationScheme,
                account: testAccount
            };

            sinon.stub(CryptoOps.prototype, "generatePkceCodes").resolves({
                challenge: TEST_CONFIG.TEST_CHALLENGE,
                verifier: TEST_CONFIG.TEST_VERIFIER
            });

            sinon.stub(NavigationClient.prototype, "navigateExternal").callsFake((urlNavigate: string, options: NavigationOptions): Promise<boolean> => {
                expect(options.noHistory).toBeFalsy();
                expect(urlNavigate).not.toBe("");
                return Promise.resolve(true);
            });
            const testLogger = new Logger(loggerOptions);

            const browserCrypto = new CryptoOps();
            const browserStorage = new BrowserCacheManager(TEST_CONFIG.MSAL_CLIENT_ID, cacheConfig, browserCrypto, testLogger);
            await redirectClient.acquireToken(emptyRequest);
            expect(browserStorage.getTemporaryCache(browserStorage.generateStateKey(TEST_STATE_VALUES.TEST_STATE_REDIRECT))).toEqual(TEST_STATE_VALUES.TEST_STATE_REDIRECT);
            expect(browserStorage.getTemporaryCache(browserStorage.generateNonceKey(TEST_STATE_VALUES.TEST_STATE_REDIRECT))).toEqual(RANDOM_TEST_GUID);
            expect(browserStorage.getTemporaryCache(browserStorage.generateAuthorityKey(TEST_STATE_VALUES.TEST_STATE_REDIRECT))).toEqual(`${Constants.DEFAULT_AUTHORITY}`);
            expect(browserStorage.getTemporaryCache(TemporaryCacheKeys.CCS_CREDENTIAL, true)).toEqual(JSON.stringify(testCcsCred));
        });

        it("Caches token request correctly", async () => {
            const tokenRequest: CommonAuthorizationUrlRequest = {
                redirectUri: TEST_URIS.TEST_REDIR_URI,
                scopes: [],
                correlationId: RANDOM_TEST_GUID,
                state: TEST_STATE_VALUES.USER_STATE,
                authority: TEST_CONFIG.validAuthority,
                responseMode: TEST_CONFIG.RESPONSE_MODE as ResponseMode,
                nonce: "",
                authenticationScheme: TEST_CONFIG.TOKEN_TYPE_BEARER as AuthenticationScheme
            };

            sinon.stub(CryptoOps.prototype, "generatePkceCodes").resolves({
                challenge: TEST_CONFIG.TEST_CHALLENGE,
                verifier: TEST_CONFIG.TEST_VERIFIER
            });

            sinon.stub(NavigationClient.prototype, "navigateExternal").callsFake((urlNavigate: string, options: NavigationOptions): Promise<boolean> => {
                expect(options.noHistory).toBeFalsy();
                expect(urlNavigate).not.toBe("");
                return Promise.resolve(true);
            });

            const browserCrypto = new CryptoOps();
            const testLogger = new Logger(loggerOptions);
            const browserStorage = new BrowserCacheManager(TEST_CONFIG.MSAL_CLIENT_ID, cacheConfig, browserCrypto, testLogger);
            await redirectClient.acquireToken(tokenRequest);
            const cachedRequest: CommonAuthorizationCodeRequest = JSON.parse(browserCrypto.base64Decode(browserStorage.getTemporaryCache(TemporaryCacheKeys.REQUEST_PARAMS, true) || ""));
            expect(cachedRequest.scopes).toEqual([]);
            expect(cachedRequest.codeVerifier).toEqual(TEST_CONFIG.TEST_VERIFIER);
            expect(cachedRequest.authority).toEqual(`${Constants.DEFAULT_AUTHORITY}`);
            expect(cachedRequest.correlationId).toEqual(RANDOM_TEST_GUID);
            expect(cachedRequest.authenticationScheme).toEqual(TEST_CONFIG.TOKEN_TYPE_BEARER as AuthenticationScheme);
        });

        it("Cleans cache before error is thrown", async () => {
            const emptyRequest: CommonAuthorizationUrlRequest = {
                redirectUri: TEST_URIS.TEST_REDIR_URI,
                scopes: [],
                state: TEST_STATE_VALUES.USER_STATE,
                authority: TEST_CONFIG.validAuthority,
                correlationId: TEST_CONFIG.CORRELATION_ID,
                responseMode: TEST_CONFIG.RESPONSE_MODE as ResponseMode,
                nonce: "",
                authenticationScheme: TEST_CONFIG.TOKEN_TYPE_BEARER as AuthenticationScheme
            };

            const browserCrypto = new CryptoOps();
            const testLogger = new Logger(loggerOptions);
            new BrowserCacheManager(TEST_CONFIG.MSAL_CLIENT_ID, cacheConfig, browserCrypto, testLogger);
            sinon.stub(CryptoOps.prototype, "generatePkceCodes").resolves({
                challenge: TEST_CONFIG.TEST_CHALLENGE,
                verifier: TEST_CONFIG.TEST_VERIFIER
            });

            const testError = {
                errorCode: "create_login_url_error",
                errorMessage: "Error in creating a login url",
                correlationId: TEST_CONFIG.CORRELATION_ID
            };
            sinon.stub(AuthorizationCodeClient.prototype, "getAuthCodeUrl").throws(new BrowserAuthError(testError.errorCode, testError.errorMessage));
            try {
                await redirectClient.acquireToken(emptyRequest);
            } catch (e) {
                // Test that error was cached for telemetry purposes and then thrown
                expect(window.sessionStorage).toHaveLength(1);
                const failures = window.sessionStorage.getItem(`server-telemetry-${TEST_CONFIG.MSAL_CLIENT_ID}`);
                const failureObj = JSON.parse(failures || "") as ServerTelemetryEntity;
                expect(failureObj.failedRequests).toHaveLength(2);
                expect(failureObj.failedRequests[0]).toEqual(ApiId.acquireTokenRedirect);
                expect(failureObj.errors[0]).toEqual(testError.errorCode);
                expect(e).toMatchObject(testError);
            }
        });

        it("Uses adal token from cache if it is present and sets upn as the login hint.", async () => {
            const idTokenClaims: TokenClaims = {
                "iss": "https://sts.windows.net/fa15d692-e9c7-4460-a743-29f2956fd429/",
                "exp": 1536279024,
                "name": "abeli",
                "nonce": "123523",
                "oid": "05833b6b-aa1d-42d4-9ec0-1b2bb9194438",
                "sub": "5_J9rSss8-jvt_Icu6ueRNL8xXb8LF4Fsg_KooC2RJQ",
                "tid": "fa15d692-e9c7-4460-a743-29f2956fd429",
                "ver": "1.0",
                "upn": "AbeLincoln@contoso.com"
            };
            sinon.stub(AuthToken, "extractTokenClaims").returns(idTokenClaims);
            const browserCrypto = new CryptoOps();
            const testLogger = new Logger(loggerOptions);
            const browserStorage: BrowserCacheManager = new BrowserCacheManager(TEST_CONFIG.MSAL_CLIENT_ID, cacheConfig, browserCrypto, testLogger);
            browserStorage.setTemporaryCache(PersistentCacheKeys.ADAL_ID_TOKEN, TEST_TOKENS.IDTOKEN_V1);
            const loginUrlSpy = sinon.spy(AuthorizationCodeClient.prototype, "getAuthCodeUrl");
            sinon.stub(CryptoOps.prototype, "generatePkceCodes").resolves({
                challenge: TEST_CONFIG.TEST_CHALLENGE,
                verifier: TEST_CONFIG.TEST_VERIFIER
            });
            sinon.stub(NavigationClient.prototype, "navigateExternal").callsFake((urlNavigate: string, options: NavigationOptions): Promise<boolean> => {
                expect(options.noHistory).toBeFalsy();
                expect(urlNavigate).not.toBe("");
                return Promise.resolve(true);
            });
            const emptyRequest: CommonAuthorizationUrlRequest = {
                redirectUri: TEST_URIS.TEST_REDIR_URI,
                scopes: [],
                state: TEST_STATE_VALUES.USER_STATE,
                authority: TEST_CONFIG.validAuthority,
                correlationId: TEST_CONFIG.CORRELATION_ID,
                responseMode: TEST_CONFIG.RESPONSE_MODE as ResponseMode,
                nonce: "",
                authenticationScheme: TEST_CONFIG.TOKEN_TYPE_BEARER as AuthenticationScheme
            };
            await redirectClient.acquireToken(emptyRequest);
            const validatedRequest: CommonAuthorizationUrlRequest = {
                ...emptyRequest,
                scopes: [],
                loginHint: idTokenClaims.upn,
                state: TEST_STATE_VALUES.TEST_STATE_REDIRECT,
                correlationId: RANDOM_TEST_GUID,
                nonce: RANDOM_TEST_GUID,
                authority: `${Constants.DEFAULT_AUTHORITY}`,
                responseMode: ResponseMode.FRAGMENT,
                codeChallenge: TEST_CONFIG.TEST_CHALLENGE,
                codeChallengeMethod: Constants.S256_CODE_CHALLENGE_METHOD
            };
            expect(loginUrlSpy.calledWith(validatedRequest)).toBeTruthy();
        });

        it("Uses adal token from cache if it is present and sets preferred_name as the login hint.", async () => {
            const idTokenClaims: TokenClaims = {
                "iss": "https://sts.windows.net/fa15d692-e9c7-4460-a743-29f2956fd429/",
                "exp": 1536279024,
                "name": "abeli",
                "nonce": "123523",
                "oid": "05833b6b-aa1d-42d4-9ec0-1b2bb9194438",
                "sub": "5_J9rSss8-jvt_Icu6ueRNL8xXb8LF4Fsg_KooC2RJQ",
                "tid": "fa15d692-e9c7-4460-a743-29f2956fd429",
                "ver": "1.0",
                "preferred_username": "AbeLincoln@contoso.com"
            };
            sinon.stub(AuthToken, "extractTokenClaims").returns(idTokenClaims);
            const browserCrypto = new CryptoOps();
            const testLogger = new Logger(loggerOptions);
            const browserStorage: BrowserCacheManager = new BrowserCacheManager(TEST_CONFIG.MSAL_CLIENT_ID, cacheConfig, browserCrypto, testLogger);
            browserStorage.setTemporaryCache(PersistentCacheKeys.ADAL_ID_TOKEN, TEST_TOKENS.IDTOKEN_V1);
            const loginUrlSpy = sinon.spy(AuthorizationCodeClient.prototype, "getAuthCodeUrl");
            sinon.stub(CryptoOps.prototype, "generatePkceCodes").resolves({
                challenge: TEST_CONFIG.TEST_CHALLENGE,
                verifier: TEST_CONFIG.TEST_VERIFIER
            });
            sinon.stub(NavigationClient.prototype, "navigateExternal").callsFake((urlNavigate: string, options: NavigationOptions): Promise<boolean> => {
                expect(options.noHistory).toBeFalsy();
                expect(urlNavigate).not.toBe("");
                return Promise.resolve(true);
            });
            const emptyRequest: CommonAuthorizationUrlRequest = {
                redirectUri: TEST_URIS.TEST_REDIR_URI,
                scopes: [],
                state: TEST_STATE_VALUES.USER_STATE,
                authority: TEST_CONFIG.validAuthority,
                correlationId: TEST_CONFIG.CORRELATION_ID,
                responseMode: TEST_CONFIG.RESPONSE_MODE as ResponseMode,
                nonce: "",
                authenticationScheme: TEST_CONFIG.TOKEN_TYPE_BEARER as AuthenticationScheme
            };
            await redirectClient.acquireToken(emptyRequest);
            const validatedRequest: CommonAuthorizationUrlRequest = {
                ...emptyRequest,
                scopes: [],
                loginHint: idTokenClaims.preferred_username,
                state: TEST_STATE_VALUES.TEST_STATE_REDIRECT,
                correlationId: RANDOM_TEST_GUID,
                nonce: RANDOM_TEST_GUID,
                authority: `${Constants.DEFAULT_AUTHORITY}`,
                responseMode: ResponseMode.FRAGMENT,
                codeChallenge: TEST_CONFIG.TEST_CHALLENGE,
                codeChallengeMethod: Constants.S256_CODE_CHALLENGE_METHOD
            };
            expect(loginUrlSpy.calledWith(validatedRequest)).toBeTruthy();
        });

        it("Uses adal token from cache if it is present and sets preferred_name as the login hint when upn is also populated.", async () => {
            const idTokenClaims: TokenClaims = {
                "iss": "https://sts.windows.net/fa15d692-e9c7-4460-a743-29f2956fd429/",
                "exp": 1536279024,
                "name": "abeli",
                "nonce": "123523",
                "oid": "05833b6b-aa1d-42d4-9ec0-1b2bb9194438",
                "sub": "5_J9rSss8-jvt_Icu6ueRNL8xXb8LF4Fsg_KooC2RJQ",
                "tid": "fa15d692-e9c7-4460-a743-29f2956fd429",
                "ver": "1.0",
                "upn": "AbeLincol_gmail.com#EXT#@AbeLincolgmail.onmicrosoft.com",
                "preferred_username": "AbeLincoln@contoso.com"
            };
            sinon.stub(AuthToken, "extractTokenClaims").returns(idTokenClaims);
            const browserCrypto = new CryptoOps();
            const testLogger = new Logger(loggerOptions);
            const browserStorage: BrowserCacheManager = new BrowserCacheManager(TEST_CONFIG.MSAL_CLIENT_ID, cacheConfig, browserCrypto, testLogger);
            browserStorage.setTemporaryCache(PersistentCacheKeys.ADAL_ID_TOKEN, TEST_TOKENS.IDTOKEN_V1);
            const loginUrlSpy = sinon.spy(AuthorizationCodeClient.prototype, "getAuthCodeUrl");
            sinon.stub(CryptoOps.prototype, "generatePkceCodes").resolves({
                challenge: TEST_CONFIG.TEST_CHALLENGE,
                verifier: TEST_CONFIG.TEST_VERIFIER
            });
            sinon.stub(NavigationClient.prototype, "navigateExternal").callsFake((urlNavigate: string, options: NavigationOptions): Promise<boolean> => {
                expect(options.noHistory).toBeFalsy();
                expect(urlNavigate).not.toBe("");
                return Promise.resolve(true);
            });
            const emptyRequest: CommonAuthorizationUrlRequest = {
                redirectUri: TEST_URIS.TEST_REDIR_URI,
                scopes: [],
                state: TEST_STATE_VALUES.USER_STATE,
                authority: TEST_CONFIG.validAuthority,
                correlationId: TEST_CONFIG.CORRELATION_ID,
                responseMode: TEST_CONFIG.RESPONSE_MODE as ResponseMode,
                nonce: "",
                authenticationScheme: TEST_CONFIG.TOKEN_TYPE_BEARER as AuthenticationScheme
            };
            await redirectClient.acquireToken(emptyRequest);
            const validatedRequest: CommonAuthorizationUrlRequest = {
                ...emptyRequest,
                scopes: [],
                loginHint: idTokenClaims.preferred_username,
                state: TEST_STATE_VALUES.TEST_STATE_REDIRECT,
                correlationId: RANDOM_TEST_GUID,
                nonce: RANDOM_TEST_GUID,
                authority: `${Constants.DEFAULT_AUTHORITY}`,
                responseMode: ResponseMode.FRAGMENT,
                codeChallenge: TEST_CONFIG.TEST_CHALLENGE,
                codeChallengeMethod: Constants.S256_CODE_CHALLENGE_METHOD
            };
            expect(loginUrlSpy.calledWith(validatedRequest)).toBeTruthy();
        });

        it("Does not use adal token from cache if it is present and SSO params have been given.", async () => {
            const idTokenClaims: TokenClaims = {
                "iss": "https://sts.windows.net/fa15d692-e9c7-4460-a743-29f2956fd429/",
                "exp": 1536279024,
                "name": "abeli",
                "nonce": "123523",
                "oid": "05833b6b-aa1d-42d4-9ec0-1b2bb9194438",
                "sub": "5_J9rSss8-jvt_Icu6ueRNL8xXb8LF4Fsg_KooC2RJQ",
                "tid": "fa15d692-e9c7-4460-a743-29f2956fd429",
                "ver": "1.0",
                "upn": "AbeLincoln@contoso.com"
            };
            sinon.stub(AuthToken, "extractTokenClaims").returns(idTokenClaims);
            const browserCrypto = new CryptoOps();
            const testLogger = new Logger(loggerOptions);
            const browserStorage: BrowserCacheManager = new BrowserCacheManager(TEST_CONFIG.MSAL_CLIENT_ID, cacheConfig, browserCrypto, testLogger);
            browserStorage.setTemporaryCache(PersistentCacheKeys.ADAL_ID_TOKEN, TEST_TOKENS.IDTOKEN_V1);
            const loginUrlSpy = sinon.spy(AuthorizationCodeClient.prototype, "getAuthCodeUrl");
            sinon.stub(CryptoOps.prototype, "generatePkceCodes").resolves({
                challenge: TEST_CONFIG.TEST_CHALLENGE,
                verifier: TEST_CONFIG.TEST_VERIFIER
            });
            sinon.stub(NavigationClient.prototype, "navigateExternal").callsFake((urlNavigate: string, options: NavigationOptions): Promise<boolean> => {
                expect(options.noHistory).toBeFalsy();
                expect(urlNavigate).not.toBe("");
                return Promise.resolve(true);
            });
            const loginRequest: CommonAuthorizationUrlRequest = {
                redirectUri: TEST_URIS.TEST_REDIR_URI,
                scopes: [],
                loginHint: "AbeLi@microsoft.com",
                state: TEST_STATE_VALUES.USER_STATE,
                authority: TEST_CONFIG.validAuthority,
                correlationId: TEST_CONFIG.CORRELATION_ID,
                responseMode: TEST_CONFIG.RESPONSE_MODE as ResponseMode,
                nonce: "",
                authenticationScheme: TEST_CONFIG.TOKEN_TYPE_BEARER as AuthenticationScheme
            };
            await redirectClient.acquireToken(loginRequest);
            const validatedRequest: CommonAuthorizationUrlRequest = {
                ...loginRequest,
                scopes: [],
                state: TEST_STATE_VALUES.TEST_STATE_REDIRECT,
                correlationId: RANDOM_TEST_GUID,
                authority: `${Constants.DEFAULT_AUTHORITY}`,
                nonce: RANDOM_TEST_GUID,
                responseMode: ResponseMode.FRAGMENT,
                codeChallenge: TEST_CONFIG.TEST_CHALLENGE,
                codeChallengeMethod: Constants.S256_CODE_CHALLENGE_METHOD
            };
            expect(loginUrlSpy.calledWith(validatedRequest)).toBeTruthy();
        });

        it("navigates to created login url", (done) => {
            sinon.stub(RedirectHandler.prototype, "initiateAuthRequest").callsFake((navigateUrl): Promise<void> => {
                expect(navigateUrl).toEqual(testNavUrl);
                return Promise.resolve(done());
            });
            sinon.stub(CryptoOps.prototype, "generatePkceCodes").resolves({
                challenge: TEST_CONFIG.TEST_CHALLENGE,
                verifier: TEST_CONFIG.TEST_VERIFIER
            });
            const loginRequest: RedirectRequest = {
                redirectUri: TEST_URIS.TEST_REDIR_URI,
                scopes: ["user.read", "openid", "profile"],
                state: TEST_STATE_VALUES.USER_STATE,
                authority: TEST_CONFIG.validAuthority,
                correlationId: TEST_CONFIG.CORRELATION_ID,
                nonce: "",
                authenticationScheme: TEST_CONFIG.TOKEN_TYPE_BEARER as AuthenticationScheme
            };
            redirectClient.acquireToken(loginRequest);
        });

        it("passes onRedirectNavigate callback", (done) => {
            const onRedirectNavigate = (url: string) => {
                expect(url).toEqual(testNavUrl)
                done();
            };

            sinon.stub(RedirectHandler.prototype, "initiateAuthRequest").callsFake((navigateUrl, {
                redirectTimeout: timeout, redirectStartPage, onRedirectNavigate: onRedirectNavigateCb
            }): Promise<void> => {
                expect(onRedirectNavigateCb).toEqual(onRedirectNavigate);
                expect(navigateUrl).toEqual(testNavUrl);
                onRedirectNavigate(navigateUrl);
                return Promise.resolve();
            });
            sinon.stub(CryptoOps.prototype, "generatePkceCodes").resolves({
                challenge: TEST_CONFIG.TEST_CHALLENGE,
                verifier: TEST_CONFIG.TEST_VERIFIER
            });
            const loginRequest: RedirectRequest = {
                redirectUri: TEST_URIS.TEST_REDIR_URI,
                scopes: ["user.read", "openid", "profile"],
                state: TEST_STATE_VALUES.USER_STATE,
                onRedirectNavigate
            };
            redirectClient.acquireToken(loginRequest);
        });

        it("Updates cache entries correctly", async () => {
            const testScope = "testscope";
            const emptyRequest: CommonAuthorizationUrlRequest = {
                redirectUri: TEST_URIS.TEST_REDIR_URI,
                scopes: [testScope],
                state: TEST_STATE_VALUES.USER_STATE,
                authority: TEST_CONFIG.validAuthority,
                correlationId: TEST_CONFIG.CORRELATION_ID,
                responseMode: TEST_CONFIG.RESPONSE_MODE as ResponseMode,
                nonce: "",
                authenticationScheme: TEST_CONFIG.TOKEN_TYPE_BEARER as AuthenticationScheme
            };
            sinon.stub(CryptoOps.prototype, "generatePkceCodes").resolves({
                challenge: TEST_CONFIG.TEST_CHALLENGE,
                verifier: TEST_CONFIG.TEST_VERIFIER
            });
            sinon.stub(NavigationClient.prototype, "navigateExternal").callsFake((urlNavigate: string, options: NavigationOptions): Promise<boolean> => {
                expect(options.noHistory).toBeFalsy();
                expect(urlNavigate).not.toBe("");
                return Promise.resolve(true);
            });
            const browserCrypto = new CryptoOps();
            const testLogger = new Logger(loggerOptions);
            const browserStorage = new BrowserCacheManager(TEST_CONFIG.MSAL_CLIENT_ID, cacheConfig, browserCrypto, testLogger);
            await redirectClient.acquireToken(emptyRequest);
            expect(browserStorage.getTemporaryCache(browserStorage.generateStateKey(TEST_STATE_VALUES.TEST_STATE_REDIRECT))).toEqual(TEST_STATE_VALUES.TEST_STATE_REDIRECT);
            expect(browserStorage.getTemporaryCache(browserStorage.generateNonceKey(TEST_STATE_VALUES.TEST_STATE_REDIRECT))).toEqual(RANDOM_TEST_GUID);
            expect(browserStorage.getTemporaryCache(browserStorage.generateAuthorityKey(TEST_STATE_VALUES.TEST_STATE_REDIRECT))).toEqual(`${Constants.DEFAULT_AUTHORITY}`);
        });

        it("Caches token request correctly", async () => {
            const testScope = "testscope";
            const tokenRequest: CommonAuthorizationUrlRequest = {
                redirectUri: TEST_URIS.TEST_REDIR_URI,
                scopes: [testScope],
                correlationId: RANDOM_TEST_GUID,
                state: TEST_STATE_VALUES.USER_STATE,
                authority: TEST_CONFIG.validAuthority,
                responseMode: TEST_CONFIG.RESPONSE_MODE as ResponseMode,
                nonce: "",
                authenticationScheme: TEST_CONFIG.TOKEN_TYPE_BEARER as AuthenticationScheme
            };
            sinon.stub(CryptoOps.prototype, "generatePkceCodes").resolves({
                challenge: TEST_CONFIG.TEST_CHALLENGE,
                verifier: TEST_CONFIG.TEST_VERIFIER
            });
            sinon.stub(NavigationClient.prototype, "navigateExternal").callsFake((urlNavigate: string, options: NavigationOptions): Promise<boolean> => {
                expect(options.noHistory).toBeFalsy();
                expect(urlNavigate).not.toBe("");
                return Promise.resolve(true);
            });
            const browserCrypto = new CryptoOps();
            const testLogger = new Logger(loggerOptions);
            const browserStorage = new BrowserCacheManager(TEST_CONFIG.MSAL_CLIENT_ID, cacheConfig, browserCrypto, testLogger);
            await redirectClient.acquireToken(tokenRequest);
            const cachedRequest: CommonAuthorizationCodeRequest = JSON.parse(browserCrypto.base64Decode(browserStorage.getTemporaryCache(TemporaryCacheKeys.REQUEST_PARAMS, true) || ""));
            expect(cachedRequest.scopes).toEqual([testScope]);
            expect(cachedRequest.codeVerifier).toEqual(TEST_CONFIG.TEST_VERIFIER);
            expect(cachedRequest.authority).toEqual(`${Constants.DEFAULT_AUTHORITY}`);
            expect(cachedRequest.correlationId).toEqual(RANDOM_TEST_GUID);
            expect(cachedRequest.authenticationScheme).toEqual(TEST_CONFIG.TOKEN_TYPE_BEARER as AuthenticationScheme);
        });

        it("Cleans cache before error is thrown", async () => {
            const testScope = "testscope";
            const emptyRequest: CommonAuthorizationUrlRequest = {
                redirectUri: TEST_URIS.TEST_REDIR_URI,
                scopes: [testScope],
                state: "",
                authority: TEST_CONFIG.validAuthority,
                correlationId: TEST_CONFIG.CORRELATION_ID,
                responseMode: TEST_CONFIG.RESPONSE_MODE as ResponseMode,
                nonce: "",
                authenticationScheme: TEST_CONFIG.TOKEN_TYPE_BEARER as AuthenticationScheme
            };
            const browserCrypto = new CryptoOps();
            const testLogger = new Logger(loggerOptions);
            new BrowserCacheManager(TEST_CONFIG.MSAL_CLIENT_ID, cacheConfig, browserCrypto, testLogger);
            sinon.stub(CryptoOps.prototype, "generatePkceCodes").resolves({
                challenge: TEST_CONFIG.TEST_CHALLENGE,
                verifier: TEST_CONFIG.TEST_VERIFIER
            });

            const testError = {
                errorCode: "create_login_url_error",
                errorMessage: "Error in creating a login url"
            };
            sinon.stub(AuthorizationCodeClient.prototype, "getAuthCodeUrl").throws(testError);
            try {
                await redirectClient.acquireToken(emptyRequest);
            } catch (e) {
                // Test that error was cached for telemetry purposes and then thrown
                expect(window.sessionStorage).toHaveLength(1);
                const failures = window.sessionStorage.getItem(`server-telemetry-${TEST_CONFIG.MSAL_CLIENT_ID}`);
                const failureObj = JSON.parse(failures || "") as ServerTelemetryEntity;
                expect(failureObj.failedRequests).toHaveLength(2);
                expect(failureObj.failedRequests[0]).toEqual(ApiId.acquireTokenRedirect);
                expect(failureObj.errors[0]).toEqual(testError.errorCode);
                expect(e).toEqual(testError);
            }
        });

        it("Uses adal token from cache if it is present.", async () => {
            const testScope = "testscope";
            const idTokenClaims: TokenClaims = {
                "iss": "https://sts.windows.net/fa15d692-e9c7-4460-a743-29f2956fd429/",
                "exp": 1536279024,
                "name": "abeli",
                "nonce": "123523",
                "oid": "05833b6b-aa1d-42d4-9ec0-1b2bb9194438",
                "sub": "5_J9rSss8-jvt_Icu6ueRNL8xXb8LF4Fsg_KooC2RJQ",
                "tid": "fa15d692-e9c7-4460-a743-29f2956fd429",
                "ver": "1.0",
                "upn": "AbeLincoln@contoso.com"
            };
            sinon.stub(AuthToken, "extractTokenClaims").returns(idTokenClaims);
            const browserCrypto = new CryptoOps();
            const testLogger = new Logger(loggerOptions);
            const browserStorage: BrowserCacheManager = new BrowserCacheManager(TEST_CONFIG.MSAL_CLIENT_ID, cacheConfig, browserCrypto, testLogger);
            browserStorage.setTemporaryCache(PersistentCacheKeys.ADAL_ID_TOKEN, TEST_TOKENS.IDTOKEN_V1);
            const acquireTokenUrlSpy = sinon.spy(AuthorizationCodeClient.prototype, "getAuthCodeUrl");
            sinon.stub(CryptoOps.prototype, "generatePkceCodes").resolves({
                challenge: TEST_CONFIG.TEST_CHALLENGE,
                verifier: TEST_CONFIG.TEST_VERIFIER
            });
            sinon.stub(NavigationClient.prototype, "navigateExternal").callsFake((urlNavigate: string, options: NavigationOptions): Promise<boolean> => {
                expect(options.noHistory).toBeFalsy();
                expect(urlNavigate).not.toBe("");
                return Promise.resolve(true);
            });
            const emptyRequest: CommonAuthorizationUrlRequest = {
                redirectUri: TEST_URIS.TEST_REDIR_URI,
                scopes: [testScope],
                state: TEST_STATE_VALUES.USER_STATE,
                authority: TEST_CONFIG.validAuthority,
                correlationId: TEST_CONFIG.CORRELATION_ID,
                responseMode: TEST_CONFIG.RESPONSE_MODE as ResponseMode,
                nonce: "",
                authenticationScheme: TEST_CONFIG.TOKEN_TYPE_BEARER as AuthenticationScheme
            };
            await redirectClient.acquireToken(emptyRequest);
            const validatedRequest: CommonAuthorizationUrlRequest = {
                ...emptyRequest,
                scopes: [...emptyRequest.scopes],
                loginHint: idTokenClaims.upn,
                state: TEST_STATE_VALUES.TEST_STATE_REDIRECT,
                correlationId: RANDOM_TEST_GUID,
                authority: `${Constants.DEFAULT_AUTHORITY}`,
                nonce: RANDOM_TEST_GUID,
                responseMode: ResponseMode.FRAGMENT,
                codeChallenge: TEST_CONFIG.TEST_CHALLENGE,
                codeChallengeMethod: Constants.S256_CODE_CHALLENGE_METHOD
            };
            expect(acquireTokenUrlSpy.calledWith(validatedRequest)).toBeTruthy();
        });

        it("Does not use adal token from cache if it is present and SSO params have been given.", async () => {
            const idTokenClaims: TokenClaims = {
                "iss": "https://sts.windows.net/fa15d692-e9c7-4460-a743-29f2956fd429/",
                "exp": 1536279024,
                "name": "abeli",
                "nonce": "123523",
                "oid": "05833b6b-aa1d-42d4-9ec0-1b2bb9194438",
                "sub": "5_J9rSss8-jvt_Icu6ueRNL8xXb8LF4Fsg_KooC2RJQ",
                "tid": "fa15d692-e9c7-4460-a743-29f2956fd429",
                "ver": "1.0",
                "upn": "AbeLincoln@contoso.com"
            };
            sinon.stub(AuthToken, "extractTokenClaims").returns(idTokenClaims);
            const browserCrypto = new CryptoOps();
            const testLogger = new Logger(loggerOptions);
            const browserStorage: BrowserCacheManager = new BrowserCacheManager(TEST_CONFIG.MSAL_CLIENT_ID, cacheConfig, browserCrypto, testLogger);
            browserStorage.setTemporaryCache(PersistentCacheKeys.ADAL_ID_TOKEN, TEST_TOKENS.IDTOKEN_V1);
            const acquireTokenUrlSpy = sinon.spy(AuthorizationCodeClient.prototype, "getAuthCodeUrl");
            sinon.stub(CryptoOps.prototype, "generatePkceCodes").resolves({
                challenge: TEST_CONFIG.TEST_CHALLENGE,
                verifier: TEST_CONFIG.TEST_VERIFIER
            });
            sinon.stub(NavigationClient.prototype, "navigateExternal").callsFake((urlNavigate: string, options: NavigationOptions): Promise<boolean> => {
                expect(options.noHistory).toBeFalsy();
                expect(urlNavigate).not.toBe("");
                return Promise.resolve(true);
            });
            const testScope = "testscope";
            const loginRequest: CommonAuthorizationUrlRequest = {
                redirectUri: TEST_URIS.TEST_REDIR_URI,
                scopes: [testScope],
                loginHint: "AbeLi@microsoft.com",
                state: TEST_STATE_VALUES.USER_STATE,
                authority: TEST_CONFIG.validAuthority,
                correlationId: TEST_CONFIG.CORRELATION_ID,
                responseMode: TEST_CONFIG.RESPONSE_MODE as ResponseMode,
                nonce: "",
                authenticationScheme: TEST_CONFIG.TOKEN_TYPE_BEARER as AuthenticationScheme
            };
            await redirectClient.acquireToken(loginRequest);
            const validatedRequest: CommonAuthorizationUrlRequest = {
                ...loginRequest,
                scopes: [...loginRequest.scopes],
                state: TEST_STATE_VALUES.TEST_STATE_REDIRECT,
                correlationId: RANDOM_TEST_GUID,
                authority: `${Constants.DEFAULT_AUTHORITY}`,
                nonce: RANDOM_TEST_GUID,
                responseMode: ResponseMode.FRAGMENT,
                codeChallenge: TEST_CONFIG.TEST_CHALLENGE,
                codeChallengeMethod: Constants.S256_CODE_CHALLENGE_METHOD
            };
            expect(acquireTokenUrlSpy.calledWith(validatedRequest)).toBeTruthy();
        });
    });

    describe("logout", () => {
        it("passes logoutUri from authModule to window nav util", (done) => {
            const logoutUriSpy = sinon.stub(AuthorizationCodeClient.prototype, "getLogoutUri").returns(testLogoutUrl);
            sinon.stub(NavigationClient.prototype, "navigateExternal").callsFake((urlNavigate: string, options: NavigationOptions): Promise<boolean> => {
                expect(urlNavigate).toEqual(testLogoutUrl);
                expect(options.noHistory).toBeFalsy();
                done();
                return Promise.resolve(true);
            });
            redirectClient.logout();
            const validatedLogoutRequest: CommonEndSessionRequest = {
                correlationId: RANDOM_TEST_GUID,
                postLogoutRedirectUri: TEST_URIS.TEST_REDIR_URI
            };
            expect(logoutUriSpy.calledWith(validatedLogoutRequest));
        });

        it("includes postLogoutRedirectUri if one is passed", (done) => {
            const postLogoutRedirectUri = "https://localhost:8000/logout";
            sinon.stub(NavigationClient.prototype, "navigateExternal").callsFake((urlNavigate: string, options: NavigationOptions): Promise<boolean> => {
                expect(urlNavigate).toContain(`post_logout_redirect_uri=${encodeURIComponent(postLogoutRedirectUri)}`);
                done();
                return Promise.resolve(true);
            });
            redirectClient.logout({
                postLogoutRedirectUri
            });
        });

        it("includes postLogoutRedirectUri if one is configured", (done) => {
            const postLogoutRedirectUri = "https://localhost:8000/logout";
            sinon.stub(NavigationClient.prototype, "navigateExternal").callsFake((urlNavigate: string, options: NavigationOptions): Promise<boolean> => {
                expect(urlNavigate).toContain(`post_logout_redirect_uri=${encodeURIComponent(postLogoutRedirectUri)}`);
                done();
                return Promise.resolve(true);
            });
            
            const pca = new PublicClientApplication({
                auth: {
                    clientId: TEST_CONFIG.MSAL_CLIENT_ID,
                    postLogoutRedirectUri
                }
            });

            // @ts-ignore
            redirectClient = new RedirectClient(pca.config, pca.browserStorage, pca.browserCrypto, pca.logger, pca.eventHandler, pca.navigationClient);

            redirectClient.logout();
        });

        it("doesn't include postLogoutRedirectUri if null is configured", (done) => {
            sinon.stub(NavigationClient.prototype, "navigateExternal").callsFake((urlNavigate: string, options: NavigationOptions): Promise<boolean> => {
                expect(urlNavigate).not.toContain(`post_logout_redirect_uri`);
                done();
                return Promise.resolve(true);
            });
            
            const pca = new PublicClientApplication({
                auth: {
                    clientId: TEST_CONFIG.MSAL_CLIENT_ID,
                    postLogoutRedirectUri: null
                }
            });

            // @ts-ignore
            redirectClient = new RedirectClient(pca.config, pca.browserStorage, pca.browserCrypto, pca.logger, pca.eventHandler, pca.navigationClient);

            redirectClient.logout();
        });

        it("doesn't include postLogoutRedirectUri if null is set on request", (done) => {
            sinon.stub(NavigationClient.prototype, "navigateExternal").callsFake((urlNavigate: string, options: NavigationOptions): Promise<boolean> => {
                expect(urlNavigate).not.toContain("post_logout_redirect_uri");
                done();
                return Promise.resolve(true);
            });
            redirectClient.logout({
                postLogoutRedirectUri: null
            });
        });

        it("includes postLogoutRedirectUri as current page if none is set on request", (done) => {
            sinon.stub(NavigationClient.prototype, "navigateExternal").callsFake((urlNavigate: string, options: NavigationOptions): Promise<boolean> => {
                expect(urlNavigate).toContain(`post_logout_redirect_uri=${encodeURIComponent("https://localhost:8081/index.html")}`);
                done();
                return Promise.resolve(true);
            });
            redirectClient.logout();
        });

        it("doesnt navigate if onRedirectNavigate returns false", (done) => {
            const logoutUriSpy = sinon.stub(AuthorizationCodeClient.prototype, "getLogoutUri").returns(testLogoutUrl);
            sinon.stub(NavigationClient.prototype, "navigateExternal").callsFake((urlNavigate: string, options: NavigationOptions): Promise<boolean> => {
                // If onRedirectNavigate does not stop navigatation, this will be called, failing the test as done will be invoked twice
                done();
                return Promise.resolve(true);
            });
            redirectClient.logout({
                onRedirectNavigate: (url: string) => {
                    expect(url).toEqual(testLogoutUrl);
                    done();
                    return false;
                }
            });
            const validatedLogoutRequest: CommonEndSessionRequest = {
                correlationId: RANDOM_TEST_GUID,
                postLogoutRedirectUri: TEST_URIS.TEST_REDIR_URI
            };
            expect(logoutUriSpy.calledWith(validatedLogoutRequest));
        });

        it("does navigate if onRedirectNavigate returns true", (done) => {
            const logoutUriSpy = sinon.stub(AuthorizationCodeClient.prototype, "getLogoutUri").returns(testLogoutUrl);
            sinon.stub(NavigationClient.prototype, "navigateExternal").callsFake((urlNavigate: string, options: NavigationOptions): Promise<boolean> => {
                expect(urlNavigate).toEqual(testLogoutUrl);
                done();
                return Promise.resolve(true);
            });
            redirectClient.logout({
                onRedirectNavigate: (url) => {
                    expect(url).toEqual(testLogoutUrl);
                    return true;
                }
            });
            const validatedLogoutRequest: CommonEndSessionRequest = {
                correlationId: RANDOM_TEST_GUID,
                postLogoutRedirectUri: TEST_URIS.TEST_REDIR_URI
            };
            expect(logoutUriSpy.calledWith(validatedLogoutRequest));
        });

        it("errors thrown are cached for telemetry and logout failure event is raised", (done) => {
            const testError = BrowserAuthError.createEmptyNavigationUriError();
            sinon.stub(NavigationClient.prototype, "navigateExternal").callsFake((): Promise<boolean> => {
                return Promise.reject(testError);
            });
            const eventSpy = sinon.spy(EventHandler.prototype, "emitEvent");
            const telemetrySpy = sinon.spy(ServerTelemetryManager.prototype, "cacheFailedRequest");
            redirectClient.logout().catch((e) => {
                expect(e).toMatchObject(testError);
                expect(telemetrySpy.calledWith(testError)).toBe(true);
                expect(eventSpy.calledWith(EventType.LOGOUT_FAILURE, InteractionType.Redirect, null, testError)).toBe(true);
                done();
            });
        });

<<<<<<< HEAD
        it("clears active account entry from the cache", async () => {
                const testIdTokenClaims: TokenClaims = {
                    "ver": "2.0",
                    "iss": "https://login.microsoftonline.com/9188040d-6c67-4c5b-b112-36a304b66dad/v2.0",
                    "sub": "AAAAAAAAAAAAAAAAAAAAAIkzqFVrSaSaFHy782bbtaQ",
                    "name": "Abe Lincoln",
                    "preferred_username": "AbeLi@microsoft.com",
                    "oid": "00000000-0000-0000-66f3-3332eca7ea81",
                    "tid": "3338040d-6c67-4c5b-b112-36a304b66dad",
                    "nonce": "123523",
                };

                const testAccountInfo: AccountInfo = {
                    homeAccountId: TEST_DATA_CLIENT_INFO.TEST_HOME_ACCOUNT_ID,
                    localAccountId: TEST_DATA_CLIENT_INFO.TEST_UID,
                    environment: "login.windows.net",
                    tenantId: testIdTokenClaims.tid || "",
                    username: testIdTokenClaims.preferred_username || ""
                };

                const testAccount: AccountEntity = new AccountEntity();
                testAccount.homeAccountId = testAccountInfo.homeAccountId;
                testAccount.localAccountId = testAccountInfo.localAccountId;
                testAccount.environment = testAccountInfo.environment;
                testAccount.realm = testAccountInfo.tenantId;
                testAccount.username = testAccountInfo.username;
                testAccount.name = testAccountInfo.name;
                testAccount.authorityType = "MSSTS";
                testAccount.clientInfo = TEST_DATA_CLIENT_INFO.TEST_CLIENT_INFO_B64ENCODED;

                const validatedLogoutRequest: CommonEndSessionRequest = {
                    correlationId: RANDOM_TEST_GUID,
                    postLogoutRedirectUri: TEST_URIS.TEST_REDIR_URI,
                    account: testAccountInfo
                };

                sinon.stub(NavigationClient.prototype, "navigateExternal").callsFake((urlNavigate: string, options: NavigationOptions): Promise<boolean> => {
                    return Promise.resolve(true);
                });

                window.sessionStorage.setItem(`${Constants.CACHE_PREFIX}.${TEST_CONFIG.MSAL_CLIENT_ID}.${PersistentCacheKeys.ACTIVE_ACCOUNT}`, testAccount.localAccountId);
                window.sessionStorage.setItem(AccountEntity.generateAccountCacheKey(testAccountInfo), JSON.stringify(testAccount));

                await redirectClient.logout(validatedLogoutRequest).then(() => {
                    expect(window.sessionStorage.length).toBe(0);
                })
=======
        it("unexpected non-msal error does not add correlationId", (done) => {
            const testError = {
                errorCode: "Unexpected error",
                errorDesc: "Unexpected error"
            };
            sinon.stub(NavigationClient.prototype, "navigateExternal").callsFake((): Promise<boolean> => {
                return Promise.reject(testError);
            });
            redirectClient.logout().catch((e) => {
                expect(e).toMatchObject(testError);
                expect(e).not.toHaveProperty("correlationId");
                done();
            });
>>>>>>> a02f7158
        });
    });
});<|MERGE_RESOLUTION|>--- conflicted
+++ resolved
@@ -1606,54 +1606,6 @@
             });
         });
 
-<<<<<<< HEAD
-        it("clears active account entry from the cache", async () => {
-                const testIdTokenClaims: TokenClaims = {
-                    "ver": "2.0",
-                    "iss": "https://login.microsoftonline.com/9188040d-6c67-4c5b-b112-36a304b66dad/v2.0",
-                    "sub": "AAAAAAAAAAAAAAAAAAAAAIkzqFVrSaSaFHy782bbtaQ",
-                    "name": "Abe Lincoln",
-                    "preferred_username": "AbeLi@microsoft.com",
-                    "oid": "00000000-0000-0000-66f3-3332eca7ea81",
-                    "tid": "3338040d-6c67-4c5b-b112-36a304b66dad",
-                    "nonce": "123523",
-                };
-
-                const testAccountInfo: AccountInfo = {
-                    homeAccountId: TEST_DATA_CLIENT_INFO.TEST_HOME_ACCOUNT_ID,
-                    localAccountId: TEST_DATA_CLIENT_INFO.TEST_UID,
-                    environment: "login.windows.net",
-                    tenantId: testIdTokenClaims.tid || "",
-                    username: testIdTokenClaims.preferred_username || ""
-                };
-
-                const testAccount: AccountEntity = new AccountEntity();
-                testAccount.homeAccountId = testAccountInfo.homeAccountId;
-                testAccount.localAccountId = testAccountInfo.localAccountId;
-                testAccount.environment = testAccountInfo.environment;
-                testAccount.realm = testAccountInfo.tenantId;
-                testAccount.username = testAccountInfo.username;
-                testAccount.name = testAccountInfo.name;
-                testAccount.authorityType = "MSSTS";
-                testAccount.clientInfo = TEST_DATA_CLIENT_INFO.TEST_CLIENT_INFO_B64ENCODED;
-
-                const validatedLogoutRequest: CommonEndSessionRequest = {
-                    correlationId: RANDOM_TEST_GUID,
-                    postLogoutRedirectUri: TEST_URIS.TEST_REDIR_URI,
-                    account: testAccountInfo
-                };
-
-                sinon.stub(NavigationClient.prototype, "navigateExternal").callsFake((urlNavigate: string, options: NavigationOptions): Promise<boolean> => {
-                    return Promise.resolve(true);
-                });
-
-                window.sessionStorage.setItem(`${Constants.CACHE_PREFIX}.${TEST_CONFIG.MSAL_CLIENT_ID}.${PersistentCacheKeys.ACTIVE_ACCOUNT}`, testAccount.localAccountId);
-                window.sessionStorage.setItem(AccountEntity.generateAccountCacheKey(testAccountInfo), JSON.stringify(testAccount));
-
-                await redirectClient.logout(validatedLogoutRequest).then(() => {
-                    expect(window.sessionStorage.length).toBe(0);
-                })
-=======
         it("unexpected non-msal error does not add correlationId", (done) => {
             const testError = {
                 errorCode: "Unexpected error",
@@ -1667,7 +1619,54 @@
                 expect(e).not.toHaveProperty("correlationId");
                 done();
             });
->>>>>>> a02f7158
+        });
+
+        it("clears active account entry from the cache", async () => {
+            const testIdTokenClaims: TokenClaims = {
+                "ver": "2.0",
+                "iss": "https://login.microsoftonline.com/9188040d-6c67-4c5b-b112-36a304b66dad/v2.0",
+                "sub": "AAAAAAAAAAAAAAAAAAAAAIkzqFVrSaSaFHy782bbtaQ",
+                "name": "Abe Lincoln",
+                "preferred_username": "AbeLi@microsoft.com",
+                "oid": "00000000-0000-0000-66f3-3332eca7ea81",
+                "tid": "3338040d-6c67-4c5b-b112-36a304b66dad",
+                "nonce": "123523",
+            };
+
+            const testAccountInfo: AccountInfo = {
+                homeAccountId: TEST_DATA_CLIENT_INFO.TEST_HOME_ACCOUNT_ID,
+                localAccountId: TEST_DATA_CLIENT_INFO.TEST_UID,
+                environment: "login.windows.net",
+                tenantId: testIdTokenClaims.tid || "",
+                username: testIdTokenClaims.preferred_username || ""
+            };
+
+            const testAccount: AccountEntity = new AccountEntity();
+            testAccount.homeAccountId = testAccountInfo.homeAccountId;
+            testAccount.localAccountId = testAccountInfo.localAccountId;
+            testAccount.environment = testAccountInfo.environment;
+            testAccount.realm = testAccountInfo.tenantId;
+            testAccount.username = testAccountInfo.username;
+            testAccount.name = testAccountInfo.name;
+            testAccount.authorityType = "MSSTS";
+            testAccount.clientInfo = TEST_DATA_CLIENT_INFO.TEST_CLIENT_INFO_B64ENCODED;
+
+            const validatedLogoutRequest: CommonEndSessionRequest = {
+                correlationId: RANDOM_TEST_GUID,
+                postLogoutRedirectUri: TEST_URIS.TEST_REDIR_URI,
+                account: testAccountInfo
+            };
+
+            sinon.stub(NavigationClient.prototype, "navigateExternal").callsFake((urlNavigate: string, options: NavigationOptions): Promise<boolean> => {
+                return Promise.resolve(true);
+            });
+
+            window.sessionStorage.setItem(`${Constants.CACHE_PREFIX}.${TEST_CONFIG.MSAL_CLIENT_ID}.${PersistentCacheKeys.ACTIVE_ACCOUNT}`, testAccount.localAccountId);
+            window.sessionStorage.setItem(AccountEntity.generateAccountCacheKey(testAccountInfo), JSON.stringify(testAccount));
+
+            await redirectClient.logout(validatedLogoutRequest).then(() => {
+                expect(window.sessionStorage.length).toBe(0);
+            });
         });
     });
 });