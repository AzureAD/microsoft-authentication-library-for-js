/*
 * Copyright (c) Microsoft Corporation. All rights reserved.
 * Licensed under the MIT License.
 */

import sinon from "sinon";
import { PublicClientApplication } from "../../src/app/PublicClientApplication";
import {
    TEST_CONFIG,
    TEST_URIS,
    TEST_TOKENS,
    TEST_DATA_CLIENT_INFO,
    TEST_TOKEN_LIFETIMES,
    RANDOM_TEST_GUID,
    testNavUrl,
    TEST_TOKEN_RESPONSE,
} from "../utils/StringConstants";
import {
    AccountInfo,
    TokenClaims,
    AuthorizationCodeClient,
    AuthenticationScheme,
    NetworkManager,
} from "@azure/msal-common";
import { BrowserAuthError } from "../../src/error/BrowserAuthError";
import { SilentHandler } from "../../src/interaction_handler/SilentHandler";
import { CryptoOps } from "../../src/crypto/CryptoOps";
import { SilentAuthCodeClient } from "../../src/interaction_client/SilentAuthCodeClient";
<<<<<<< HEAD
import { ApiId, AuthorizationCodeRequest, AuthenticationResult } from "../../src";
import { BrowserCacheManager } from "../../src/internals";
=======
import {
    ApiId,
    AuthorizationCodeRequest,
    AuthenticationResult,
} from "../../src";
>>>>>>> c34e7594

describe("SilentAuthCodeClient", () => {
    let silentAuthCodeClient: SilentAuthCodeClient;
    let browserCacheManager: BrowserCacheManager;

    beforeEach(() => {
        let pca = new PublicClientApplication({
            auth: {
                clientId: TEST_CONFIG.MSAL_CLIENT_ID,
            },
        });

        //Implementation of PCA was moved to controller.
        pca = (pca as any).controller;

        //@ts-ignore
        browserCacheManager = pca.browserStorage;

        // @ts-ignore
        silentAuthCodeClient = new SilentAuthCodeClient(
            //@ts-ignore
            pca.config,
            //@ts-ignore
            pca.browserStorage,
            //@ts-ignore
            pca.browserCrypto,
            //@ts-ignore
            pca.logger,
            //@ts-ignore
            pca.eventHandler,
            //@ts-ignore
            pca.navigationClient,
            ApiId.acquireTokenSilent_authCode,
            //@ts-ignore
            pca.performanceClient
        );
    });

    afterEach(() => {
        sinon.restore();
        window.location.hash = "";
        window.sessionStorage.clear();
        window.localStorage.clear();
    });

    describe("acquireToken", () => {
        it("throws error if code is empty", async () => {
            await expect(
                silentAuthCodeClient.acquireToken({
                    redirectUri: TEST_URIS.TEST_REDIR_URI,
                    scopes: [TEST_CONFIG.MSAL_CLIENT_ID],
                    code: "",
                })
            ).rejects.toMatchObject(
                BrowserAuthError.createAuthCodeRequiredError()
            );
        });

        it("successfully returns a token response (code)", async () => {
            const testServerTokenResponse = {
                token_type: TEST_CONFIG.TOKEN_TYPE_BEARER,
                scope: TEST_CONFIG.DEFAULT_SCOPES.join(" "),
                expires_in: TEST_TOKEN_LIFETIMES.DEFAULT_EXPIRES_IN,
                ext_expires_in: TEST_TOKEN_LIFETIMES.DEFAULT_EXPIRES_IN,
                access_token: TEST_TOKENS.ACCESS_TOKEN,
                refresh_token: TEST_TOKENS.REFRESH_TOKEN,
                id_token: TEST_TOKENS.IDTOKEN_V2,
            };
            const testIdTokenClaims: TokenClaims = {
                ver: "2.0",
                iss: "https://login.microsoftonline.com/9188040d-6c67-4c5b-b112-36a304b66dad/v2.0",
                sub: "AAAAAAAAAAAAAAAAAAAAAIkzqFVrSaSaFHy782bbtaQ",
                name: "Abe Lincoln",
                preferred_username: "AbeLi@microsoft.com",
                oid: "00000000-0000-0000-66f3-3332eca7ea81",
                tid: "3338040d-6c67-4c5b-b112-36a304b66dad",
                nonce: "123523",
            };
            const testAccount: AccountInfo = {
                homeAccountId: TEST_DATA_CLIENT_INFO.TEST_HOME_ACCOUNT_ID,
                localAccountId: TEST_DATA_CLIENT_INFO.TEST_UID,
                environment: "login.windows.net",
                tenantId: testIdTokenClaims.tid || "",
                username: testIdTokenClaims.preferred_username || "",
            };
            const testTokenResponse: AuthenticationResult = {
                authority: TEST_CONFIG.validAuthority,
                uniqueId: testIdTokenClaims.oid || "",
                tenantId: testIdTokenClaims.tid || "",
                scopes: TEST_CONFIG.DEFAULT_SCOPES,
                idToken: testServerTokenResponse.id_token,
                idTokenClaims: testIdTokenClaims,
                accessToken: testServerTokenResponse.access_token,
                fromCache: false,
                correlationId: RANDOM_TEST_GUID,
                expiresOn: new Date(
                    Date.now() + testServerTokenResponse.expires_in * 1000
                ),
                account: testAccount,
                tokenType: AuthenticationScheme.BEARER,
            };
            sinon
                .stub(AuthorizationCodeClient.prototype, "getAuthCodeUrl")
                .resolves(testNavUrl);
            const handleCodeSpy = sinon
                .stub(SilentHandler.prototype, "handleCodeResponseFromServer")
                .resolves(testTokenResponse);

            sinon
                .stub(CryptoOps.prototype, "createNewGuid")
                .returns(RANDOM_TEST_GUID);

            const request: AuthorizationCodeRequest = {
                redirectUri: TEST_URIS.TEST_REDIR_URI,
                code: "test-code",
            };
            const tokenResp = await silentAuthCodeClient.acquireToken(request);

            expect(
                handleCodeSpy.calledWith({
                    code: "test-code",
                    msgraph_host: request.msGraphHost,
                    cloud_graph_host_name: request.cloudGraphHostName,
                    cloud_instance_host_name: request.cloudInstanceHostName,
                })
            ).toBe(true);
            expect(tokenResp).toEqual(testTokenResponse);
        });

        describe("storeInCache tests", () => {
            beforeEach(() => {
                jest.spyOn(NetworkManager.prototype, "sendPostRequest").mockResolvedValue(TEST_TOKEN_RESPONSE);
            });

            it("does not store idToken if storeInCache.idToken = false", async () => {
                const tokenResp = await silentAuthCodeClient.acquireToken({
                    code: "test-code",
                    redirectUri: TEST_URIS.TEST_REDIR_URI,
                    scopes: TEST_CONFIG.DEFAULT_SCOPES,
                    storeInCache: {
                        idToken: false
                    }
                });
                
                // Response should still contain acquired tokens
                expect(tokenResp.idToken).toEqual(TEST_TOKEN_RESPONSE.body.id_token);
                expect(tokenResp.accessToken).toEqual(TEST_TOKEN_RESPONSE.body.access_token);

                // Cache should not contain tokens which were turned off
                const tokenKeys = browserCacheManager.getTokenKeys();
                expect(tokenKeys.idToken).toHaveLength(0);
                expect(tokenKeys.accessToken).toHaveLength(1);
                expect(tokenKeys.refreshToken).toHaveLength(1);
            });

            it("does not store accessToken if storeInCache.accessToken = false", async () => {
                const tokenResp = await silentAuthCodeClient.acquireToken({
                    code: "test-code",
                    redirectUri: TEST_URIS.TEST_REDIR_URI,
                    scopes: TEST_CONFIG.DEFAULT_SCOPES,
                    storeInCache: {
                        accessToken: false
                    }
                });
                
                // Response should still contain acquired tokens
                expect(tokenResp.idToken).toEqual(TEST_TOKEN_RESPONSE.body.id_token);
                expect(tokenResp.accessToken).toEqual(TEST_TOKEN_RESPONSE.body.access_token);

                // Cache should not contain tokens which were turned off
                const tokenKeys = browserCacheManager.getTokenKeys();
                expect(tokenKeys.idToken).toHaveLength(1);
                expect(tokenKeys.accessToken).toHaveLength(0);
                expect(tokenKeys.refreshToken).toHaveLength(1);
            });

            it("does not store refreshToken if storeInCache.refreshToken = false", async () => {
                const tokenResp = await silentAuthCodeClient.acquireToken({
                    code: "test-code",
                    redirectUri: TEST_URIS.TEST_REDIR_URI,
                    scopes: TEST_CONFIG.DEFAULT_SCOPES,
                    storeInCache: {
                        refreshToken: false
                    }
                });
                
                // Response should still contain acquired tokens
                expect(tokenResp.idToken).toEqual(TEST_TOKEN_RESPONSE.body.id_token);
                expect(tokenResp.accessToken).toEqual(TEST_TOKEN_RESPONSE.body.access_token);

                // Cache should not contain tokens which were turned off
                const tokenKeys = browserCacheManager.getTokenKeys();
                expect(tokenKeys.idToken).toHaveLength(1);
                expect(tokenKeys.accessToken).toHaveLength(1);
                expect(tokenKeys.refreshToken).toHaveLength(0);
            });
        });
    });

    describe("logout", () => {
        it("logout throws unsupported error", async () => {
            await expect(silentAuthCodeClient.logout).rejects.toMatchObject(
                BrowserAuthError.createSilentLogoutUnsupportedError()
            );
        });
    });
});<|MERGE_RESOLUTION|>--- conflicted
+++ resolved
@@ -26,16 +26,12 @@
 import { SilentHandler } from "../../src/interaction_handler/SilentHandler";
 import { CryptoOps } from "../../src/crypto/CryptoOps";
 import { SilentAuthCodeClient } from "../../src/interaction_client/SilentAuthCodeClient";
-<<<<<<< HEAD
-import { ApiId, AuthorizationCodeRequest, AuthenticationResult } from "../../src";
-import { BrowserCacheManager } from "../../src/internals";
-=======
+import { BrowserCacheManager } from "../../src/cache/BrowserCacheManager";
 import {
     ApiId,
     AuthorizationCodeRequest,
     AuthenticationResult,
 } from "../../src";
->>>>>>> c34e7594
 
 describe("SilentAuthCodeClient", () => {
     let silentAuthCodeClient: SilentAuthCodeClient;
