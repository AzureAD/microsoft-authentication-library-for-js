/*
 * Copyright (c) Microsoft Corporation. All rights reserved.
 * Licensed under the MIT License.
 */

import sinon from "sinon";
import {
    AccountInfo,
    AccountEntity,
    TokenClaims,
    ClientConfigurationError,
} from "@azure/msal-common";
import { TEST_DATA_CLIENT_INFO, TEST_CONFIG } from "../utils/StringConstants";
import { BaseInteractionClient } from "../../src/interaction_client/BaseInteractionClient";
import { EndSessionRequest, PublicClientApplication } from "../../src";

class testInteractionClient extends BaseInteractionClient {
    acquireToken(): Promise<void> {
        return Promise.resolve();
    }

    logout(request: EndSessionRequest): Promise<void> {
        return this.clearCacheOnLogout(request.account);
    }
}

describe("BaseInteractionClient", () => {
    let pca: PublicClientApplication;
    let testClient: testInteractionClient;
    beforeEach(async () => {
        pca = new PublicClientApplication({
            auth: {
                clientId: TEST_CONFIG.MSAL_CLIENT_ID,
            },
        });

        //Implementation of PCA was moved to controller.
        pca = (pca as any).controller;
        await pca.initialize();
        // @ts-ignore
        testClient = new testInteractionClient(
            // @ts-ignore
            pca.config,
            // @ts-ignore
            pca.browserStorage,
            // @ts-ignore
            pca.browserCrypto,
            // @ts-ignore
            pca.logger,
            // @ts-ignore
            pca.eventHandler,
            // @ts-ignore
            pca.performanceClient
        );
    });

    afterEach(() => {
        sinon.restore();
    });

    describe("clearCacheOnLogout", () => {
        let testAccountInfo1: AccountInfo;
        let testAccountInfo2: AccountInfo;

        beforeEach(async () => {
            const testIdTokenClaims: TokenClaims = {
                ver: "2.0",
                iss: "https://login.microsoftonline.com/9188040d-6c67-4c5b-b112-36a304b66dad/v2.0",
                sub: "AAAAAAAAAAAAAAAAAAAAAIkzqFVrSaSaFHy782bbtaQ",
                name: "Abe Lincoln",
                preferred_username: "AbeLi@microsoft.com",
                oid: "00000000-0000-0000-66f3-3332eca7ea81",
                tid: "3338040d-6c67-4c5b-b112-36a304b66dad",
                nonce: "123523",
            };

            testAccountInfo1 = {
                homeAccountId: TEST_DATA_CLIENT_INFO.TEST_HOME_ACCOUNT_ID,
                localAccountId: TEST_DATA_CLIENT_INFO.TEST_UID,
                environment: "login.windows.net",
                tenantId: testIdTokenClaims.tid || "",
                username: testIdTokenClaims.preferred_username || "",
            };

            const testAccount1: AccountEntity = new AccountEntity();
            testAccount1.homeAccountId = testAccountInfo1.homeAccountId;
            testAccount1.localAccountId = testAccountInfo1.localAccountId;
            testAccount1.environment = testAccountInfo1.environment;
            testAccount1.realm = testAccountInfo1.tenantId;
            testAccount1.username = testAccountInfo1.username;
            testAccount1.name = testAccountInfo1.name;
            testAccount1.authorityType = "MSSTS";
            testAccount1.clientInfo =
                TEST_DATA_CLIENT_INFO.TEST_CLIENT_INFO_B64ENCODED;

            testAccountInfo2 = {
                homeAccountId: "different-home-account-id",
                localAccountId: "different-local-account-id",
                environment: "login.windows.net",
                tenantId: testIdTokenClaims.tid || "",
                username: testIdTokenClaims.preferred_username || "",
            };

            const testAccount2: AccountEntity = new AccountEntity();
            testAccount2.homeAccountId = testAccountInfo2.homeAccountId;
            testAccount2.localAccountId = testAccountInfo2.localAccountId;
            testAccount2.environment = testAccountInfo2.environment;
            testAccount2.realm = testAccountInfo2.tenantId;
            testAccount2.username = testAccountInfo2.username;
            testAccount2.name = testAccountInfo2.name;
            testAccount2.authorityType = "MSSTS";
            testAccount2.clientInfo =
                TEST_DATA_CLIENT_INFO.TEST_CLIENT_INFO_B64ENCODED;

            pca.setActiveAccount(testAccountInfo1);
            // @ts-ignore
            pca.browserStorage.setAccount(testAccount1);
            // @ts-ignore
            pca.browserStorage.setAccount(testAccount2);
        });

        afterEach(() => {
            window.sessionStorage.clear();
        });

        it("Removes all accounts from cache if no account provided", async () => {
            expect(pca.getAllAccounts().length).toBe(2);
            expect(pca.getActiveAccount()).toMatchObject(testAccountInfo1);
            await testClient.logout({ account: null });
            expect(pca.getAllAccounts().length).toBe(0);
            expect(pca.getActiveAccount()).toBe(null);
        });

        it("Removes account provided", async () => {
            expect(pca.getAllAccounts().length).toBe(2);
            expect(pca.getActiveAccount()).toMatchObject(testAccountInfo1);
            await testClient.logout({ account: testAccountInfo1 });
            expect(pca.getAccountByHomeId(testAccountInfo1.homeAccountId)).toBe(
                null
            );
            expect(
                pca.getAccountByHomeId(testAccountInfo2.homeAccountId)
            ).toMatchObject(testAccountInfo2);
            expect(pca.getActiveAccount()).toBe(null);
        });
    });
    describe("validateRequestAuthority()", () => {
<<<<<<< HEAD
=======
        let testAccountInfo1: AccountInfo;

        beforeEach(async () => {
            const testIdTokenClaims: TokenClaims = {
                ver: "2.0",
                iss: "https://login.microsoftonline.com/9188040d-6c67-4c5b-b112-36a304b66dad/v2.0",
                sub: "AAAAAAAAAAAAAAAAAAAAAIkzqFVrSaSaFHy782bbtaQ",
                name: "Abe Lincoln",
                preferred_username: "AbeLi@microsoft.com",
                oid: "00000000-0000-0000-66f3-3332eca7ea81",
                tid: "3338040d-6c67-4c5b-b112-36a304b66dad",
                nonce: "123523",
            };

            testAccountInfo1 = {
                homeAccountId: TEST_DATA_CLIENT_INFO.TEST_HOME_ACCOUNT_ID,
                localAccountId: TEST_DATA_CLIENT_INFO.TEST_UID,
                environment: "login.windows.net",
                tenantId: testIdTokenClaims.tid || "",
                username: testIdTokenClaims.preferred_username || "",
            };

            pca.setActiveAccount(testAccountInfo1);
        });

>>>>>>> 26a8031e
        afterEach(() => {
            window.sessionStorage.clear();
        });

        it("Throw error when authority in request or MSAL config does not match with environment set for account", async () => {
<<<<<<< HEAD
            const testAccount = {
                homeAccountId: TEST_DATA_CLIENT_INFO.TEST_HOME_ACCOUNT_ID,
                localAccountId: TEST_DATA_CLIENT_INFO.TEST_UID,
                environment: "login.windows-ppe.net",
                tenantId: "3338040d-6c67-4c5b-b112-36a304b66dad",
                username: "AbeLi@microsoft.com"
            };

            await testClient.validateRequestAuthority("https://login.microsoftonline.com/common", testAccount)
=======
            let loginRequest = {
                authority: "https://login.windows-ppe.net/common",
                account: testAccountInfo1,
            };

            await testClient
                .validateRequestAuthority(
                    loginRequest.authority,
                    loginRequest.account
                )
>>>>>>> 26a8031e
                .then(() => {
                    throw "This is unexpected. This call should have failed.";
                })
                .catch((error) => {
                    expect(error).toStrictEqual(
                        ClientConfigurationError.createAuthorityMismatchError()
                    );
                });
        });

        it("Does not throw error when authority in request or MSAL config matches with environment set for account", (done) => {
<<<<<<< HEAD
            const testAccount = {
                homeAccountId: TEST_DATA_CLIENT_INFO.TEST_HOME_ACCOUNT_ID,
                localAccountId: TEST_DATA_CLIENT_INFO.TEST_UID,
                environment: "login.windows.net",
                tenantId: "3338040d-6c67-4c5b-b112-36a304b66dad",
                username: "AbeLi@microsoft.com"
            };

            testClient.validateRequestAuthority("https://login.microsoftonline.com/common", testAccount)
                .then(() => { 
=======
            let loginRequest = {
                authority: "https://login.microsoftonline.com/common",
                account: testAccountInfo1,
            };

            testClient
                .validateRequestAuthority(
                    loginRequest.authority,
                    loginRequest.account
                )
                .then(() => {
>>>>>>> 26a8031e
                    done();
                })
                .catch((error) => {
                    done(error);
                });
        });
    });
});<|MERGE_RESOLUTION|>--- conflicted
+++ resolved
@@ -145,40 +145,11 @@
         });
     });
     describe("validateRequestAuthority()", () => {
-<<<<<<< HEAD
-=======
-        let testAccountInfo1: AccountInfo;
-
-        beforeEach(async () => {
-            const testIdTokenClaims: TokenClaims = {
-                ver: "2.0",
-                iss: "https://login.microsoftonline.com/9188040d-6c67-4c5b-b112-36a304b66dad/v2.0",
-                sub: "AAAAAAAAAAAAAAAAAAAAAIkzqFVrSaSaFHy782bbtaQ",
-                name: "Abe Lincoln",
-                preferred_username: "AbeLi@microsoft.com",
-                oid: "00000000-0000-0000-66f3-3332eca7ea81",
-                tid: "3338040d-6c67-4c5b-b112-36a304b66dad",
-                nonce: "123523",
-            };
-
-            testAccountInfo1 = {
-                homeAccountId: TEST_DATA_CLIENT_INFO.TEST_HOME_ACCOUNT_ID,
-                localAccountId: TEST_DATA_CLIENT_INFO.TEST_UID,
-                environment: "login.windows.net",
-                tenantId: testIdTokenClaims.tid || "",
-                username: testIdTokenClaims.preferred_username || "",
-            };
-
-            pca.setActiveAccount(testAccountInfo1);
-        });
-
->>>>>>> 26a8031e
         afterEach(() => {
             window.sessionStorage.clear();
         });
 
         it("Throw error when authority in request or MSAL config does not match with environment set for account", async () => {
-<<<<<<< HEAD
             const testAccount = {
                 homeAccountId: TEST_DATA_CLIENT_INFO.TEST_HOME_ACCOUNT_ID,
                 localAccountId: TEST_DATA_CLIENT_INFO.TEST_UID,
@@ -188,18 +159,6 @@
             };
 
             await testClient.validateRequestAuthority("https://login.microsoftonline.com/common", testAccount)
-=======
-            let loginRequest = {
-                authority: "https://login.windows-ppe.net/common",
-                account: testAccountInfo1,
-            };
-
-            await testClient
-                .validateRequestAuthority(
-                    loginRequest.authority,
-                    loginRequest.account
-                )
->>>>>>> 26a8031e
                 .then(() => {
                     throw "This is unexpected. This call should have failed.";
                 })
@@ -211,7 +170,6 @@
         });
 
         it("Does not throw error when authority in request or MSAL config matches with environment set for account", (done) => {
-<<<<<<< HEAD
             const testAccount = {
                 homeAccountId: TEST_DATA_CLIENT_INFO.TEST_HOME_ACCOUNT_ID,
                 localAccountId: TEST_DATA_CLIENT_INFO.TEST_UID,
@@ -222,19 +180,6 @@
 
             testClient.validateRequestAuthority("https://login.microsoftonline.com/common", testAccount)
                 .then(() => { 
-=======
-            let loginRequest = {
-                authority: "https://login.microsoftonline.com/common",
-                account: testAccountInfo1,
-            };
-
-            testClient
-                .validateRequestAuthority(
-                    loginRequest.authority,
-                    loginRequest.account
-                )
-                .then(() => {
->>>>>>> 26a8031e
                     done();
                 })
                 .catch((error) => {
