--- conflicted
+++ resolved
@@ -5,16 +5,9 @@
 
 import sinon from "sinon";
 import { PublicClientApplication } from "../../src/app/PublicClientApplication";
-<<<<<<< HEAD
-import { TEST_CONFIG, TEST_URIS, TEST_HASHES, TEST_TOKENS, TEST_DATA_CLIENT_INFO, TEST_TOKEN_LIFETIMES, RANDOM_TEST_GUID, testNavUrl, TEST_STATE_VALUES, TEST_SSH_VALUES, TEST_POP_VALUES } from "../utils/StringConstants";
-import { Constants, AccountInfo, TokenClaims, AuthenticationResult, CommonAuthorizationUrlRequest, AuthorizationCodeClient, ResponseMode, AuthenticationScheme, ServerTelemetryEntity, AccountEntity, CommonEndSessionRequest, PersistentCacheKeys, ClientConfigurationError } from "@azure/msal-common";
-import { TemporaryCacheKeys, ApiId } from "../../src/utils/BrowserConstants";
-import { PopupHandler } from "../../src/interaction_handler/PopupHandler";
-=======
-import { TEST_CONFIG, TEST_URIS, TEST_HASHES, TEST_TOKENS, TEST_DATA_CLIENT_INFO, TEST_TOKEN_LIFETIMES, RANDOM_TEST_GUID, testNavUrl, TEST_STATE_VALUES, TEST_SSH_VALUES, DEFAULT_OPENID_CONFIG_RESPONSE, DEFAULT_TENANT_DISCOVERY_RESPONSE } from "../utils/StringConstants";
+import { TEST_CONFIG, TEST_URIS, TEST_HASHES, TEST_TOKENS, TEST_DATA_CLIENT_INFO, TEST_TOKEN_LIFETIMES, RANDOM_TEST_GUID, testNavUrl, TEST_STATE_VALUES, TEST_SSH_VALUES, DEFAULT_OPENID_CONFIG_RESPONSE, DEFAULT_TENANT_DISCOVERY_RESPONSE, TEST_POP_VALUES } from "../utils/StringConstants";
 import { Constants, AccountInfo, TokenClaims, AuthenticationResult, CommonAuthorizationUrlRequest, AuthorizationCodeClient, ResponseMode, AuthenticationScheme, ServerTelemetryEntity, AccountEntity, CommonEndSessionRequest, PersistentCacheKeys, ClientConfigurationError, Authority, CommonAuthorizationCodeRequest, AuthError } from "@azure/msal-common";
 import { TemporaryCacheKeys, ApiId, BrowserConstants } from "../../src/utils/BrowserConstants";
->>>>>>> b731e11f
 import { CryptoOps } from "../../src/crypto/CryptoOps";
 import { NavigationClient } from "../../src/navigation/NavigationClient";
 import { EndSessionPopupRequest } from "../../src/request/EndSessionPopupRequest";
@@ -130,13 +123,9 @@
                 verifier: TEST_CONFIG.TEST_VERIFIER
             });
 
-<<<<<<< HEAD
+            const popupSpy = sinon.stub(PopupClient.prototype, "openSizedPopup");
+            
             sinon.stub(CryptoOps.prototype, "getPublicKeyThumbprint").resolves(TEST_POP_VALUES.KID);
-
-            const popupSpy = sinon.stub(PopupUtils, "openSizedPopup");
-=======
-            const popupSpy = sinon.stub(PopupClient.prototype, "openSizedPopup");
->>>>>>> b731e11f
 
             try {
                 await popupClient.acquireToken(request);
