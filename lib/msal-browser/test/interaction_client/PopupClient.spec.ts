/*
 * Copyright (c) Microsoft Corporation. All rights reserved.
 * Licensed under the MIT License.
 */

import sinon from "sinon";
import { PublicClientApplication } from "../../src/app/PublicClientApplication";
import {
    TEST_CONFIG,
    TEST_URIS,
    TEST_HASHES,
    TEST_TOKENS,
    TEST_DATA_CLIENT_INFO,
    TEST_TOKEN_LIFETIMES,
    RANDOM_TEST_GUID,
    testNavUrl,
    TEST_STATE_VALUES,
    TEST_SSH_VALUES,
    DEFAULT_OPENID_CONFIG_RESPONSE,
    DEFAULT_TENANT_DISCOVERY_RESPONSE,
} from "../utils/StringConstants";
import {
    Constants,
    AccountInfo,
    TokenClaims,
    CommonAuthorizationUrlRequest,
    AuthorizationCodeClient,
    ResponseMode,
    AuthenticationScheme,
    ServerTelemetryEntity,
    AccountEntity,
    CommonEndSessionRequest,
    PersistentCacheKeys,
    ClientConfigurationError,
    Authority,
    CommonAuthorizationCodeRequest,
    AuthError,
    Logger,
<<<<<<< HEAD
=======
    ProtocolMode,
    ServerResponseType,
>>>>>>> c4b8a98f
} from "@azure/msal-common";
import {
    TemporaryCacheKeys,
    ApiId,
    BrowserConstants,
} from "../../src/utils/BrowserConstants";
import { CryptoOps } from "../../src/crypto/CryptoOps";
import { NavigationClient } from "../../src/navigation/NavigationClient";
import { EndSessionPopupRequest } from "../../src/request/EndSessionPopupRequest";
import { PopupClient } from "../../src/interaction_client/PopupClient";
import { NativeInteractionClient } from "../../src/interaction_client/NativeInteractionClient";
import { NativeMessageHandler } from "../../src/broker/nativeBroker/NativeMessageHandler";
import {
    BrowserAuthError,
    BrowserAuthErrorMessage,
} from "../../src/error/BrowserAuthError";
import { FetchClient } from "../../src/network/FetchClient";
import { InteractionHandler } from "../../src/interaction_handler/InteractionHandler";
import { getDefaultPerformanceClient } from "../utils/TelemetryUtils";
import { AuthenticationResult } from "../../src/response/AuthenticationResult";

const testPopupWondowDefaults = {
    height: BrowserConstants.POPUP_HEIGHT,
    width: BrowserConstants.POPUP_WIDTH,
    top: 84,
    left: 270.5,
};

describe("PopupClient", () => {
    globalThis.MessageChannel = require("worker_threads").MessageChannel; // jsdom does not include an implementation for MessageChannel
    let popupClient: PopupClient;
    let pca: PublicClientApplication;
    beforeEach(async () => {
        pca = new PublicClientApplication({
            auth: {
                clientId: TEST_CONFIG.MSAL_CLIENT_ID,
            },
        });

        //Implementation of PCA was moved to controller.
        pca = (pca as any).controller;
        await pca.initialize();

        //@ts-ignore
        popupClient = new PopupClient(
            //@ts-ignore
            pca.config,
            //@ts-ignore
            pca.browserStorage,
            //@ts-ignore
            pca.browserCrypto,
            //@ts-ignore
            pca.logger,
            //@ts-ignore
            pca.eventHandler,
            //@ts-ignore
            pca.navigationClient,
            //@ts-ignore
            pca.performanceClient,
            //@ts-ignore
            pca.nativeInternalStorage,
            undefined,
            TEST_CONFIG.CORRELATION_ID
        );
    });

    afterEach(() => {
        sinon.restore();
        window.location.hash = "";
        window.sessionStorage.clear();
        window.localStorage.clear();
    });

    describe("acquireToken", () => {
        beforeEach(() => {
            const popupWindow = {
                ...window,
                close: () => {},
            };
            // @ts-ignore
            sinon.stub(window, "open").returns(popupWindow);
            sinon
                .stub(
                    Authority.prototype,
                    <any>"getEndpointMetadataFromNetwork"
                )
                .returns(DEFAULT_OPENID_CONFIG_RESPONSE.body);
            sinon
                .stub(FetchClient.prototype, "sendGetRequestAsync")
                .callsFake((url) => {
                    console.log("HERE");
                    if (
                        url.startsWith(
                            "https://login.microsoftonline.com/common/discovery/instance?"
                        )
                    ) {
                        return Promise.resolve(
                            DEFAULT_TENANT_DISCOVERY_RESPONSE
                        );
                    } else {
                        return Promise.reject({
                            headers: {},
                            status: 404,
                            body: {},
                        });
                    }
                });
        });

        afterEach(() => {
            window.localStorage.clear();
            window.sessionStorage.clear();
            sinon.restore();
        });

        it("throws error when AuthenticationScheme is set to SSH and SSH JWK is omitted from the request", async () => {
            const request: CommonAuthorizationUrlRequest = {
                redirectUri: TEST_URIS.TEST_REDIR_URI,
                scopes: ["user.read"],
                state: TEST_STATE_VALUES.USER_STATE,
                authority: TEST_CONFIG.validAuthority,
                correlationId: TEST_CONFIG.CORRELATION_ID,
                responseMode: TEST_CONFIG.RESPONSE_MODE as ResponseMode,
                nonce: "",
                authenticationScheme: AuthenticationScheme.SSH,
            };

            expect(popupClient.acquireToken(request)).rejects.toThrow(
                ClientConfigurationError.createMissingSshJwkError()
            );
        });

        it("throws error when AuthenticationScheme is set to SSH and SSH KID is omitted from the request", async () => {
            const request: CommonAuthorizationUrlRequest = {
                redirectUri: TEST_URIS.TEST_REDIR_URI,
                scopes: ["user.read"],
                state: TEST_STATE_VALUES.USER_STATE,
                authority: TEST_CONFIG.validAuthority,
                correlationId: TEST_CONFIG.CORRELATION_ID,
                responseMode: TEST_CONFIG.RESPONSE_MODE as ResponseMode,
                nonce: "",
                authenticationScheme: AuthenticationScheme.SSH,
                sshJwk: TEST_SSH_VALUES.SSH_JWK,
            };

            expect(popupClient.acquireToken(request)).rejects.toThrow(
                ClientConfigurationError.createMissingSshKidError()
            );
        });

        it("opens popup window before network request by default", async () => {
            const request: CommonAuthorizationUrlRequest = {
                redirectUri: TEST_URIS.TEST_REDIR_URI,
                scopes: ["scope"],
                loginHint: "AbeLi@microsoft.com",
                state: TEST_STATE_VALUES.USER_STATE,
                authority: TEST_CONFIG.validAuthority,
                correlationId: TEST_CONFIG.CORRELATION_ID,
                responseMode: TEST_CONFIG.RESPONSE_MODE as ResponseMode,
                nonce: "",
                authenticationScheme:
                    TEST_CONFIG.TOKEN_TYPE_BEARER as AuthenticationScheme,
            };

            sinon.stub(CryptoOps.prototype, "generatePkceCodes").resolves({
                challenge: TEST_CONFIG.TEST_CHALLENGE,
                verifier: TEST_CONFIG.TEST_VERIFIER,
            });

            const popupSpy = sinon.stub(
                PopupClient.prototype,
                "openSizedPopup"
            );

            try {
                await popupClient.acquireToken(request);
            } catch (e) {}
            expect(popupSpy.getCall(0).args).toHaveLength(3);
        });

        it("opens popups asynchronously if configured", async () => {
            let pca = new PublicClientApplication({
                auth: {
                    clientId: TEST_CONFIG.MSAL_CLIENT_ID,
                },
                system: {
                    asyncPopups: true,
                },
            });

            //PCA implementation moved to controller
            pca = (pca as any).controller;

            //@ts-ignore
            popupClient = new PopupClient(
                //@ts-ignore
                pca.config,
                //@ts-ignore
                pca.browserStorage,
                //@ts-ignore
                pca.browserCrypto,
                //@ts-ignore
                pca.logger,
                //@ts-ignore
                pca.eventHandler,
                //@ts-ignore
                pca.navigationClient,
                //@ts-ignore
                pca.performanceClient,
                //@ts-ignore
                pca.nativeInternalStorage
            );

            sinon.stub(CryptoOps.prototype, "generatePkceCodes").resolves({
                challenge: TEST_CONFIG.TEST_CHALLENGE,
                verifier: TEST_CONFIG.TEST_VERIFIER,
            });

            const request: CommonAuthorizationUrlRequest = {
                redirectUri: TEST_URIS.TEST_REDIR_URI,
                scopes: ["scope"],
                loginHint: "AbeLi@microsoft.com",
                state: TEST_STATE_VALUES.USER_STATE,
                authority: TEST_CONFIG.validAuthority,
                correlationId: TEST_CONFIG.CORRELATION_ID,
                responseMode: TEST_CONFIG.RESPONSE_MODE as ResponseMode,
                nonce: "",
                authenticationScheme:
                    TEST_CONFIG.TOKEN_TYPE_BEARER as AuthenticationScheme,
            };

            const popupSpy = sinon.stub(
                PopupClient.prototype,
                "openSizedPopup"
            );

            try {
                await popupClient.acquireToken(request);
            } catch (e) {}
            expect(popupSpy.calledOnce).toBeTruthy();
            expect(popupSpy.getCall(0).args).toHaveLength(3);
            expect(
                popupSpy
                    .getCall(0)
                    .args[0].startsWith(TEST_URIS.TEST_AUTH_ENDPT)
            ).toBeTruthy();
            expect(popupSpy.getCall(0).args[0]).toContain(
                `client_id=${encodeURIComponent(TEST_CONFIG.MSAL_CLIENT_ID)}`
            );
            expect(popupSpy.getCall(0).args[0]).toContain(
                `redirect_uri=${encodeURIComponent(request.redirectUri)}`
            );
            expect(popupSpy.getCall(0).args[0]).toContain(
                `login_hint=${encodeURIComponent(request.loginHint || "")}`
            );
        });

        it("calls native broker if server responds with accountId", async () => {
            pca = new PublicClientApplication({
                auth: {
                    clientId: TEST_CONFIG.MSAL_CLIENT_ID,
                },
                system: {
                    allowNativeBroker: true,
                },
            });

            //PCA implementation moved to controller
            pca = (pca as any).controller;

            const testServerTokenResponse = {
                token_type: TEST_CONFIG.TOKEN_TYPE_BEARER,
                scope: TEST_CONFIG.DEFAULT_SCOPES.join(" "),
                expires_in: TEST_TOKEN_LIFETIMES.DEFAULT_EXPIRES_IN,
                ext_expires_in: TEST_TOKEN_LIFETIMES.DEFAULT_EXPIRES_IN,
                access_token: TEST_TOKENS.ACCESS_TOKEN,
                refresh_token: TEST_TOKENS.REFRESH_TOKEN,
                id_token: TEST_TOKENS.IDTOKEN_V2,
            };
            const testIdTokenClaims: TokenClaims = {
                ver: "2.0",
                iss: "https://login.microsoftonline.com/9188040d-6c67-4c5b-b112-36a304b66dad/v2.0",
                sub: "AAAAAAAAAAAAAAAAAAAAAIkzqFVrSaSaFHy782bbtaQ",
                name: "Abe Lincoln",
                preferred_username: "AbeLi@microsoft.com",
                oid: "00000000-0000-0000-66f3-3332eca7ea81",
                tid: "3338040d-6c67-4c5b-b112-36a304b66dad",
                nonce: "123523",
            };
            const testAccount: AccountInfo = {
                homeAccountId: TEST_DATA_CLIENT_INFO.TEST_HOME_ACCOUNT_ID,
                localAccountId: TEST_DATA_CLIENT_INFO.TEST_UID,
                environment: "login.windows.net",
                tenantId: testIdTokenClaims.tid || "",
                username: testIdTokenClaims.preferred_username || "",
            };
            const testTokenResponse: AuthenticationResult = {
                authority: TEST_CONFIG.validAuthority,
                uniqueId: testIdTokenClaims.oid || "",
                tenantId: testIdTokenClaims.tid || "",
                scopes: TEST_CONFIG.DEFAULT_SCOPES,
                idToken: testServerTokenResponse.id_token,
                idTokenClaims: testIdTokenClaims,
                accessToken: testServerTokenResponse.access_token,
                correlationId: RANDOM_TEST_GUID,
                fromCache: false,
                expiresOn: new Date(
                    Date.now() + testServerTokenResponse.expires_in * 1000
                ),
                account: testAccount,
                tokenType: AuthenticationScheme.BEARER,
            };
            sinon
                .stub(AuthorizationCodeClient.prototype, "getAuthCodeUrl")
                .resolves(testNavUrl);
            sinon
                .stub(PopupClient.prototype, "initiateAuthRequest")
                .callsFake((requestUrl: string): Window => {
                    expect(requestUrl).toEqual(testNavUrl);
                    return window;
                });
            sinon
                .stub(PopupClient.prototype, "monitorPopupForHash")
                .resolves(TEST_HASHES.TEST_SUCCESS_NATIVE_ACCOUNT_ID_POPUP);
            sinon
                .stub(NativeInteractionClient.prototype, "acquireToken")
                .resolves(testTokenResponse);
            sinon.stub(CryptoOps.prototype, "generatePkceCodes").resolves({
                challenge: TEST_CONFIG.TEST_CHALLENGE,
                verifier: TEST_CONFIG.TEST_VERIFIER,
            });
            sinon
                .stub(CryptoOps.prototype, "createNewGuid")
                .returns(RANDOM_TEST_GUID);
            const nativeMessageHandler = new NativeMessageHandler(
                //@ts-ignore
                pca.logger,
                2000,
                getDefaultPerformanceClient(),
                new CryptoOps(new Logger({}))
            );
            //@ts-ignore
            popupClient = new PopupClient(
                //@ts-ignore
                pca.config,
                //@ts-ignore
                pca.browserStorage,
                //@ts-ignore
                pca.browserCrypto,
                //@ts-ignore
                pca.logger,
                //@ts-ignore
                pca.eventHandler,
                //@ts-ignore
                pca.navigationClient,
                //@ts-ignore
                pca.performanceClient,
                //@ts-ignore
                pca.nativeInternalStorage,
                nativeMessageHandler
            );
            const tokenResp = await popupClient.acquireToken({
                redirectUri: TEST_URIS.TEST_REDIR_URI,
                scopes: TEST_CONFIG.DEFAULT_SCOPES,
            });
            expect(tokenResp).toEqual(testTokenResponse);
        });

        it("throws if server responds with accountId but extension message handler is not instantiated", (done) => {
            pca = new PublicClientApplication({
                auth: {
                    clientId: TEST_CONFIG.MSAL_CLIENT_ID,
                },
                system: {
                    allowNativeBroker: true,
                },
            });

            //PCA implementation moved to controller
            pca = (pca as any).controller;

            const testServerTokenResponse = {
                token_type: TEST_CONFIG.TOKEN_TYPE_BEARER,
                scope: TEST_CONFIG.DEFAULT_SCOPES.join(" "),
                expires_in: TEST_TOKEN_LIFETIMES.DEFAULT_EXPIRES_IN,
                ext_expires_in: TEST_TOKEN_LIFETIMES.DEFAULT_EXPIRES_IN,
                access_token: TEST_TOKENS.ACCESS_TOKEN,
                refresh_token: TEST_TOKENS.REFRESH_TOKEN,
                id_token: TEST_TOKENS.IDTOKEN_V2,
            };
            const testIdTokenClaims: TokenClaims = {
                ver: "2.0",
                iss: "https://login.microsoftonline.com/9188040d-6c67-4c5b-b112-36a304b66dad/v2.0",
                sub: "AAAAAAAAAAAAAAAAAAAAAIkzqFVrSaSaFHy782bbtaQ",
                name: "Abe Lincoln",
                preferred_username: "AbeLi@microsoft.com",
                oid: "00000000-0000-0000-66f3-3332eca7ea81",
                tid: "3338040d-6c67-4c5b-b112-36a304b66dad",
                nonce: "123523",
            };
            const testAccount: AccountInfo = {
                homeAccountId: TEST_DATA_CLIENT_INFO.TEST_HOME_ACCOUNT_ID,
                localAccountId: TEST_DATA_CLIENT_INFO.TEST_UID,
                environment: "login.windows.net",
                tenantId: testIdTokenClaims.tid || "",
                username: testIdTokenClaims.preferred_username || "",
            };
            const testTokenResponse: AuthenticationResult = {
                authority: TEST_CONFIG.validAuthority,
                uniqueId: testIdTokenClaims.oid || "",
                tenantId: testIdTokenClaims.tid || "",
                scopes: TEST_CONFIG.DEFAULT_SCOPES,
                idToken: testServerTokenResponse.id_token,
                idTokenClaims: testIdTokenClaims,
                accessToken: testServerTokenResponse.access_token,
                correlationId: RANDOM_TEST_GUID,
                fromCache: false,
                expiresOn: new Date(
                    Date.now() + testServerTokenResponse.expires_in * 1000
                ),
                account: testAccount,
                tokenType: AuthenticationScheme.BEARER,
            };
            sinon
                .stub(AuthorizationCodeClient.prototype, "getAuthCodeUrl")
                .resolves(testNavUrl);
            sinon
                .stub(PopupClient.prototype, "initiateAuthRequest")
                .callsFake((requestUrl: string): Window => {
                    expect(requestUrl).toEqual(testNavUrl);
                    return window;
                });
            sinon
                .stub(PopupClient.prototype, "monitorPopupForHash")
                .resolves(TEST_HASHES.TEST_SUCCESS_NATIVE_ACCOUNT_ID_POPUP);
            sinon
                .stub(NativeInteractionClient.prototype, "acquireToken")
                .resolves(testTokenResponse);
            sinon.stub(CryptoOps.prototype, "generatePkceCodes").resolves({
                challenge: TEST_CONFIG.TEST_CHALLENGE,
                verifier: TEST_CONFIG.TEST_VERIFIER,
            });
            sinon
                .stub(CryptoOps.prototype, "createNewGuid")
                .returns(RANDOM_TEST_GUID);
            //@ts-ignore
            popupClient = new PopupClient(
                //@ts-ignore
                pca.config,
                //@ts-ignore
                pca.browserStorage,
                //@ts-ignore
                pca.browserCrypto,
                //@ts-ignore
                pca.logger,
                //@ts-ignore
                pca.eventHandler,
                //@ts-ignore
                pca.navigationClient,
                //@ts-ignore
                pca.performanceClient,
                //@ts-ignore
                pca.nativeInternalStorage
            );

            popupClient
                .acquireToken({
                    redirectUri: TEST_URIS.TEST_REDIR_URI,
                    scopes: TEST_CONFIG.DEFAULT_SCOPES,
                })
                .catch((e) => {
                    expect(e.errorCode).toEqual(
                        BrowserAuthErrorMessage.nativeConnectionNotEstablished
                            .code
                    );
                    expect(e.errorMessage).toEqual(
                        BrowserAuthErrorMessage.nativeConnectionNotEstablished
                            .desc
                    );
                    done();
                });
        });

        it("resolves the response successfully", async () => {
            const testServerTokenResponse = {
                token_type: TEST_CONFIG.TOKEN_TYPE_BEARER,
                scope: TEST_CONFIG.DEFAULT_SCOPES.join(" "),
                expires_in: TEST_TOKEN_LIFETIMES.DEFAULT_EXPIRES_IN,
                ext_expires_in: TEST_TOKEN_LIFETIMES.DEFAULT_EXPIRES_IN,
                access_token: TEST_TOKENS.ACCESS_TOKEN,
                refresh_token: TEST_TOKENS.REFRESH_TOKEN,
                id_token: TEST_TOKENS.IDTOKEN_V2,
            };
            const testIdTokenClaims: TokenClaims = {
                ver: "2.0",
                iss: "https://login.microsoftonline.com/9188040d-6c67-4c5b-b112-36a304b66dad/v2.0",
                sub: "AAAAAAAAAAAAAAAAAAAAAIkzqFVrSaSaFHy782bbtaQ",
                name: "Abe Lincoln",
                preferred_username: "AbeLi@microsoft.com",
                oid: "00000000-0000-0000-66f3-3332eca7ea81",
                tid: "3338040d-6c67-4c5b-b112-36a304b66dad",
                nonce: "123523",
            };
            const testAccount: AccountInfo = {
                homeAccountId: TEST_DATA_CLIENT_INFO.TEST_HOME_ACCOUNT_ID,
                localAccountId: TEST_DATA_CLIENT_INFO.TEST_UID,
                environment: "login.windows.net",
                tenantId: testIdTokenClaims.tid || "",
                username: testIdTokenClaims.preferred_username || "",
            };
            const testTokenResponse: AuthenticationResult = {
                authority: TEST_CONFIG.validAuthority,
                uniqueId: testIdTokenClaims.oid || "",
                tenantId: testIdTokenClaims.tid || "",
                scopes: TEST_CONFIG.DEFAULT_SCOPES,
                idToken: testServerTokenResponse.id_token,
                idTokenClaims: testIdTokenClaims,
                accessToken: testServerTokenResponse.access_token,
                correlationId: RANDOM_TEST_GUID,
                fromCache: false,
                expiresOn: new Date(
                    Date.now() + testServerTokenResponse.expires_in * 1000
                ),
                account: testAccount,
                tokenType: AuthenticationScheme.BEARER,
            };
            sinon
                .stub(AuthorizationCodeClient.prototype, "getAuthCodeUrl")
                .resolves(testNavUrl);
            sinon
                .stub(PopupClient.prototype, "initiateAuthRequest")
                .callsFake((requestUrl: string): Window => {
                    expect(requestUrl).toEqual(testNavUrl);
                    return window;
                });
            sinon
                .stub(PopupClient.prototype, "monitorPopupForHash")
                .resolves(TEST_HASHES.TEST_SUCCESS_CODE_HASH_POPUP);
            sinon
                .stub(
                    InteractionHandler.prototype,
                    "handleCodeResponseFromHash"
                )
                .resolves(testTokenResponse);
            sinon.stub(CryptoOps.prototype, "generatePkceCodes").resolves({
                challenge: TEST_CONFIG.TEST_CHALLENGE,
                verifier: TEST_CONFIG.TEST_VERIFIER,
            });
            sinon
                .stub(CryptoOps.prototype, "createNewGuid")
                .returns(RANDOM_TEST_GUID);
            const tokenResp = await popupClient.acquireToken({
                redirectUri: TEST_URIS.TEST_REDIR_URI,
                scopes: TEST_CONFIG.DEFAULT_SCOPES,
            });
            expect(tokenResp).toEqual(testTokenResponse);
        });

        it("catches error and cleans cache before rethrowing", async () => {
            const testError: AuthError = new AuthError(
                "create_login_url_error",
                "Error in creating a login url"
            );
            sinon
                .stub(AuthorizationCodeClient.prototype, "getAuthCodeUrl")
                .resolves(testNavUrl);
            sinon
                .stub(PopupClient.prototype, "initiateAuthRequest")
                .throws(testError);
            sinon.stub(CryptoOps.prototype, "generatePkceCodes").resolves({
                challenge: TEST_CONFIG.TEST_CHALLENGE,
                verifier: TEST_CONFIG.TEST_VERIFIER,
            });
            sinon
                .stub(CryptoOps.prototype, "createNewGuid")
                .returns(RANDOM_TEST_GUID);
            try {
                await popupClient.acquireToken({
                    redirectUri: TEST_URIS.TEST_REDIR_URI,
                    scopes: TEST_CONFIG.DEFAULT_SCOPES,
                });
            } catch (e) {
                // Test that error was cached for telemetry purposes and then thrown
                expect(window.sessionStorage).toHaveLength(1);
                const failures = window.sessionStorage.getItem(
                    `server-telemetry-${TEST_CONFIG.MSAL_CLIENT_ID}`
                );
                const failureObj = JSON.parse(
                    failures || ""
                ) as ServerTelemetryEntity;
                expect(failureObj.failedRequests).toHaveLength(2);
                expect(failureObj.failedRequests[0]).toEqual(
                    ApiId.acquireTokenPopup
                );
                expect(failureObj.errors[0]).toEqual(testError.errorCode);
                expect(e).toEqual(testError);
            }
        });
    });

    describe("logout", () => {
        beforeEach(() => {
            const popupWindow = {
                ...window,
                close: () => {},
            };
            // @ts-ignore
            sinon.stub(window, "open").returns(popupWindow);
        });

        afterEach(() => {
            window.localStorage.clear();
            window.sessionStorage.clear();
            sinon.restore();
        });

        it("opens popup window before network request by default", async () => {
            const popupSpy = sinon.stub(
                PopupClient.prototype,
                "openSizedPopup"
            );

            try {
                await popupClient.logout();
            } catch (e) {}
            expect(popupSpy.getCall(0).args).toHaveLength(3);
        });

        it("opens popups asynchronously if configured", (done) => {
            let pca = new PublicClientApplication({
                auth: {
                    clientId: TEST_CONFIG.MSAL_CLIENT_ID,
                },
                system: {
                    asyncPopups: true,
                },
            });

            //PCA implementation moved to controller
            pca = (pca as any).controller;

            //@ts-ignore
            popupClient = new PopupClient(
                //@ts-ignore
                pca.config,
                //@ts-ignore
                pca.browserStorage,
                //@ts-ignore
                pca.browserCrypto,
                //@ts-ignore
                pca.logger,
                //@ts-ignore
                pca.eventHandler,
                //@ts-ignore
                pca.navigationClient,
                //@ts-ignore
                pca.performanceClient,
                //@ts-ignore
                pca.nativeInternalStorage
            );

            sinon
                .stub(PopupClient.prototype, "openSizedPopup")
                .callsFake((urlNavigate, popupName) => {
                    expect(
                        urlNavigate.startsWith(
                            TEST_URIS.TEST_END_SESSION_ENDPOINT
                        )
                    ).toBeTruthy();
                    expect(
                        popupName.startsWith(
                            `msal.${TEST_CONFIG.MSAL_CLIENT_ID}`
                        )
                    ).toBeTruthy();
                    done();
                    return null;
                });

            popupClient.logout().catch(() => {});
        });

        it("catches error and cleans cache before rethrowing", async () => {
            const testError: AuthError = new AuthError(
                "create_logout_url_error",
                "Error in creating a logout url"
            );
            sinon
                .stub(AuthorizationCodeClient.prototype, "getLogoutUri")
                .throws(testError);

            try {
                await popupClient.logout();
            } catch (e) {
                // Test that error was cached for telemetry purposes and then thrown
                expect(window.sessionStorage).toHaveLength(1);
                const failures = window.sessionStorage.getItem(
                    `server-telemetry-${TEST_CONFIG.MSAL_CLIENT_ID}`
                );
                const failureObj = JSON.parse(
                    failures || ""
                ) as ServerTelemetryEntity;
                expect(failureObj.failedRequests).toHaveLength(2);
                expect(failureObj.failedRequests[0]).toEqual(ApiId.logoutPopup);
                expect(failureObj.errors[0]).toEqual(testError.errorCode);
                expect(e).toEqual(testError);
            }
        });

        it("includes postLogoutRedirectUri if one is passed", (done) => {
            let pca = new PublicClientApplication({
                auth: {
                    clientId: TEST_CONFIG.MSAL_CLIENT_ID,
                },
                system: {
                    asyncPopups: true,
                },
            });

            //PCA implementation moved to controller
            pca = (pca as any).controller;

            //@ts-ignore
            popupClient = new PopupClient(
                //@ts-ignore
                pca.config,
                //@ts-ignore
                pca.browserStorage,
                //@ts-ignore
                pca.browserCrypto,
                //@ts-ignore
                pca.logger,
                //@ts-ignore
                pca.eventHandler,
                //@ts-ignore
                pca.navigationClient,
                //@ts-ignore
                pca.performanceClient,
                //@ts-ignore
                pca.nativeInternalStorage
            );

            sinon
                .stub(PopupClient.prototype, "openSizedPopup")
                .callsFake((urlNavigate) => {
                    expect(
                        urlNavigate.startsWith(
                            TEST_URIS.TEST_END_SESSION_ENDPOINT
                        )
                    ).toBeTruthy();
                    expect(urlNavigate).toContain(
                        `post_logout_redirect_uri=${encodeURIComponent(
                            postLogoutRedirectUri
                        )}`
                    );
                    done();
                    throw "Stop Test";
                });

            const postLogoutRedirectUri = "https://localhost:8000/logout";

            popupClient
                .logout({
                    postLogoutRedirectUri,
                })
                .catch(() => {});
        });

        it("includes postLogoutRedirectUri if one is configured", (done) => {
            const postLogoutRedirectUri = "https://localhost:8000/logout";
            let pca = new PublicClientApplication({
                auth: {
                    clientId: TEST_CONFIG.MSAL_CLIENT_ID,
                    postLogoutRedirectUri,
                },
                system: {
                    asyncPopups: true,
                },
            });

            //PCA implementation moved to controller
            pca = (pca as any).controller;

            //@ts-ignore
            popupClient = new PopupClient(
                //@ts-ignore
                pca.config,
                //@ts-ignore
                pca.browserStorage,
                //@ts-ignore
                pca.browserCrypto,
                //@ts-ignore
                pca.logger,
                //@ts-ignore
                pca.eventHandler,
                //@ts-ignore
                pca.navigationClient,
                //@ts-ignore
                pca.performanceClient
            );

            sinon
                .stub(PopupClient.prototype, "openSizedPopup")
                .callsFake((urlNavigate) => {
                    expect(
                        urlNavigate.startsWith(
                            TEST_URIS.TEST_END_SESSION_ENDPOINT
                        )
                    ).toBeTruthy();
                    expect(urlNavigate).toContain(
                        `post_logout_redirect_uri=${encodeURIComponent(
                            postLogoutRedirectUri
                        )}`
                    );
                    done();
                    throw "Stop Test";
                });

            popupClient.logout().catch(() => {});
        });

        it("includes postLogoutRedirectUri as current page if none is set on request", (done) => {
            let pca = new PublicClientApplication({
                auth: {
                    clientId: TEST_CONFIG.MSAL_CLIENT_ID,
                },
                system: {
                    asyncPopups: true,
                },
            });

            //PCA implementation moved to controller
            pca = (pca as any).controller;

            //@ts-ignore
            popupClient = new PopupClient(
                //@ts-ignore
                pca.config,
                //@ts-ignore
                pca.browserStorage,
                //@ts-ignore
                pca.browserCrypto,
                //@ts-ignore
                pca.logger,
                //@ts-ignore
                pca.eventHandler,
                //@ts-ignore
                pca.navigationClient,
                //@ts-ignore
                pca.performanceClient,
                //@ts-ignore
                pca.nativeInternalStorage
            );

            sinon
                .stub(PopupClient.prototype, "openSizedPopup")
                .callsFake((urlNavigate) => {
                    expect(
                        urlNavigate.startsWith(
                            TEST_URIS.TEST_END_SESSION_ENDPOINT
                        )
                    ).toBeTruthy();
                    expect(urlNavigate).toContain(
                        `post_logout_redirect_uri=${encodeURIComponent(
                            window.location.href
                        )}`
                    );
                    done();
                    throw "Stop Test";
                });

            popupClient.logout().catch(() => {});
        });

        it("includes logoutHint if it is set on request", (done) => {
            let pca = new PublicClientApplication({
                auth: {
                    clientId: TEST_CONFIG.MSAL_CLIENT_ID,
                },
                system: {
                    asyncPopups: true,
                },
            });

            //PCA implementation moved to controller
            pca = (pca as any).controller;

            //@ts-ignore
            popupClient = new PopupClient(
                //@ts-ignore
                pca.config,
                //@ts-ignore
                pca.browserStorage,
                //@ts-ignore
                pca.browserCrypto,
                //@ts-ignore
                pca.logger,
                //@ts-ignore
                pca.eventHandler,
                //@ts-ignore
                pca.navigationClient,
                //@ts-ignore
                pca.performanceClient
            );
            const logoutHint = "test@user.com";

            sinon
                .stub(PopupClient.prototype, "openSizedPopup")
                .callsFake((urlNavigate) => {
                    expect(urlNavigate).toContain(
                        `logout_hint=${encodeURIComponent(logoutHint)}`
                    );
                    done();
                    throw "Stop Test";
                });

            popupClient
                .logout({
                    logoutHint,
                })
                .catch(() => {});
        });

        it("includes logoutHint from ID token claims if account is passed in and logoutHint is not", (done) => {
            let pca = new PublicClientApplication({
                auth: {
                    clientId: TEST_CONFIG.MSAL_CLIENT_ID,
                },
                system: {
                    asyncPopups: true,
                },
            });

            //PCA implementation moved to controller
            pca = (pca as any).controller;

            //@ts-ignore
            popupClient = new PopupClient(
                //@ts-ignore
                pca.config,
                //@ts-ignore
                pca.browserStorage,
                //@ts-ignore
                pca.browserCrypto,
                //@ts-ignore
                pca.logger,
                //@ts-ignore
                pca.eventHandler,
                //@ts-ignore
                pca.navigationClient,
                //@ts-ignore
                pca.performanceClient,
                //@ts-ignore
                pca.nativeInternalStorage
            );

            const logoutHint = "test@user.com";
            const testIdTokenClaims: TokenClaims = {
                ver: "2.0",
                iss: "https://login.microsoftonline.com/9188040d-6c67-4c5b-b112-36a304b66dad/v2.0",
                sub: "AAAAAAAAAAAAAAAAAAAAAIkzqFVrSaSaFHy782bbtaQ",
                name: "Abe Lincoln",
                preferred_username: "AbeLi@microsoft.com",
                oid: "00000000-0000-0000-66f3-3332eca7ea81",
                tid: "3338040d-6c67-4c5b-b112-36a304b66dad",
                nonce: "123523",
                login_hint: logoutHint,
            };

            const testAccountInfo: AccountInfo = {
                homeAccountId: TEST_DATA_CLIENT_INFO.TEST_HOME_ACCOUNT_ID,
                localAccountId: TEST_DATA_CLIENT_INFO.TEST_UID,
                environment: "login.windows.net",
                tenantId: testIdTokenClaims.tid || "",
                username: testIdTokenClaims.preferred_username || "",
                idTokenClaims: testIdTokenClaims,
            };

            const testAccount: AccountEntity = new AccountEntity();
            testAccount.homeAccountId = testAccountInfo.homeAccountId;
            testAccount.localAccountId = testAccountInfo.localAccountId;
            testAccount.environment = testAccountInfo.environment;
            testAccount.realm = testAccountInfo.tenantId;
            testAccount.username = testAccountInfo.username;
            testAccount.name = testAccountInfo.name;
            testAccount.authorityType = "MSSTS";
            testAccount.clientInfo =
                TEST_DATA_CLIENT_INFO.TEST_CLIENT_INFO_B64ENCODED;
            testAccount.idTokenClaims = testIdTokenClaims;

            // @ts-ignore
            pca.browserStorage.setAccount(testAccount);

            sinon
                .stub(PopupClient.prototype, "openSizedPopup")
                .callsFake((urlNavigate) => {
                    expect(urlNavigate).toContain(
                        `logout_hint=${encodeURIComponent(logoutHint)}`
                    );
                    done();
                    throw "Stop Test";
                });

            popupClient
                .logout({
                    account: testAccountInfo,
                })
                .catch(() => {});
        });

        it("logoutHint attribute takes precedence over ID Token Claims from provided account when setting logout_hint", (done) => {
            let pca = new PublicClientApplication({
                auth: {
                    clientId: TEST_CONFIG.MSAL_CLIENT_ID,
                },
                system: {
                    asyncPopups: true,
                },
            });

            //PCA implementation moved to controller
            pca = (pca as any).controller;

            //@ts-ignore
            popupClient = new PopupClient(
                //@ts-ignore
                pca.config,
                //@ts-ignore
                pca.browserStorage,
                //@ts-ignore
                pca.browserCrypto,
                //@ts-ignore
                pca.logger,
                //@ts-ignore
                pca.eventHandler,
                //@ts-ignore
                pca.navigationClient,
                //@ts-ignore
                pca.performanceClient,
                //@ts-ignore
                pca.nativeInternalStorage
            );
            const logoutHint = "test@user.com";
            const loginHint = "anothertest@user.com";
            const testIdTokenClaims: TokenClaims = {
                ver: "2.0",
                iss: "https://login.microsoftonline.com/9188040d-6c67-4c5b-b112-36a304b66dad/v2.0",
                sub: "AAAAAAAAAAAAAAAAAAAAAIkzqFVrSaSaFHy782bbtaQ",
                name: "Abe Lincoln",
                preferred_username: "AbeLi@microsoft.com",
                oid: "00000000-0000-0000-66f3-3332eca7ea81",
                tid: "3338040d-6c67-4c5b-b112-36a304b66dad",
                nonce: "123523",
                login_hint: loginHint,
            };

            const testAccountInfo: AccountInfo = {
                homeAccountId: TEST_DATA_CLIENT_INFO.TEST_HOME_ACCOUNT_ID,
                localAccountId: TEST_DATA_CLIENT_INFO.TEST_UID,
                environment: "login.windows.net",
                tenantId: testIdTokenClaims.tid || "",
                username: testIdTokenClaims.preferred_username || "",
                idTokenClaims: testIdTokenClaims,
            };

            const testAccount: AccountEntity = new AccountEntity();
            testAccount.homeAccountId = testAccountInfo.homeAccountId;
            testAccount.localAccountId = testAccountInfo.localAccountId;
            testAccount.environment = testAccountInfo.environment;
            testAccount.realm = testAccountInfo.tenantId;
            testAccount.username = testAccountInfo.username;
            testAccount.name = testAccountInfo.name;
            testAccount.authorityType = "MSSTS";
            testAccount.clientInfo =
                TEST_DATA_CLIENT_INFO.TEST_CLIENT_INFO_B64ENCODED;
            testAccount.idTokenClaims = testIdTokenClaims;

            // @ts-ignore
            pca.browserStorage.setAccount(testAccount);

            sinon
                .stub(PopupClient.prototype, "openSizedPopup")
                .callsFake((urlNavigate) => {
                    expect(urlNavigate).toContain(
                        `logout_hint=${encodeURIComponent(logoutHint)}`
                    );
                    expect(urlNavigate).not.toContain(
                        `logout_hint=${encodeURIComponent(loginHint)}`
                    );
                    done();
                    throw "Stop Test";
                });

            popupClient
                .logout({
                    account: testAccountInfo,
                    logoutHint,
                })
                .catch(() => {});
        });

        it("redirects main window when logout is complete", (done) => {
            const popupWindow = { ...window };
            sinon
                .stub(PopupClient.prototype, "openSizedPopup")
                .returns(popupWindow);
            sinon.stub(PopupClient.prototype, "openPopup").returns(popupWindow);
            sinon.stub(PopupClient.prototype, "cleanPopup");
            sinon
                .stub(NavigationClient.prototype, "navigateInternal")
                .callsFake((url, navigationOptions) => {
                    expect(url.endsWith("/home")).toBeTruthy();
                    expect(navigationOptions.apiId).toEqual(ApiId.logoutPopup);
                    done();
                    return Promise.resolve(false);
                });

            const request: EndSessionPopupRequest = {
                mainWindowRedirectUri: "/home",
            };

            popupClient.logout(request);
        });

        it("closing the popup does not throw", (done) => {
            const popupWindow = { ...window };
            sinon
                .stub(PopupClient.prototype, "openSizedPopup")
                .returns(popupWindow);
            popupWindow.closed = true;
            sinon.stub(PopupClient.prototype, "openPopup").returns(popupWindow);
            sinon.stub(PopupClient.prototype, "cleanPopup");

            popupClient.logout().then(() => {
                done();
            });
        });

        it("clears active account entry from the cache", async () => {
            const testIdTokenClaims: TokenClaims = {
                ver: "2.0",
                iss: "https://login.microsoftonline.com/9188040d-6c67-4c5b-b112-36a304b66dad/v2.0",
                sub: "AAAAAAAAAAAAAAAAAAAAAIkzqFVrSaSaFHy782bbtaQ",
                name: "Abe Lincoln",
                preferred_username: "AbeLi@microsoft.com",
                oid: "00000000-0000-0000-66f3-3332eca7ea81",
                tid: "3338040d-6c67-4c5b-b112-36a304b66dad",
                nonce: "123523",
            };

            const testAccountInfo: AccountInfo = {
                homeAccountId: TEST_DATA_CLIENT_INFO.TEST_HOME_ACCOUNT_ID,
                localAccountId: TEST_DATA_CLIENT_INFO.TEST_UID,
                environment: "login.windows.net",
                tenantId: testIdTokenClaims.tid || "",
                username: testIdTokenClaims.preferred_username || "",
            };

            const testAccount: AccountEntity = new AccountEntity();
            testAccount.homeAccountId = testAccountInfo.homeAccountId;
            testAccount.localAccountId = testAccountInfo.localAccountId;
            testAccount.environment = testAccountInfo.environment;
            testAccount.realm = testAccountInfo.tenantId;
            testAccount.username = testAccountInfo.username;
            testAccount.name = testAccountInfo.name;
            testAccount.authorityType = "MSSTS";
            testAccount.clientInfo =
                TEST_DATA_CLIENT_INFO.TEST_CLIENT_INFO_B64ENCODED;

            const validatedLogoutRequest: CommonEndSessionRequest = {
                correlationId: RANDOM_TEST_GUID,
                postLogoutRedirectUri: TEST_URIS.TEST_REDIR_URI,
                account: testAccountInfo,
            };

            const popupWindow = { ...window };
            sinon
                .stub(PopupClient.prototype, "openSizedPopup")
                .returns(popupWindow);
            sinon.stub(PopupClient.prototype, "openPopup").returns(popupWindow);
            sinon
                .stub(PopupClient.prototype, "cleanPopup")
                .callsFake((popup) => {
                    window.sessionStorage.removeItem(
                        `${Constants.CACHE_PREFIX}.${TemporaryCacheKeys.INTERACTION_STATUS_KEY}`
                    );
                });
            sinon
                .stub(NavigationClient.prototype, "navigateInternal")
                .callsFake((url, navigationOptions) => {
                    return Promise.resolve(true);
                });

            // @ts-ignore
            pca.browserStorage.setAccount(testAccount);
            pca.setActiveAccount(testAccountInfo);

            await popupClient.logout(validatedLogoutRequest).then(() => {
                expect(pca.getActiveAccount()).toBe(null);
                expect(pca.getAllAccounts().length).toBe(0);
            });
        });
    });

    describe("openSizedPopup", () => {
        it("opens a popup with urlNavigate", () => {
            const windowOpenSpy = sinon.stub(window, "open");
            popupClient.openSizedPopup("http://localhost/", "popup", {});

            expect(windowOpenSpy.calledWith("http://localhost/", "popup")).toBe(
                true
            );
        });

        it("opens a popup with about:blank", () => {
            const windowOpenSpy = sinon.stub(window, "open");
            popupClient.openSizedPopup("about:blank", "popup", {});

            expect(windowOpenSpy.calledWith("about:blank", "popup")).toBe(true);
        });

        it("opens a popup with popupWindowAttributes set", () => {
            const testPopupWindowAttributes = {
                popupSize: {
                    height: 100,
                    width: 100,
                },
                popupPosition: {
                    top: 100,
                    left: 100,
                },
            };
            const windowOpenSpy = sinon.stub(window, "open");
            popupClient.openSizedPopup(
                "about:blank",
                "popup",
                testPopupWindowAttributes
            );

            expect(
                windowOpenSpy.calledWith(
                    "about:blank",
                    "popup",
                    `width=100, height=100, top=100, left=100, scrollbars=yes`
                )
            ).toBe(true);
        });

        it("opens a popup with default size and position if empty object passed in for popupWindowAttributes", () => {
            const windowOpenSpy = sinon.stub(window, "open");
            popupClient.openSizedPopup("about:blank", "popup", {});

            expect(
                windowOpenSpy.calledWith(
                    "about:blank",
                    "popup",
                    `width=${testPopupWondowDefaults.width}, height=${testPopupWondowDefaults.height}, top=${testPopupWondowDefaults.top}, left=${testPopupWondowDefaults.left}, scrollbars=yes`
                )
            ).toBe(true);
        });

        it("opens a popup with default size and position if attributes are set to zero", () => {
            const testPopupWindowAttributes = {
                popupSize: {
                    height: 0,
                    width: 0,
                },
                popupPosition: {
                    top: 0,
                    left: 0,
                },
            };
            const windowOpenSpy = sinon.stub(window, "open");
            popupClient.openSizedPopup(
                "about:blank",
                "popup",
                testPopupWindowAttributes
            );

            expect(
                windowOpenSpy.calledWith(
                    "about:blank",
                    "popup",
                    `width=${testPopupWondowDefaults.width}, height=${testPopupWondowDefaults.height}, top=${testPopupWondowDefaults.top}, left=${testPopupWondowDefaults.left}, scrollbars=yes`
                )
            ).toBe(true);
        });

        it("opens a popup with set popupSize and default popupPosition", () => {
            const testPopupWindowAttributes = {
                popupSize: {
                    height: 100,
                    width: 100,
                },
            };
            const windowOpenSpy = sinon.stub(window, "open");
            popupClient.openSizedPopup(
                "about:blank",
                "popup",
                testPopupWindowAttributes
            );

            expect(
                windowOpenSpy.calledWith(
                    "about:blank",
                    "popup",
                    `width=100, height=100, top=${testPopupWondowDefaults.top}, left=${testPopupWondowDefaults.left}, scrollbars=yes`
                )
            ).toBe(true);
        });

        it("opens a popup with set popupPosition and default popupSize", () => {
            const testPopupWindowAttributes = {
                popupPosition: {
                    top: 100,
                    left: 100,
                },
            };
            const windowOpenSpy = sinon.stub(window, "open");
            popupClient.openSizedPopup(
                "about:blank",
                "popup",
                testPopupWindowAttributes
            );

            expect(
                windowOpenSpy.calledWith(
                    "about:blank",
                    "popup",
                    `width=${testPopupWondowDefaults.width}, height=${testPopupWondowDefaults.height}, top=100, left=100, scrollbars=yes`
                )
            ).toBe(true);
        });

        it("opens a popup with default size when invalid popupSize height and width passed in", () => {
            const testPopupWindowAttributes = {
                popupSize: {
                    height: -1,
                    width: 99999,
                },
            };
            const windowOpenSpy = sinon.stub(window, "open");
            popupClient.openSizedPopup(
                "about:blank",
                "popup",
                testPopupWindowAttributes
            );

            expect(
                windowOpenSpy.calledWith(
                    "about:blank",
                    "popup",
                    `width=${testPopupWondowDefaults.width}, height=${testPopupWondowDefaults.height}, top=${testPopupWondowDefaults.top}, left=${testPopupWondowDefaults.left}, scrollbars=yes`
                )
            ).toBe(true);
        });

        it("opens a popup with default position when invalid popupPosition top and left passed in", () => {
            const testPopupWindowAttributes = {
                popupPosition: {
                    top: -1,
                    left: 99999,
                },
            };
            const windowOpenSpy = sinon.stub(window, "open");
            popupClient.openSizedPopup(
                "about:blank",
                "popup",
                testPopupWindowAttributes
            );

            expect(
                windowOpenSpy.calledWith(
                    "about:blank",
                    "popup",
                    `width=${testPopupWondowDefaults.width}, height=${testPopupWondowDefaults.height}, top=${testPopupWondowDefaults.top}, left=${testPopupWondowDefaults.left}, scrollbars=yes`
                )
            ).toBe(true);
        });
    });

    describe("unloadWindow", () => {
        it("closes window and removes temporary cache", (done) => {
            // @ts-ignore
            pca.browserStorage.setTemporaryCache(
                TemporaryCacheKeys.INTERACTION_STATUS_KEY,
                BrowserConstants.INTERACTION_IN_PROGRESS_VALUE,
                true
            );
            const popupWindow: Window = {
                ...window,
                //@ts-ignore
                location: {
                    assign: () => {},
                },
                focus: () => {},
                close: () => {
                    // @ts-ignore
                    expect(
                        //@ts-ignore
                        pca.browserStorage.getTemporaryCache(
                            TemporaryCacheKeys.INTERACTION_STATUS_KEY
                        )
                    ).toBe(null);
                    done();
                },
            };
            const popupParams = {
                popupName: "name",
                popupWindowAttributes: {},
                popup: popupWindow,
            };
            popupClient.openPopup("http://localhost", popupParams);
            popupClient.unloadWindow(new Event("test"));
        });
    });

    describe("monitorPopupForHash", () => {
        it("throws if popup is closed", (done) => {
            const popup: Window = {
                //@ts-ignore
                location: {
                    href: "about:blank",
                    hash: "",
                },
                close: () => {},
                closed: false,
            };
            popupClient.monitorPopupForHash(popup).catch((error) => {
                expect(error.errorCode).toEqual("user_cancelled");
                done();
            });

            setTimeout(() => {
                //@ts-ignore
                popup.closed = true;
            }, 50);
        });

        it("resolves when popup is same origin and has a hash", (done) => {
            const popup: Window = {
                //@ts-ignore
                location: {
                    href: "about:blank",
                    hash: "",
                },
                close: () => {},
                closed: false,
            };
            popupClient.monitorPopupForHash(popup).then((hash) => {
                expect(hash).toEqual("code=testCode");
                done();
            });

            setTimeout(() => {
                popup.location.href = "http://localhost";
                popup.location.hash = "code=testCode";
            }, 50);
        });

        it("throws when popup has a hash but does not contain known properties", (done) => {
            const popup: Window = {
                //@ts-ignore
                location: {
                    href: "http://localhost",
                    hash: "testHash",
                },
                close: () => {},
                closed: false,
            };
            popupClient.monitorPopupForHash(popup).catch((e) => {
                expect(e.errorCode).toEqual(
                    BrowserAuthErrorMessage
                        .hashDoesNotContainKnownPropertiesError.code
                );
                done();
            });
        });

        it("throws timeout if popup is same origin but no hash is present", (done) => {
            const popup = {
                location: {
                    href: "http://localhost",
                    hash: "",
                },
                close: () => {},
            };

            pca = new PublicClientApplication({
                auth: {
                    clientId: TEST_CONFIG.MSAL_CLIENT_ID,
                },
                system: {
                    windowHashTimeout: 10,
                },
            });

            //PCA implementation moved to controller
            pca = (pca as any).controller;

            //@ts-ignore
            popupClient = new PopupClient(
                //@ts-ignore
                pca.config,
                //@ts-ignore
                pca.browserStorage,
                //@ts-ignore
                pca.browserCrypto,
                //@ts-ignore
                pca.logger,
                //@ts-ignore
                pca.eventHandler,
                //@ts-ignore
                pca.navigationClient,
                //@ts-ignore
                pca.performanceClient,
                //@ts-ignore
                pca.nativeInternalStorage,
                undefined,
                TEST_CONFIG.CORRELATION_ID
            );

            // @ts-ignore
            popupClient.monitorPopupForHash(popup).catch((e) => {
                expect(e.errorCode).toEqual(
                    BrowserAuthErrorMessage.monitorPopupTimeoutError.code
                );
                done();
            });
        });

        it("returns hash", (done) => {
            const popup = {
                location: {
                    href: "http://localhost/#/code=hello",
                    hash: "#code=hello",
                },
                history: {
                    replaceState: () => {
                        return;
                    },
                },
                close: () => {},
            };

            // @ts-ignore
            popupClient.monitorPopupForHash(popup).then((hash: string) => {
                expect(hash).toEqual("#code=hello");
                done();
            });
        });

        it("returns server code response in query form when serverResponseType in OIDCOptions is query", (done) => {
            pca = new PublicClientApplication({
                auth: {
                    clientId: TEST_CONFIG.MSAL_CLIENT_ID,
                    protocolMode: ProtocolMode.OIDC,
                    OIDCOptions: { "serverResponseType": "query" }
                },
            });
    
            //Implementation of PCA was moved to controller.
            pca = (pca as any).controller;

            popupClient = new PopupClient(
                //@ts-ignore
                pca.config,
                //@ts-ignore
                pca.browserStorage,
                //@ts-ignore
                pca.browserCrypto,
                //@ts-ignore
                pca.logger,
                //@ts-ignore
                pca.eventHandler,
                //@ts-ignore
                pca.navigationClient,
                //@ts-ignore
                pca.performanceClient,
                //@ts-ignore
                pca.nativeInternalStorage,
                undefined,
                TEST_CONFIG.CORRELATION_ID
            );

            const popup = {
                location: {
                    href: TEST_URIS.TEST_QUERY_CODE_RESPONSE,
                },
                history: {
                    replaceState: () => {
                        return;
                    },
                },
                close: () => {},
            };

            // @ts-ignore
            popupClient.monitorPopupForHash(popup).then((hash: string) => {
                expect(hash).toEqual("code=hello");
                done();
            });
        });

        it("closed", (done) => {
            const popup = {
                location: {
                    href: "http://localhost",
                    hash: "",
                },
                close: () => {},
                closed: true,
            };

            // @ts-ignore
            popupClient.monitorPopupForHash(popup).catch((error: AuthError) => {
                expect(error.errorCode).toEqual("user_cancelled");
                done();
            });
        });
    });

    describe("Name generation functions", () => {
        it("generatePopupName generates expected name", () => {
            const popupName = popupClient.generatePopupName(
                ["scope1", "scope2"],
                "https://login.microsoftonline.com/common"
            );

            expect(popupName).toEqual(
                `msal.${TEST_CONFIG.MSAL_CLIENT_ID}.scope1-scope2.https://login.microsoftonline.com/common.${TEST_CONFIG.CORRELATION_ID}`
            );
        });

        it("generateLogoutPopupName generates expected name when account passed in", () => {
            const testAccount: AccountInfo = {
                homeAccountId: "homeAccountId",
                localAccountId: "localAccountId",
                environment: "environment",
                tenantId: "tenant",
                username: "user",
            };
            const popupName = popupClient.generateLogoutPopupName({
                account: testAccount,
                correlationId: TEST_CONFIG.CORRELATION_ID,
            });

            expect(popupName).toEqual(
                `msal.${TEST_CONFIG.MSAL_CLIENT_ID}.homeAccountId.${TEST_CONFIG.CORRELATION_ID}`
            );
        });

        it("generateLogoutPopupName generates expected name when account not passed in", () => {
            const popupName = popupClient.generateLogoutPopupName({
                correlationId: TEST_CONFIG.CORRELATION_ID,
            });

            expect(popupName).toEqual(
                `msal.${TEST_CONFIG.MSAL_CLIENT_ID}.undefined.${TEST_CONFIG.CORRELATION_ID}`
            );
        });
    });

    describe("initiateAuthRequest()", () => {
        it("throws error if request uri is empty", () => {
            const testTokenReq: CommonAuthorizationCodeRequest = {
                authenticationScheme: AuthenticationScheme.BEARER,
                redirectUri: `${TEST_URIS.DEFAULT_INSTANCE}/`,
                code: "thisIsATestCode",
                scopes: TEST_CONFIG.DEFAULT_SCOPES,
                codeVerifier: TEST_CONFIG.TEST_VERIFIER,
                authority: `${Constants.DEFAULT_AUTHORITY}/`,
                correlationId: RANDOM_TEST_GUID,
            };
            expect(() =>
                popupClient.initiateAuthRequest("", {
                    popupName: "name",
                    popupWindowAttributes: {},
                })
            ).toThrow(BrowserAuthErrorMessage.emptyNavigateUriError.desc);
            expect(() =>
                popupClient.initiateAuthRequest("", {
                    popupName: "name",
                    popupWindowAttributes: {},
                })
            ).toThrow(BrowserAuthError);

            //@ts-ignore
            expect(() => popupClient.initiateAuthRequest(null, {})).toThrow(
                BrowserAuthErrorMessage.emptyNavigateUriError.desc
            );
            //@ts-ignore
            expect(() => popupClient.initiateAuthRequest(null, {})).toThrow(
                BrowserAuthError
            );
        });

        it("opens a popup window", (done) => {
            const testTokenReq: CommonAuthorizationCodeRequest = {
                redirectUri: `${TEST_URIS.DEFAULT_INSTANCE}/`,
                code: "thisIsATestCode",
                scopes: TEST_CONFIG.DEFAULT_SCOPES,
                codeVerifier: TEST_CONFIG.TEST_VERIFIER,
                authority: `${Constants.DEFAULT_AUTHORITY}/`,
                correlationId: RANDOM_TEST_GUID,
                authenticationScheme: AuthenticationScheme.BEARER,
            };
            // sinon.stub(window, "open").returns(window);
            window.focus = (): void => {
                return;
            };

            window.open = (
                url?: string | URL,
                target?: string,
                features?: string,
                replace?: boolean
            ): Window => {
                expect(
                    (url as string)?.startsWith(TEST_URIS.ALTERNATE_INSTANCE)
                ).toBe(true);
                done();
                return window;
            };

            popupClient.initiateAuthRequest(TEST_URIS.ALTERNATE_INSTANCE, {
                popupName: "name",
                popupWindowAttributes: {},
            });
        });
    });

    describe("openPopup", () => {
        afterEach(() => {
            sinon.restore();
        });

        it("assigns urlNavigate if popup passed in", () => {
            const assignSpy = sinon.spy();
            const focusSpy = sinon.spy();

            const windowObject = {
                location: {
                    assign: assignSpy,
                },
                focus: focusSpy,
            };

            const testRequest: CommonAuthorizationCodeRequest = {
                redirectUri: "",
                code: "thisIsATestCode",
                scopes: TEST_CONFIG.DEFAULT_SCOPES,
                codeVerifier: TEST_CONFIG.TEST_VERIFIER,
                authority: `${Constants.DEFAULT_AUTHORITY}/`,
                correlationId: RANDOM_TEST_GUID,
                authenticationScheme: AuthenticationScheme.BEARER,
            };

            const popupWindow = popupClient.initiateAuthRequest(
                "http://localhost/#/code=hello",
                {
                    // @ts-ignore
                    popup: windowObject,
                }
            );

            expect(assignSpy.calledWith("http://localhost/#/code=hello")).toBe(
                true
            );
            expect(popupWindow).toEqual(windowObject);
        });

        it("opens popup if no popup window is passed in", () => {
            sinon.stub(window, "open").returns(window);
            sinon.stub(window, "focus");

            const testRequest: CommonAuthorizationCodeRequest = {
                authenticationScheme: AuthenticationScheme.BEARER,
                redirectUri: "",
                code: "thisIsATestCode",
                scopes: TEST_CONFIG.DEFAULT_SCOPES,
                codeVerifier: TEST_CONFIG.TEST_VERIFIER,
                authority: `${Constants.DEFAULT_AUTHORITY}/`,
                correlationId: RANDOM_TEST_GUID,
            };

            const popupWindow = popupClient.initiateAuthRequest(
                "http://localhost/#/code=hello",
                {
                    popupName: "name",
                    popupWindowAttributes: {},
                }
            );

            expect(popupWindow).toEqual(window);
        });

        it("throws error if no popup passed in but window.open returns null", () => {
            sinon.stub(window, "open").returns(null);

            const testRequest: CommonAuthorizationCodeRequest = {
                redirectUri: `${TEST_URIS.DEFAULT_INSTANCE}/`,
                code: "thisIsATestCode",
                scopes: TEST_CONFIG.DEFAULT_SCOPES,
                codeVerifier: TEST_CONFIG.TEST_VERIFIER,
                authority: `${Constants.DEFAULT_AUTHORITY}/`,
                correlationId: RANDOM_TEST_GUID,
                authenticationScheme: AuthenticationScheme.BEARER,
            };

            expect(() =>
                popupClient.initiateAuthRequest(
                    "http://localhost/#/code=hello",
                    { popupName: "name", popupWindowAttributes: {} }
                )
            ).toThrow(BrowserAuthErrorMessage.emptyWindowError.desc);
        });

        it("throws error if popup passed in is null", () => {
            const testRequest: CommonAuthorizationCodeRequest = {
                redirectUri: `${TEST_URIS.DEFAULT_INSTANCE}/`,
                code: "thisIsATestCode",
                scopes: TEST_CONFIG.DEFAULT_SCOPES,
                codeVerifier: TEST_CONFIG.TEST_VERIFIER,
                authority: `${Constants.DEFAULT_AUTHORITY}/`,
                correlationId: RANDOM_TEST_GUID,
                authenticationScheme: AuthenticationScheme.BEARER,
            };

            expect(() =>
                popupClient.initiateAuthRequest(
                    "http://localhost/#/code=hello",
                    {
                        popup: null,
                        popupName: "name",
                        popupWindowAttributes: {},
                    }
                )
            ).toThrow(BrowserAuthErrorMessage.emptyWindowError.desc);
            expect(() =>
                popupClient.initiateAuthRequest(
                    "http://localhost/#/code=hello",
                    {
                        popup: null,
                        popupName: "name",
                        popupWindowAttributes: {},
                    }
                )
            ).toThrow(BrowserAuthError);
        });
    });
});<|MERGE_RESOLUTION|>--- conflicted
+++ resolved
@@ -36,11 +36,8 @@
     CommonAuthorizationCodeRequest,
     AuthError,
     Logger,
-<<<<<<< HEAD
-=======
     ProtocolMode,
     ServerResponseType,
->>>>>>> c4b8a98f
 } from "@azure/msal-common";
 import {
     TemporaryCacheKeys,
@@ -1597,10 +1594,10 @@
                 auth: {
                     clientId: TEST_CONFIG.MSAL_CLIENT_ID,
                     protocolMode: ProtocolMode.OIDC,
-                    OIDCOptions: { "serverResponseType": "query" }
-                },
-            });
-    
+                    OIDCOptions: { serverResponseType: "query" },
+                },
+            });
+
             //Implementation of PCA was moved to controller.
             pca = (pca as any).controller;
 
