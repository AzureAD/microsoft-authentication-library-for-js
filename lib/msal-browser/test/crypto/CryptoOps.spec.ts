--- conflicted
+++ resolved
@@ -168,7 +168,17 @@
         expect(cryptoObj.signJwt({}, "testString")).rejects.toThrow(BrowserAuthError.createSigningKeyNotFoundInStorageError());
     }, 30000);
 
-<<<<<<< HEAD
+    it("hashString() returns a valid SHA-256 hash of an input string", async() => {
+        //@ts-ignore
+        jest.spyOn(BrowserCrypto.prototype as any, "getSubtleCryptoDigest").mockImplementation((algorithm: string, data: Uint8Array): Promise<ArrayBuffer> => {
+            expect(algorithm).toBe("SHA-256");
+            return Promise.resolve(createHash("SHA256").update(Buffer.from(data)).digest());
+        });
+        const regExp = new RegExp("[A-Za-z0-9-_+/]{43}");
+        const result = await cryptoObj.hashString("testString");
+        expect(regExp.test(result)).toBe(true);
+    });
+
     describe("getPublicKeyThumbprint", () => {
         afterEach(() => {
             jest.restoreAllMocks();
@@ -235,16 +245,5 @@
             jest.spyOn(BrowserCrypto.prototype, "generateKeyPair").mockReturnValue(undefined);
             expect(() => cryptoObj.getPublicKeyThumbprint({})).rejects.toThrow(BrowserAuthError.createKeyGenerationFailedError());
         });
-=======
-    it("hashString() returns a valid SHA-256 hash of an input string", async() => {
-        //@ts-ignore
-        jest.spyOn(BrowserCrypto.prototype as any, "getSubtleCryptoDigest").mockImplementation((algorithm: string, data: Uint8Array): Promise<ArrayBuffer> => {
-            expect(algorithm).toBe("SHA-256");
-            return Promise.resolve(createHash("SHA256").update(Buffer.from(data)).digest());
-        });
-        const regExp = new RegExp("[A-Za-z0-9-_+/]{43}");
-        const result = await cryptoObj.hashString("testString");
-        expect(regExp.test(result)).toBe(true);
->>>>>>> ebb6c41f
     });
 });