{
  "name": "@azure/msal-browser",
  "entries": [
    {
<<<<<<< HEAD
      "date": "Mon, 03 Apr 2023 19:59:22 GMT",
      "tag": "@azure/msal-browser_v2.35.0",
      "version": "2.35.0",
      "comments": {
        "patch": [
          {
            "author": "kshabelko@microsoft.com",
            "package": "@azure/msal-browser",
            "commit": "089c78094966d99c5e387bb512945430618e780e",
            "comment": "Fix missing telemetry queue information #5809"
          },
          {
            "author": "sameera.gajjarapu@microsoft.com",
            "package": "@azure/msal-browser",
            "commit": "112abff69ebb68d4c8a88e86af6d056cf650e492",
            "comment": "Dup code removal in NativeInteractionClient (#5768)"
          }
        ],
=======
      "date": "Mon, 03 Apr 2023 21:29:32 GMT",
      "tag": "@azure/msal-browser_v2.35.0",
      "version": "2.35.0",
      "comments": {
>>>>>>> c756a2e1
        "minor": [
          {
            "author": "thomas.norling@microsoft.com",
            "package": "@azure/msal-browser",
<<<<<<< HEAD
            "commit": "7d39c2c90527a41115556ff05cfb6b84e30fac0a",
            "comment": "Optimize token lookups in cache #5806"
=======
            "commit": "c4432b9cc711cc037261c815410433346836c95d",
            "comment": "Optimize account lookups in cache #5792"
>>>>>>> c756a2e1
          },
          {
            "author": "thomas.norling@microsoft.com",
            "package": "@azure/msal-browser",
<<<<<<< HEAD
            "commit": "c4432b9cc711cc037261c815410433346836c95d",
            "comment": "Optimize account lookups in cache #5792"
=======
            "commit": "7d39c2c90527a41115556ff05cfb6b84e30fac0a",
            "comment": "Optimize token lookups in cache #5806"
>>>>>>> c756a2e1
          },
          {
            "author": "beachball",
            "package": "@azure/msal-browser",
            "comment": "Bump @azure/msal-common to v12.0.0",
            "commit": "98cb8fce7ff4199e528ffe819dccbf58d28a8c80"
          }
<<<<<<< HEAD
=======
        ],
        "patch": [
          {
            "author": "kshabelko@microsoft.com",
            "package": "@azure/msal-browser",
            "commit": "089c78094966d99c5e387bb512945430618e780e",
            "comment": "Fix missing telemetry queue information #5809"
          },
          {
            "author": "sameera.gajjarapu@microsoft.com",
            "package": "@azure/msal-browser",
            "commit": "112abff69ebb68d4c8a88e86af6d056cf650e492",
            "comment": "Dup code removal in NativeInteractionClient (#5768)"
          }
>>>>>>> c756a2e1
        ]
      }
    },
    {
      "date": "Tue, 07 Mar 2023 16:48:51 GMT",
      "tag": "@azure/msal-browser_v2.34.0",
      "version": "2.34.0",
      "comments": {
        "patch": [
          {
            "author": "kshabelko@microsoft.com",
            "package": "@azure/msal-browser",
            "commit": "f3f54cbc2faf30894852a98585e22c5869277858",
            "comment": "Reduce preQueueTimeByCorrelationId RAM footprint #5681"
          },
          {
            "author": "lalimasharda@microsoft.com",
            "package": "@azure/msal-browser",
            "commit": "6a8d2e6bcca2a846da75b8e4726a2ed4d0f41746",
            "comment": "exporting native classes as internals and separating out native telemetry #5692"
          },
          {
            "author": "kshabelko@microsoft.com",
            "package": "@azure/msal-browser",
            "commit": "392e3c350509bd85a38ef71ec8614c8367c93f4e",
            "comment": "Remove deprecated telemetry `flushMeasurements()` function from unit tests #5718"
          },
          {
            "author": "sameera.gajjarapu@microsoft.com",
            "package": "@azure/msal-browser",
            "commit": "0a7d1be785ee7fc1dd05d35a1614dadd0e3a0441",
            "comment": "Refactor handleNativeResponse (#5757)"
          },
          {
            "author": "lalimasharda@microsoft.com",
            "package": "@azure/msal-browser",
            "commit": "17953165ef5bb105e6f2385e93bce7b98a7195da",
            "comment": "Add support for hybrid flow with native bridge enabled #5759"
          }
        ],
        "minor": [
          {
            "author": "kshabelko@microsoft.com",
            "package": "@azure/msal-browser",
            "commit": "b03430c5841e5caad33d0b928b160af9f1535708",
            "comment": "Reduce telemetry RAM footprint and improve usability/readability #5676"
          },
          {
            "author": "kshabelko@microsoft.com",
            "package": "@azure/msal-browser",
            "commit": "b83aeef9118568cd3eedf79a5079a9bb2cf0340c",
            "comment": "Capture native bridge telemetry data points #5698"
          },
          {
            "author": "beachball",
            "package": "@azure/msal-browser",
            "comment": "Bump @azure/msal-common to v11.0.0",
            "commit": "cbd2c9ddae007b1ca0468a3299aebe0ae053bf80"
          }
        ]
      }
    },
    {
      "date": "Mon, 06 Feb 2023 18:51:51 GMT",
      "tag": "@azure/msal-browser_v2.33.0",
      "version": "2.33.0",
      "comments": {
        "minor": [
          {
            "author": "joarroyo@microsoft.com",
            "package": "@azure/msal-browser",
            "commit": "860be0de8a95165a48eea8727708ea0a9ef1618a",
            "comment": "Add JS Queue Measurements to acquireTokenSilent #5352"
          },
          {
            "author": "rginsburg@microsoft.com",
            "package": "@azure/msal-browser",
            "commit": "44882f9b34db5954be640b5897678a6f3340ec7e",
            "comment": "proxyUrl is now passed to msal-node's httpClient via it's constructor #5599"
          },
          {
            "author": "beachball",
            "package": "@azure/msal-browser",
            "comment": "Bump @azure/msal-common to v10.0.0",
            "commit": "a7d7ecc41dbd3aed621d22a3e3263aee25ce6c10"
          }
        ],
        "patch": [
          {
            "author": "rginsburg@microsoft.com",
            "package": "@azure/msal-browser",
            "commit": "9e32914346f11a1d2925e66b1301adf89d443bd6",
            "comment": "Removed tokenQueryParameters from Public Client flows because they don't use the /token endpoint. #5573"
          },
          {
            "author": "kshabelko@microsoft.com",
            "package": "@azure/msal-browser",
            "commit": "5894ff0920bfaad5c17d83b7d1921399f044a88e",
            "comment": "Export browser telemetry classes #5641"
          },
          {
            "author": "kshabelko@microsoft.com",
            "package": "@azure/msal-browser",
            "commit": "c37a5debbcac889ed509880d476e3721d3aff2bc",
            "comment": "Adding page visibility change event for silent calls like AcquireTokenSilent #5555"
          },
          {
            "author": "joarroyo@microsoft.com",
            "package": "@azure/msal-browser",
            "commit": "0c107eaadf7fe5c22367d3f22265d355acc0ac96",
            "comment": "Revert typo changes #5582"
          }
        ]
      }
    },
    {
      "date": "Mon, 09 Jan 2023 22:44:57 GMT",
      "tag": "@azure/msal-browser_v2.32.2",
      "version": "2.32.2",
      "comments": {
        "patch": [
          {
            "author": "lalimasharda@microsoft.com",
            "package": "@azure/msal-browser",
            "commit": "0caefaa1ada3372f33fc0c07584f922855ceb1fb",
            "comment": "Export CryptoOps and NativeAuthError for internal use #5482"
          },
          {
            "author": "bmahal@microsoft.com",
            "package": "@azure/msal-browser",
            "commit": "5d768052d5de051f93068d7327b8d90bfebb8a91",
            "comment": "added http version changes #5211"
          },
          {
            "author": "bmahal@microsoft.com",
            "package": "@azure/msal-browser",
            "commit": "0db3780cd80f1b3853f8c993e50cf91a84cbf345",
            "comment": "fix typos #5531"
          },
          {
            "author": "bmahal@microsoft.com",
            "package": "@azure/msal-browser",
            "commit": "00d3fd949453e3f9dc3316cc0e913a84b9c2cfa2",
            "comment": "fix logger explicitly set to undefined error #5355 "
          },
          {
            "author": "kshabelko@microsoft.com",
            "package": "@azure/msal-browser",
            "commit": "0d1a3cd2bdd67ae4e361fc1504dfeb010bf2b98b",
            "comment": "Log number of accounts in trace mode. #5529"
          },
          {
            "author": "beachball",
            "package": "@azure/msal-browser",
            "comment": "Bump @azure/msal-common to v9.0.2",
            "commit": "1c8f7d7e2fde5d0b701f7eb5bd1866177a5f8794"
          }
        ]
      }
    },
    {
      "date": "Wed, 07 Dec 2022 16:53:07 GMT",
      "tag": "@azure/msal-browser_v2.32.1",
      "version": "2.32.1",
      "comments": {
        "patch": [
          {
            "author": "lalimasharda@microsoft.com",
            "package": "@azure/msal-browser",
            "commit": "a586eff8cc981fd99eaa64e5a11a8499c4fad65f",
            "comment": "Added caching methods to set or get redirect context of application during redirect flow. #5411"
          },
          {
            "author": "beachball",
            "package": "@azure/msal-browser",
            "comment": "Bump @azure/msal-common to v9.0.1",
            "commit": "48cb414b1a722dacf5439a1df6bad070cff62aa4"
          }
        ]
      }
    },
    {
      "date": "Mon, 21 Nov 2022 19:14:45 GMT",
      "tag": "@azure/msal-browser_v2.32.0",
      "version": "2.32.0",
      "comments": {
        "patch": [
          {
            "author": "hemoral@microsoft.com",
            "package": "@azure/msal-browser",
            "commit": "86a80ac5b9d6db617cbe268aba4cbf50970b3fe9",
            "comment": "Export popup attributes #5364"
          }
        ],
        "minor": [
          {
            "author": "rginsburg@microsoft.com",
            "package": "@azure/msal-browser",
            "commit": "3abd22bdd6a3360822f442c5f9408c7d8e47fdde",
            "comment": "Added logging to Authority class"
          },
          {
            "author": "beachball",
            "package": "@azure/msal-browser",
            "comment": "Bump @azure/msal-common to v9.0.0",
            "commit": "b6454bd1ff556f8d3482689d6a769e5e659a9f7d"
          }
        ]
      }
    },
    {
      "date": "Mon, 07 Nov 2022 22:46:55 GMT",
      "tag": "@azure/msal-browser_v2.31.0",
      "version": "2.31.0",
      "comments": {
        "patch": [
          {
            "author": "thomas.norling@microsoft.com",
            "package": "@azure/msal-browser",
            "commit": "049d82bda9e1fc90e7ba4bb0d5e175c15882beb1",
            "comment": "Add MATS fields to telemetry #5308"
          },
          {
            "author": "thomas.norling@microsoft.com",
            "package": "@azure/msal-browser",
            "commit": "8e3282f6ddfe949a08e33424c3b05b9d219ab715",
            "comment": "Fix double prompt in native broker redirect flow #5239"
          }
        ],
        "minor": [
          {
            "author": "thomas.norling@microsoft.com",
            "package": "@azure/msal-browser",
            "commit": "cf5c5886ccc94ab273b6fabe577ebbca9d4bdd38",
            "comment": "Add static fields to telemetry #5224"
          },
          {
            "author": "beachball",
            "package": "@azure/msal-browser",
            "comment": "Bump @azure/msal-common to v8.0.0",
            "commit": "ae6f326996be7eec25faa19d3f714b860a424878"
          }
        ]
      }
    },
    {
      "date": "Mon, 10 Oct 2022 22:27:02 GMT",
      "tag": "@azure/msal-browser_v2.30.0",
      "version": "2.30.0",
      "comments": {
        "minor": [
          {
            "author": "louisv@microsoft.com",
            "package": "@azure/msal-browser",
            "commit": "a13f3bd96113821e9bed4d5c95f82e7b205def48",
            "comment": "Extend msal-browser TokenCache to load refresh tokens #5233"
          },
          {
            "author": "hemoral@microsoft.com",
            "package": "@azure/msal-browser",
            "commit": "01171423cfbbf37f445316abacfd2caafc51146a",
            "comment": "Make popup poll interval configurable #5276"
          },
          {
            "author": "beachball",
            "package": "@azure/msal-browser",
            "comment": "Bump @azure/msal-common to v7.6.0",
            "commit": "1bb8ed44ca44617636fb62199deb005d69341fb7"
          }
        ]
      }
    },
    {
      "date": "Mon, 03 Oct 2022 22:12:26 GMT",
      "tag": "@azure/msal-browser_v2.29.0",
      "version": "2.29.0",
      "comments": {
        "none": [
          {
            "author": "sameera.gajjarapu@microsoft.com",
            "package": "@azure/msal-browser",
            "commit": "64e4116894106694d3f904e5eff885f958fd82ea",
            "comment": "Update package-lock.json for published releases #5213"
          }
        ],
        "minor": [
          {
            "author": "rginsburg@microsoft.com",
            "package": "@azure/msal-browser",
            "commit": "0d8f85e56eb9d67ee6c3b2cdd866a30aa6fd8225",
            "comment": "Implemented Cache Lookup Policy for acquireTokenSilent #5014"
          },
          {
            "author": "janutter@microsoft.com",
            "package": "@azure/msal-browser",
            "commit": "53b25d537a22c9491094083407264615d14df15e",
            "comment": "Add support for MSR Crypto #3826"
          },
          {
            "author": "joarroyo@microsoft.com",
            "package": "@azure/msal-browser",
            "commit": "fa3f0d8f63e1980945f2c5bdcb4891f0a50f012c",
            "comment": "Add x-ms-request-id to perf telemetry logging #5244"
          },
          {
            "author": "rginsburg@microsoft.com",
            "package": "@azure/msal-browser",
            "commit": "886338aea3543f961f2dbce7814938e874a6955a",
            "comment": "Added 'no_session' to prompt enum #5131"
          },
          {
            "author": "beachball",
            "package": "@azure/msal-browser",
            "comment": "Bump @azure/msal-common to v7.5.0",
            "commit": "22b4edc74bd5a561ded056cf6451a8371598c76c"
          }
        ],
        "patch": [
          {
            "author": "bmahal@microsoft.com",
            "package": "@azure/msal-browser",
            "commit": "be0c85f6d4940c5f1f3e95c17f3235cb8099559b",
            "comment": "Include Refresh token size in perf telemetry data #5250"
          }
        ]
      }
    },
    {
      "date": "Mon, 12 Sep 2022 18:19:32 GMT",
      "tag": "@azure/msal-browser_v2.28.3",
      "version": "2.28.3",
      "comments": {
        "none": [
          {
            "author": "hemoral@microsoft.com",
            "package": "@azure/msal-browser",
            "commit": "ffde7158aba741b804d5558fc162c1f1c45c28cd",
            "comment": "Post Release September 2022 #5186"
          }
        ],
        "patch": [
          {
            "author": "hemoral@microsoft.com",
            "package": "@azure/msal-browser",
            "commit": "b393c6d0c8d7aa142f3b138ce2ffc185039cf203",
            "comment": "Fix keystore clearing on Firefox #5112"
          },
          {
            "author": "janutter@microsoft.com",
            "package": "@azure/msal-browser",
            "commit": "318bba8273151a6260c59461d352ef6e33d129ad",
            "comment": "Restore error codes for acquireTokenSilent telemetry #5190"
          },
          {
            "author": "beachball",
            "package": "@azure/msal-browser",
            "comment": "Bump @azure/msal-common to v7.4.1",
            "commit": "cf19d12246949f9cb99f4853953cbefb7d27009e"
          }
        ]
      }
    },
    {
      "date": "Fri, 02 Sep 2022 18:06:53 GMT",
      "tag": "@azure/msal-browser_v2.28.2",
      "version": "2.28.2",
      "comments": {
        "none": [
          {
            "author": "rginsburg@microsoft.com",
            "package": "@azure/msal-browser",
            "commit": "5a31694427f380f643df9848d19f44f7cac2cddb",
            "comment": "Exposed raw id token on account info objects #5036"
          }
        ],
        "patch": [
          {
            "author": "beachball",
            "package": "@azure/msal-browser",
            "comment": "Bump @azure/msal-common to v7.4.0",
            "commit": "75e3189e8cf3d46497a7587d7f221057a5f0ede6"
          }
        ]
      }
    },
    {
      "date": "Mon, 01 Aug 2022 22:22:35 GMT",
      "tag": "@azure/msal-browser_v2.28.1",
      "version": "2.28.1",
      "comments": {
        "patch": [
          {
            "author": "thomas.norling@microsoft.com",
            "package": "@azure/msal-browser",
            "commit": "cbd1697063b933c8b6bca93a14a645d1ef471f5c",
            "comment": "Rename native request property scopes to scope #5043"
          },
          {
            "author": "ellymakuba@microsoft.com",
            "package": "@azure/msal-browser",
            "commit": "e035fe595a8f4b809514b1ad26ec9f7e3eb41161",
            "comment": "adding network performance measurement #4834"
          },
          {
            "author": "janutter@microsoft.com",
            "package": "@azure/msal-browser",
            "commit": "9520dd864e2fef29ceb8d8969d5c6ac88ea73a33",
            "comment": "Send login_hint claim instead of sid if available #4990"
          },
          {
            "author": "beachball",
            "package": "@azure/msal-browser",
            "comment": "Bump @azure/msal-common to v7.3.0",
            "commit": "9ddeaca3f2b983b459cd0b4651aa4a7adc10e18c"
          }
        ],
        "none": [
          {
            "author": "thomas.norling@microsoft.com",
            "package": "@azure/msal-browser",
            "commit": "c8eb53d59a2df026832a914284c0bfb61486a016",
            "comment": " Package-lock updates"
          },
          {
            "author": "thomas.norling@microsoft.com",
            "package": "@azure/msal-browser",
            "commit": "674ff0c4a543fb2b5b52f3a7aed4fe32b387b7b2",
            "comment": "Update package-lock"
          }
        ]
      }
    },
    {
      "date": "Mon, 18 Jul 2022 23:26:21 GMT",
      "tag": "@azure/msal-browser_v2.28.0",
      "version": "2.28.0",
      "comments": {
        "minor": [
          {
            "author": "bmahal@microsoft.com",
            "package": "@azure/msal-browser",
            "commit": "0c23631c04e48d14115fd7f2c74e3367bec6ea6f",
            "comment": "Added new token size field in the perf telemetry data #4973"
          },
          {
            "author": "sameera.gajjarapu@microsoft.com",
            "package": "@azure/msal-browser",
            "commit": "1cf6266c2a5e52067744fe800772a7740670ca75",
            "comment": "Add local cache support for JS-WAM bridge #4971"
          },
          {
            "author": "beachball",
            "package": "@azure/msal-browser",
            "comment": "Bump @azure/msal-common to v7.2.0",
            "commit": "1b74296d45864f3721895819733ea5ee39006b6f"
          }
        ],
        "patch": [
          {
            "author": "t-ssummers@microsoft.com",
            "package": "@azure/msal-browser",
            "commit": "aff6dd392ec3a07b6ef0375f625dbcb9617c2dbf",
            "comment": "Fix bug with activeAccount when two accounts have same local account id #5004"
          }
        ],
        "none": [
          {
            "author": "hemoral@microsoft.com",
            "package": "@azure/msal-browser",
            "commit": "ff3a2452ff8778a56df04065b798ed827589b434",
            "comment": "Update package-locks to fix CI issue #5005"
          }
        ]
      }
    },
    {
      "date": "Tue, 05 Jul 2022 22:37:04 GMT",
      "tag": "@azure/msal-browser_v2.27.0",
      "version": "2.27.0",
      "comments": {
        "none": [
          {
            "author": "azamfahmy@gmail.com",
            "package": "@azure/msal-browser",
            "commit": "23d16b6a21bd89485c6471decbab10c157d0ef15",
            "comment": {
              "title": "updated the function description for createRedirectClient()",
              "value": ""
            }
          },
          {
            "author": "joarroyo@microsoft.com",
            "package": "@azure/msal-browser",
            "commit": "6dfc1ebe77fe97964f194da0d9efc82a920a2bed",
            "comment": "Update unit tests with jwks_uri #4905"
          },
          {
            "author": "thomas.norling@microsoft.com",
            "package": "@azure/msal-browser",
            "commit": "48f2df2559f6446fdeb5aa69335e6e5a369b647a",
            "comment": "Update WAM docs #4952"
          }
        ],
        "patch": [
          {
            "author": "thomas.norling@microsoft.com",
            "package": "@azure/msal-browser",
            "commit": "560fe1d158719556d1aba93bf973b1fbdd620d59",
            "comment": "Fix prompt behavior for native broker requests #4949"
          },
          {
            "author": "thomas.norling@microsoft.com",
            "package": "@azure/msal-browser",
            "commit": "867516c11c83639890abe2fcd6fc6e73ed659644",
            "comment": "Non-fatal native broker errors should clear interaction in progress flag #4950"
          },
          {
            "author": "janutter@microsoft.com",
            "package": "@azure/msal-browser",
            "commit": "bb972bebeccfb8e4fd3d5fc4c8fc857abfc0e59f",
            "comment": "Mark temporary cache cookies as SameSite lax #4957"
          },
          {
            "author": "thomas.norling@microsoft.com",
            "package": "@azure/msal-browser",
            "commit": "d501fbdded20ff9bdadfe02dc46e13a6e6ed4e56",
            "comment": "Handle ACCOUNT_UNAVAILABLE error status from native broker #4951"
          }
        ],
        "minor": [
          {
            "author": "samuelkamau@microsoft.com",
            "package": "@azure/msal-browser",
            "commit": "37dbd0a0c751d9aef0371b813122d89e978ff57e",
            "comment": "feat: adding authority metadata resiliency #4536"
          },
          {
            "author": "beachball",
            "package": "@azure/msal-browser",
            "comment": "Bump @azure/msal-common to v7.1.0",
            "commit": "bfd3760ce1aca6b4be8ae937606215676a72e5c5"
          }
        ]
      }
    },
    {
      "date": "Mon, 13 Jun 2022 22:28:09 GMT",
      "tag": "@azure/msal-browser_v2.26.0",
      "version": "2.26.0",
      "comments": {
        "minor": [
          {
            "author": "sameera.gajjarapu@microsoft.com",
            "package": "@azure/msal-browser",
            "commit": "17bf0dd14cc1b23bd43a531d73c878ccd09e66e9",
            "comment": "Add errorCode and subErrorCode to client telemetry events (#4863)"
          },
          {
            "author": "beachball",
            "package": "@azure/msal-browser",
            "comment": "Bump @azure/msal-common to v7.0.0",
            "commit": "e325d870a211b4ad6fa97bb95b6b224299247940"
          }
        ],
        "patch": [
          {
            "author": "bmahal@microsoft.com",
            "package": "@azure/msal-browser",
            "commit": "49d6a3dde3e09a12ee01aeae52137e3c007649e8",
            "comment": "Add strict assertion checks for OBO clients (#4691)"
          },
          {
            "author": "janutter@microsoft.com",
            "package": "@azure/msal-browser",
            "commit": "d7836e8cdad77b5990ecbd4a278ebce097633478",
            "comment": "Update redirect_in_iframe message to include messaging for embedded applications #4895"
          },
          {
            "author": "janutter@microsoft.com",
            "package": "@azure/msal-browser",
            "commit": "00e44cc4bc966d8e4e8a57c0207d4ba26557c88e",
            "comment": "preflightBrowserEnvironmentCheck should not always set interaction in progress #4893"
          },
          {
            "author": "thomas.norling@microsoft.com",
            "package": "@azure/msal-browser",
            "commit": "a78532e3aec29b2ba0b0650f98d065e78c0fac88",
            "comment": "Return correct fromCache value when tokens are acquired from native broker #4880"
          }
        ]
      }
    },
    {
      "date": "Mon, 06 Jun 2022 22:13:00 GMT",
      "tag": "@azure/msal-browser_v2.25.0",
      "version": "2.25.0",
      "comments": {
        "patch": [
          {
            "author": "hemoral@microsoft.com",
            "package": "@azure/msal-browser",
            "commit": "ce0df0236f729feefce4c85470046e74a7e94961",
            "comment": "Add keyId to SHR header and make x5c_ca claim type string array #4729"
          },
          {
            "author": "paulrsauer@gmail.com",
            "package": "@azure/msal-browser",
            "commit": "96db5ab0dbe4774bd4b79d56d73d12c54789e41a",
            "comment": "Fixes assignment of expiresOn inside loadExternalTokens to fix issue where all access tokens appear expired during E2E #4711"
          },
          {
            "author": "sameera.gajjarapu@microsoft.com",
            "package": "@azure/msal-browser",
            "commit": "3b8942d3cf281352236b820c931a89b4dbcbf85b",
            "comment": "SHR params renamed as per MSAL JS's naming convention #4794"
          },
          {
            "author": "thomas.norling@microsoft.com",
            "package": "@azure/msal-browser",
            "commit": "abdbeb5323698de03795131ca23f040a6e32f0b7",
            "comment": "Fallback to web flow when native broker throws 'DISABLED' status #4837"
          },
          {
            "author": "thomas.norling@microsoft.com",
            "package": "@azure/msal-browser",
            "commit": "64215f9509abdce13ae45d86851d6cb399700fa3",
            "comment": "Change log message level in initialize from warning to info #4820"
          }
        ],
        "minor": [
          {
            "author": "thomas.norling@microsoft.com",
            "package": "@azure/msal-browser",
            "commit": "214bee3d2fa81f23a742369315a140b89732e68d",
            "comment": "Fix empty hash errors in popups #4793"
          },
          {
            "author": "hemoral@microsoft.com",
            "package": "@azure/msal-browser",
            "commit": "90365303db30da0fb4817b3e075db137a1ee3e33",
            "comment": "Add PoP support for Encrypted Access Tokens #4730"
          },
          {
            "author": "beachball",
            "package": "@azure/msal-browser",
            "comment": "Bump @azure/msal-common to v6.4.0",
            "commit": "3b8942d3cf281352236b820c931a89b4dbcbf85b"
          }
        ],
        "none": [
          {
            "author": "thomas.norling@microsoft.com",
            "package": "@azure/msal-browser",
            "commit": "db858a9ef01e9fb4022da75dcdc8f28713099d89",
            "comment": "Fix failing unit tests #4783"
          },
          {
            "author": "brianmel@microsoft.com",
            "package": "@azure/msal-browser",
            "commit": "79d96ca89542170be24d22dc6750d3f20783dd35"
          }
        ]
      }
    },
    {
      "date": "Mon, 02 May 2022 22:23:33 GMT",
      "tag": "@azure/msal-browser_v2.24.0",
      "version": "2.24.0",
      "comments": {
        "patch": [
          {
            "author": "thomas.norling@microsoft.com",
            "package": "@azure/msal-browser",
            "commit": "cbf5e7a6c81d01ce40bfbcbca9be158c5ee395aa",
            "comment": "Fix for WAM window parenting #4755"
          },
          {
            "author": "janutter@microsoft.com",
            "package": "@azure/msal-browser",
            "commit": "b2a0deb2d8bdced83ea9eae67cfe61defec6944d",
            "comment": "Ensure interaction status is properly set during logout with onRedirectNavigate #4719"
          }
        ],
        "minor": [
          {
            "author": "janutter@microsoft.com",
            "package": "@azure/msal-browser",
            "commit": "87dc6cdf90ab29668dfb82ba27ab6ed80743312b",
            "comment": "Move internals needed for msal-browser-1p to separate export #4742"
          },
          {
            "author": "thomas.norling@microsoft.com",
            "package": "@azure/msal-browser",
            "commit": "cb93cc7e0deadefac126b23c3326c4b2aa4be142",
            "comment": "Add support for acquiring tokens from the native broker #4531"
          },
          {
            "author": "beachball",
            "package": "@azure/msal-browser",
            "comment": "Bump @azure/msal-common to v6.3.0",
            "commit": "cbf5e7a6c81d01ce40bfbcbca9be158c5ee395aa"
          }
        ]
      }
    },
    {
      "date": "Mon, 04 Apr 2022 21:12:42 GMT",
      "tag": "@azure/msal-browser_v2.23.0",
      "version": "2.23.0",
      "comments": {
        "minor": [
          {
            "author": "janutter@microsoft.com",
            "package": "@azure/msal-browser",
            "commit": "561749e626ffa0ac14e0708dda0eb3b7ea208780",
            "comment": "Add performance telemetry API #4570"
          },
          {
            "author": "prithviraj.kanherkar@microsoft.com",
            "package": "@azure/msal-browser",
            "commit": "b3cc863ed0decc5a088d16ee0c9489dbb44a4bff",
            "comment": "Add Client Application telemetry parameters to MSAL #4616"
          },
          {
            "author": "beachball",
            "package": "@azure/msal-browser",
            "comment": "Bump @azure/msal-common to v6.2.0",
            "commit": "63c34341780208480edc2f86e623ba12a7f847c3"
          }
        ],
        "patch": [
          {
            "author": "hemoral@microsoft.com",
            "package": "@azure/msal-browser",
            "commit": "be68c190f5561e1a8e7c3144cfee35a5dbc5f109",
            "comment": "Fix persistent key store deletion on logout #4617"
          }
        ]
      }
    },
    {
      "date": "Mon, 07 Mar 2022 23:28:43 GMT",
      "tag": "@azure/msal-browser_v2.22.1",
      "version": "2.22.1",
      "comments": {
        "patch": [
          {
            "author": "thomas.norling@microsoft.com",
            "package": "@azure/msal-browser",
            "commit": "131bde21ec44897898a8f461e80d3865129b6b6e",
            "comment": "Clear temporary cache when back button is clicked during redirect flow #4513"
          },
          {
            "author": "thomas.norling@microsoft.com",
            "package": "@azure/msal-browser",
            "commit": "8fba82a563a25eb92f5d071f0358ef24c4304595",
            "comment": "Don't reassign request object properties #4563"
          }
        ],
        "none": [
          {
            "author": "thomas.norling@microsoft.com",
            "package": "@azure/msal-browser",
            "commit": "a67bd3b8d476268e1ac18840e6b03828c87f34d5",
            "comment": "Unit tests only"
          }
        ]
      }
    },
    {
      "date": "Tue, 08 Feb 2022 00:41:06 GMT",
      "tag": "@azure/msal-browser_v2.22.0",
      "version": "2.22.0",
      "comments": {
        "minor": [
          {
            "author": "hemoral@microsoft.com",
            "package": "@azure/msal-browser",
            "commit": "4c7418a6a76f29706ff0e5f7efd890d22fa4af0b",
            "comment": "Add support for logout_hint #4450"
          },
          {
            "author": "sameera.gajjarapu@microsoft.com",
            "package": "@azure/msal-browser",
            "commit": "d576b7d35f8f24e53946c72bc78c0401a8d2dc86",
            "comment": "Add AzureCloudInstance to JS libraries"
          },
          {
            "author": "beachball",
            "package": "@azure/msal-browser",
            "comment": "Bump @azure/msal-common to v6.1.0",
            "commit": "639253acbc825e1f19ca712bc72dce8da149e3e8"
          }
        ],
        "none": [
          {
            "author": "thomas.norling@microsoft.com",
            "package": "@azure/msal-browser",
            "commit": "19f76b1d9cd2b0f1a4a7e4765c8ee9e7e17f3d59",
            "comment": "Test changes #4383"
          },
          {
            "author": "sgo_2001@hotmail.com",
            "package": "@azure/msal-browser",
            "commit": "27c04e7adc601b0855714540c2d55ab3dc8e5256",
            "comment": "Fix typo in logger message #4385"
          },
          {
            "author": "kamausamuel11@gmail.com",
            "package": "@azure/msal-browser",
            "commit": "5767008f8ef9f3b05aeba421cc4aa6c6bb616e86",
            "comment": "fix: update package-lock files"
          }
        ],
        "patch": [
          {
            "author": "thomas.norling@microsoft.com",
            "package": "@azure/msal-browser",
            "commit": "67ce881faa2a6931320541d99de2efe4e9ba6a3f",
            "comment": "Expose OIDC_DEFAULT_SCOPES constant #4280"
          },
          {
            "author": "thomas.norling@microsoft.com",
            "package": "@azure/msal-browser",
            "commit": "729c4a180f8c4f8ba97856af9ad3d626ffad6416",
            "comment": "Improve reliability of interaction_in_progress #4460"
          },
          {
            "author": "thomas.norling@microsoft.com",
            "package": "@azure/msal-browser",
            "commit": "6808be4858c97d4f7d31eda2b6d2a8403f8c6e0f",
            "comment": "Clear hash only if it contains known response properties #4415"
          },
          {
            "author": "prkanher@microsoft.com",
            "package": "@azure/msal-browser",
            "commit": "597d8d95e15f1bfc7e62a6346733661cc2454d12",
            "comment": "Adding exports and other changes for extensibility #4459"
          }
        ]
      }
    },
    {
      "date": "Tue, 04 Jan 2022 00:20:29 GMT",
      "tag": "@azure/msal-browser_v2.21.0",
      "version": "2.21.0",
      "comments": {
        "minor": [
          {
            "author": "hemoral@microsoft.com",
            "package": "@azure/msal-browser",
            "commit": "60e2cfc0e9daa3c24e994617b4ac42aef6880b74",
            "comment": "Add support for requested claims in silent token acquisition #4296"
          },
          {
            "author": "beachball",
            "package": "@azure/msal-browser",
            "comment": "Bump @azure/msal-common to v6.0.0",
            "commit": "bd9b1af91c278926ab2e6943cf90817a7ac4957b"
          }
        ],
        "patch": [
          {
            "author": "janutter@microsoft.com",
            "package": "@azure/msal-browser",
            "commit": "e3c66105f3bf617dc4fd06905e04b37e865c303c",
            "comment": "Clear interaction status even if there is no ongoing request #4314"
          }
        ]
      }
    },
    {
      "date": "Tue, 07 Dec 2021 00:17:01 GMT",
      "tag": "@azure/msal-browser_v2.20.0",
      "version": "2.20.0",
      "comments": {
        "none": [
          {
            "author": "kamausamuel11@gmail.com",
            "package": "@azure/msal-browser",
            "commit": "8259de7520d2940d290332cd03c5b8babeb0966e",
            "comment": "deps: run an audit fix on msal-browser"
          },
          {
            "author": "thomas.norling@microsoft.com",
            "package": "@azure/msal-browser",
            "commit": "02dbd9172368bfc69e4a47f01a3ada0b96345c81",
            "comment": "Package.json updates"
          }
        ],
        "minor": [
          {
            "author": "janutter@microsoft.com",
            "package": "@azure/msal-browser",
            "commit": "4741b6c3a6a3dd58feefde93c095c05e1eca5e03",
            "comment": "Add acquireTokenByCode API for hybrid spa flow #3978"
          },
          {
            "author": "beachball",
            "package": "@azure/msal-browser",
            "comment": "Bump @azure/msal-common to v5.2.0",
            "commit": "d7c209f7aa3ae4380a77a31ff1319fbf7201ae45"
          }
        ],
        "patch": [
          {
            "author": "hemoral@microsoft.com",
            "package": "@azure/msal-browser",
            "commit": "e983e25ba899bb437a135ec50ad6c77023c72e5b",
            "comment": "Fix circular dependencies in AuthenticationHeaderParser and AsyncMemoryStorage #4235"
          }
        ]
      }
    },
    {
      "date": "Mon, 01 Nov 2021 23:53:21 GMT",
      "tag": "@azure/msal-browser_v2.19.0",
      "version": "2.19.0",
      "comments": {
        "minor": [
          {
            "author": "hemoral@microsoft.com",
            "package": "@azure/msal-browser",
            "commit": "51669adf5e2fe446bf94925fe77762b64e9513fc",
            "comment": "Add support for in-memory storage of token binding keys #4183"
          },
          {
            "author": "hemoral@microsoft.com",
            "package": "@azure/msal-browser",
            "commit": "a81fcef3d82523e03828d91bb0ee8d2ab2cc20d8",
            "comment": "Add support for ephemeral SSH certificate acquisition #4178"
          },
          {
            "author": "hemoral@microsoft.com",
            "package": "@azure/msal-browser",
            "commit": "51669adf5e2fe446bf94925fe77762b64e9513fc",
            "comment": "Add support for in-memory storage of token binding keys #4183"
          },
          {
            "author": "hemoral@microsoft.com",
            "package": "@azure/msal-browser",
            "commit": "5b350a5f97b43e1a5a87153bb4a13632f7c615b9",
            "comment": "Add support for SHR nonce #3999"
          },
          {
            "author": "beachball",
            "package": "@azure/msal-browser",
            "comment": "Bump @azure/msal-common to v5.1.0",
            "commit": "6ac29855822ce1ba9531a68bcaa6f37443ef16c0"
          }
        ],
        "patch": [
          {
            "author": "hemoral@microsoft.com",
            "package": "@azure/msal-browser",
            "commit": "9099d711c0e52e13937bcfda7ddf34bac48f9ecd",
            "comment": "Add support for different key types in IndexedDB storage #4052"
          },
          {
            "author": "janutter@microsoft.com",
            "package": "@azure/msal-browser",
            "commit": "b1f5bd520f8abb972725c1a863f37b7fb5ebd756",
            "comment": "Ensure correlation is passed to all interaction clients in acquireTokenSilent #4186"
          },
          {
            "author": "Michael.Currie@rjwgroup.com",
            "package": "@azure/msal-browser",
            "commit": "3f3f5a8880a7e46445d71b8920a6ccc70d453f30",
            "comment": "Fix typo in noTokenRequestCacheError (#4136)"
          },
          {
            "author": "thomas.norling@microsoft.com",
            "package": "@azure/msal-browser",
            "commit": "dc80d3177eef0b3c7499cbf3ebb2fea8e2c408c9",
            "comment": "Fix redirect processing when allowRedirectInIframe: true #4142"
          }
        ]
      }
    },
    {
      "date": "Mon, 04 Oct 2021 23:12:35 GMT",
      "tag": "@azure/msal-browser_v2.18.0",
      "version": "2.18.0",
      "comments": {
        "patch": [
          {
            "author": "jagore@microsoft.com",
            "package": "@azure/msal-browser",
            "comment": "Consistently export error types and messages for errors thrown by MSAL #4117",
            "commit": "d03c16f09026bac36048241da4635e73d32a6eed"
          },
          {
            "author": "thomas.norling@microsoft.com",
            "package": "@azure/msal-browser",
            "comment": "Move helper functions up to BaseInteractionClient #4049",
            "commit": "d03c16f09026bac36048241da4635e73d32a6eed"
          },
          {
            "author": "thomas.norling@microsoft.com",
            "package": "@azure/msal-browser",
            "comment": "Export library version #4124",
            "commit": "d03c16f09026bac36048241da4635e73d32a6eed"
          }
        ],
        "none": [
          {
            "author": "thomas.norling@microsoft.com",
            "package": "@azure/msal-browser",
            "comment": "Disallow major bumps",
            "commit": "d03c16f09026bac36048241da4635e73d32a6eed"
          },
          {
            "author": "thomas.norling@microsoft.com",
            "package": "@azure/msal-browser",
            "commit": "d03c16f09026bac36048241da4635e73d32a6eed"
          },
          {
            "author": "kamausamuel11@gmail.com",
            "package": "@azure/msal-browser",
            "comment": "fix: add forked bindings library to node-extensions",
            "commit": "d03c16f09026bac36048241da4635e73d32a6eed"
          }
        ],
        "minor": [
          {
            "author": "thomas.norling@microsoft.com",
            "package": "@azure/msal-browser",
            "comment": "Emit event when user logs in or out from a different tab or window #3981",
            "commit": "d03c16f09026bac36048241da4635e73d32a6eed"
          },
          {
            "author": "prkanher@microsoft.com",
            "package": "@azure/msal-browser",
            "comment": "Remove requirement of user hint on ssoSilent API #4123",
            "commit": "d03c16f09026bac36048241da4635e73d32a6eed"
          },
          {
            "author": "beachball",
            "package": "@azure/msal-browser",
            "comment": "Bump @azure/msal-common to v5.0.1",
            "commit": "d03c16f09026bac36048241da4635e73d32a6eed"
          }
        ]
      }
    },
    {
      "date": "Tue, 07 Sep 2021 23:22:24 GMT",
      "tag": "@azure/msal-browser_v2.17.0",
      "version": "2.17.0",
      "comments": {
        "minor": [
          {
            "comment": "Add configuration for popup window size and placement #3946",
            "author": "joarroyo@microsoft.com",
            "commit": "aefe791ee660bbb6bf7df789b5cfb77b46887e05",
            "package": "@azure/msal-browser"
          },
          {
            "comment": "Add API to sideload tokens to msal-browser #3895",
            "author": "joarroyo@microsoft.com",
            "commit": "cef2629499cf997f9167fe3ecc7628cf32513dfc",
            "package": "@azure/msal-browser"
          },
          {
            "comment": "Add SignedHttpRequest class #3058",
            "author": "janutter@microsoft.com",
            "commit": "19fe65ef6562deeae0778db5030f44fa6e24aa5d",
            "package": "@azure/msal-browser"
          },
          {
            "comment": "Refactor acquireToken logic into InteractionClients #3871",
            "author": "thomas.norling@microsoft.com",
            "commit": "8ac64949f23346cdbdac6f8a2f6c8293d016ee32",
            "package": "@azure/msal-browser"
          }
        ],
        "patch": [
          {
            "comment": "Clear cache before constructing logout url #3982",
            "author": "thomas.norling@microsoft.com",
            "commit": "9e4d8a161cd8eac51ea7ded5dadc2b6ff028f5d7",
            "package": "@azure/msal-browser"
          },
          {
            "comment": "Add pop params to request thumbprint #3973",
            "author": "hemoral@microsoft.com",
            "commit": "b3b18bc86a5949905be265c9b892e288551ac894",
            "package": "@azure/msal-browser"
          },
          {
            "comment": "Update ADAL to MSAL SSO logic to use preferred_username instead of upn by default #3945",
            "author": "ellymakuba@microsoft.com",
            "commit": "0eb77a9e467f0074bb9ee5bf52d7c2dfa6f7efad",
            "package": "@azure/msal-browser"
          },
          {
            "comment": "Populate msal v2 loginHint from cached msal v1 id token #4027",
            "author": "janutter@microsoft.com",
            "commit": "de24de1d3a135c106143a6cc9907cc1264f546e0",
            "package": "@azure/msal-browser"
          },
          {
            "comment": "Throw interaction in progress if any msal instance has interaction in progress #4014",
            "author": "thomas.norling@microsoft.com",
            "commit": "5188d7d9fb2aa7a9e9f2ffd12abd8d438c4c3876",
            "package": "@azure/msal-browser"
          },
          {
            "comment": "Only emit handleRedirect start event on first invocation of handleRedirectPromise #4013",
            "author": "thomas.norling@microsoft.com",
            "commit": "09f8cece289c07dd9c5681a31ec285e4111db4ae",
            "package": "@azure/msal-browser"
          },
          {
            "comment": "Add correlationId to AuthenticationResult type #3947",
            "author": "thomas.norling@microsoft.com",
            "commit": "931061695df57488a26397763bbdb3e466713df8",
            "package": "@azure/msal-browser"
          },
          {
            "comment": "Remove token binding key from key store when refreshing pop token #3500",
            "author": "hemoral@microsoft.com",
            "commit": "6592652877f31405c8ed73a66f03eada90a78c0a",
            "package": "@azure/msal-browser"
          },
          {
            "comment": "Fix clearing active account on logout #3948",
            "author": "hemoral@microsoft.com",
            "commit": "cd45c77348f6fc259f9378f69b25569146e1c58a",
            "package": "@azure/msal-browser"
          },
          {
            "comment": "Add correlationId to errors thrown #3930",
            "author": "thomas.norling@microsoft.com",
            "commit": "c2d19c27d11fdab54fb336b9a455b05c753ae750",
            "package": "@azure/msal-browser"
          }
        ],
        "none": [
          {
            "comment": "Fix accesstoken_with_authscheme implementation #3910",
            "author": "hemoral@microsoft.com",
            "commit": "9aceb4219ebad900277aa6a59ca1ff93c5a21e0a",
            "package": "@azure/msal-browser"
          },
          {
            "comment": "Update FAQ #3934",
            "author": "joliuac@gmail.com",
            "commit": "323d7eabbbd95c499d2c2a2446cdea4531af71c5",
            "package": "@azure/msal-browser"
          }
        ]
      }
    },
    {
      "date": "Thu, 22 Jul 2021 22:50:22 GMT",
      "tag": "@azure/msal-browser_v2.16.0",
      "version": "2.16.0",
      "comments": {
        "patch": [
          {
            "comment": "Add fix for loginRedirect failure when angular index.html base href is different from the origin (#3875)",
            "author": "rishanthakumar@gmail.com",
            "commit": "9da0b3f92216367d68bdb7fea74cd9050d202a76",
            "package": "@azure/msal-browser"
          },
          {
            "comment": "fix: fixing the npm audit issues",
            "author": "samuelkamau@microsoft.com",
            "commit": "9b19470078b65bedf2b69246ba764b32b533a268",
            "package": "@azure/msal-browser"
          },
          {
            "comment": "Expose isInPopup helper function #3825",
            "author": "thomas.norling@microsoft.com",
            "commit": "45e51762597ffde61d70a9e085e77893b339d0e1",
            "package": "@azure/msal-browser"
          }
        ],
        "none": [
          {
            "comment": "Add support for prompt=create #3773",
            "author": "joarroyo@microsoft.com",
            "commit": "c9314cedfe08b643e43e358243dc7f49253f77ef",
            "package": "@azure/msal-browser"
          }
        ],
        "minor": [
          {
            "comment": "Msal-Browser supports parallel silent requests #3837",
            "author": "joarroyo@microsoft.com",
            "commit": "3d6a01191deb3fa1da722b4362d52535c350ddd7",
            "package": "@azure/msal-browser"
          },
          {
            "comment": "Persist active account #3755",
            "author": "thomas.norling@microsoft.com",
            "commit": "db59cc072e50f201f09e03a09a1b7b8355e10ee1",
            "package": "@azure/msal-browser"
          }
        ]
      }
    },
    {
      "date": "Mon, 28 Jun 2021 23:39:48 GMT",
      "tag": "@azure/msal-browser_v2.15.0",
      "version": "2.15.0",
      "comments": {
        "none": [
          {
            "comment": "Component governance dependency updates #3655",
            "author": "joarroyo@microsoft.com",
            "commit": "3f74f3bffd88fc0b39a854da090f01aa9c072618",
            "package": "@azure/msal-browser"
          },
          {
            "comment": "Remove unused error #3657",
            "author": "thomas.norling@microsoft.com",
            "commit": "f6f7a7c738706668c869fcc84338d8c212a5ab4f",
            "package": "@azure/msal-browser"
          },
          {
            "comment": "Upgrade Jest to v27 #3719",
            "author": "thomas.norling@microsoft.com",
            "commit": "6c34aa5be3ee9536bd2febd2b7781fcdf0d28786",
            "package": "@azure/msal-browser"
          },
          {
            "comment": "fix: update package lock files",
            "author": "samuelkamau@microsoft.com",
            "commit": "0199e41269b79de70f7d0da0fb12448db534f784",
            "package": "@azure/msal-browser"
          }
        ],
        "patch": [
          {
            "comment": "Update monitor_window_timeout error message with link to error docs #3783",
            "author": "thomas.norling@microsoft.com",
            "commit": "728b63ea69ba0aa57c1a1fa0a0c714dbb168b9a6",
            "package": "@azure/msal-browser"
          },
          {
            "comment": "Refactor event APIs into EventHandler class #3770",
            "author": "thomas.norling@microsoft.com",
            "commit": "f0c574a8c2ffeb3132703e7e9e17d01e1898abaa",
            "package": "@azure/msal-browser"
          },
          {
            "comment": "Fix logoutPopup parameter type on IPublicClientApplication #3663",
            "author": "thomas.norling@microsoft.com",
            "commit": "16200653c5f9d31d890d1d592e8b58ffde7259ed",
            "package": "@azure/msal-browser"
          }
        ],
        "minor": [
          {
            "comment": "Add correlationId to log messages #3601",
            "author": "joarroyo@microsoft.com",
            "commit": "8d58f91c9dd9d65df4a016c7bcdbbd03e9bf573e",
            "package": "@azure/msal-browser"
          },
          {
            "comment": "Add CCS parameters to headers or form_data #3636",
            "author": "prkanher@microsoft.com",
            "commit": "2956380aecde38382a28c7ed15164b8dfd65cfca",
            "package": "@azure/msal-browser"
          }
        ]
      }
    },
    {
      "date": "Thu, 13 May 2021 18:34:08 GMT",
      "tag": "@azure/msal-browser_v2.14.2",
      "version": "2.14.2",
      "comments": {
        "none": [
          {
            "comment": "Enable no-param-reassign lint rule",
            "author": "janutter@microsoft.com",
            "commit": "e24f5cff944c05ccaecb180fa68814bc89512095",
            "package": "@azure/msal-browser"
          }
        ]
      }
    },
    {
      "date": "Wed, 12 May 2021 18:35:03 GMT",
      "tag": "@azure/msal-browser_v2.14.2",
      "version": "2.14.2",
      "comments": {
        "none": [
          {
            "comment": "[docs] updates and replacements",
            "author": "dogan.erisen@gmail.com",
            "commit": "56a947b117302218a625d365b63e8ad85859125f",
            "package": "@azure/msal-browser"
          },
          {
            "comment": "replace legacy password-reset flow",
            "author": "dogan.erisen@gmail.com",
            "commit": "f272ffce86591aeeacd892f3b53e522ebcd19555",
            "package": "@azure/msal-browser"
          },
          {
            "comment": "Regenerate package-lock #3510",
            "author": "joarroyo@microsoft.com",
            "commit": "ba0092a452f71a7bc58aaf7acdf94536d66f7493",
            "package": "@azure/msal-browser"
          },
          {
            "comment": "Add incompatibility with Azure App Proxy to browser FAQ",
            "author": "janutter@microsoft.com",
            "commit": "daf2d0cb86225ab84d9be11fd147ac045ab72e9e",
            "package": "@azure/msal-browser"
          },
          {
            "comment": "Use msrCrypto for browsers unit tests",
            "author": "janutter@microsoft.com",
            "commit": "9b35b53d3dcecf1e560bb7607265f3aa1a463447",
            "package": "@azure/msal-browser"
          },
          {
            "comment": "Add known issues for IE",
            "author": "janutter@microsoft.com",
            "commit": "f86c673b1baed6b94e0a3d890d4eecdae6a1160a",
            "package": "@azure/msal-browser"
          }
        ],
        "patch": [
          {
            "comment": "Adjust log messages #3589",
            "author": "joarroyo@microsoft.com",
            "commit": "822ea2293a3f2e6fa3182a9bea97f122758952bd",
            "package": "@azure/msal-browser"
          },
          {
            "comment": "Fix hash removal from URL and browser history after interactive request #3609",
            "author": "hemoral@microsoft.com",
            "commit": "b773d95b05f87030ad3e72689cd2f847d8298fb7",
            "package": "@azure/msal-browser"
          },
          {
            "comment": "Update account equality check #3527",
            "author": "thomas.norling@microsoft.com",
            "commit": "878253750fecf12b4a865a5821df20d333ff0134",
            "package": "@azure/msal-browser"
          },
          {
            "comment": "Close popup if error is thrown before popup window navigation occurs #3572",
            "author": "thomas.norling@microsoft.com",
            "commit": "1ddbb1bec251759959be5d5962e44d9c6537ce7c",
            "package": "@azure/msal-browser"
          },
          {
            "comment": "change msal-browser/msal-common to preserveModules to enable tree-shaking #3300",
            "author": "oo.thomas96@gmail.com",
            "commit": "065f107fff0e2dd37d9c8cee2fd6808988bb4038",
            "package": "@azure/msal-browser"
          }
        ]
      }
    },
    {
      "date": "Thu, 22 Apr 2021 23:26:08 GMT",
      "tag": "@azure/msal-browser_v2.14.1",
      "version": "2.14.1",
      "comments": {
        "none": [
          {
            "comment": "Documentation Updates #3499",
            "author": "thomas.norling@microsoft.com",
            "commit": "366ec6a251e099a45ad83c380aa22e4dff7b4a9e",
            "package": "@azure/msal-browser"
          },
          {
            "comment": "Run npm audit for PRs",
            "author": "janutter@microsoft.com",
            "commit": "b3c5bcf2101cbe92edca972c53d64343f775dcc9",
            "package": "@azure/msal-browser"
          },
          {
            "comment": "Update and fix eslint rules",
            "author": "janutter@microsoft.com",
            "commit": "70debe58239b6a6fdf4e533a8a1ee057257846a8",
            "package": "@azure/msal-browser"
          },
          {
            "comment": "resource-and-scopes doc correction",
            "author": "dogan.erisen@gmail.com",
            "commit": "8e24069543f421d38a3612382691fb86fbe20178",
            "package": "@azure/msal-browser"
          }
        ],
        "patch": [
          {
            "comment": "Add .browserslistrc #3471",
            "author": "thomas.norling@microsoft.com",
            "commit": "04c6d659d4dc76183ef9043075d3b6cacc450c9b",
            "package": "@azure/msal-browser"
          },
          {
            "comment": "Look for temp cache items in local storage as fallback #3509",
            "author": "janutter@microsoft.com",
            "commit": "01b835a2bdbc90557aa357fadae37f6bbe817ebc",
            "package": "@azure/msal-browser"
          }
        ]
      }
    },
    {
      "date": "Wed, 14 Apr 2021 18:39:53 GMT",
      "tag": "@azure/msal-browser_v2.14.0",
      "version": "2.14.0",
      "comments": {
        "none": [
          {
            "comment": "Add Typedocs links to event doc #2964",
            "author": "thomas.norling@microsoft.com",
            "commit": "6e6b1e9cc11140d0f8da21a19fc0fef100b550c6",
            "package": "@azure/msal-browser"
          },
          {
            "comment": "[docs] code snippet correction",
            "author": "dogan.erisen@gmail.com",
            "commit": "1bdda4f0c07b4c7964fd627af17e8c906fbed5df",
            "package": "@azure/msal-browser"
          },
          {
            "comment": "Changes to test files",
            "author": "prkanher@microsoft.com",
            "commit": "543d4a94d7508da60ca5f12c710c5de3b240e4b6",
            "package": "@azure/msal-browser"
          },
          {
            "comment": "Docs update",
            "author": "thomas.norling@microsoft.com",
            "commit": "4e4a6b7334dedabc783f8da4f887f575cffc9c50",
            "package": "@azure/msal-browser"
          },
          {
            "comment": "property name correction",
            "author": "dogan.erisen@gmail.com",
            "commit": "7d728fd177f4914ada7a25e45ea91d5fe2a9bdbc",
            "package": "@azure/msal-browser"
          }
        ],
        "patch": [
          {
            "comment": "Make SHR parameters optional (#3320)",
            "author": "hemoral@microsoft.com",
            "commit": "fd0dcd559af8ab0e04dec3c30cf3d4e122d6057d",
            "package": "@azure/msal-browser"
          }
        ],
        "minor": [
          {
            "comment": "Add support for AccessToken_With_AuthScheme credential type #3426",
            "author": "hectormgdev@gmail.com",
            "commit": "c35e120dd8af5dda03b2480cf559cf226fb2fc21",
            "package": "@azure/msal-browser"
          }
        ]
      }
    },
    {
      "date": "Wed, 31 Mar 2021 22:25:57 GMT",
      "tag": "@azure/msal-browser_v2.13.1",
      "version": "2.13.1",
      "comments": {
        "none": [
          {
            "comment": "Updates typdoc comments for request types #3309",
            "author": "thomas.norling@microsoft.com",
            "commit": "91da4f7f8dc126458dcc7b4a1e22b707f48a302a",
            "package": "@azure/msal-browser"
          },
          {
            "comment": "Add AT PoP documentation (#3071)",
            "author": "hemoral@microsoft.com",
            "commit": "b5f1bc8e9a400e50658fd91e14feea460cfb7ce9",
            "package": "@azure/msal-browser"
          }
        ],
        "patch": [
          {
            "comment": "Export PopupEvent #3360",
            "author": "joarroyo@microsoft.com",
            "commit": "24fda4c133476d87c12ac913f49eb9aff696f68e",
            "package": "@azure/msal-browser"
          }
        ]
      }
    },
    {
      "date": "Wed, 24 Mar 2021 22:55:46 GMT",
      "tag": "@azure/msal-browser_v2.13.0",
      "version": "2.13.0",
      "comments": {
        "none": [
          {
            "comment": "Add Typedocs links to event doc #2964",
            "author": "thomas.norling@microsoft.com",
            "commit": "6e6b1e9cc11140d0f8da21a19fc0fef100b550c6",
            "package": "@azure/msal-browser"
          },
          {
            "comment": "Doc Updates #3287",
            "author": "thomas.norling@microsoft.com",
            "commit": "e4f3b3a09aa3f48c7b8d1d0b58f978f3eb8dca29",
            "package": "@azure/msal-browser"
          },
          {
            "comment": "Fix code example",
            "author": "stef.heyenrath@gmail.com",
            "commit": "f2542071844d89989a5db16d36552cdd5826309b",
            "package": "@azure/msal-browser"
          },
          {
            "comment": "Add custom SHR Client Claims documentation (#3089)",
            "author": "hemoral@microsoft.com",
            "commit": "44bc5edc3104400bef0e876c68ea529ce543e398",
            "package": "@azure/msal-browser"
          }
        ],
        "patch": [
          {
            "comment": "Fix errors thrown on cache lookups when reading non-msal cache values #3245",
            "author": "thomas.norling@microsoft.com",
            "commit": "8626ba19ec3fb33bc16b9c62fda914920e3a21e0",
            "package": "@azure/msal-browser"
          },
          {
            "comment": "Update blockReloadInIframe error message with link to error doc #3294",
            "author": "thomas.norling@microsoft.com",
            "commit": "e4601c8d5581e0cedd4b7b0cc4301e4e56b49049",
            "package": "@azure/msal-browser"
          },
          {
            "comment": "Block nested popups #3249",
            "author": "thomas.norling@microsoft.com",
            "commit": "4241838226c4f0e54c2f7dee79d5e999e0f34f71",
            "package": "@azure/msal-browser"
          }
        ],
        "minor": [
          {
            "comment": "Add logoutPopup API #3044",
            "author": "thomas.norling@microsoft.com",
            "commit": "9c913e05cc75728510e6a88fc50c7d759ec82fef",
            "package": "@azure/msal-browser"
          }
        ]
      }
    },
    {
      "date": "Mon, 15 Mar 2021 23:45:17 GMT",
      "tag": "@azure/msal-browser_v2.12.1",
      "version": "2.12.1",
      "comments": {
        "none": [
          {
            "comment": "Update Docs #3177",
            "author": "thomas.norling@microsoft.com",
            "commit": "d448f10701d5416190ea0eb267495ad6522320a2",
            "package": "@azure/msal-browser"
          },
          {
            "comment": "Docs changes for sid/loginHint in SSO scenarios #3147",
            "author": "prkanher@microsoft.com",
            "commit": "c4eadd724df908e287faf162787ab15a512ed192",
            "package": "@azure/msal-browser"
          }
        ],
        "patch": [
          {
            "comment": "Clear temporary cache cookies on page load #3129",
            "author": "prkanher@microsoft.com",
            "commit": "3cbb550cb0cd63a78f3f78621d56ee42c905fcf3",
            "package": "@azure/msal-browser"
          },
          {
            "comment": "Throw BrowserAuthError when fetch fails #3146",
            "author": "thomas.norling@microsoft.com",
            "commit": "da0294f006a4646f101f646544cb9542d8b29628",
            "package": "@azure/msal-browser"
          }
        ]
      }
    },
    {
      "date": "Wed, 03 Mar 2021 21:47:05 GMT",
      "tag": "@azure/msal-browser_v2.12.0",
      "version": "2.12.0",
      "comments": {
        "none": [
          {
            "comment": "Update browser error doc (#3093)",
            "author": "joarroyo@microsoft.com",
            "commit": "c26265e6f337cead73979c8da396d09929d963e8",
            "package": "@azure/msal-browser"
          },
          {
            "comment": "docs: fix",
            "author": "johnjosephmendez2016@gmail.com",
            "commit": "0d2ad7b0170f9c7bd658dd7fa70a66d62578d76a",
            "package": "@azure/msal-browser"
          }
        ],
        "patch": [
          {
            "comment": "Separate telemetry for ssoSilent and ATS iframe renewal (#3064)",
            "author": "thomas.norling@microsoft.com",
            "commit": "8fb91651b0f3e0fbfdfceaf92ca6048148a28643",
            "package": "@azure/msal-browser"
          },
          {
            "comment": "Add instrumentation to msal-browser (#3004)",
            "author": "joarroyo@microsoft.com",
            "commit": "e512a95d65964ccf304a9adb37aa758d25e59f58",
            "package": "@azure/msal-browser"
          },
          {
            "comment": "Memoize multiple calls to handleRedirectPromise (#3072)",
            "author": "thomas.norling@microsoft.com",
            "commit": "6f1537582e6f254463ee091e13747c352cb3b540",
            "package": "@azure/msal-browser"
          }
        ],
        "minor": [
          {
            "comment": "Add option to make MSAL browser cookies secure (#3001)",
            "author": "hemoral@microsoft.com",
            "commit": "04db417301936b0f2ad9d36f535d9c3e6b8dc75c",
            "package": "@azure/msal-browser"
          },
          {
            "comment": "Add setNavigationClient API and expose INavigationClient interface (#2985)",
            "author": "thomas.norling@microsoft.com",
            "commit": "0ef9a0af4aba8a63ae84690ee62ac2ab0baaa85b",
            "package": "@azure/msal-browser"
          }
        ]
      }
    },
    {
      "date": "Thu, 18 Feb 2021 00:34:32 GMT",
      "tag": "@azure/msal-browser_v2.11.2",
      "version": "2.11.2",
      "comments": {
        "patch": [
          {
            "comment": "Ensure scrollbars are enabled for popups in browser",
            "author": "janutter@microsoft.com",
            "commit": "fbdccb8be4f089493b2a4130bdbf95596f0e88a4",
            "package": "@azure/msal-browser"
          }
        ]
      }
    },
    {
      "date": "Tue, 09 Feb 2021 01:48:22 GMT",
      "tag": "@azure/msal-browser_v2.11.1",
      "version": "2.11.1",
      "comments": {
        "patch": [
          {
            "comment": "Fix version.json import errors (#2993)",
            "author": "thomas.norling@microsoft.com",
            "commit": "6dc3bc9e2148bc53b181d9f079f6e11e0159620b",
            "package": "@azure/msal-browser"
          },
          {
            "comment": "Add missing network types to browser exports (#2995)",
            "author": "prkanher@microsoft.com",
            "commit": "46d7dd34752dbcad595eef1298b8c277106ef57b",
            "package": "@azure/msal-browser"
          },
          {
            "comment": "Ignore OIDC scopes during cache lookup or replacement (#2969)",
            "author": "prkanher@microsoft.com",
            "commit": "554f47e8ff576c3230c36df74cd73b6101d333ab",
            "package": "@azure/msal-browser"
          },
          {
            "comment": "Allow apps to not use the current page as default postLogoutRedirectUri in MSAL Browser (#2789)",
            "author": "janutter@microsoft.com",
            "commit": "3d8d372276d2c42d359bbf05cfcdd1d7c890c7d8",
            "package": "@azure/msal-browser"
          },
          {
            "comment": "Fix PCA stub errors (#2963)",
            "author": "thomas.norling@microsoft.com",
            "commit": "6a0c28447f198eaa3f02cd450d8f181c02536bcf",
            "package": "@azure/msal-browser"
          }
        ],
        "none": [
          {
            "comment": "Add instrumentation (#2863)",
            "author": "joarroyo@microsoft.com",
            "commit": "838f95742432a4d19a9784b784d978834e5e19f4",
            "package": "@azure/msal-browser"
          },
          {
            "comment": "Add API Extractor for msal-node",
            "author": "sameera.gajjarapu@microsoft.com",
            "commit": "01747296efdf08eefe585930097d9bbbf6b00789",
            "package": "@azure/msal-browser"
          }
        ]
      }
    },
    {
      "date": "Tue, 02 Feb 2021 01:56:47 GMT",
      "tag": "@azure/msal-browser_v2.11.0",
      "version": "2.11.0",
      "comments": {
        "none": [
          {
            "comment": "Test changes",
            "author": "prkanher@microsoft.com",
            "commit": "12f9fa2b6a9530fac5f7570ee3c49dc39232284c",
            "package": "@azure/msal-browser"
          },
          {
            "comment": "Typedocs Updates (#2926)",
            "author": "thomas.norling@microsoft.com",
            "commit": "3fd4a48143ed4fb62b9e3266338b1abda920d68a",
            "package": "@azure/msal-browser"
          },
          {
            "comment": "Update acquire-token.md",
            "author": "hello@kubaprzetakiewi.cz",
            "commit": "828086ab6df566b7711d430cc0b98338293f1365",
            "package": "@azure/msal-browser"
          },
          {
            "comment": "Add project references (#2930)",
            "author": "thomas.norling@microsoft.com",
            "commit": "a836e77e372f1b4da28195d4ad8c0c75d6794875",
            "package": "@azure/msal-browser"
          },
          {
            "comment": "Test updates (#2949)",
            "author": "thomas.norling@microsoft.com",
            "commit": "cbdd4cd8ba23b5794aeb1f0788b828f1248f7236",
            "package": "@azure/msal-browser"
          },
          {
            "comment": "Update login-user.md",
            "author": "hello@kubaprzetakiewi.cz",
            "commit": "5e00712d7e7097c607cc9925b507c4532f6ecab1",
            "package": "@azure/msal-browser"
          },
          {
            "comment": "FAQ Update (#2928)",
            "author": "thomas.norling@microsoft.com",
            "commit": "6ad6d4d95da5f5753c3d4dea7b07b9af428cf2d2",
            "package": "@azure/msal-browser"
          }
        ],
        "patch": [
          {
            "comment": "Fix temp cache cleanup when using localStorage (#2935)",
            "author": "thomas.norling@microsoft.com",
            "commit": "21dc607120091d51da368b850f0c6f8347d974dd",
            "package": "@azure/msal-browser"
          },
          {
            "comment": "Get package version from version.json (#2915)",
            "author": "thomas.norling@microsoft.com",
            "commit": "a6f4702f9439e318a8cb6dc65d1def16351a84fd",
            "package": "@azure/msal-browser"
          }
        ],
        "minor": [
          {
            "comment": "Add initializeWrapperLibrary API (#2845)",
            "author": "thomas.norling@microsoft.com",
            "commit": "27597c148c718e3d001309349a4498a958688cbd",
            "package": "@azure/msal-browser"
          },
          {
            "comment": "Add getInteractionStatusFromEvent to msal-browser (#2885)",
            "author": "joarroyo@microsoft.com",
            "commit": "c263c12b7708dd61d8772e4fd147031e4eeb280d",
            "package": "@azure/msal-browser"
          }
        ]
      }
    },
    {
      "date": "Thu, 21 Jan 2021 21:48:01 GMT",
      "tag": "@azure/msal-browser_v2.10.0",
      "version": "2.10.0",
      "comments": {
        "minor": [
          {
            "comment": "Authority metadata caching (#2758)",
            "author": "thomas.norling@microsoft.com",
            "commit": "28b3268b1385e99249c0b7a95b0b14299011ca46",
            "package": "@azure/msal-browser"
          }
        ],
        "patch": [
          {
            "comment": "Fix handling of multiple popup windows (#2842)",
            "author": "janutter@microsoft.com",
            "commit": "db5ae673ae9a115e91e0db172c53c8a463210770",
            "package": "@azure/msal-browser"
          },
          {
            "comment": "redirectStartPage supports relative URIs (#2866)",
            "author": "thomas.norling@microsoft.com",
            "commit": "e3127c06f80ebd2ad97ede8caa5e0c5bf0efa215",
            "package": "@azure/msal-browser"
          }
        ],
        "none": [
          {
            "comment": "Add missing license files",
            "author": "janutter@microsoft.com",
            "commit": "bee8cbd1f3a22efccb83ba045231eb611e2a7f7d",
            "package": "@azure/msal-browser"
          }
        ]
      }
    },
    {
      "date": "Tue, 12 Jan 2021 00:51:26 GMT",
      "tag": "@azure/msal-browser_v2.9.0",
      "version": "2.9.0",
      "comments": {
        "none": [
          {
            "comment": "Update event docs in msal-browser (#2764)",
            "author": "joarroyo@microsoft.com",
            "commit": "f85db233464aed9718444ab4d29d19f432850bdf",
            "package": "@azure/msal-browser"
          },
          {
            "comment": "Update msal-angular link in msal-browser readme (#2751)",
            "author": "suhendri_s@outlook.com",
            "commit": "16e2b6cf3d4294c3723db49e1eace1d5354e4dcb",
            "package": "@azure/msal-browser"
          },
          {
            "comment": "package.lock change",
            "author": "samuel.kamau@microsoft.com",
            "commit": "4e50ca592f5a17578072be9e4ac28e05b3e6d594",
            "package": "@azure/msal-browser"
          },
          {
            "comment": "Fix npm audit warnings",
            "author": "janutter@microsoft.com",
            "commit": "751026cdaa24dd370c50ad714bf0b1d54c71fbde",
            "package": "@azure/msal-browser"
          }
        ],
        "minor": [
          {
            "comment": "Adding an active account API to PublicClientApplication (#2728)",
            "author": "prkanher@microsoft.com",
            "commit": "ca8c0d55d2abc4eefaa52c833510e313610eb424",
            "package": "@azure/msal-browser"
          },
          {
            "comment": "Add internal in-memory storage to BrowserCacheManager (#2765)",
            "author": "thomas.norling@microsoft.com",
            "commit": "d97cc2e1dc08a56614b66404294c45ff9ab43bca",
            "package": "@azure/msal-browser"
          },
          {
            "comment": "Enable strict TypeScript option (#2792)",
            "author": "thomas.norling@microsoft.com",
            "commit": "a6fae46d307d0a6101e926cb28298fd9f60d4a49",
            "package": "@azure/msal-browser"
          }
        ]
      }
    },
    {
      "date": "Mon, 07 Dec 2020 22:19:03 GMT",
      "tag": "@azure/msal-browser_v2.8.0",
      "version": "2.8.0",
      "comments": {
        "patch": [
          {
            "comment": "Fix clearing of temporary cache items (#2696)",
            "author": "thomas.norling@microsoft.com",
            "commit": "db0e692ba0dbd1fafd0ffdbacadc83f68498d201",
            "package": "@azure/msal-browser"
          },
          {
            "comment": "Add exports to index.ts (#2680)",
            "author": "joarroyo@microsoft.com",
            "commit": "7c2b0d1aae5730017bda2f63049fab48f9e71e7f",
            "package": "@azure/msal-browser"
          },
          {
            "comment": "Expose idTokenClaims on AccountInfo (#2554)",
            "author": "janutter@microsoft.com",
            "commit": "cb2165aad7995d904ec49ade565d907dc314ce16",
            "package": "@azure/msal-browser"
          },
          {
            "comment": "Add onRedirectNavigate to redirect operations in browser (#2669)",
            "author": "janutter@microsoft.com",
            "commit": "8b460eeab3ec8f94cac5291c97a5f94a05aa9270",
            "package": "@azure/msal-browser"
          },
          {
            "comment": "Update Internal PCA Configuration (#2602)",
            "author": "thomas.norling@microsoft.com",
            "commit": "ebf18c6daead16f8cfd2afb3b63cbd59fc63046a",
            "package": "@azure/msal-browser"
          },
          {
            "comment": "Add allowRedirectInIframe flag to browser (#2593)",
            "author": "janutter@microsoft.com",
            "commit": "1b8ac77845b61603d479b3ef1096ee894b9b5065",
            "package": "@azure/msal-browser"
          },
          {
            "comment": "Log messages contain package name and version (#2589)",
            "author": "thomas.norling@microsoft.com",
            "commit": "4568c16bd425e242cdb799ec59b3508654cc2e45",
            "package": "@azure/msal-browser"
          },
          {
            "comment": "Update request types (#2512)",
            "author": "thomas.norling@microsoft.com",
            "commit": "5b891222d674eb5664af9187f319a61b50341f55",
            "package": "@azure/msal-browser"
          }
        ],
        "none": [
          {
            "comment": "update browser export (#2693)",
            "author": "joarroyo@microsoft.com",
            "commit": "e5a4b5c4b2ba2e996e404883705d3b53833109b3",
            "package": "@azure/msal-browser"
          },
          {
            "comment": "Package Lock update",
            "author": "thomas.norling@microsoft.com",
            "commit": "9c029bc074ecd32483a45cfab8721f0771c31e55",
            "package": "@azure/msal-browser"
          },
          {
            "comment": "adding faq for b2c support and b2c clientId scope behavior in acquireTokenSilent",
            "author": "dogan.erisen@gmail.com",
            "commit": "adc3e98b23bb16270977021e6cd381270cd97278",
            "package": "@azure/msal-browser"
          },
          {
            "comment": "Remove console.log in unit tests (#2629)",
            "author": "thomas.norling@microsoft.com",
            "commit": "b89d8029a3703b2bfa1f9399456e652fe6f26e4f",
            "package": "@azure/msal-browser"
          },
          {
            "comment": "CDN Links",
            "author": "thomas.norling@microsoft.com",
            "commit": "dcb07e2011222da6178d4da903dcf44a9f413130",
            "package": "@azure/msal-browser"
          },
          {
            "comment": "Readme updates (#2592)",
            "author": "thomas.norling@microsoft.com",
            "commit": "cfea3b511ebfcd4a22334a1b7c7625f8a7a3a098",
            "package": "@azure/msal-browser"
          },
          {
            "comment": "Doc update (#2587)",
            "author": "thomas.norling@microsoft.com",
            "commit": "fa9b7009f094b3c17a6d177fcec9b736320735c0",
            "package": "@azure/msal-browser"
          }
        ],
        "minor": [
          {
            "comment": "Enable the instance_aware flow (#1804)",
            "author": "prkanher@microsoft.com",
            "commit": "3e616e162149f4e57257b70e6d481c4596d91ef9",
            "package": "@azure/msal-browser"
          }
        ]
      }
    },
    {
      "date": "Wed, 11 Nov 2020 23:33:20 GMT",
      "tag": "@azure/msal-browser_v2.7.0",
      "version": "2.7.0",
      "comments": {
        "patch": [
          {
            "comment": "Adds getAccountByLocalId to PCA Interface (#2588)",
            "author": "thomas.norling@microsoft.com",
            "commit": "b6e1692cc3e3ea8c0d9b5808c4469446c01cfb84",
            "package": "@azure/msal-browser"
          },
          {
            "comment": "Add navigateFrameWait and change loadFrameTimeout to browser to match core behavior (#2545)",
            "author": "janutter@microsoft.com",
            "commit": "9427b1f3ae14b7e0c143900f8b6de911db12a134",
            "package": "@azure/msal-browser"
          }
        ],
        "none": [
          {
            "comment": "Documentation update for new account retrieval APIs (#2585)",
            "author": "hemoral@microsoft.com",
            "commit": "cb782967cc8f07581488de71c4509fa12a702774",
            "package": "@azure/msal-browser"
          }
        ],
        "minor": [
          {
            "comment": "Support relative paths on redirectUri parameter (#2560)",
            "author": "thomas.norling@microsoft.com",
            "commit": "12ccf0441f8735e9d2875cebac6065447ecc622d",
            "package": "@azure/msal-browser"
          }
        ]
      }
    },
    {
      "date": "Tue, 10 Nov 2020 01:48:44 GMT",
      "tag": "@azure/msal-browser_v2.6.1",
      "version": "2.6.1",
      "comments": {
        "patch": [
          {
            "comment": "Export stubbed PCA instance (#2540)",
            "author": "thomas.norling@microsoft.com",
            "commit": "612feaeb6e5099cae6d1f606d187f5e38063018f",
            "package": "@azure/msal-browser"
          }
        ]
      }
    },
    {
      "date": "Sat, 07 Nov 2020 01:50:14 GMT",
      "tag": "@azure/msal-browser_v2.6.0",
      "version": "2.6.0",
      "comments": {
        "minor": [
          {
            "comment": "Fixing a bug and adding `localAccountId` in AccountInfo interface (#2516)",
            "author": "sameera.gajjarapu@microsoft.com",
            "commit": "98f43038608fe66a256dabfff0810476e9e6b3ab",
            "package": "@azure/msal-browser"
          }
        ],
        "none": [
          {
            "comment": "Build Pipeline Changes (#2406)",
            "author": "thomas.norling@microsoft.com",
            "commit": "af8459c0d53a4dc2bf495017608c0bb03004d006",
            "package": "@azure/msal-browser"
          }
        ]
      }
    },
    {
      "date": "Mon, 02 Nov 2020 23:33:39 GMT",
      "tag": "@azure/msal-browser_v2.5.2",
      "version": "2.5.2",
      "comments": {
        "patch": [
          {
            "comment": "Fix JSON.parse issue and cache value validation (#2527)",
            "author": "prkanher@microsoft.com",
            "commit": "62cfc6bf4a8f299ba7160a70a71c84890b49a051",
            "package": "@azure/msal-browser"
          }
        ]
      }
    },
    {
      "date": "Fri, 30 Oct 2020 00:52:19 GMT",
      "tag": "@azure/msal-browser_v2.5.1",
      "version": "2.5.1",
      "comments": {
        "patch": [
          {
            "comment": "Restore string to cacheLocation type (#2523)",
            "author": "janutter@microsoft.com",
            "commit": "7f45b2d37f6784f25aa454f599d0cb7f81463b5c",
            "package": "@azure/msal-browser"
          }
        ]
      }
    },
    {
      "date": "Thu, 29 Oct 2020 20:36:48 GMT",
      "tag": "@azure/msal-browser_v2.5.0",
      "version": "2.5.0",
      "comments": {
        "patch": [
          {
            "comment": "Add handleRedirect End Event (#2518)",
            "author": "thomas.norling@microsoft.com",
            "commit": "22369204b53bbd7b791d83f5b9476661eebdeda5",
            "package": "@azure/msal-browser"
          },
          {
            "comment": "Ensure history.replaceState is a function",
            "author": "janutter@microsoft.com",
            "commit": "77143b3994fb16313324fb91799e38a462bac1c1",
            "package": "@azure/msal-browser"
          },
          {
            "comment": "Allow hash to be passed into handleRedirectPromise, reset non-msal after processing",
            "author": "janutter@microsoft.com",
            "commit": "689c9df7a9fe3f9dabb7cdd604a84707fd216154",
            "package": "@azure/msal-browser"
          }
        ],
        "minor": [
          {
            "comment": "Add getLogger and setLogger to msal-browser (#2513)",
            "author": "joarroyo@microsoft.com",
            "commit": "664b02b2c8075ef0a5fd3880ce38117523ed3e74",
            "package": "@azure/msal-browser"
          },
          {
            "comment": "Adding memory storage option for cache location (#2481)",
            "author": "prkanher@microsoft.com",
            "commit": "f07cef165707ffa46827069a0d0d202eb0313312",
            "package": "@azure/msal-browser"
          }
        ],
        "none": [
          {
            "comment": "Add script to automate generation and updating of browser SRI hashes",
            "author": "janutter@microsoft.com",
            "commit": "894453a2e68a9570ba6984da6f692ed05188ae8f",
            "package": "@azure/msal-browser"
          }
        ]
      }
    },
    {
      "date": "Mon, 26 Oct 2020 21:00:29 GMT",
      "tag": "@azure/msal-browser_v2.4.1",
      "version": "2.4.1",
      "comments": {
        "none": [
          {
            "comment": "Update SRI hashes for msal@1.4.2 and browser@2.4.0",
            "author": "janutter@microsoft.com",
            "commit": "2edf8ba703ad49c78f548e17ace9ee494abf30f1",
            "package": "@azure/msal-browser"
          },
          {
            "comment": "Update Readme (#2468)",
            "author": "thomas.norling@microsoft.com",
            "commit": "dca9f652c157ee621302225c04ec87f488b2c8cb",
            "package": "@azure/msal-browser"
          },
          {
            "comment": "Add docs for event API (#2459)",
            "author": "joarroyo@microsoft.com",
            "commit": "9b6fd4426eac56327a6180739888ecaa4b54af7e",
            "package": "@azure/msal-browser"
          }
        ],
        "patch": [
          {
            "comment": "msal-browser and msal-node cache Interfaces to msal-common updated (#2415)",
            "author": "sameera.gajjarapu@microsoft.com",
            "commit": "9d4c4a18de10eb3d918810dc10766fbd5547165d",
            "package": "@azure/msal-browser"
          }
        ]
      }
    },
    {
      "date": "Tue, 20 Oct 2020 23:47:28 GMT",
      "tag": "@azure/msal-browser_v2.4.0",
      "version": "2.4.0",
      "comments": {
        "none": [
          {
            "comment": "Updated cdn docs for MSAL Browser",
            "author": "janutter@microsoft.com",
            "commit": "034fc94ad59499932fe7530b0e5ab3152bcbf11e",
            "package": "@azure/msal-browser"
          },
          {
            "comment": "Update FAQ (#2440)",
            "author": "thomas.norling@microsoft.com",
            "commit": "1de35f42e0340d2b3020ba7938d0ae5d7d067a42",
            "package": "@azure/msal-browser"
          },
          {
            "comment": "Updated eslint rules (#2345)",
            "author": "janutter@microsoft.com",
            "commit": "64a4f9e868e63346dfd711dec717abe7fd14d949",
            "package": "@azure/msal-browser"
          }
        ],
        "minor": [
          {
            "comment": "Add removeEventCallback API (#2462)",
            "author": "thomas.norling@microsoft.com",
            "commit": "f934892a769d3287a8edda8ec3f72928ff288ea8",
            "package": "@azure/msal-browser"
          },
          {
            "comment": "Add event api to msal-browser (#2394)",
            "author": "joarroyo@microsoft.com",
            "commit": "b1a6ccc6348b556cd4636511aeb8e58060154daa",
            "package": "@azure/msal-browser"
          }
        ],
        "patch": [
          {
            "comment": "Use history API to clear hash for msal-browser",
            "author": "janutter@microsoft.com",
            "commit": "9a3618b430e9f174505529949ebacf4bccd04858",
            "package": "@azure/msal-browser"
          },
          {
            "comment": "Export InteractionType (#2438)",
            "author": "thomas.norling@microsoft.com",
            "commit": "9fc76a676ed0e157e43e6a9512352fcb29099aae",
            "package": "@azure/msal-browser"
          },
          {
            "comment": "Add extraQueryParameters to acquireTokenSilent in msal-browser",
            "author": "janutter@microsoft.com",
            "commit": "d2132c15c759f33c299761b9869dd1144907c0a8",
            "package": "@azure/msal-browser"
          },
          {
            "comment": "Fix unexpected interaction_required error in redirect flow (#2404)",
            "author": "thomas.norling@microsoft.com",
            "commit": "c22bb29b8880de4bf0b9437a1c2ad48776a9d88f",
            "package": "@azure/msal-browser"
          },
          {
            "comment": "Adds support for any OIDC-compliant authority (#2389).",
            "author": "jamckenn@microsoft.com",
            "commit": "2b6b9ec9033a8b829393e44c3feb7b19b163d2cd",
            "package": "@azure/msal-browser"
          }
        ]
      }
    },
    {
      "date": "Wed, 14 Oct 2020 23:45:07 GMT",
      "tag": "@azure/msal-browser_v2.3.1",
      "version": "2.3.1",
      "comments": {
        "patch": [
          {
            "comment": "Remove rogue console.log() in the BrowserCrypto.ts file and add a lint rule to prevent future issues (#2410)",
            "author": "prkanher@microsoft.com",
            "commit": "d2fc6bb778a79d9160474cebfc6c5a52bcf464ff",
            "package": "@azure/msal-browser"
          },
          {
            "comment": "Check for Headers class when configuring network client",
            "author": "janutter@microsoft.com",
            "commit": "15798f723cd9beb8f6160703168f3ff63bcb8793",
            "package": "@azure/msal-browser"
          },
          {
            "comment": "Update getItem to return ServerTelemetryEntity (#2223)",
            "author": "thomas.norling@microsoft.com",
            "commit": "82b982ba38d70d9060e3cf5d9c38e0203b60d963",
            "package": "@azure/msal-browser"
          }
        ],
        "none": [
          {
            "comment": "Update docs to explain B2C invite flow (#2392)",
            "author": "thomas.norling@microsoft.com",
            "commit": "319fe7bb2f6e2c7ea905d1df10ed7665d64264f3",
            "package": "@azure/msal-browser"
          },
          {
            "comment": "Update README.md",
            "author": "prkanher@microsoft.com",
            "commit": "8f5e957039dfbfb0ecfa42a2f1244873d2f4b5b1",
            "package": "@azure/msal-browser"
          },
          {
            "comment": "Add enhanced documentation about responseMode in browser (#2228)",
            "author": "jamckenn@microsoft.com",
            "commit": "1c098e24d82c19f32dc5c493b76f46a89eca1828",
            "package": "@azure/msal-browser"
          }
        ]
      }
    },
    {
      "date": "Fri, 02 Oct 2020 17:42:35 GMT",
      "tag": "@azure/msal-browser_v2.3.0",
      "version": "2.3.0",
      "comments": {
        "minor": [
          {
            "comment": "Implementation of Access Token Proof-of-Possession Flow (#2151, #2153, #2154, #2209, #2289)",
            "author": "prkanher@microsoft.com",
            "commit": "3cffbc99730532bbd0b35f2e3a9df17f032c0675",
            "package": "@azure/msal-browser"
          }
        ]
      }
    },
    {
      "date": "Wed, 30 Sep 2020 17:58:33 GMT",
      "tag": "@azure/msal-browser_v2.2.1",
      "version": "2.2.1",
      "comments": {
        "patch": [
          {
            "comment": "Support SSR in msal-browser (#2073)",
            "author": "thomas.norling@microsoft.com",
            "commit": "e697ad8b77313a7f01d21f71f1ca841af87c2459",
            "package": "@azure/msal-browser"
          }
        ],
        "none": [
          {
            "comment": "Updating dependency versions and package-lock.json(#2342)",
            "author": "sameera.gajjarapu@microsoft.com",
            "commit": "bc3f324edd6cf83937c31f73d3aefc6dbaf5f748",
            "package": "@azure/msal-browser"
          }
        ]
      }
    },
    {
      "date": "Thu, 17 Sep 2020 23:16:22 GMT",
      "tag": "@azure/msal-browser_v2.2.0",
      "version": "2.2.0",
      "comments": {
        "patch": [
          {
            "comment": "Fix issue with base64 encoding of spaces (#2248)",
            "author": "prkanher@microsoft.com",
            "commit": "",
            "package": "@azure/msal-browser"
          },
          {
            "comment": "Properly support multiple concurrent RT requests (#2290)",
            "author": "janutter@microsoft.com",
            "commit": "5956762593a9d0d2b23a33d8ad9f94eb5d2342dd",
            "package": "@azure/msal-browser"
          },
          {
            "comment": "Default scope addition done in msal-common (#2267)",
            "author": "thomas.norling@microsoft.com",
            "commit": "3a18b100f38149a35c01cc491a9de78ea505d771",
            "package": "@azure/msal-browser"
          },
          {
            "comment": "acquireTokenSilent calls ssoSilent (#2264)",
            "author": "thomas.norling@microsoft.com",
            "commit": "6923e66fc9ca44c460489b41ff6a4d104ebde864",
            "package": "@azure/msal-browser"
          },
          {
            "comment": "Check for interaction in progress when processing redirect hash (#2183)",
            "author": "thomas.norling@microsoft.com",
            "commit": "40458a19510286c3ad7eba566bdd283d7ba83bfa",
            "package": "@azure/msal-browser"
          },
          {
            "comment": "Creating ClientApplication.ts subclass (#2199)",
            "author": "prkanher@microsoft.com",
            "commit": "6750c4f1aa6a230bac76c37aab185aa04b894a2c",
            "package": "@azure/msal-browser"
          },
          {
            "comment": "Add SsoSilentRequest for ssoSilent, update tests and samples",
            "author": "joarroyo@microsoft.com",
            "commit": "a7e1bb304b93509400405915a4df32e651ec16bf",
            "package": "@azure/msal-browser"
          },
          {
            "comment": "Add Angular 10 browser sample, update documentation",
            "author": "joarroyo@microsoft.com",
            "commit": "98e1960987d13950d080ba5e15b0b17260ec47e2",
            "package": "@azure/msal-browser"
          }
        ],
        "none": [
          {
            "comment": "Add name field to AccountInfo (#2288)",
            "author": "jamckenn@microsoft.com",
            "commit": "d917d6a91987522f1c4390817966945ce18fa099",
            "package": "@azure/msal-browser"
          },
          {
            "comment": "Update core, browser, common to use central eslint configuration",
            "author": "janutter@microsoft.com",
            "commit": "fc49c6f16b3f7a62a67d249107fc484272133305",
            "package": "@azure/msal-browser"
          },
          {
            "comment": "Doc updates (#2215)",
            "author": "thomas.norling@microsoft.com",
            "commit": "b50572c407dbe3a5f61ebde7d50171e9044cb894",
            "package": "@azure/msal-browser"
          },
          {
            "comment": "Doc updates",
            "author": "thomas.norling@microsoft.com",
            "commit": "a89fcea6df5c806a99de9e38ca67816910c93883",
            "package": "@azure/msal-browser"
          },
          {
            "comment": "update cdn hash for v2.1.0",
            "author": "prkanher@microsoft.com",
            "commit": "14acf773f07700f8dd9bac1459e204d97385eb84",
            "package": "@azure/msal-browser"
          },
          {
            "comment": "Fix Unit Tests (#2191)",
            "author": "thomas.norling@microsoft.com",
            "commit": "f0f2d5c884431a93f32e50d78b2f29b83e6f0449",
            "package": "@azure/msal-browser"
          },
          {
            "comment": "Updating CDN docs",
            "author": "prkanher@microsoft.com",
            "commit": "f831b9f079665b839168a27badd2f9dcbe884214",
            "package": "@azure/msal-browser"
          },
          {
            "comment": "none",
            "author": "sameera.gajjarapu@microsoft.com",
            "commit": "9760b6ff6c0ad403ac1b26968cb10d3d7e72a6fd",
            "package": "@azure/msal-browser"
          }
        ],
        "minor": [
          {
            "comment": "Added client-side throttling to enhance server stability (#1907)",
            "author": "jamckenn@microsoft.com",
            "commit": "91a1dba29dbfb8f6fc329c0381767d6b6f661281",
            "package": "@azure/msal-browser"
          }
        ]
      }
    },
    {
      "date": "Tue, 25 Aug 2020 00:40:45 GMT",
      "tag": "@azure/msal-browser_v2.1.0",
      "version": "2.1.0",
      "comments": {
        "patch": [
          {
            "comment": "update APP_META_DATA to APP_METADATA",
            "author": "sameera.gajjarapu@microsoft.com",
            "commit": "282035aecb07956dca323d65275fdaa703c4a325",
            "package": "@azure/msal-browser"
          },
          {
            "comment": "Add getAccountByHomeId API (#2114)",
            "author": "thomas.norling@microsoft.com",
            "commit": "40b1716fec63893f57762f37b55944f6c8c86e21",
            "package": "@azure/msal-browser"
          },
          {
            "comment": "Change msal-browser loginPopup and openPopup, add ability to configure popup delay (#2132)",
            "author": "joarroyo@microsoft.com",
            "commit": "61a1173a2cb96170b8898973c7ea3ede435cffa2",
            "package": "@azure/msal-browser"
          },
          {
            "comment": "Update POST header to type Record (#2128)",
            "author": "thomas.norling@microsoft.com",
            "commit": "c9b65c59797cd3240aad2b4f1e0e866a90373c4a",
            "package": "@azure/msal-browser"
          }
        ],
        "minor": [
          {
            "comment": "Client Capabilities Support (#2169)",
            "author": "thomas.norling@microsoft.com",
            "commit": "0cdad1b8a3855b2414be9740862df29524897a22",
            "package": "@azure/msal-browser"
          }
        ]
      }
    },
    {
      "date": "Thu, 13 Aug 2020 02:20:48 GMT",
      "tag": "@azure/msal-browser_v2.0.2",
      "version": "2.0.2",
      "comments": {
        "patch": [
          {
            "comment": "Fix hash parsing issue from #2118 and back button cache clearing (#2129)",
            "author": "prkanher@microsoft.com",
            "commit": "10ab51ecd9e4bb1ba1668972b693055310c65736",
            "package": "@azure/msal-browser"
          }
        ],
        "none": [
          {
            "comment": "Update Migration Guide (#2111)",
            "author": "thomas.l.norling@gmail.com",
            "commit": "671ababe31fe86f8e702507d261101e50548346d",
            "package": "@azure/msal-browser"
          },
          {
            "comment": "Add beachball config",
            "author": "prkanher@microsoft.com",
            "commit": "50d9a9533b07a4a5bf7833bd6a5d0d35798c4903",
            "package": "@azure/msal-browser"
          }
        ]
      }
    }
  ]
}<|MERGE_RESOLUTION|>--- conflicted
+++ resolved
@@ -2,53 +2,22 @@
   "name": "@azure/msal-browser",
   "entries": [
     {
-<<<<<<< HEAD
-      "date": "Mon, 03 Apr 2023 19:59:22 GMT",
-      "tag": "@azure/msal-browser_v2.35.0",
-      "version": "2.35.0",
-      "comments": {
-        "patch": [
-          {
-            "author": "kshabelko@microsoft.com",
-            "package": "@azure/msal-browser",
-            "commit": "089c78094966d99c5e387bb512945430618e780e",
-            "comment": "Fix missing telemetry queue information #5809"
-          },
-          {
-            "author": "sameera.gajjarapu@microsoft.com",
-            "package": "@azure/msal-browser",
-            "commit": "112abff69ebb68d4c8a88e86af6d056cf650e492",
-            "comment": "Dup code removal in NativeInteractionClient (#5768)"
-          }
-        ],
-=======
       "date": "Mon, 03 Apr 2023 21:29:32 GMT",
       "tag": "@azure/msal-browser_v2.35.0",
       "version": "2.35.0",
       "comments": {
->>>>>>> c756a2e1
-        "minor": [
-          {
-            "author": "thomas.norling@microsoft.com",
-            "package": "@azure/msal-browser",
-<<<<<<< HEAD
+        "minor": [
+          {
+            "author": "thomas.norling@microsoft.com",
+            "package": "@azure/msal-browser",
+            "commit": "c4432b9cc711cc037261c815410433346836c95d",
+            "comment": "Optimize account lookups in cache #5792"
+          },
+          {
+            "author": "thomas.norling@microsoft.com",
+            "package": "@azure/msal-browser",
             "commit": "7d39c2c90527a41115556ff05cfb6b84e30fac0a",
             "comment": "Optimize token lookups in cache #5806"
-=======
-            "commit": "c4432b9cc711cc037261c815410433346836c95d",
-            "comment": "Optimize account lookups in cache #5792"
->>>>>>> c756a2e1
-          },
-          {
-            "author": "thomas.norling@microsoft.com",
-            "package": "@azure/msal-browser",
-<<<<<<< HEAD
-            "commit": "c4432b9cc711cc037261c815410433346836c95d",
-            "comment": "Optimize account lookups in cache #5792"
-=======
-            "commit": "7d39c2c90527a41115556ff05cfb6b84e30fac0a",
-            "comment": "Optimize token lookups in cache #5806"
->>>>>>> c756a2e1
           },
           {
             "author": "beachball",
@@ -56,8 +25,6 @@
             "comment": "Bump @azure/msal-common to v12.0.0",
             "commit": "98cb8fce7ff4199e528ffe819dccbf58d28a8c80"
           }
-<<<<<<< HEAD
-=======
         ],
         "patch": [
           {
@@ -72,7 +39,6 @@
             "commit": "112abff69ebb68d4c8a88e86af6d056cf650e492",
             "comment": "Dup code removal in NativeInteractionClient (#5768)"
           }
->>>>>>> c756a2e1
         ]
       }
     },
