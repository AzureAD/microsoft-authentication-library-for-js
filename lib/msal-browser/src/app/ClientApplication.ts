--- conflicted
+++ resolved
@@ -350,14 +350,7 @@
                 this.browserStorage.setInteractionInProgress(false);
                 atPopupMeasurement.endMeasurement({
                     success: true,
-<<<<<<< HEAD
                     isNativeBroker: true
-=======
-                    isNativeBroker: true,
-                    accessTokenSize: response.accessToken.length,
-                    idTokenSize: response.idToken.length,
-                    requestId: response.requestId
->>>>>>> 98115540
                 });
                 atPopupMeasurement.flushMeasurement();
                 return response;
@@ -475,17 +468,12 @@
             ssoSilentMeasurement.addStaticFields({
                 accessTokenSize: response.accessToken.length,
                 idTokenSize: response.idToken.length,
+                accessTokenSize: response.accessToken.length,
+                requestId: response.requestId
             });
             ssoSilentMeasurement.endMeasurement({
                 success: true,
-<<<<<<< HEAD
                 isNativeBroker: response.fromNativeBroker
-=======
-                isNativeBroker: response.fromNativeBroker,
-                accessTokenSize: response.accessToken.length,
-                idTokenSize: response.idToken.length,
-                requestId: response.requestId
->>>>>>> 98115540
             });
             ssoSilentMeasurement.flushMeasurement();
             return response;
@@ -534,15 +522,11 @@
                             atbcMeasurement.addStaticFields({
                                 accessTokenSize: result.accessToken.length,
                                 idTokenSize: result.idToken.length,
-<<<<<<< HEAD
+                                requestId: result.requestId
                             });
                             atbcMeasurement.endMeasurement({
                                 success: true,
                                 isNativeBroker: result.fromNativeBroker
-=======
-                                isNativeBroker: result.fromNativeBroker,
-                                requestId: result.requestId
->>>>>>> 98115540
                             });
                             atbcMeasurement.flushMeasurement();
                             return result;
@@ -628,30 +612,6 @@
         }
     }
 
-<<<<<<< HEAD
-        return silentRefreshClient.acquireToken(request)
-            .then((result: AuthenticationResult) => {
-                atbrtMeasurement.endMeasurement({
-                    success: true,
-                    fromCache: result.fromCache
-                });
-                return result;
-            })
-            .catch(e => {
-                const isServerError = e instanceof ServerError;
-                const isInteractionRequiredError = e instanceof InteractionRequiredAuthError;
-                const isInvalidGrantError = (e.errorCode === BrowserConstants.INVALID_GRANT_ERROR);
-                if (isServerError && isInvalidGrantError && !isInteractionRequiredError) {
-                    this.logger.verbose("Refresh token expired or invalid, attempting acquire token by iframe", request.correlationId);
-
-                    const silentIframeClient = this.createSilentIframeClient(request.correlationId);
-                    return silentIframeClient.acquireToken(request)
-                        .then((result: AuthenticationResult) => {
-                            atbrtMeasurement.endMeasurement({
-                                success: true,
-                                fromCache: result.fromCache
-                            });
-=======
     /**
      * Attempt to acquire an access token via a refresh token
      * @param commonRequest CommonSilentFlowRequest
@@ -673,7 +633,6 @@
                 throw ClientAuthError.createRefreshRequiredError();
         }
     }
->>>>>>> 98115540
 
     /**
      * Attempt to acquire an access token via an iframe
