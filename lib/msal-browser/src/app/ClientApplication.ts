/*
 * Copyright (c) Microsoft Corporation. All rights reserved.
 * Licensed under the MIT License.
 */

import { CryptoOps } from "../crypto/CryptoOps";
import { Authority, StringUtils, UrlString, ServerAuthorizationCodeResponse, CommonAuthorizationCodeRequest, AuthorizationCodeClient, PromptValue, ServerError, InteractionRequiredAuthError, AccountInfo, AuthorityFactory, ServerTelemetryManager, SilentFlowClient, ClientConfiguration, BaseAuthRequest, ServerTelemetryRequest, PersistentCacheKeys, IdToken, ProtocolUtils, ResponseMode, Constants, INetworkModule, AuthenticationResult, Logger, ThrottlingUtils, RefreshTokenClient, AuthenticationScheme, CommonSilentFlowRequest, CommonEndSessionRequest, AccountEntity, ICrypto, DEFAULT_CRYPTO_IMPLEMENTATION, AuthorityOptions } from "@azure/msal-common";
import { BrowserCacheManager, DEFAULT_BROWSER_CACHE_MANAGER } from "../cache/BrowserCacheManager";
import { BrowserConfiguration, buildConfiguration, Configuration } from "../config/Configuration";
import { TemporaryCacheKeys, InteractionType, ApiId, BrowserConstants, BrowserCacheLocation, WrapperSKU, DEFAULT_REQUEST } from "../utils/BrowserConstants";
import { BrowserUtils } from "../utils/BrowserUtils";
import { BrowserStateObject, BrowserProtocolUtils } from "../utils/BrowserProtocolUtils";
import { RedirectHandler } from "../interaction_handler/RedirectHandler";
import { PopupHandler, PopupParams } from "../interaction_handler/PopupHandler";
import { SilentHandler } from "../interaction_handler/SilentHandler";
import { RedirectRequest } from "../request/RedirectRequest";
import { PopupRequest } from "../request/PopupRequest";
import { AuthorizationUrlRequest } from "../request/AuthorizationUrlRequest";
import { BrowserAuthError } from "../error/BrowserAuthError";
import { SsoSilentRequest } from "../request/SsoSilentRequest";
import { version, name } from "../packageMetadata";
import { EventCallbackFunction } from "../event/EventMessage";
import { EventType } from "../event/EventType";
import { EndSessionRequest } from "../request/EndSessionRequest";
import { BrowserConfigurationAuthError } from "../error/BrowserConfigurationAuthError";
import { PopupUtils } from "../utils/PopupUtils";
import { EndSessionPopupRequest } from "../request/EndSessionPopupRequest";
import { INavigationClient } from "../navigation/INavigationClient";
import { NavigationOptions } from "../navigation/NavigationOptions";
<<<<<<< HEAD
import { SilentRequest } from "../request/SilentRequest";
=======
import { EventHandler } from "../event/EventHandler";
>>>>>>> c9d7d774

export abstract class ClientApplication {

    // Crypto interface implementation
    protected readonly browserCrypto: ICrypto;

    // Storage interface implementation
    protected readonly browserStorage: BrowserCacheManager;

    // Network interface implementation
    protected readonly networkClient: INetworkModule;

    // Navigation interface implementation
    protected navigationClient: INavigationClient;

    // Input configuration by developer/user
    protected config: BrowserConfiguration;

    // Logger
    protected logger: Logger;

    // Flag to indicate if in browser environment
    protected isBrowserEnvironment: boolean;

<<<<<<< HEAD
    // Sets the account to use if no account info is given
    protected activeLocalAccountId: string | null;

=======
>>>>>>> c9d7d774
    // Set the SKU and Version for wrapper library if applicable
    private wrapperSKU: string | undefined;
    private wrapperVer: string | undefined;

    protected eventHandler: EventHandler;

    // Redirect Response Object
    private redirectResponse: Map<string, Promise<AuthenticationResult | null>>;

    /**
     * @constructor
     * Constructor for the PublicClientApplication used to instantiate the PublicClientApplication object
     *
     * Important attributes in the Configuration object for auth are:
     * - clientID: the application ID of your application. You can obtain one by registering your application with our Application registration portal : https://portal.azure.com/#blade/Microsoft_AAD_IAM/ActiveDirectoryMenuBlade/RegisteredAppsPreview
     * - authority: the authority URL for your application.
     * - redirect_uri: the uri of your application registered in the portal.
     *
     * In Azure AD, authority is a URL indicating the Azure active directory that MSAL uses to obtain tokens.
     * It is of the form https://login.microsoftonline.com/{Enter_the_Tenant_Info_Here}
     * If your application supports Accounts in one organizational directory, replace "Enter_the_Tenant_Info_Here" value with the Tenant Id or Tenant name (for example, contoso.microsoft.com).
     * If your application supports Accounts in any organizational directory, replace "Enter_the_Tenant_Info_Here" value with organizations.
     * If your application supports Accounts in any organizational directory and personal Microsoft accounts, replace "Enter_the_Tenant_Info_Here" value with common.
     * To restrict support to Personal Microsoft accounts only, replace "Enter_the_Tenant_Info_Here" value with consumers.
     *
     * In Azure B2C, authority is of the form https://{instance}/tfp/{tenant}/{policyName}/
     * Full B2C functionality will be available in this library in future versions.
     *
     * @param configuration Object for the MSAL PublicClientApplication instance
     */
    constructor(configuration: Configuration) {
        /*
         * If loaded in an environment where window is not available,
         * set internal flag to false so that further requests fail.
         * This is to support server-side rendering environments.
         */
        this.isBrowserEnvironment = typeof window !== "undefined";
        // Set the configuration.
        this.config = buildConfiguration(configuration, this.isBrowserEnvironment);

        // Initialize logger
        this.logger = new Logger(this.config.system.loggerOptions, name, version);
        
        // Initialize the network module class.
        this.networkClient = this.config.system.networkClient;
        
        // Initialize the navigation client class.
        this.navigationClient = this.config.system.navigationClient;
        
        // Initialize redirectResponse Map
        this.redirectResponse = new Map();
        
        // Initialize the crypto class.
        this.browserCrypto = this.isBrowserEnvironment ? new CryptoOps() : DEFAULT_CRYPTO_IMPLEMENTATION;

        this.eventHandler = new EventHandler(this.logger, this.browserCrypto);

        // Initialize the browser storage class.
        this.browserStorage = this.isBrowserEnvironment ? 
            new BrowserCacheManager(this.config.auth.clientId, this.config.cache, this.browserCrypto, this.logger) : 
            DEFAULT_BROWSER_CACHE_MANAGER(this.config.auth.clientId, this.logger);
    }

    // #region Redirect Flow

    /**
     * Event handler function which allows users to fire events after the PublicClientApplication object
     * has loaded during redirect flows. This should be invoked on all page loads involved in redirect
     * auth flows.
     * @param hash Hash to process. Defaults to the current value of window.location.hash. Only needs to be provided explicitly if the response to be handled is not contained in the current value.
     * @returns Token response or null. If the return value is null, then no auth redirect was detected.
     */
    async handleRedirectPromise(hash?: string): Promise<AuthenticationResult | null> {
        this.eventHandler.emitEvent(EventType.HANDLE_REDIRECT_START, InteractionType.Redirect);
        this.logger.verbose("handleRedirectPromise called");
        const loggedInAccounts = this.getAllAccounts();
        if (this.isBrowserEnvironment) {
            /**
             * Store the promise on the PublicClientApplication instance if this is the first invocation of handleRedirectPromise,
             * otherwise return the promise from the first invocation. Prevents race conditions when handleRedirectPromise is called
             * several times concurrently.
             */
            const redirectResponseKey = hash || Constants.EMPTY_STRING;
            let response = this.redirectResponse.get(redirectResponseKey);
            if (typeof response === "undefined") {
                this.logger.verbose("handleRedirectPromise has been called for the first time, storing the promise");
                response = this.handleRedirectResponse(hash)
                    .then((result: AuthenticationResult | null) => {
                        if (result) {
                        // Emit login event if number of accounts change
                            const isLoggingIn = loggedInAccounts.length < this.getAllAccounts().length;
                            if (isLoggingIn) {
                                this.eventHandler.emitEvent(EventType.LOGIN_SUCCESS, InteractionType.Redirect, result);
                                this.logger.verbose("handleRedirectResponse returned result, login success");
                            } else {
                                this.eventHandler.emitEvent(EventType.ACQUIRE_TOKEN_SUCCESS, InteractionType.Redirect, result);
                                this.logger.verbose("handleRedirectResponse returned result, acquire token success");
                            }
                        }
                        this.eventHandler.emitEvent(EventType.HANDLE_REDIRECT_END, InteractionType.Redirect);

                        return result;
                    })
                    .catch((e) => {
                    // Emit login event if there is an account
                        if (loggedInAccounts.length > 0) {
                            this.eventHandler.emitEvent(EventType.ACQUIRE_TOKEN_FAILURE, InteractionType.Redirect, null, e);
                        } else {
                            this.eventHandler.emitEvent(EventType.LOGIN_FAILURE, InteractionType.Redirect, null, e);
                        }
                        this.eventHandler.emitEvent(EventType.HANDLE_REDIRECT_END, InteractionType.Redirect);

                        throw e;
                    });
                this.redirectResponse.set(redirectResponseKey, response);
            } else {
                this.logger.verbose("handleRedirectPromise has been called previously, returning the result from the first call");
            }
            
            return response;
        }
        this.logger.verbose("handleRedirectPromise returns null, not browser environment");
        return null;
    }

    /**
     * Checks if navigateToLoginRequestUrl is set, and:
     * - if true, performs logic to cache and navigate
     * - if false, handles hash string and parses response
     * @param hash
     */
    private async handleRedirectResponse(hash?: string): Promise<AuthenticationResult | null> {
        if (!this.interactionInProgress()) {
            this.logger.info("handleRedirectPromise called but there is no interaction in progress, returning null.");
            return null;
        }

        const responseHash = this.getRedirectResponseHash(hash || window.location.hash);
        if (!responseHash) {
            // Not a recognized server response hash or hash not associated with a redirect request
            this.logger.info("handleRedirectPromise did not detect a response hash as a result of a redirect. Cleaning temporary cache.");
            this.browserStorage.cleanRequestByInteractionType(InteractionType.Redirect);
            return null;
        }

        let state: string;
        try {
            state = this.validateAndExtractStateFromHash(responseHash, InteractionType.Redirect);
            BrowserUtils.clearHash(window);
            this.logger.verbose("State extracted from hash");
        } catch (e) {
            this.logger.info(`handleRedirectPromise was unable to extract state due to: ${e}`);
            this.browserStorage.cleanRequestByInteractionType(InteractionType.Redirect);
            return null;
        }

        // If navigateToLoginRequestUrl is true, get the url where the redirect request was initiated
        const loginRequestUrl = this.browserStorage.getTemporaryCache(TemporaryCacheKeys.ORIGIN_URI, true) || "";
        const loginRequestUrlNormalized = UrlString.removeHashFromUrl(loginRequestUrl);
        const currentUrlNormalized = UrlString.removeHashFromUrl(window.location.href);

        if (loginRequestUrlNormalized === currentUrlNormalized && this.config.auth.navigateToLoginRequestUrl) {
            // We are on the page we need to navigate to - handle hash
            this.logger.verbose("Current page is loginRequestUrl, handling hash");
            const handleHashResult = await this.handleHash(responseHash, state);

            if (loginRequestUrl.indexOf("#") > -1) {
                // Replace current hash with non-msal hash, if present
                BrowserUtils.replaceHash(loginRequestUrl);
            }

            return handleHashResult;
        } else if (!this.config.auth.navigateToLoginRequestUrl) {
            this.logger.verbose("NavigateToLoginRequestUrl set to false, handling hash");
            return this.handleHash(responseHash, state);
        } else if (!BrowserUtils.isInIframe()) {
            /*
             * Returned from authority using redirect - need to perform navigation before processing response
             * Cache the hash to be retrieved after the next redirect
             */
            this.browserStorage.setTemporaryCache(TemporaryCacheKeys.URL_HASH, responseHash, true);
            const navigationOptions: NavigationOptions = {
                apiId: ApiId.handleRedirectPromise,
                timeout: this.config.system.redirectNavigationTimeout,
                noHistory: true
            };

            /**
             * Default behavior is to redirect to the start page and not process the hash now. 
             * The start page is expected to also call handleRedirectPromise which will process the hash in one of the checks above.
             */  
            let processHashOnRedirect: boolean = true;
            if (!loginRequestUrl || loginRequestUrl === "null") {
                // Redirect to home page if login request url is null (real null or the string null)
                const homepage = BrowserUtils.getHomepage();
                // Cache the homepage under ORIGIN_URI to ensure cached hash is processed on homepage
                this.browserStorage.setTemporaryCache(TemporaryCacheKeys.ORIGIN_URI, homepage, true);
                this.logger.warning("Unable to get valid login request url from cache, redirecting to home page");
                processHashOnRedirect = await this.navigationClient.navigateInternal(homepage, navigationOptions);
            } else {
                // Navigate to page that initiated the redirect request
                this.logger.verbose(`Navigating to loginRequestUrl: ${loginRequestUrl}`);
                processHashOnRedirect = await this.navigationClient.navigateInternal(loginRequestUrl, navigationOptions);
            }

            // If navigateInternal implementation returns false, handle the hash now
            if (!processHashOnRedirect) {
                return this.handleHash(responseHash, state);
            }
        }

        return null;
    }

    /**
     * Gets the response hash for a redirect request
     * Returns null if interactionType in the state value is not "redirect" or the hash does not contain known properties
     * @param hash
     */
    private getRedirectResponseHash(hash: string): string | null {
        this.logger.verbose("getRedirectResponseHash called");
        // Get current location hash from window or cache.
        const isResponseHash: boolean = UrlString.hashContainsKnownProperties(hash);
        const cachedHash = this.browserStorage.getTemporaryCache(TemporaryCacheKeys.URL_HASH, true);
        this.browserStorage.removeItem(this.browserStorage.generateCacheKey(TemporaryCacheKeys.URL_HASH));

        if (isResponseHash) {
            this.logger.verbose("Hash contains known properties, returning response hash");
            return hash;
        }

        this.logger.verbose("Hash does not contain known properties, returning cached hash");
        return cachedHash;
    }

    /**
     * @param hash
     * @param interactionType
     */
    private validateAndExtractStateFromHash(hash: string, interactionType: InteractionType, requestCorrelationId?: string): string {
        this.logger.verbose("validateAndExtractStateFromHash called", requestCorrelationId);
        // Deserialize hash fragment response parameters.
        const serverParams: ServerAuthorizationCodeResponse = UrlString.getDeserializedHash(hash);
        if (!serverParams.state) {
            throw BrowserAuthError.createHashDoesNotContainStateError();
        }

        const platformStateObj = BrowserProtocolUtils.extractBrowserRequestState(this.browserCrypto, serverParams.state);
        if (!platformStateObj) {
            throw BrowserAuthError.createUnableToParseStateError();
        }

        if (platformStateObj.interactionType !== interactionType) {
            throw BrowserAuthError.createStateInteractionTypeMismatchError();
        }

        this.logger.verbose("Returning state from hash", requestCorrelationId);
        return serverParams.state;
    }

    /**
     * Checks if hash exists and handles in window.
     * @param hash
     * @param state
     */
    private async handleHash(hash: string, state: string): Promise<AuthenticationResult> {
        const cachedRequest = this.browserStorage.getCachedRequest(state, this.browserCrypto);
        const browserRequestLogger = this.logger.clone(name, version, cachedRequest.correlationId);
        browserRequestLogger.verbose("handleHash called, retrieved cached request");
        const serverTelemetryManager = this.initializeServerTelemetryManager(ApiId.handleRedirectPromise, cachedRequest.correlationId);

        try {
            // Hash contains known properties - handle and return in callback
            const currentAuthority = this.browserStorage.getCachedAuthority(state);
            if (!currentAuthority) {
                throw BrowserAuthError.createNoCachedAuthorityError();
            }

            const authClient = await this.createAuthCodeClient(serverTelemetryManager, currentAuthority, cachedRequest.correlationId);
            browserRequestLogger.verbose("Auth code client created");
            const interactionHandler = new RedirectHandler(authClient, this.browserStorage, cachedRequest, browserRequestLogger, this.browserCrypto);
            return await interactionHandler.handleCodeResponse(hash, state, authClient.authority, this.networkClient, this.config.auth.clientId);
        } catch (e) {
            serverTelemetryManager.cacheFailedRequest(e);
            this.browserStorage.cleanRequestByInteractionType(InteractionType.Redirect);
            throw e;
        }
    }

    /**
     * Use when initiating the login process by redirecting the user's browser to the authorization endpoint. This function redirects the page, so
     * any code that follows this function will not execute.
     *
     * IMPORTANT: It is NOT recommended to have code that is dependent on the resolution of the Promise. This function will navigate away from the current
     * browser window. It currently returns a Promise in order to reflect the asynchronous nature of the code running in this function.
     *
     * @param request
     */
    async loginRedirect(request?: RedirectRequest): Promise<void> {
        this.logger.verbose("loginRedirect called");
        return this.acquireTokenRedirect(request || DEFAULT_REQUEST);
    }

    /**
     * Use when you want to obtain an access_token for your API by redirecting the user's browser window to the authorization endpoint. This function redirects
     * the page, so any code that follows this function will not execute.
     *
     * IMPORTANT: It is NOT recommended to have code that is dependent on the resolution of the Promise. This function will navigate away from the current
     * browser window. It currently returns a Promise in order to reflect the asynchronous nature of the code running in this function.
     *
     * @param request
     */
    async acquireTokenRedirect(request: RedirectRequest): Promise<void> {
        // Preflight request
        this.preflightBrowserEnvironmentCheck(InteractionType.Redirect);
        this.logger.verbose("acquireTokenRedirect called");

        // If logged in, emit acquire token events
        const isLoggedIn = this.getAllAccounts().length > 0;
        if (isLoggedIn) {
            this.eventHandler.emitEvent(EventType.ACQUIRE_TOKEN_START, InteractionType.Redirect, request);
        } else {
            this.eventHandler.emitEvent(EventType.LOGIN_START, InteractionType.Redirect, request);
        }

        const validRequest: AuthorizationUrlRequest = this.preflightInteractiveRequest(request, InteractionType.Redirect);
        this.browserStorage.updateCacheEntries(validRequest.state, validRequest.nonce, validRequest.authority);
        return this.acquireTokenRedirectAsync(validRequest, request.redirectStartPage, request.onRedirectNavigate);
    }

    /**
     * Helper which obtains an access_token for an API via redirecting the user's browser.
     * 
     * @param validRequest 
     * @param userRedirectStartPage 
     * @param userOnRedirectNavigate 
     */
    protected async acquireTokenRedirectAsync(validRequest: AuthorizationUrlRequest, userRedirectStartPage?: string, userOnRedirectNavigate?: (url: string) => void | boolean): Promise<void> {
        const browserRequestLogger = this.logger.clone(name, version, validRequest.correlationId);
        const serverTelemetryManager = this.initializeServerTelemetryManager(ApiId.acquireTokenRedirect, validRequest.correlationId);
        const isLoggedIn = this.getAllAccounts().length > 0;
        try {
            // Create auth code request and generate PKCE params
            const authCodeRequest: CommonAuthorizationCodeRequest = await this.initializeAuthorizationCodeRequest(validRequest);

            // Initialize the client
            const authClient: AuthorizationCodeClient = await this.createAuthCodeClient(serverTelemetryManager, validRequest.authority, validRequest.correlationId);
            browserRequestLogger.verbose("Auth code client created");

            // Create redirect interaction handler.
            const interactionHandler = new RedirectHandler(authClient, this.browserStorage, authCodeRequest, browserRequestLogger, this.browserCrypto);

            // Create acquire token url.
            const navigateUrl = await authClient.getAuthCodeUrl(validRequest);

            const redirectStartPage = this.getRedirectStartPage(userRedirectStartPage);
            browserRequestLogger.verbosePii(`Redirect start page: ${redirectStartPage}`);

            // Show the UI once the url has been created. Response will come back in the hash, which will be handled in the handleRedirectCallback function.
            return interactionHandler.initiateAuthRequest(navigateUrl, {
                navigationClient: this.navigationClient,
                redirectTimeout: this.config.system.redirectNavigationTimeout,
                redirectStartPage: redirectStartPage,
                onRedirectNavigate: userOnRedirectNavigate
            });
        } catch (e) {
            // If logged in, emit acquire token events
            if (isLoggedIn) {
                this.eventHandler.emitEvent(EventType.ACQUIRE_TOKEN_FAILURE, InteractionType.Redirect, null, e);
            } else {
                this.eventHandler.emitEvent(EventType.LOGIN_FAILURE, InteractionType.Redirect, null, e);
            }

            serverTelemetryManager.cacheFailedRequest(e);
            this.browserStorage.cleanRequestByState(validRequest.state);
            throw e;
        }
    }

    // #endregion

    // #region Popup Flow

    /**
     * Use when initiating the login process via opening a popup window in the user's browser
     *
     * @param request
     *
     * @returns A promise that is fulfilled when this function has completed, or rejected if an error was raised.
     */
    loginPopup(request?: PopupRequest): Promise<AuthenticationResult> {
        this.logger.verbose("loginPopup called");
        return this.acquireTokenPopup(request || DEFAULT_REQUEST);
    }

    /**
     * Use when you want to obtain an access_token for your API via opening a popup window in the user's browser
     *
     * @param request
     *
     * @returns A promise that is fulfilled when this function has completed, or rejected if an error was raised.
     */
    acquireTokenPopup(request: PopupRequest): Promise<AuthenticationResult> {
        try {
            this.preflightBrowserEnvironmentCheck(InteractionType.Popup);
            this.logger.verbose("acquireTokenPopup called");
            const validRequest = this.preflightInteractiveRequest(request, InteractionType.Popup);
            this.browserStorage.updateCacheEntries(validRequest.state, validRequest.nonce, validRequest.authority);
            const popupName = PopupUtils.generatePopupName(this.config.auth.clientId, validRequest);

            // asyncPopups flag is true. Acquires token without first opening popup. Popup will be opened later asynchronously.
            if (this.config.system.asyncPopups) {
                this.logger.verbose("asyncPopups set to true, acquiring token");
                return this.acquireTokenPopupAsync(validRequest, popupName);
            } else {
                // asyncPopups flag is set to false. Opens popup before acquiring token.
                this.logger.verbose("asyncPopup set to false, opening popup before acquiring token");
                const popup = PopupUtils.openSizedPopup("about:blank", popupName);
                return this.acquireTokenPopupAsync(validRequest, popupName, popup);
            }
        } catch (e) {
            // Since this function is syncronous we need to reject
            return Promise.reject(e);
        }
    }

    /**
     * Helper which obtains an access_token for your API via opening a popup window in the user's browser
     * @param validRequest
     * @param popupName
     * @param popup
     *
     * @returns A promise that is fulfilled when this function has completed, or rejected if an error was raised.
     */
    protected async acquireTokenPopupAsync(validRequest: AuthorizationUrlRequest, popupName: string, popup?: Window|null): Promise<AuthenticationResult> {
        this.logger.verbose("acquireTokenPopupAsync called", validRequest.correlationId);
        // If logged in, emit acquire token events
        const loggedInAccounts = this.getAllAccounts();
        if (loggedInAccounts.length > 0) {
            this.eventHandler.emitEvent(EventType.ACQUIRE_TOKEN_START, InteractionType.Popup, validRequest);
        } else {
            this.eventHandler.emitEvent(EventType.LOGIN_START, InteractionType.Popup, validRequest);
        }

        const browserRequestLogger = this.logger.clone(name, version, validRequest.correlationId);
        const serverTelemetryManager = this.initializeServerTelemetryManager(ApiId.acquireTokenPopup, validRequest.correlationId);

        try {
            // Create auth code request and generate PKCE params
            const authCodeRequest: CommonAuthorizationCodeRequest = await this.initializeAuthorizationCodeRequest(validRequest);

            // Initialize the client
            const authClient: AuthorizationCodeClient = await this.createAuthCodeClient(serverTelemetryManager, validRequest.authority, validRequest.correlationId);
            browserRequestLogger.verbose("Auth code client created");

            // Create acquire token url.
            const navigateUrl = await authClient.getAuthCodeUrl(validRequest);

            // Create popup interaction handler.
            const interactionHandler = new PopupHandler(authClient, this.browserStorage, authCodeRequest, browserRequestLogger);

            // Show the UI once the url has been created. Get the window handle for the popup.
            const popupParameters: PopupParams = {
                popup,
                popupName
            };
            const popupWindow: Window = interactionHandler.initiateAuthRequest(navigateUrl, popupParameters);
            this.eventHandler.emitEvent(EventType.POPUP_OPENED, InteractionType.Popup, {popupWindow}, null);

            // Monitor the window for the hash. Return the string value and close the popup when the hash is received. Default timeout is 60 seconds.
            const hash = await interactionHandler.monitorPopupForHash(popupWindow);
            const state = this.validateAndExtractStateFromHash(hash, InteractionType.Popup, validRequest.correlationId);

            // Remove throttle if it exists
            ThrottlingUtils.removeThrottle(this.browserStorage, this.config.auth.clientId, authCodeRequest.authority, authCodeRequest.scopes);

            // Handle response from hash string.
            const result = await interactionHandler.handleCodeResponse(hash, state, authClient.authority, this.networkClient);

            // If logged in, emit acquire token events
            const isLoggingIn = loggedInAccounts.length < this.getAllAccounts().length;
            if (isLoggingIn) {
                this.eventHandler.emitEvent(EventType.LOGIN_SUCCESS, InteractionType.Popup, result);
            } else {
                this.eventHandler.emitEvent(EventType.ACQUIRE_TOKEN_SUCCESS, InteractionType.Popup, result);
            }

            return result;
        } catch (e) {
            if (loggedInAccounts.length > 0) {
                this.eventHandler.emitEvent(EventType.ACQUIRE_TOKEN_FAILURE, InteractionType.Popup, null, e);
            } else {
                this.eventHandler.emitEvent(EventType.LOGIN_FAILURE, InteractionType.Popup, null, e);
            }
            
            if (popup) {
                // Close the synchronous popup if an error is thrown before the window unload event is registered
                popup.close();
            }

            serverTelemetryManager.cacheFailedRequest(e);
            this.browserStorage.cleanRequestByState(validRequest.state);
            throw e;
        }
    }

    // #endregion

    // #region Silent Flow

    /**
     * This function uses a hidden iframe to fetch an authorization code from the eSTS. There are cases where this may not work:
     * - Any browser using a form of Intelligent Tracking Prevention
     * - If there is not an established session with the service
     *
     * In these cases, the request must be done inside a popup or full frame redirect.
     *
     * For the cases where interaction is required, you cannot send a request with prompt=none.
     *
     * If your refresh token has expired, you can use this function to fetch a new set of tokens silently as long as
     * you session on the server still exists.
     * @param request {@link SsoSilentRequest}
     *
     * @returns A promise that is fulfilled when this function has completed, or rejected if an error was raised.
     */
    async ssoSilent(request: SsoSilentRequest): Promise<AuthenticationResult> {
        this.preflightBrowserEnvironmentCheck(InteractionType.Silent);
        this.logger.verbose("ssoSilent called", request.correlationId);
        this.eventHandler.emitEvent(EventType.SSO_SILENT_START, InteractionType.Silent, request);

        // Check that we have some SSO data
        if (StringUtils.isEmpty(request.loginHint) && StringUtils.isEmpty(request.sid) && (!request.account || StringUtils.isEmpty(request.account.username))) {
            throw BrowserAuthError.createSilentSSOInsufficientInfoError();
        }

        // Check that prompt is set to none, throw error if it is set to anything else.
        if (request.prompt && request.prompt !== PromptValue.NONE) {
            throw BrowserAuthError.createSilentPromptValueError(request.prompt);
        }

        // Create silent request
        const silentRequest: AuthorizationUrlRequest = this.initializeAuthorizationRequest({
            ...request,
            prompt: PromptValue.NONE
        }, InteractionType.Silent);

        try {
<<<<<<< HEAD
            const silentTokenResult = await this.acquireTokenByIframe(silentRequest, ApiId.ssoSilent);
            this.emitEvent(EventType.SSO_SILENT_SUCCESS, InteractionType.Silent, silentTokenResult);
=======
            const silentTokenResult = await this.acquireTokenByIframe(request, ApiId.ssoSilent);
            this.eventHandler.emitEvent(EventType.SSO_SILENT_SUCCESS, InteractionType.Silent, silentTokenResult);
>>>>>>> c9d7d774
            return silentTokenResult;
        } catch (e) {
            this.eventHandler.emitEvent(EventType.SSO_SILENT_FAILURE, InteractionType.Silent, null, e);
            throw e;
        }
    }

    /**
     * This function uses a hidden iframe to fetch an authorization code from the eSTS. To be used for silent refresh token acquisition and renewal.
     * @param request
     * @param apiId - ApiId of the calling function. Used for telemetry.
     */
    protected async acquireTokenByIframe(request: SsoSilentRequest, apiId: ApiId): Promise<AuthenticationResult> {
        this.logger.verbose("acquireTokenByIframe called", request.correlationId);
        // Check that we have some SSO data
        if (StringUtils.isEmpty(request.loginHint) && StringUtils.isEmpty(request.sid) && (!request.account || StringUtils.isEmpty(request.account.username))) {
            throw BrowserAuthError.createSilentSSOInsufficientInfoError();
        }

        // Check that prompt is set to none, throw error if it is set to anything else.
        if (request.prompt && request.prompt !== PromptValue.NONE) {
            throw BrowserAuthError.createSilentPromptValueError(request.prompt);
        }

        // Create silent request
        const silentRequest: AuthorizationUrlRequest = this.initializeAuthorizationRequest({
            ...request,
            prompt: PromptValue.NONE
        }, InteractionType.Silent);

        this.browserStorage.updateCacheEntries(silentRequest.state, silentRequest.nonce, silentRequest.authority);
        const browserRequestLogger = this.logger.clone(name, version, silentRequest.correlationId);
        const serverTelemetryManager = this.initializeServerTelemetryManager(apiId, silentRequest.correlationId);
        
        try {
            // Create auth code request and generate PKCE params
            const authCodeRequest: CommonAuthorizationCodeRequest = await this.initializeAuthorizationCodeRequest(silentRequest);

            // Initialize the client
            const authClient: AuthorizationCodeClient = await this.createAuthCodeClient(serverTelemetryManager, silentRequest.authority, silentRequest.correlationId);
            browserRequestLogger.verbose("Auth code client created");

            // Create authorize request url
            const navigateUrl = await authClient.getAuthCodeUrl(silentRequest);

            return await this.silentTokenHelper(navigateUrl, authCodeRequest, authClient, browserRequestLogger);
        } catch (e) {
            serverTelemetryManager.cacheFailedRequest(e);
            this.browserStorage.cleanRequestByState(silentRequest.state);
            throw e;
        }
    }

    /**
     * Use this function to obtain a token before every call to the API / resource provider
     *
     * MSAL return's a cached token when available
     * Or it send's a request to the STS to obtain a new token using a refresh token.
     *
     * @param {@link SilentRequest}
     *
     * To renew idToken, please pass clientId as the only scope in the Authentication Parameters
     * @returns A promise that is fulfilled when this function has completed, or rejected if an error was raised.
     */
    protected async acquireTokenByRefreshToken(request: CommonSilentFlowRequest): Promise<AuthenticationResult> {
        this.eventHandler.emitEvent(EventType.ACQUIRE_TOKEN_NETWORK_START, InteractionType.Silent, request);
        // block the reload if it occurred inside a hidden iframe
        BrowserUtils.blockReloadInHiddenIframes();
        const silentRequest: CommonSilentFlowRequest = {
            ...request,
            ...this.initializeBaseRequest(request)
        };
        const browserRequestLogger = this.logger.clone(name, version, silentRequest.correlationId);
        const serverTelemetryManager = this.initializeServerTelemetryManager(ApiId.acquireTokenSilent_silentFlow, silentRequest.correlationId);
        try {
            const refreshTokenClient = await this.createRefreshTokenClient(serverTelemetryManager, silentRequest.authority, silentRequest.correlationId);
            browserRequestLogger.verbose("Refresh token client created");
            
            // Send request to renew token. Auth module will throw errors if token cannot be renewed.
            return await refreshTokenClient.acquireTokenByRefreshToken(silentRequest);
        } catch (e) {
            serverTelemetryManager.cacheFailedRequest(e);
            const isServerError = e instanceof ServerError;
            const isInteractionRequiredError = e instanceof InteractionRequiredAuthError;
            const isInvalidGrantError = (e.errorCode === BrowserConstants.INVALID_GRANT_ERROR);
            if (isServerError && isInvalidGrantError && !isInteractionRequiredError) {
                browserRequestLogger.verbose("Refresh token expired or invalid, attempting acquire token by iframe");
                // Create silent request
                const silentRequest: AuthorizationUrlRequest = this.initializeAuthorizationRequest({
                    ...request,
                    prompt: PromptValue.NONE
                }, InteractionType.Silent);
                return await this.acquireTokenByIframe(silentRequest, ApiId.acquireTokenSilent_authCode);
            }
            throw e;
        }
    }

    /**
     * Helper which acquires an authorization code silently using a hidden iframe from given url
     * using the scopes requested as part of the id, and exchanges the code for a set of OAuth tokens.
     * @param navigateUrl
     * @param userRequestScopes
     */
    protected async silentTokenHelper(navigateUrl: string, authCodeRequest: CommonAuthorizationCodeRequest, authClient: AuthorizationCodeClient, browserRequestLogger: Logger): Promise<AuthenticationResult> {
        // Create silent handler
        const silentHandler = new SilentHandler(authClient, this.browserStorage, authCodeRequest, browserRequestLogger, this.config.system.navigateFrameWait);
        // Get the frame handle for the silent request
        const msalFrame = await silentHandler.initiateAuthRequest(navigateUrl);
        // Monitor the window for the hash. Return the string value and close the popup when the hash is received. Default timeout is 60 seconds.
        const hash = await silentHandler.monitorIframeForHash(msalFrame, this.config.system.iframeHashTimeout);
        const state = this.validateAndExtractStateFromHash(hash, InteractionType.Silent, authCodeRequest.correlationId);

        // Handle response from hash string
        return silentHandler.handleCodeResponse(hash, state, authClient.authority, this.networkClient);
    }

    /**
     * Silently acquire an access token for a given set of scopes. Will use cached token if available, otherwise will attempt to acquire a new token from the network via refresh token.
     *
     * @param {@link (SilentRequest:type)}
     * @returns {Promise.<AuthenticationResult>} - a promise that is fulfilled when this function has completed, or rejected if an error was raised. Returns the {@link AuthResponse} object
     */
    async acquireTokenSilent(request: SilentRequest): Promise<AuthenticationResult> {
        this.preflightBrowserEnvironmentCheck(InteractionType.Silent);
        this.logger.verbose("acquireTokenSilent called");
        const account = request.account || this.getActiveAccount();
        if (!account) {
            throw BrowserAuthError.createNoAccountError();
        }
        const silentRequest: CommonSilentFlowRequest = {
            ...request,
            ...this.initializeBaseRequest(request),
            account: account,
            forceRefresh: request.forceRefresh || false
        };
        this.emitEvent(EventType.ACQUIRE_TOKEN_START, InteractionType.Silent, request);
        try {
            // Telemetry manager only used to increment cacheHits here
            const serverTelemetryManager = this.initializeServerTelemetryManager(ApiId.acquireTokenSilent_silentFlow, silentRequest.correlationId);
            const silentAuthClient = await this.createSilentFlowClient(serverTelemetryManager, silentRequest.authority);
            const cachedToken = await silentAuthClient.acquireCachedToken(silentRequest);
            this.emitEvent(EventType.ACQUIRE_TOKEN_SUCCESS, InteractionType.Silent, cachedToken);
            return cachedToken;
        } catch (e) {
            try {
                const tokenRenewalResult = await this.acquireTokenByRefreshToken(silentRequest);
                this.emitEvent(EventType.ACQUIRE_TOKEN_SUCCESS, InteractionType.Silent, tokenRenewalResult);
                return tokenRenewalResult;
            } catch (tokenRenewalError) {
                this.emitEvent(EventType.ACQUIRE_TOKEN_FAILURE, InteractionType.Silent, null, tokenRenewalError);
                throw tokenRenewalError;
            }
        }
    }

    // #endregion

    // #region Logout

    /**
     * Deprecated logout function. Use logoutRedirect or logoutPopup instead
     * @param logoutRequest 
     * @deprecated
     */
    async logout(logoutRequest?: EndSessionRequest): Promise<void> {
        this.logger.warning("logout API is deprecated and will be removed in msal-browser v3.0.0. Use logoutRedirect instead.");
        return this.logoutRedirect(logoutRequest);
    }

    /**
     * Use to log out the current user, and redirect the user to the postLogoutRedirectUri.
     * Default behaviour is to redirect the user to `window.location.href`.
     * @param logoutRequest
     */
    async logoutRedirect(logoutRequest?: EndSessionRequest): Promise<void> {
        this.preflightBrowserEnvironmentCheck(InteractionType.Redirect);
        this.logger.verbose("logoutRedirect called", logoutRequest?.correlationId);
        const validLogoutRequest = this.initializeLogoutRequest(logoutRequest);
        const browserRequestLogger = this.logger.clone(name, version, validLogoutRequest.correlationId);
        const serverTelemetryManager = this.initializeServerTelemetryManager(ApiId.logout, validLogoutRequest.correlationId);
        try {
            this.eventHandler.emitEvent(EventType.LOGOUT_START, InteractionType.Redirect, logoutRequest);
            const authClient = await this.createAuthCodeClient(serverTelemetryManager, logoutRequest && logoutRequest.authority, validLogoutRequest?.correlationId);
            browserRequestLogger.verbose("Auth code client created");

            // create logout string and navigate user window to logout. Auth module will clear cache.
            const logoutUri: string = authClient.getLogoutUri(validLogoutRequest);
            
            if (!validLogoutRequest.account || AccountEntity.accountInfoIsEqual(validLogoutRequest.account, this.getActiveAccount(), false)) {
                browserRequestLogger.verbose("Setting active account to null");
                this.setActiveAccount(null);
            }
            
            const navigationOptions: NavigationOptions = {
                apiId: ApiId.logout,
                timeout: this.config.system.redirectNavigationTimeout,
                noHistory: false
            };
            
            this.eventHandler.emitEvent(EventType.LOGOUT_SUCCESS, InteractionType.Redirect, validLogoutRequest);
            // Check if onRedirectNavigate is implemented, and invoke it if so
            if (logoutRequest && typeof logoutRequest.onRedirectNavigate === "function") {
                const navigate = logoutRequest.onRedirectNavigate(logoutUri);

                if (navigate !== false) {
                    browserRequestLogger.verbose("Logout onRedirectNavigate did not return false, navigating");
                    await this.navigationClient.navigateExternal(logoutUri, navigationOptions);
                    return;
                } else {
                    browserRequestLogger.verbose("Logout onRedirectNavigate returned false, stopping navigation");
                }
            } else {
                await this.navigationClient.navigateExternal(logoutUri, navigationOptions);
                return;
            }
        } catch(e) {
            serverTelemetryManager.cacheFailedRequest(e);
            this.eventHandler.emitEvent(EventType.LOGOUT_FAILURE, InteractionType.Redirect, null, e);
            throw e;
        }

        this.eventHandler.emitEvent(EventType.LOGOUT_END, InteractionType.Redirect);
    }

    /**
     * Clears local cache for the current user then opens a popup window prompting the user to sign-out of the server
     * @param logoutRequest 
     */
    logoutPopup(logoutRequest?: EndSessionPopupRequest): Promise<void> {
        let validLogoutRequest: CommonEndSessionRequest;
        try {
            this.preflightBrowserEnvironmentCheck(InteractionType.Popup);
            this.logger.verbose("logoutPopup called", logoutRequest?.correlationId);
            validLogoutRequest = this.initializeLogoutRequest(logoutRequest);
        } catch (e) {
            // Since this function is synchronous we need to reject
            return Promise.reject(e);
        }

        const popupName = PopupUtils.generateLogoutPopupName(this.config.auth.clientId, validLogoutRequest);
        let popup;

        // asyncPopups flag is true. Acquires token without first opening popup. Popup will be opened later asynchronously.
        if (this.config.system.asyncPopups) {
            this.logger.verbose("asyncPopups set to true", validLogoutRequest.correlationId);
        } else {
            // asyncPopups flag is set to false. Opens popup before logging out.
            this.logger.verbose("asyncPopup set to false, opening popup", validLogoutRequest.correlationId);
            popup = PopupUtils.openSizedPopup("about:blank", popupName);
        }

        const authority = logoutRequest && logoutRequest.authority;
        const mainWindowRedirectUri = logoutRequest && logoutRequest.mainWindowRedirectUri;
        return this.logoutPopupAsync(validLogoutRequest, popupName, authority, popup, mainWindowRedirectUri);
    }

    /**
     * 
     * @param request 
     * @param popupName 
     * @param requestAuthority
     * @param popup 
     */
    private async logoutPopupAsync(validRequest: CommonEndSessionRequest, popupName: string, requestAuthority?: string, popup?: Window|null, mainWindowRedirectUri?: string): Promise<void> {
        this.logger.verbose("logoutPopupAsync called", validRequest.correlationId);
        this.eventHandler.emitEvent(EventType.LOGOUT_START, InteractionType.Popup, validRequest);

        const browserRequestLogger = this.logger.clone(name, version, validRequest.correlationId);
        const serverTelemetryManager = this.initializeServerTelemetryManager(ApiId.logoutPopup, validRequest.correlationId);
        
        try {
            this.browserStorage.setTemporaryCache(TemporaryCacheKeys.INTERACTION_STATUS_KEY, BrowserConstants.INTERACTION_IN_PROGRESS_VALUE, true);
            // Initialize the client
            const authClient = await this.createAuthCodeClient(serverTelemetryManager, requestAuthority, validRequest.correlationId);
            browserRequestLogger.verbose("Auth code client created");

            // create logout string and navigate user window to logout. Auth module will clear cache.
            const logoutUri: string = authClient.getLogoutUri(validRequest);
            if (!validRequest.account || AccountEntity.accountInfoIsEqual(validRequest.account, this.getActiveAccount(), false)) {
                browserRequestLogger.verbose("Setting active account to null");
                this.setActiveAccount(null);
            }

            this.eventHandler.emitEvent(EventType.LOGOUT_SUCCESS, InteractionType.Popup, validRequest);

            const popupUtils = new PopupUtils(this.browserStorage, this.logger);
            // Open the popup window to requestUrl.
            const popupWindow = popupUtils.openPopup(logoutUri, popupName, popup);
            this.eventHandler.emitEvent(EventType.POPUP_OPENED, InteractionType.Popup, {popupWindow}, null);

            try {
                // Don't care if this throws an error (User Cancelled)
                await popupUtils.monitorPopupForSameOrigin(popupWindow);
                browserRequestLogger.verbose("Popup successfully redirected to postLogoutRedirectUri");
            } catch (e) {
                browserRequestLogger.verbose(`Error occurred while monitoring popup for same origin. Session on server may remain active. Error: ${e}`);
            }

            popupUtils.cleanPopup(popupWindow);

            if (mainWindowRedirectUri) {
                const navigationOptions: NavigationOptions = {
                    apiId: ApiId.logoutPopup,
                    timeout: this.config.system.redirectNavigationTimeout,
                    noHistory: false
                };
                const absoluteUrl = UrlString.getAbsoluteUrl(mainWindowRedirectUri, BrowserUtils.getCurrentUri());

                browserRequestLogger.verbose("Redirecting main window to url specified in the request");
                browserRequestLogger.verbosePii(`Redirecing main window to: ${absoluteUrl}`);
                this.navigationClient.navigateInternal(absoluteUrl, navigationOptions);
            } else {
                browserRequestLogger.verbose("No main window navigation requested");
            }

        } catch (e) {
            if (popup) {
                // Close the synchronous popup if an error is thrown before the window unload event is registered
                popup.close();
            }
            
            this.browserStorage.removeItem(this.browserStorage.generateCacheKey(TemporaryCacheKeys.INTERACTION_STATUS_KEY));
            this.eventHandler.emitEvent(EventType.LOGOUT_FAILURE, InteractionType.Popup, null, e);
            serverTelemetryManager.cacheFailedRequest(e);
            throw e;
        }

        this.eventHandler.emitEvent(EventType.LOGOUT_END, InteractionType.Popup);
    }

    // #endregion

    // #region Account APIs

    /**
     * Returns all accounts that MSAL currently has data for.
     * (the account object is created at the time of successful login)
     * or empty array when no accounts are found
     * @returns Array of account objects in cache
     */
    getAllAccounts(): AccountInfo[] {
        this.logger.verbose("getAllAccounts called");
        return this.isBrowserEnvironment ? this.browserStorage.getAllAccounts() : [];
    }

    /**
     * Returns the signed in account matching username.
     * (the account object is created at the time of successful login)
     * or null when no matching account is found.
     * This API is provided for convenience but getAccountById should be used for best reliability
     * @param userName
     * @returns The account object stored in MSAL
     */
    getAccountByUsername(userName: string): AccountInfo|null {
        const allAccounts = this.getAllAccounts();
        if (!StringUtils.isEmpty(userName) && allAccounts && allAccounts.length) {
            this.logger.verbose("Account matching username found, returning");
            this.logger.verbosePii(`Returning signed-in accounts matching username: ${userName}`);
            return allAccounts.filter(accountObj => accountObj.username.toLowerCase() === userName.toLowerCase())[0] || null;
        } else {
            this.logger.verbose("getAccountByUsername: No matching account found, returning null");
            return null;
        }
    }

    /**
     * Returns the signed in account matching homeAccountId.
     * (the account object is created at the time of successful login)
     * or null when no matching account is found
     * @param homeAccountId
     * @returns The account object stored in MSAL
     */
    getAccountByHomeId(homeAccountId: string): AccountInfo|null {
        const allAccounts = this.getAllAccounts();
        if (!StringUtils.isEmpty(homeAccountId) && allAccounts && allAccounts.length) {
            this.logger.verbose("Account matching homeAccountId found, returning");
            this.logger.verbosePii(`Returning signed-in accounts matching homeAccountId: ${homeAccountId}`);
            return allAccounts.filter(accountObj => accountObj.homeAccountId === homeAccountId)[0] || null;
        } else {
            this.logger.verbose("getAccountByHomeId: No matching account found, returning null");
            return null;
        }
    }

    /**
     * Returns the signed in account matching localAccountId.
     * (the account object is created at the time of successful login)
     * or null when no matching account is found
     * @param localAccountId
     * @returns The account object stored in MSAL
     */
    getAccountByLocalId(localAccountId: string): AccountInfo | null {
        const allAccounts = this.getAllAccounts();
        if (!StringUtils.isEmpty(localAccountId) && allAccounts && allAccounts.length) {
            this.logger.verbose("Account matching localAccountId found, returning");
            this.logger.verbosePii(`Returning signed-in accounts matching localAccountId: ${localAccountId}`);
            return allAccounts.filter(accountObj => accountObj.localAccountId === localAccountId)[0] || null;
        } else {
            this.logger.verbose("getAccountByLocalId: No matching account found, returning null");
            return null;
        }
    }

    /**
     * Sets the account to use as the active account. If no account is passed to the acquireToken APIs, then MSAL will use this active account.
     * @param account
     */
    setActiveAccount(account: AccountInfo | null): void {
        this.browserStorage.setActiveAccount(account);
    }

    /**
     * Gets the currently active account
     */
    getActiveAccount(): AccountInfo | null {
        return this.browserStorage.getActiveAccount();
    }

    // #endregion

    // #region Helpers

    /**
     *
     * Use to get the redirect uri configured in MSAL or null.
     * @param requestRedirectUri
     * @returns Redirect URL
     *
     */
    protected getRedirectUri(requestRedirectUri?: string): string {
        this.logger.verbose("getRedirectUri called");
        const redirectUri = requestRedirectUri || this.config.auth.redirectUri || BrowserUtils.getCurrentUri();
        return UrlString.getAbsoluteUrl(redirectUri, BrowserUtils.getCurrentUri());
    }

    /**
     * Use to get the redirectStartPage either from request or use current window
     * @param requestStartPage
     */
    protected getRedirectStartPage(requestStartPage?: string): string {
        const redirectStartPage = requestStartPage || window.location.href;
        return UrlString.getAbsoluteUrl(redirectStartPage, BrowserUtils.getCurrentUri());
    }

    /**
     * Used to get a discovered version of the default authority.
     * @param requestAuthority
     * @param requestCorrelationId
     */
    async getDiscoveredAuthority(requestAuthority?: string, requestCorrelationId?: string): Promise<Authority> {
        this.logger.verbose("getDiscoveredAuthority called", requestCorrelationId);
        const authorityOptions: AuthorityOptions = {
            protocolMode: this.config.auth.protocolMode,
            knownAuthorities: this.config.auth.knownAuthorities,
            cloudDiscoveryMetadata: this.config.auth.cloudDiscoveryMetadata,
            authorityMetadata: this.config.auth.authorityMetadata
        };

        if (requestAuthority) {
            this.logger.verbose("Creating discovered authority with request authority", requestCorrelationId);
            return await AuthorityFactory.createDiscoveredInstance(requestAuthority, this.config.system.networkClient, this.browserStorage, authorityOptions);
        }

        this.logger.verbose("Creating discovered authority with configured authority", requestCorrelationId);
        return await AuthorityFactory.createDiscoveredInstance(this.config.auth.authority, this.config.system.networkClient, this.browserStorage, authorityOptions);
    }

    /**
     * Helper to check whether interaction is in progress.
     */
    protected interactionInProgress(): boolean {
        // Check whether value in cache is present and equal to expected value
        return (this.browserStorage.getTemporaryCache(TemporaryCacheKeys.INTERACTION_STATUS_KEY, true)) === BrowserConstants.INTERACTION_IN_PROGRESS_VALUE;
    }

    /**
     * Creates an Authorization Code Client with the given authority, or the default authority.
     * @param serverTelemetryManager
     * @param authorityUrl
     */
    protected async createAuthCodeClient(serverTelemetryManager: ServerTelemetryManager, authorityUrl?: string, correlationId?: string): Promise<AuthorizationCodeClient> {
        // Create auth module.
        const clientConfig = await this.getClientConfiguration(serverTelemetryManager, authorityUrl, correlationId);
        return new AuthorizationCodeClient(clientConfig);
    }

    /**
     * Creates an Silent Flow Client with the given authority, or the default authority.
     * @param serverTelemetryManager
     * @param authorityUrl
     */
    protected async createSilentFlowClient(serverTelemetryManager: ServerTelemetryManager, authorityUrl?: string, correlationId?: string): Promise<SilentFlowClient> {
        // Create auth module.
        const clientConfig = await this.getClientConfiguration(serverTelemetryManager, authorityUrl, correlationId);
        return new SilentFlowClient(clientConfig);
    }

    /**
     * Creates a Refresh Client with the given authority, or the default authority.
     * @param serverTelemetryManager
     * @param authorityUrl
     */
    protected async createRefreshTokenClient(serverTelemetryManager: ServerTelemetryManager, authorityUrl?: string, correlationId?: string): Promise<RefreshTokenClient> {
        // Create auth module.
        const clientConfig = await this.getClientConfiguration(serverTelemetryManager, authorityUrl, correlationId);
        return new RefreshTokenClient(clientConfig);
    }

    /**
     * Creates a Client Configuration object with the given request authority, or the default authority.
     * @param serverTelemetryManager
     * @param requestAuthority
     * @param requestCorrelationId
     */
    protected async getClientConfiguration(serverTelemetryManager: ServerTelemetryManager, requestAuthority?: string, requestCorrelationId?: string): Promise<ClientConfiguration> {
        this.logger.verbose("getClientConfiguration called", requestCorrelationId);
        const discoveredAuthority = await this.getDiscoveredAuthority(requestAuthority, requestCorrelationId);

        return {
            authOptions: {
                clientId: this.config.auth.clientId,
                authority: discoveredAuthority,
                clientCapabilities: this.config.auth.clientCapabilities
            },
            systemOptions: {
                tokenRenewalOffsetSeconds: this.config.system.tokenRenewalOffsetSeconds,
                preventCorsPreflight: true
            },
            loggerOptions: {
                loggerCallback: this.config.system.loggerOptions.loggerCallback,
                piiLoggingEnabled: this.config.system.loggerOptions.piiLoggingEnabled,
                logLevel: this.config.system.loggerOptions.logLevel,
                correlationId: requestCorrelationId
            },
            cryptoInterface: this.browserCrypto,
            networkInterface: this.networkClient,
            storageInterface: this.browserStorage,
            serverTelemetryManager: serverTelemetryManager,
            libraryInfo: {
                sku: BrowserConstants.MSAL_SKU,
                version: version,
                cpu: "",
                os: ""
            }
        };
    }

    /**
     * Helper to validate app environment before making a request.
     * @param request
     * @param interactionType
     */
    protected preflightInteractiveRequest(request: RedirectRequest|PopupRequest, interactionType: InteractionType): AuthorizationUrlRequest {
        this.logger.verbose("preflightInteractiveRequest called, validating app environment", request?.correlationId);
        // block the reload if it occurred inside a hidden iframe
        BrowserUtils.blockReloadInHiddenIframes();

        // Check if interaction is in progress. Throw error if true.
        if (this.interactionInProgress()) {
            throw BrowserAuthError.createInteractionInProgressError();
        }

        return this.initializeAuthorizationRequest(request, interactionType);
    }

    /**
     * Helper to validate app environment before making an auth request
     * * @param interactionType
     */
    protected preflightBrowserEnvironmentCheck(interactionType: InteractionType): void {
        this.logger.verbose("preflightBrowserEnvironmentCheck started");
        // Block request if not in browser environment
        BrowserUtils.blockNonBrowserEnvironment(this.isBrowserEnvironment);

        // Block redirects if in an iframe
        BrowserUtils.blockRedirectInIframe(interactionType, this.config.system.allowRedirectInIframe);

        // Block auth requests inside a hidden iframe
        BrowserUtils.blockReloadInHiddenIframes();

        // Block redirectUri opened in a popup from calling MSAL APIs
        BrowserUtils.blockAcquireTokenInPopups();

        // Block redirects if memory storage is enabled but storeAuthStateInCookie is not
        if (interactionType === InteractionType.Redirect &&
            this.config.cache.cacheLocation === BrowserCacheLocation.MemoryStorage &&
            !this.config.cache.storeAuthStateInCookie) {
            throw BrowserConfigurationAuthError.createInMemoryRedirectUnavailableError();
        }
    }

    /**
     * Initializer function for all request APIs
     * @param request
     */
    protected initializeBaseRequest(request: Partial<BaseAuthRequest>): BaseAuthRequest {
        this.logger.verbose("Initializing BaseAuthRequest", request.correlationId);
        const authority = request.authority || this.config.auth.authority;

        const scopes = [...((request && request.scopes) || [])];
        const correlationId = (request && request.correlationId) || this.browserCrypto.createNewGuid();

        // Set authenticationScheme to BEARER if not explicitly set in the request
        if (!request.authenticationScheme) {
            request.authenticationScheme = AuthenticationScheme.BEARER;
            this.logger.verbose("Authentication Scheme wasn't explicitly set in request, defaulting to \"Bearer\" request", request.correlationId);
        } else {
            this.logger.verbose(`Authentication Scheme set to "${request.authenticationScheme}" as configured in Auth request`, request.correlationId);
        }

        const validatedRequest: BaseAuthRequest = {
            ...request,
            correlationId,
            authority,
            scopes
        };

        return validatedRequest;
    }

    /**
     *
     * @param apiId
     * @param correlationId
     * @param forceRefresh
     */
    protected initializeServerTelemetryManager(apiId: number, correlationId: string, forceRefresh?: boolean): ServerTelemetryManager {
        this.logger.verbose("initializeServerTelemetryManager called", correlationId);
        const telemetryPayload: ServerTelemetryRequest = {
            clientId: this.config.auth.clientId,
            correlationId: correlationId,
            apiId: apiId,
            forceRefresh: forceRefresh || false,
            wrapperSKU: this.wrapperSKU,
            wrapperVer: this.wrapperVer
        };

        return new ServerTelemetryManager(telemetryPayload, this.browserStorage);
    }

    /**
     * Helper to initialize required request parameters for interactive APIs and ssoSilent()
     * @param request
     * @param interactionType
     */
    protected initializeAuthorizationRequest(request: RedirectRequest|PopupRequest|SsoSilentRequest, interactionType: InteractionType): AuthorizationUrlRequest {
        this.logger.verbose("initializeAuthorizationRequest called", request.correlationId);
        const redirectUri = this.getRedirectUri(request.redirectUri);
        const browserState: BrowserStateObject = {
            interactionType: interactionType
        };

        const state = ProtocolUtils.setRequestState(
            this.browserCrypto,
            (request && request.state) || "",
            browserState
        );

        const validatedRequest: AuthorizationUrlRequest = {
            ...this.initializeBaseRequest(request),
            redirectUri: redirectUri,
            state: state,
            nonce: request.nonce || this.browserCrypto.createNewGuid(),
            responseMode: ResponseMode.FRAGMENT
        };

        const account = request.account || this.getActiveAccount();
        if (account) {
            this.logger.verbose("Setting validated request account");
            this.logger.verbosePii(`Setting validated request account: ${account}`);
            validatedRequest.account = account;
        }

        // Check for ADAL SSO
        if (StringUtils.isEmpty(validatedRequest.loginHint)) {
            // Only check for adal token if no SSO params are being used
            const adalIdTokenString = this.browserStorage.getTemporaryCache(PersistentCacheKeys.ADAL_ID_TOKEN);
            if (adalIdTokenString) {
                const adalIdToken = new IdToken(adalIdTokenString, this.browserCrypto);
                this.browserStorage.removeItem(PersistentCacheKeys.ADAL_ID_TOKEN);
                if (adalIdToken.claims && adalIdToken.claims.upn) {
                    this.logger.verbose("No SSO params used and ADAL token retrieved, setting ADAL upn as loginHint");
                    validatedRequest.loginHint = adalIdToken.claims.upn;
                }
            }
        }

<<<<<<< HEAD
=======
        this.browserStorage.updateCacheEntries(validatedRequest.state, validatedRequest.nonce, validatedRequest.authority, validatedRequest.loginHint || "", validatedRequest.account || null);

>>>>>>> c9d7d774
        return validatedRequest;
    }

    /**
     * Generates an auth code request tied to the url request.
     * @param request
     */
    protected async initializeAuthorizationCodeRequest(request: AuthorizationUrlRequest): Promise<CommonAuthorizationCodeRequest> {
        this.logger.verbose("initializeAuthorizationRequest called", request.correlationId);
        const generatedPkceParams = await this.browserCrypto.generatePkceCodes();

        const authCodeRequest: CommonAuthorizationCodeRequest = {
            ...request,
            redirectUri: request.redirectUri,
            code: "",
            codeVerifier: generatedPkceParams.verifier
        };

        request.codeChallenge = generatedPkceParams.challenge;
        request.codeChallengeMethod = Constants.S256_CODE_CHALLENGE_METHOD;

        return authCodeRequest;
    }

    /**
     * Initializer for the logout request.
     * @param logoutRequest
     */
    protected initializeLogoutRequest(logoutRequest?: EndSessionRequest): CommonEndSessionRequest {
        this.logger.verbose("initializeLogoutRequest called", logoutRequest?.correlationId);

        // Check if interaction is in progress. Throw error if true.
        if (this.interactionInProgress()) {
            throw BrowserAuthError.createInteractionInProgressError();
        }

        const validLogoutRequest: CommonEndSessionRequest = {
            correlationId: this.browserCrypto.createNewGuid(),
            ...logoutRequest
        };

        /*
         * Only set redirect uri if logout request isn't provided or the set uri isn't null.
         * Otherwise, use passed uri, config, or current page.
         */
        if (!logoutRequest || logoutRequest.postLogoutRedirectUri !== null) {
            if (logoutRequest && logoutRequest.postLogoutRedirectUri) {
                this.logger.verbose("Setting postLogoutRedirectUri to uri set on logout request", validLogoutRequest.correlationId);
                validLogoutRequest.postLogoutRedirectUri = UrlString.getAbsoluteUrl(logoutRequest.postLogoutRedirectUri, BrowserUtils.getCurrentUri());
            } else if (this.config.auth.postLogoutRedirectUri === null) {
                this.logger.verbose("postLogoutRedirectUri configured as null and no uri set on request, not passing post logout redirect", validLogoutRequest.correlationId);
            } else if (this.config.auth.postLogoutRedirectUri) {
                this.logger.verbose("Setting postLogoutRedirectUri to configured uri", validLogoutRequest.correlationId);
                validLogoutRequest.postLogoutRedirectUri = UrlString.getAbsoluteUrl(this.config.auth.postLogoutRedirectUri, BrowserUtils.getCurrentUri());
            } else {
                this.logger.verbose("Setting postLogoutRedirectUri to current page", validLogoutRequest.correlationId);
                validLogoutRequest.postLogoutRedirectUri = UrlString.getAbsoluteUrl(BrowserUtils.getCurrentUri(), BrowserUtils.getCurrentUri());
            }
        } else {
            this.logger.verbose("postLogoutRedirectUri passed as null, not setting post logout redirect uri", validLogoutRequest.correlationId);
        }

        return validLogoutRequest;
    }

    /**
     * Adds event callbacks to array
     * @param callback
     */
    addEventCallback(callback: EventCallbackFunction): string | null {
        return this.eventHandler.addEventCallback(callback);
    }

    /**
     * Removes callback with provided id from callback array
     * @param callbackId
     */
    removeEventCallback(callbackId: string): void {
        this.eventHandler.removeEventCallback(callbackId);
    }

    /**
     * Returns the logger instance
     */
    getLogger(): Logger {
        return this.logger;
    }

    /**
     * Replaces the default logger set in configurations with new Logger with new configurations
     * @param logger Logger instance
     */
    setLogger(logger: Logger): void {
        this.logger = logger;
    }

    /**
     * Called by wrapper libraries (Angular & React) to set SKU and Version passed down to telemetry, logger, etc.
     * @param sku
     * @param version
     */
    initializeWrapperLibrary(sku: WrapperSKU, version: string): void {
        // Validate the SKU passed in is one we expect
        this.wrapperSKU = sku;
        this.wrapperVer = version;
    }

    /**
     * Sets navigation client
     * @param navigationClient
     */
    setNavigationClient(navigationClient: INavigationClient): void {
        this.navigationClient = navigationClient;
    }
    // #endregion
}<|MERGE_RESOLUTION|>--- conflicted
+++ resolved
@@ -27,11 +27,8 @@
 import { EndSessionPopupRequest } from "../request/EndSessionPopupRequest";
 import { INavigationClient } from "../navigation/INavigationClient";
 import { NavigationOptions } from "../navigation/NavigationOptions";
-<<<<<<< HEAD
 import { SilentRequest } from "../request/SilentRequest";
-=======
 import { EventHandler } from "../event/EventHandler";
->>>>>>> c9d7d774
 
 export abstract class ClientApplication {
 
@@ -56,12 +53,6 @@
     // Flag to indicate if in browser environment
     protected isBrowserEnvironment: boolean;
 
-<<<<<<< HEAD
-    // Sets the account to use if no account info is given
-    protected activeLocalAccountId: string | null;
-
-=======
->>>>>>> c9d7d774
     // Set the SKU and Version for wrapper library if applicable
     private wrapperSKU: string | undefined;
     private wrapperVer: string | undefined;
@@ -388,7 +379,7 @@
         }
 
         const validRequest: AuthorizationUrlRequest = this.preflightInteractiveRequest(request, InteractionType.Redirect);
-        this.browserStorage.updateCacheEntries(validRequest.state, validRequest.nonce, validRequest.authority);
+        this.browserStorage.updateCacheEntries(validRequest.state, validRequest.nonce, validRequest.authority, validRequest.loginHint || "", validRequest.account || null);
         return this.acquireTokenRedirectAsync(validRequest, request.redirectStartPage, request.onRedirectNavigate);
     }
 
@@ -469,7 +460,7 @@
             this.preflightBrowserEnvironmentCheck(InteractionType.Popup);
             this.logger.verbose("acquireTokenPopup called");
             const validRequest = this.preflightInteractiveRequest(request, InteractionType.Popup);
-            this.browserStorage.updateCacheEntries(validRequest.state, validRequest.nonce, validRequest.authority);
+            this.browserStorage.updateCacheEntries(validRequest.state, validRequest.nonce, validRequest.authority, validRequest.loginHint || "", validRequest.account || null);
             const popupName = PopupUtils.generatePopupName(this.config.auth.clientId, validRequest);
 
             // asyncPopups flag is true. Acquires token without first opening popup. Popup will be opened later asynchronously.
@@ -609,13 +600,8 @@
         }, InteractionType.Silent);
 
         try {
-<<<<<<< HEAD
             const silentTokenResult = await this.acquireTokenByIframe(silentRequest, ApiId.ssoSilent);
-            this.emitEvent(EventType.SSO_SILENT_SUCCESS, InteractionType.Silent, silentTokenResult);
-=======
-            const silentTokenResult = await this.acquireTokenByIframe(request, ApiId.ssoSilent);
             this.eventHandler.emitEvent(EventType.SSO_SILENT_SUCCESS, InteractionType.Silent, silentTokenResult);
->>>>>>> c9d7d774
             return silentTokenResult;
         } catch (e) {
             this.eventHandler.emitEvent(EventType.SSO_SILENT_FAILURE, InteractionType.Silent, null, e);
@@ -645,8 +631,8 @@
             ...request,
             prompt: PromptValue.NONE
         }, InteractionType.Silent);
-
-        this.browserStorage.updateCacheEntries(silentRequest.state, silentRequest.nonce, silentRequest.authority);
+ 
+        this.browserStorage.updateCacheEntries(silentRequest.state, silentRequest.nonce, silentRequest.authority, silentRequest.loginHint || "", silentRequest.account || null);
         const browserRequestLogger = this.logger.clone(name, version, silentRequest.correlationId);
         const serverTelemetryManager = this.initializeServerTelemetryManager(apiId, silentRequest.correlationId);
         
@@ -752,21 +738,21 @@
             account: account,
             forceRefresh: request.forceRefresh || false
         };
-        this.emitEvent(EventType.ACQUIRE_TOKEN_START, InteractionType.Silent, request);
+        this.eventHandler.emitEvent(EventType.ACQUIRE_TOKEN_START, InteractionType.Silent, request);
         try {
             // Telemetry manager only used to increment cacheHits here
             const serverTelemetryManager = this.initializeServerTelemetryManager(ApiId.acquireTokenSilent_silentFlow, silentRequest.correlationId);
             const silentAuthClient = await this.createSilentFlowClient(serverTelemetryManager, silentRequest.authority);
             const cachedToken = await silentAuthClient.acquireCachedToken(silentRequest);
-            this.emitEvent(EventType.ACQUIRE_TOKEN_SUCCESS, InteractionType.Silent, cachedToken);
+            this.eventHandler.emitEvent(EventType.ACQUIRE_TOKEN_SUCCESS, InteractionType.Silent, cachedToken);
             return cachedToken;
         } catch (e) {
             try {
                 const tokenRenewalResult = await this.acquireTokenByRefreshToken(silentRequest);
-                this.emitEvent(EventType.ACQUIRE_TOKEN_SUCCESS, InteractionType.Silent, tokenRenewalResult);
+                this.eventHandler.emitEvent(EventType.ACQUIRE_TOKEN_SUCCESS, InteractionType.Silent, tokenRenewalResult);
                 return tokenRenewalResult;
             } catch (tokenRenewalError) {
-                this.emitEvent(EventType.ACQUIRE_TOKEN_FAILURE, InteractionType.Silent, null, tokenRenewalError);
+                this.eventHandler.emitEvent(EventType.ACQUIRE_TOKEN_FAILURE, InteractionType.Silent, null, tokenRenewalError);
                 throw tokenRenewalError;
             }
         }
@@ -1304,11 +1290,6 @@
             }
         }
 
-<<<<<<< HEAD
-=======
-        this.browserStorage.updateCacheEntries(validatedRequest.state, validatedRequest.nonce, validatedRequest.authority, validatedRequest.loginHint || "", validatedRequest.account || null);
-
->>>>>>> c9d7d774
         return validatedRequest;
     }
 
