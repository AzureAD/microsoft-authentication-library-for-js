/*
 * Copyright (c) Microsoft Corporation. All rights reserved.
 * Licensed under the MIT License.
 */

import { CryptoOps } from "../crypto/CryptoOps";
import { StringUtils, ServerError, InteractionRequiredAuthError, AccountInfo, Constants, INetworkModule, AuthenticationResult, Logger, CommonSilentFlowRequest, ICrypto, DEFAULT_CRYPTO_IMPLEMENTATION } from "@azure/msal-common";
import { BrowserCacheManager, DEFAULT_BROWSER_CACHE_MANAGER } from "../cache/BrowserCacheManager";
import { BrowserConfiguration, buildConfiguration, Configuration } from "../config/Configuration";
<<<<<<< HEAD
import { TemporaryCacheKeys, InteractionType, ApiId, BrowserConstants, BrowserCacheLocation, WrapperSKU, CryptoKeyTypes } from "../utils/BrowserConstants";
=======
import { InteractionType, ApiId, BrowserConstants, BrowserCacheLocation, WrapperSKU } from "../utils/BrowserConstants";
>>>>>>> 919d58eb
import { BrowserUtils } from "../utils/BrowserUtils";
import { RedirectRequest } from "../request/RedirectRequest";
import { PopupRequest } from "../request/PopupRequest";
import { SsoSilentRequest } from "../request/SsoSilentRequest";
import { version, name } from "../packageMetadata";
import { EventCallbackFunction } from "../event/EventMessage";
import { EventType } from "../event/EventType";
import { EndSessionRequest } from "../request/EndSessionRequest";
import { BrowserConfigurationAuthError } from "../error/BrowserConfigurationAuthError";
import { EndSessionPopupRequest } from "../request/EndSessionPopupRequest";
import { INavigationClient } from "../navigation/INavigationClient";
import { EventHandler } from "../event/EventHandler";
import { PopupClient } from "../interaction_client/PopupClient";
import { RedirectClient } from "../interaction_client/RedirectClient";
import { SilentIframeClient } from "../interaction_client/SilentIframeClient";
import { SilentRefreshClient } from "../interaction_client/SilentRefreshClient";

export abstract class ClientApplication {

    // Crypto interface implementation
    protected readonly browserCrypto: ICrypto;

    // Storage interface implementation
    protected readonly browserStorage: BrowserCacheManager;

    // Network interface implementation
    protected readonly networkClient: INetworkModule;

    // Navigation interface implementation
    protected navigationClient: INavigationClient;

    // Input configuration by developer/user
    protected config: BrowserConfiguration;

    // Logger
    protected logger: Logger;

    // Flag to indicate if in browser environment
    protected isBrowserEnvironment: boolean;

    protected eventHandler: EventHandler;

    // Redirect Response Object
    private redirectResponse: Map<string, Promise<AuthenticationResult | null>>;

    /**
     * @constructor
     * Constructor for the PublicClientApplication used to instantiate the PublicClientApplication object
     *
     * Important attributes in the Configuration object for auth are:
     * - clientID: the application ID of your application. You can obtain one by registering your application with our Application registration portal : https://portal.azure.com/#blade/Microsoft_AAD_IAM/ActiveDirectoryMenuBlade/RegisteredAppsPreview
     * - authority: the authority URL for your application.
     * - redirect_uri: the uri of your application registered in the portal.
     *
     * In Azure AD, authority is a URL indicating the Azure active directory that MSAL uses to obtain tokens.
     * It is of the form https://login.microsoftonline.com/{Enter_the_Tenant_Info_Here}
     * If your application supports Accounts in one organizational directory, replace "Enter_the_Tenant_Info_Here" value with the Tenant Id or Tenant name (for example, contoso.microsoft.com).
     * If your application supports Accounts in any organizational directory, replace "Enter_the_Tenant_Info_Here" value with organizations.
     * If your application supports Accounts in any organizational directory and personal Microsoft accounts, replace "Enter_the_Tenant_Info_Here" value with common.
     * To restrict support to Personal Microsoft accounts only, replace "Enter_the_Tenant_Info_Here" value with consumers.
     *
     * In Azure B2C, authority is of the form https://{instance}/tfp/{tenant}/{policyName}/
     * Full B2C functionality will be available in this library in future versions.
     *
     * @param configuration Object for the MSAL PublicClientApplication instance
     */
    constructor(configuration: Configuration) {
        /*
         * If loaded in an environment where window is not available,
         * set internal flag to false so that further requests fail.
         * This is to support server-side rendering environments.
         */
        this.isBrowserEnvironment = typeof window !== "undefined";
        // Set the configuration.
        this.config = buildConfiguration(configuration, this.isBrowserEnvironment);

        // Initialize logger
        this.logger = new Logger(this.config.system.loggerOptions, name, version);
        
        // Initialize the network module class.
        this.networkClient = this.config.system.networkClient;
        
        // Initialize the navigation client class.
        this.navigationClient = this.config.system.navigationClient;
        
        // Initialize redirectResponse Map
        this.redirectResponse = new Map();
        
        // Initialize the crypto class.
        this.browserCrypto = this.isBrowserEnvironment ? new CryptoOps() : DEFAULT_CRYPTO_IMPLEMENTATION;

        this.eventHandler = new EventHandler(this.logger, this.browserCrypto);

        // Initialize the browser storage class.
        this.browserStorage = this.isBrowserEnvironment ? 
            new BrowserCacheManager(this.config.auth.clientId, this.config.cache, this.browserCrypto, this.logger) : 
            DEFAULT_BROWSER_CACHE_MANAGER(this.config.auth.clientId, this.logger);
    }

    // #region Redirect Flow

    /**
     * Event handler function which allows users to fire events after the PublicClientApplication object
     * has loaded during redirect flows. This should be invoked on all page loads involved in redirect
     * auth flows.
     * @param hash Hash to process. Defaults to the current value of window.location.hash. Only needs to be provided explicitly if the response to be handled is not contained in the current value.
     * @returns Token response or null. If the return value is null, then no auth redirect was detected.
     */
    async handleRedirectPromise(hash?: string): Promise<AuthenticationResult | null> {
        this.eventHandler.emitEvent(EventType.HANDLE_REDIRECT_START, InteractionType.Redirect);
        this.logger.verbose("handleRedirectPromise called");
        const loggedInAccounts = this.getAllAccounts();
        if (this.isBrowserEnvironment) {
            /**
             * Store the promise on the PublicClientApplication instance if this is the first invocation of handleRedirectPromise,
             * otherwise return the promise from the first invocation. Prevents race conditions when handleRedirectPromise is called
             * several times concurrently.
             */
            const redirectResponseKey = hash || Constants.EMPTY_STRING;
            let response = this.redirectResponse.get(redirectResponseKey);
            if (typeof response === "undefined") {
                this.logger.verbose("handleRedirectPromise has been called for the first time, storing the promise");
                const redirectClient = new RedirectClient(this.config, this.browserStorage, this.browserCrypto, this.logger, this.eventHandler, this.navigationClient);
                response = redirectClient.handleRedirectPromise(hash)
                    .then((result: AuthenticationResult | null) => {
                        if (result) {
                        // Emit login event if number of accounts change
                            const isLoggingIn = loggedInAccounts.length < this.getAllAccounts().length;
                            if (isLoggingIn) {
                                this.eventHandler.emitEvent(EventType.LOGIN_SUCCESS, InteractionType.Redirect, result);
                                this.logger.verbose("handleRedirectResponse returned result, login success");
                            } else {
                                this.eventHandler.emitEvent(EventType.ACQUIRE_TOKEN_SUCCESS, InteractionType.Redirect, result);
                                this.logger.verbose("handleRedirectResponse returned result, acquire token success");
                            }
                        }
                        this.eventHandler.emitEvent(EventType.HANDLE_REDIRECT_END, InteractionType.Redirect);

                        return result;
                    })
                    .catch((e) => {
                    // Emit login event if there is an account
                        if (loggedInAccounts.length > 0) {
                            this.eventHandler.emitEvent(EventType.ACQUIRE_TOKEN_FAILURE, InteractionType.Redirect, null, e);
                        } else {
                            this.eventHandler.emitEvent(EventType.LOGIN_FAILURE, InteractionType.Redirect, null, e);
                        }
                        this.eventHandler.emitEvent(EventType.HANDLE_REDIRECT_END, InteractionType.Redirect);

                        throw e;
                    });
                this.redirectResponse.set(redirectResponseKey, response);
            } else {
                this.logger.verbose("handleRedirectPromise has been called previously, returning the result from the first call");
            }
            
            return response;
        }
        this.logger.verbose("handleRedirectPromise returns null, not browser environment");
        return null;
    }

    /**
     * Use when you want to obtain an access_token for your API by redirecting the user's browser window to the authorization endpoint. This function redirects
     * the page, so any code that follows this function will not execute.
     *
     * IMPORTANT: It is NOT recommended to have code that is dependent on the resolution of the Promise. This function will navigate away from the current
     * browser window. It currently returns a Promise in order to reflect the asynchronous nature of the code running in this function.
     *
     * @param request
     */
    async acquireTokenRedirect(request: RedirectRequest): Promise<void> {
        // Preflight request
        this.preflightBrowserEnvironmentCheck(InteractionType.Redirect);
        this.logger.verbose("acquireTokenRedirect called");

        // If logged in, emit acquire token events
        const isLoggedIn = this.getAllAccounts().length > 0;
        if (isLoggedIn) {
            this.eventHandler.emitEvent(EventType.ACQUIRE_TOKEN_START, InteractionType.Redirect, request);
        } else {
            this.eventHandler.emitEvent(EventType.LOGIN_START, InteractionType.Redirect, request);
        }
        
        const redirectClient = new RedirectClient(this.config, this.browserStorage, this.browserCrypto, this.logger, this.eventHandler, this.navigationClient);
        return redirectClient.acquireToken(request).catch((e) => {
            // If logged in, emit acquire token events
            if (isLoggedIn) {
                this.eventHandler.emitEvent(EventType.ACQUIRE_TOKEN_FAILURE, InteractionType.Redirect, null, e);
            } else {
                this.eventHandler.emitEvent(EventType.LOGIN_FAILURE, InteractionType.Redirect, null, e);
            }
            throw e;
        });
    }

    // #endregion

    // #region Popup Flow

    /**
     * Use when you want to obtain an access_token for your API via opening a popup window in the user's browser
     *
     * @param request
     *
     * @returns A promise that is fulfilled when this function has completed, or rejected if an error was raised.
     */
    acquireTokenPopup(request: PopupRequest): Promise<AuthenticationResult> {
        try {
            this.preflightBrowserEnvironmentCheck(InteractionType.Popup);
            this.logger.verbose("acquireTokenPopup called", request.correlationId);
        } catch (e) {
            // Since this function is syncronous we need to reject
            return Promise.reject(e);
        }

        // If logged in, emit acquire token events
        const loggedInAccounts = this.getAllAccounts();
        if (loggedInAccounts.length > 0) {
            this.eventHandler.emitEvent(EventType.ACQUIRE_TOKEN_START, InteractionType.Popup, request);
        } else {
            this.eventHandler.emitEvent(EventType.LOGIN_START, InteractionType.Popup, request);
        }

        const popupClient = new PopupClient(this.config, this.browserStorage, this.browserCrypto, this.logger, this.eventHandler, this.navigationClient);

        return popupClient.acquireToken(request).then((result) => {
            // If logged in, emit acquire token events
            const isLoggingIn = loggedInAccounts.length < this.getAllAccounts().length;
            if (isLoggingIn) {
                this.eventHandler.emitEvent(EventType.LOGIN_SUCCESS, InteractionType.Popup, result);
            } else {
                this.eventHandler.emitEvent(EventType.ACQUIRE_TOKEN_SUCCESS, InteractionType.Popup, result);
            }

            return result;
        }).catch((e) => {
            if (loggedInAccounts.length > 0) {
                this.eventHandler.emitEvent(EventType.ACQUIRE_TOKEN_FAILURE, InteractionType.Popup, null, e);
            } else {
                this.eventHandler.emitEvent(EventType.LOGIN_FAILURE, InteractionType.Popup, null, e);
            }
            // Since this function is syncronous we need to reject
            return Promise.reject(e);
        });
    }

    // #endregion

    // #region Silent Flow

    /**
     * This function uses a hidden iframe to fetch an authorization code from the eSTS. There are cases where this may not work:
     * - Any browser using a form of Intelligent Tracking Prevention
     * - If there is not an established session with the service
     *
     * In these cases, the request must be done inside a popup or full frame redirect.
     *
     * For the cases where interaction is required, you cannot send a request with prompt=none.
     *
     * If your refresh token has expired, you can use this function to fetch a new set of tokens silently as long as
     * you session on the server still exists.
     * @param request {@link SsoSilentRequest}
     *
     * @returns A promise that is fulfilled when this function has completed, or rejected if an error was raised.
     */
    async ssoSilent(request: SsoSilentRequest): Promise<AuthenticationResult> {
        this.preflightBrowserEnvironmentCheck(InteractionType.Silent);
        this.logger.verbose("ssoSilent called", request.correlationId);
        this.eventHandler.emitEvent(EventType.SSO_SILENT_START, InteractionType.Silent, request);

        try {
            const silentIframeClient = new SilentIframeClient(this.config, this.browserStorage, this.browserCrypto, this.logger, this.eventHandler, this.navigationClient, ApiId.ssoSilent);
            const silentTokenResult = await silentIframeClient.acquireToken(request);
            this.eventHandler.emitEvent(EventType.SSO_SILENT_SUCCESS, InteractionType.Silent, silentTokenResult);
            return silentTokenResult;
        } catch (e) {
            this.eventHandler.emitEvent(EventType.SSO_SILENT_FAILURE, InteractionType.Silent, null, e);
            throw e;
        }
    }

    /**
     * Use this function to obtain a token before every call to the API / resource provider
     *
     * MSAL return's a cached token when available
     * Or it send's a request to the STS to obtain a new token using a refresh token.
     *
     * @param {@link SilentRequest}
     *
     * To renew idToken, please pass clientId as the only scope in the Authentication Parameters
     * @returns A promise that is fulfilled when this function has completed, or rejected if an error was raised.
     */
    protected async acquireTokenByRefreshToken(request: CommonSilentFlowRequest): Promise<AuthenticationResult> {
        this.eventHandler.emitEvent(EventType.ACQUIRE_TOKEN_NETWORK_START, InteractionType.Silent, request);
        // block the reload if it occurred inside a hidden iframe
        BrowserUtils.blockReloadInHiddenIframes();

        const silentRefreshClient = new SilentRefreshClient(this.config, this.browserStorage, this.browserCrypto, this.logger, this.eventHandler, this.navigationClient);

        return silentRefreshClient.acquireToken(request).catch(e => {
            const isServerError = e instanceof ServerError;
            const isInteractionRequiredError = e instanceof InteractionRequiredAuthError;
            const isInvalidGrantError = (e.errorCode === BrowserConstants.INVALID_GRANT_ERROR);
            if (isServerError && isInvalidGrantError && !isInteractionRequiredError) {
                this.logger.verbose("Refresh token expired or invalid, attempting acquire token by iframe", request.correlationId);

                const silentIframeClient = new SilentIframeClient(this.config, this.browserStorage, this.browserCrypto, this.logger, this.eventHandler, this.navigationClient, ApiId.acquireTokenSilent_authCode);
                return silentIframeClient.acquireToken(request);
            }
            throw e;
        });
    }

    // #endregion

    // #region Logout

    /**
     * Deprecated logout function. Use logoutRedirect or logoutPopup instead
     * @param logoutRequest 
     * @deprecated
     */
    async logout(logoutRequest?: EndSessionRequest): Promise<void> {
        this.logger.warning("logout API is deprecated and will be removed in msal-browser v3.0.0. Use logoutRedirect instead.");
        return this.logoutRedirect(logoutRequest);
    }

    /**
     * Use to log out the current user, and redirect the user to the postLogoutRedirectUri.
     * Default behaviour is to redirect the user to `window.location.href`.
     * @param logoutRequest
     */
    async logoutRedirect(logoutRequest?: EndSessionRequest): Promise<void> {
        this.preflightBrowserEnvironmentCheck(InteractionType.Redirect);
        const redirectClient = new RedirectClient(this.config, this.browserStorage, this.browserCrypto, this.logger, this.eventHandler, this.navigationClient);
        return redirectClient.logout(logoutRequest);
    }

    /**
     * Clears local cache for the current user then opens a popup window prompting the user to sign-out of the server
     * @param logoutRequest 
     */
    logoutPopup(logoutRequest?: EndSessionPopupRequest): Promise<void> {
        try{
            this.preflightBrowserEnvironmentCheck(InteractionType.Popup);
            const popupClient = new PopupClient(this.config, this.browserStorage, this.browserCrypto, this.logger, this.eventHandler, this.navigationClient);
            return popupClient.logout(logoutRequest);
        } catch (e) {
            // Since this function is syncronous we need to reject
            return Promise.reject(e);
        }
    }

    // #endregion

    // #region Account APIs

    /**
     * Returns all accounts that MSAL currently has data for.
     * (the account object is created at the time of successful login)
     * or empty array when no accounts are found
     * @returns Array of account objects in cache
     */
    getAllAccounts(): AccountInfo[] {
        this.logger.verbose("getAllAccounts called");
        return this.isBrowserEnvironment ? this.browserStorage.getAllAccounts() : [];
    }

    /**
     * Returns the signed in account matching username.
     * (the account object is created at the time of successful login)
     * or null when no matching account is found.
     * This API is provided for convenience but getAccountById should be used for best reliability
     * @param userName
     * @returns The account object stored in MSAL
     */
    getAccountByUsername(userName: string): AccountInfo|null {
        const allAccounts = this.getAllAccounts();
        if (!StringUtils.isEmpty(userName) && allAccounts && allAccounts.length) {
            this.logger.verbose("Account matching username found, returning");
            this.logger.verbosePii(`Returning signed-in accounts matching username: ${userName}`);
            return allAccounts.filter(accountObj => accountObj.username.toLowerCase() === userName.toLowerCase())[0] || null;
        } else {
            this.logger.verbose("getAccountByUsername: No matching account found, returning null");
            return null;
        }
    }

    /**
     * Returns the signed in account matching homeAccountId.
     * (the account object is created at the time of successful login)
     * or null when no matching account is found
     * @param homeAccountId
     * @returns The account object stored in MSAL
     */
    getAccountByHomeId(homeAccountId: string): AccountInfo|null {
        const allAccounts = this.getAllAccounts();
        if (!StringUtils.isEmpty(homeAccountId) && allAccounts && allAccounts.length) {
            this.logger.verbose("Account matching homeAccountId found, returning");
            this.logger.verbosePii(`Returning signed-in accounts matching homeAccountId: ${homeAccountId}`);
            return allAccounts.filter(accountObj => accountObj.homeAccountId === homeAccountId)[0] || null;
        } else {
            this.logger.verbose("getAccountByHomeId: No matching account found, returning null");
            return null;
        }
    }

    /**
     * Returns the signed in account matching localAccountId.
     * (the account object is created at the time of successful login)
     * or null when no matching account is found
     * @param localAccountId
     * @returns The account object stored in MSAL
     */
    getAccountByLocalId(localAccountId: string): AccountInfo | null {
        const allAccounts = this.getAllAccounts();
        if (!StringUtils.isEmpty(localAccountId) && allAccounts && allAccounts.length) {
            this.logger.verbose("Account matching localAccountId found, returning");
            this.logger.verbosePii(`Returning signed-in accounts matching localAccountId: ${localAccountId}`);
            return allAccounts.filter(accountObj => accountObj.localAccountId === localAccountId)[0] || null;
        } else {
            this.logger.verbose("getAccountByLocalId: No matching account found, returning null");
            return null;
        }
    }

    /**
     * Sets the account to use as the active account. If no account is passed to the acquireToken APIs, then MSAL will use this active account.
     * @param account
     */
    setActiveAccount(account: AccountInfo | null): void {
        this.browserStorage.setActiveAccount(account);
    }

    /**
     * Gets the currently active account
     */
    getActiveAccount(): AccountInfo | null {
        return this.browserStorage.getActiveAccount();
    }

    // #endregion

    // #region Helpers

    /**
     * Helper to validate app environment before making an auth request
     * * @param interactionType
     */
    protected preflightBrowserEnvironmentCheck(interactionType: InteractionType): void {
        this.logger.verbose("preflightBrowserEnvironmentCheck started");
        // Block request if not in browser environment
        BrowserUtils.blockNonBrowserEnvironment(this.isBrowserEnvironment);

        // Block redirects if in an iframe
        BrowserUtils.blockRedirectInIframe(interactionType, this.config.system.allowRedirectInIframe);

        // Block auth requests inside a hidden iframe
        BrowserUtils.blockReloadInHiddenIframes();

        // Block redirectUri opened in a popup from calling MSAL APIs
        BrowserUtils.blockAcquireTokenInPopups();

        // Block redirects if memory storage is enabled but storeAuthStateInCookie is not
        if (interactionType === InteractionType.Redirect &&
            this.config.cache.cacheLocation === BrowserCacheLocation.MemoryStorage &&
            !this.config.cache.storeAuthStateInCookie) {
            throw BrowserConfigurationAuthError.createInMemoryRedirectUnavailableError();
        }
    }

    /**
<<<<<<< HEAD
     * Initializer function for all request APIs
     * @param request
     */
    protected initializeBaseRequest(request: Partial<BaseAuthRequest>): BaseAuthRequest {
        this.logger.verbose("Initializing BaseAuthRequest", request.correlationId);
        const authority = request.authority || this.config.auth.authority;

        const scopes = [...((request && request.scopes) || [])];
        const correlationId = (request && request.correlationId) || this.browserCrypto.createNewGuid();

        // Set authenticationScheme to BEARER if not explicitly set in the request
        if (!request.authenticationScheme) {
            request.authenticationScheme = AuthenticationScheme.BEARER;
            this.logger.verbose("Authentication Scheme wasn't explicitly set in request, defaulting to \"Bearer\" request", request.correlationId);
        } else {
            this.logger.verbose(`Authentication Scheme set to "${request.authenticationScheme}" as configured in Auth request`, request.correlationId);
        }

        const validatedRequest: BaseAuthRequest = {
            ...request,
            correlationId,
            authority,
            scopes
        };

        return validatedRequest;
    }

    /**
     *
     * @param apiId
     * @param correlationId
     * @param forceRefresh
     */
    protected initializeServerTelemetryManager(apiId: number, correlationId: string, forceRefresh?: boolean): ServerTelemetryManager {
        this.logger.verbose("initializeServerTelemetryManager called", correlationId);
        const telemetryPayload: ServerTelemetryRequest = {
            clientId: this.config.auth.clientId,
            correlationId: correlationId,
            apiId: apiId,
            forceRefresh: forceRefresh || false,
            wrapperSKU: this.wrapperSKU,
            wrapperVer: this.wrapperVer
        };

        return new ServerTelemetryManager(telemetryPayload, this.browserStorage);
    }

    /**
     * Helper to initialize required request parameters for interactive APIs and ssoSilent()
     * @param request
     * @param interactionType
     */
    protected initializeAuthorizationRequest(request: RedirectRequest|PopupRequest|SsoSilentRequest, interactionType: InteractionType): AuthorizationUrlRequest {
        this.logger.verbose("initializeAuthorizationRequest called", request.correlationId);
        const redirectUri = this.getRedirectUri(request.redirectUri);
        const browserState: BrowserStateObject = {
            interactionType: interactionType
        };

        const state = ProtocolUtils.setRequestState(
            this.browserCrypto,
            (request && request.state) || "",
            browserState
        );

        const validatedRequest: AuthorizationUrlRequest = {
            ...this.initializeBaseRequest(request),
            redirectUri: redirectUri,
            state: state,
            nonce: request.nonce || this.browserCrypto.createNewGuid(),
            responseMode: ResponseMode.FRAGMENT
        };

        const account = request.account || this.getActiveAccount();
        if (account) {
            this.logger.verbose("Setting validated request account");
            this.logger.verbosePii(`Setting validated request account: ${account}`);
            validatedRequest.account = account;
        }

        // Check for ADAL SSO
        if (StringUtils.isEmpty(validatedRequest.loginHint)) {
            // Only check for adal token if no SSO params are being used
            const adalIdTokenString = this.browserStorage.getTemporaryCache(PersistentCacheKeys.ADAL_ID_TOKEN);
            if (adalIdTokenString) {
                const adalIdToken = new IdToken(adalIdTokenString, this.browserCrypto);
                this.browserStorage.removeItem(PersistentCacheKeys.ADAL_ID_TOKEN);
                if (adalIdToken.claims && adalIdToken.claims.upn) {
                    this.logger.verbose("No SSO params used and ADAL token retrieved, setting ADAL upn as loginHint");
                    validatedRequest.loginHint = adalIdToken.claims.upn;
                }
            }
        }

        this.browserStorage.updateCacheEntries(validatedRequest.state, validatedRequest.nonce, validatedRequest.authority);

        return validatedRequest;
    }

    /**
     * Generates an auth code request tied to the url request.
     * @param request
     */
    protected async initializeAuthorizationCodeRequest(request: AuthorizationUrlRequest): Promise<CommonAuthorizationCodeRequest> {
        this.logger.verbose("initializeAuthorizationRequest called", request.correlationId);
        const generatedPkceParams = await this.browserCrypto.generatePkceCodes();

        // Generate Session Transport Key for Refresh Token Binding
        const sessionTransportKeyThumbprint = await this.browserCrypto.getPublicKeyThumbprint(request, CryptoKeyTypes.stk_jwk);
        request.stkJwk = sessionTransportKeyThumbprint;
        
        const authCodeRequest: CommonAuthorizationCodeRequest = {
            ...request,
            redirectUri: request.redirectUri,
            code: "",
            codeVerifier: generatedPkceParams.verifier
        };

        request.codeChallenge = generatedPkceParams.challenge;
        request.codeChallengeMethod = Constants.S256_CODE_CHALLENGE_METHOD;

        return authCodeRequest;
    }

    /**
     * Initializer for the logout request.
     * @param logoutRequest
     */
    protected initializeLogoutRequest(logoutRequest?: EndSessionRequest): CommonEndSessionRequest {
        this.logger.verbose("initializeLogoutRequest called", logoutRequest?.correlationId);

        // Check if interaction is in progress. Throw error if true.
        if (this.interactionInProgress()) {
            throw BrowserAuthError.createInteractionInProgressError();
        }

        const validLogoutRequest: CommonEndSessionRequest = {
            correlationId: this.browserCrypto.createNewGuid(),
            ...logoutRequest
        };

        /*
         * Only set redirect uri if logout request isn't provided or the set uri isn't null.
         * Otherwise, use passed uri, config, or current page.
         */
        if (!logoutRequest || logoutRequest.postLogoutRedirectUri !== null) {
            if (logoutRequest && logoutRequest.postLogoutRedirectUri) {
                this.logger.verbose("Setting postLogoutRedirectUri to uri set on logout request", validLogoutRequest.correlationId);
                validLogoutRequest.postLogoutRedirectUri = UrlString.getAbsoluteUrl(logoutRequest.postLogoutRedirectUri, BrowserUtils.getCurrentUri());
            } else if (this.config.auth.postLogoutRedirectUri === null) {
                this.logger.verbose("postLogoutRedirectUri configured as null and no uri set on request, not passing post logout redirect", validLogoutRequest.correlationId);
            } else if (this.config.auth.postLogoutRedirectUri) {
                this.logger.verbose("Setting postLogoutRedirectUri to configured uri", validLogoutRequest.correlationId);
                validLogoutRequest.postLogoutRedirectUri = UrlString.getAbsoluteUrl(this.config.auth.postLogoutRedirectUri, BrowserUtils.getCurrentUri());
            } else {
                this.logger.verbose("Setting postLogoutRedirectUri to current page", validLogoutRequest.correlationId);
                validLogoutRequest.postLogoutRedirectUri = UrlString.getAbsoluteUrl(BrowserUtils.getCurrentUri(), BrowserUtils.getCurrentUri());
            }
        } else {
            this.logger.verbose("postLogoutRedirectUri passed as null, not setting post logout redirect uri", validLogoutRequest.correlationId);
        }

        return validLogoutRequest;
    }

    /**
     * Emits events by calling callback with event message
     * @param eventType
     * @param interactionType
     * @param payload
     * @param error
     */
    protected emitEvent(eventType: EventType, interactionType?: InteractionType, payload?: EventPayload, error?: EventError): void {
        if (this.isBrowserEnvironment) {
            const message: EventMessage = {
                eventType: eventType,
                interactionType: interactionType || null,
                payload: payload || null,
                error: error || null,
                timestamp: Date.now()
            };

            this.logger.info(`Emitting event: ${eventType}`);

            this.eventCallbacks.forEach((callback: EventCallbackFunction, callbackId: string) => {
                this.logger.verbose(`Emitting event to callback ${callbackId}: ${eventType}`);
                callback.apply(null, [message]);
            });
        }
    }

    /**
=======
>>>>>>> 919d58eb
     * Adds event callbacks to array
     * @param callback
     */
    addEventCallback(callback: EventCallbackFunction): string | null {
        return this.eventHandler.addEventCallback(callback);
    }

    /**
     * Removes callback with provided id from callback array
     * @param callbackId
     */
    removeEventCallback(callbackId: string): void {
        this.eventHandler.removeEventCallback(callbackId);
    }

    /**
     * Returns the logger instance
     */
    getLogger(): Logger {
        return this.logger;
    }

    /**
     * Replaces the default logger set in configurations with new Logger with new configurations
     * @param logger Logger instance
     */
    setLogger(logger: Logger): void {
        this.logger = logger;
    }

    /**
     * Called by wrapper libraries (Angular & React) to set SKU and Version passed down to telemetry, logger, etc.
     * @param sku
     * @param version
     */
    initializeWrapperLibrary(sku: WrapperSKU, version: string): void {
        // Validate the SKU passed in is one we expect
        this.browserStorage.setWrapperMetadata(sku, version);
    }

    /**
     * Sets navigation client
     * @param navigationClient
     */
    setNavigationClient(navigationClient: INavigationClient): void {
        this.navigationClient = navigationClient;
    }
    // #endregion
}<|MERGE_RESOLUTION|>--- conflicted
+++ resolved
@@ -7,11 +7,7 @@
 import { StringUtils, ServerError, InteractionRequiredAuthError, AccountInfo, Constants, INetworkModule, AuthenticationResult, Logger, CommonSilentFlowRequest, ICrypto, DEFAULT_CRYPTO_IMPLEMENTATION } from "@azure/msal-common";
 import { BrowserCacheManager, DEFAULT_BROWSER_CACHE_MANAGER } from "../cache/BrowserCacheManager";
 import { BrowserConfiguration, buildConfiguration, Configuration } from "../config/Configuration";
-<<<<<<< HEAD
-import { TemporaryCacheKeys, InteractionType, ApiId, BrowserConstants, BrowserCacheLocation, WrapperSKU, CryptoKeyTypes } from "../utils/BrowserConstants";
-=======
 import { InteractionType, ApiId, BrowserConstants, BrowserCacheLocation, WrapperSKU } from "../utils/BrowserConstants";
->>>>>>> 919d58eb
 import { BrowserUtils } from "../utils/BrowserUtils";
 import { RedirectRequest } from "../request/RedirectRequest";
 import { PopupRequest } from "../request/PopupRequest";
@@ -485,202 +481,6 @@
     }
 
     /**
-<<<<<<< HEAD
-     * Initializer function for all request APIs
-     * @param request
-     */
-    protected initializeBaseRequest(request: Partial<BaseAuthRequest>): BaseAuthRequest {
-        this.logger.verbose("Initializing BaseAuthRequest", request.correlationId);
-        const authority = request.authority || this.config.auth.authority;
-
-        const scopes = [...((request && request.scopes) || [])];
-        const correlationId = (request && request.correlationId) || this.browserCrypto.createNewGuid();
-
-        // Set authenticationScheme to BEARER if not explicitly set in the request
-        if (!request.authenticationScheme) {
-            request.authenticationScheme = AuthenticationScheme.BEARER;
-            this.logger.verbose("Authentication Scheme wasn't explicitly set in request, defaulting to \"Bearer\" request", request.correlationId);
-        } else {
-            this.logger.verbose(`Authentication Scheme set to "${request.authenticationScheme}" as configured in Auth request`, request.correlationId);
-        }
-
-        const validatedRequest: BaseAuthRequest = {
-            ...request,
-            correlationId,
-            authority,
-            scopes
-        };
-
-        return validatedRequest;
-    }
-
-    /**
-     *
-     * @param apiId
-     * @param correlationId
-     * @param forceRefresh
-     */
-    protected initializeServerTelemetryManager(apiId: number, correlationId: string, forceRefresh?: boolean): ServerTelemetryManager {
-        this.logger.verbose("initializeServerTelemetryManager called", correlationId);
-        const telemetryPayload: ServerTelemetryRequest = {
-            clientId: this.config.auth.clientId,
-            correlationId: correlationId,
-            apiId: apiId,
-            forceRefresh: forceRefresh || false,
-            wrapperSKU: this.wrapperSKU,
-            wrapperVer: this.wrapperVer
-        };
-
-        return new ServerTelemetryManager(telemetryPayload, this.browserStorage);
-    }
-
-    /**
-     * Helper to initialize required request parameters for interactive APIs and ssoSilent()
-     * @param request
-     * @param interactionType
-     */
-    protected initializeAuthorizationRequest(request: RedirectRequest|PopupRequest|SsoSilentRequest, interactionType: InteractionType): AuthorizationUrlRequest {
-        this.logger.verbose("initializeAuthorizationRequest called", request.correlationId);
-        const redirectUri = this.getRedirectUri(request.redirectUri);
-        const browserState: BrowserStateObject = {
-            interactionType: interactionType
-        };
-
-        const state = ProtocolUtils.setRequestState(
-            this.browserCrypto,
-            (request && request.state) || "",
-            browserState
-        );
-
-        const validatedRequest: AuthorizationUrlRequest = {
-            ...this.initializeBaseRequest(request),
-            redirectUri: redirectUri,
-            state: state,
-            nonce: request.nonce || this.browserCrypto.createNewGuid(),
-            responseMode: ResponseMode.FRAGMENT
-        };
-
-        const account = request.account || this.getActiveAccount();
-        if (account) {
-            this.logger.verbose("Setting validated request account");
-            this.logger.verbosePii(`Setting validated request account: ${account}`);
-            validatedRequest.account = account;
-        }
-
-        // Check for ADAL SSO
-        if (StringUtils.isEmpty(validatedRequest.loginHint)) {
-            // Only check for adal token if no SSO params are being used
-            const adalIdTokenString = this.browserStorage.getTemporaryCache(PersistentCacheKeys.ADAL_ID_TOKEN);
-            if (adalIdTokenString) {
-                const adalIdToken = new IdToken(adalIdTokenString, this.browserCrypto);
-                this.browserStorage.removeItem(PersistentCacheKeys.ADAL_ID_TOKEN);
-                if (adalIdToken.claims && adalIdToken.claims.upn) {
-                    this.logger.verbose("No SSO params used and ADAL token retrieved, setting ADAL upn as loginHint");
-                    validatedRequest.loginHint = adalIdToken.claims.upn;
-                }
-            }
-        }
-
-        this.browserStorage.updateCacheEntries(validatedRequest.state, validatedRequest.nonce, validatedRequest.authority);
-
-        return validatedRequest;
-    }
-
-    /**
-     * Generates an auth code request tied to the url request.
-     * @param request
-     */
-    protected async initializeAuthorizationCodeRequest(request: AuthorizationUrlRequest): Promise<CommonAuthorizationCodeRequest> {
-        this.logger.verbose("initializeAuthorizationRequest called", request.correlationId);
-        const generatedPkceParams = await this.browserCrypto.generatePkceCodes();
-
-        // Generate Session Transport Key for Refresh Token Binding
-        const sessionTransportKeyThumbprint = await this.browserCrypto.getPublicKeyThumbprint(request, CryptoKeyTypes.stk_jwk);
-        request.stkJwk = sessionTransportKeyThumbprint;
-        
-        const authCodeRequest: CommonAuthorizationCodeRequest = {
-            ...request,
-            redirectUri: request.redirectUri,
-            code: "",
-            codeVerifier: generatedPkceParams.verifier
-        };
-
-        request.codeChallenge = generatedPkceParams.challenge;
-        request.codeChallengeMethod = Constants.S256_CODE_CHALLENGE_METHOD;
-
-        return authCodeRequest;
-    }
-
-    /**
-     * Initializer for the logout request.
-     * @param logoutRequest
-     */
-    protected initializeLogoutRequest(logoutRequest?: EndSessionRequest): CommonEndSessionRequest {
-        this.logger.verbose("initializeLogoutRequest called", logoutRequest?.correlationId);
-
-        // Check if interaction is in progress. Throw error if true.
-        if (this.interactionInProgress()) {
-            throw BrowserAuthError.createInteractionInProgressError();
-        }
-
-        const validLogoutRequest: CommonEndSessionRequest = {
-            correlationId: this.browserCrypto.createNewGuid(),
-            ...logoutRequest
-        };
-
-        /*
-         * Only set redirect uri if logout request isn't provided or the set uri isn't null.
-         * Otherwise, use passed uri, config, or current page.
-         */
-        if (!logoutRequest || logoutRequest.postLogoutRedirectUri !== null) {
-            if (logoutRequest && logoutRequest.postLogoutRedirectUri) {
-                this.logger.verbose("Setting postLogoutRedirectUri to uri set on logout request", validLogoutRequest.correlationId);
-                validLogoutRequest.postLogoutRedirectUri = UrlString.getAbsoluteUrl(logoutRequest.postLogoutRedirectUri, BrowserUtils.getCurrentUri());
-            } else if (this.config.auth.postLogoutRedirectUri === null) {
-                this.logger.verbose("postLogoutRedirectUri configured as null and no uri set on request, not passing post logout redirect", validLogoutRequest.correlationId);
-            } else if (this.config.auth.postLogoutRedirectUri) {
-                this.logger.verbose("Setting postLogoutRedirectUri to configured uri", validLogoutRequest.correlationId);
-                validLogoutRequest.postLogoutRedirectUri = UrlString.getAbsoluteUrl(this.config.auth.postLogoutRedirectUri, BrowserUtils.getCurrentUri());
-            } else {
-                this.logger.verbose("Setting postLogoutRedirectUri to current page", validLogoutRequest.correlationId);
-                validLogoutRequest.postLogoutRedirectUri = UrlString.getAbsoluteUrl(BrowserUtils.getCurrentUri(), BrowserUtils.getCurrentUri());
-            }
-        } else {
-            this.logger.verbose("postLogoutRedirectUri passed as null, not setting post logout redirect uri", validLogoutRequest.correlationId);
-        }
-
-        return validLogoutRequest;
-    }
-
-    /**
-     * Emits events by calling callback with event message
-     * @param eventType
-     * @param interactionType
-     * @param payload
-     * @param error
-     */
-    protected emitEvent(eventType: EventType, interactionType?: InteractionType, payload?: EventPayload, error?: EventError): void {
-        if (this.isBrowserEnvironment) {
-            const message: EventMessage = {
-                eventType: eventType,
-                interactionType: interactionType || null,
-                payload: payload || null,
-                error: error || null,
-                timestamp: Date.now()
-            };
-
-            this.logger.info(`Emitting event: ${eventType}`);
-
-            this.eventCallbacks.forEach((callback: EventCallbackFunction, callbackId: string) => {
-                this.logger.verbose(`Emitting event to callback ${callbackId}: ${eventType}`);
-                callback.apply(null, [message]);
-            });
-        }
-    }
-
-    /**
-=======
->>>>>>> 919d58eb
      * Adds event callbacks to array
      * @param callback
      */
