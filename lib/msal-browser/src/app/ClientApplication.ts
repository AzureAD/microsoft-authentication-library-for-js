--- conflicted
+++ resolved
@@ -109,12 +109,10 @@
         TrustedAuthority.setTrustedAuthoritiesFromConfig(this.config.auth.knownAuthorities, this.config.auth.cloudDiscoveryMetadata);
 
         this.defaultAuthority = null;
-<<<<<<< HEAD
+
+        this.activeLocalAccountId = null;
 
         this.checkExperimentalConfig(configuration);
-=======
-        this.activeLocalAccountId = null;
->>>>>>> ed9ce545
     }
 
     private checkExperimentalConfig(userConfig: Configuration) {
