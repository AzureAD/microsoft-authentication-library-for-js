/*
 * Copyright (c) Microsoft Corporation. All rights reserved.
 * Licensed under the MIT License.
 */

import { CryptoOps } from "../crypto/CryptoOps";
import { StringUtils, InteractionRequiredAuthError, AccountInfo, Constants, INetworkModule, AuthenticationResult, Logger, CommonSilentFlowRequest, ICrypto, DEFAULT_CRYPTO_IMPLEMENTATION, AuthError, PerformanceEvents, PerformanceCallbackFunction, StubPerformanceClient, IPerformanceClient, BaseAuthRequest, PromptValue, ClientAuthError } from "@azure/msal-common";
import { BrowserCacheManager, DEFAULT_BROWSER_CACHE_MANAGER } from "../cache/BrowserCacheManager";
import { BrowserConfiguration, buildConfiguration, CacheOptions, Configuration } from "../config/Configuration";
import { InteractionType, ApiId, BrowserCacheLocation, WrapperSKU, TemporaryCacheKeys, CacheLookupPolicy } from "../utils/BrowserConstants";
import { BrowserUtils } from "../utils/BrowserUtils";
import { RedirectRequest } from "../request/RedirectRequest";
import { PopupRequest } from "../request/PopupRequest";
import { SsoSilentRequest } from "../request/SsoSilentRequest";
import { version, name } from "../packageMetadata";
import { EventCallbackFunction } from "../event/EventMessage";
import { EventType } from "../event/EventType";
import { EndSessionRequest } from "../request/EndSessionRequest";
import { BrowserConfigurationAuthError } from "../error/BrowserConfigurationAuthError";
import { EndSessionPopupRequest } from "../request/EndSessionPopupRequest";
import { INavigationClient } from "../navigation/INavigationClient";
import { EventHandler } from "../event/EventHandler";
import { PopupClient } from "../interaction_client/PopupClient";
import { RedirectClient } from "../interaction_client/RedirectClient";
import { SilentIframeClient } from "../interaction_client/SilentIframeClient";
import { SilentRefreshClient } from "../interaction_client/SilentRefreshClient";
import { TokenCache } from "../cache/TokenCache";
import { ITokenCache } from "../cache/ITokenCache";
import { NativeInteractionClient } from "../interaction_client/NativeInteractionClient";
import { NativeMessageHandler } from "../broker/nativeBroker/NativeMessageHandler";
import { SilentRequest } from "../request/SilentRequest";
import { NativeAuthError } from "../error/NativeAuthError";
import { SilentCacheClient } from "../interaction_client/SilentCacheClient";
import { SilentAuthCodeClient } from "../interaction_client/SilentAuthCodeClient";
import { BrowserAuthError } from "../error/BrowserAuthError";
import { AuthorizationCodeRequest } from "../request/AuthorizationCodeRequest";
import { NativeTokenRequest } from "../broker/nativeBroker/NativeRequest";
import { BrowserPerformanceClient } from "../telemetry/BrowserPerformanceClient";

export abstract class ClientApplication {

    // Crypto interface implementation
    protected readonly browserCrypto: ICrypto;

    // Storage interface implementation
    protected readonly browserStorage: BrowserCacheManager;

    // Native Cache in memory storage implementation
    protected readonly nativeInternalStorage: BrowserCacheManager;

    // Network interface implementation
    protected readonly networkClient: INetworkModule;

    // Navigation interface implementation
    protected navigationClient: INavigationClient;

    // Input configuration by developer/user
    protected config: BrowserConfiguration;

    // Token cache implementation
    private tokenCache: TokenCache;

    // Logger
    protected logger: Logger;

    // Flag to indicate if in browser environment
    protected isBrowserEnvironment: boolean;

    protected eventHandler: EventHandler;

    // Redirect Response Object
    protected redirectResponse: Map<string, Promise<AuthenticationResult | null>>;

    // Native Extension Provider
    protected nativeExtensionProvider: NativeMessageHandler | undefined;

    // Hybrid auth code responses
    private hybridAuthCodeResponses: Map<string, Promise<AuthenticationResult>>;

    // Performance telemetry client
    protected performanceClient: IPerformanceClient;

    // Flag representing whether or not the initialize API has been called and completed
    protected initialized: boolean;

    /**
     * @constructor
     * Constructor for the PublicClientApplication used to instantiate the PublicClientApplication object
     *
     * Important attributes in the Configuration object for auth are:
     * - clientID: the application ID of your application. You can obtain one by registering your application with our Application registration portal : https://portal.azure.com/#blade/Microsoft_AAD_IAM/ActiveDirectoryMenuBlade/RegisteredAppsPreview
     * - authority: the authority URL for your application.
     * - redirect_uri: the uri of your application registered in the portal.
     *
     * In Azure AD, authority is a URL indicating the Azure active directory that MSAL uses to obtain tokens.
     * It is of the form https://login.microsoftonline.com/{Enter_the_Tenant_Info_Here}
     * If your application supports Accounts in one organizational directory, replace "Enter_the_Tenant_Info_Here" value with the Tenant Id or Tenant name (for example, contoso.microsoft.com).
     * If your application supports Accounts in any organizational directory, replace "Enter_the_Tenant_Info_Here" value with organizations.
     * If your application supports Accounts in any organizational directory and personal Microsoft accounts, replace "Enter_the_Tenant_Info_Here" value with common.
     * To restrict support to Personal Microsoft accounts only, replace "Enter_the_Tenant_Info_Here" value with consumers.
     *
     * In Azure B2C, authority is of the form https://{instance}/tfp/{tenant}/{policyName}/
     * Full B2C functionality will be available in this library in future versions.
     *
     * @param configuration Object for the MSAL PublicClientApplication instance
     */
    constructor(configuration: Configuration) {
        /*
         * If loaded in an environment where window is not available,
         * set internal flag to false so that further requests fail.
         * This is to support server-side rendering environments.
         */
        this.isBrowserEnvironment = typeof window !== "undefined";
        // Set the configuration.
        this.config = buildConfiguration(configuration, this.isBrowserEnvironment);
        this.initialized = false;

        // Initialize logger
        this.logger = new Logger(this.config.system.loggerOptions, name, version);

        // Initialize the network module class.
        this.networkClient = this.config.system.networkClient;

        // Initialize the navigation client class.
        this.navigationClient = this.config.system.navigationClient;

        // Initialize redirectResponse Map
        this.redirectResponse = new Map();

        // Initial hybrid spa map
        this.hybridAuthCodeResponses = new Map();

        // Initialize performance client
        this.performanceClient = this.isBrowserEnvironment ?
            new BrowserPerformanceClient(this.config.auth.clientId, this.config.auth.authority, this.logger, name, version, this.config.telemetry.application, this.config.system.cryptoOptions) :
            new StubPerformanceClient(this.config.auth.clientId, this.config.auth.authority, this.logger, name, version, this.config.telemetry.application);

        // Initialize the crypto class.
        this.browserCrypto = this.isBrowserEnvironment ? new CryptoOps(this.logger, this.performanceClient, this.config.system.cryptoOptions) : DEFAULT_CRYPTO_IMPLEMENTATION;

        this.eventHandler = new EventHandler(this.logger, this.browserCrypto);

        // Initialize the browser storage class.
        this.browserStorage = this.isBrowserEnvironment ?
            new BrowserCacheManager(this.config.auth.clientId, this.config.cache, this.browserCrypto, this.logger) :
            DEFAULT_BROWSER_CACHE_MANAGER(this.config.auth.clientId, this.logger);

        // initialize in memory storage for native flows
        const nativeCacheOptions: Required<CacheOptions> = {
            cacheLocation: BrowserCacheLocation.MemoryStorage,
            storeAuthStateInCookie: false,
            secureCookies: false
        };
        this.nativeInternalStorage = new BrowserCacheManager(this.config.auth.clientId, nativeCacheOptions, this.browserCrypto, this.logger);

        // Initialize the token cache
        this.tokenCache = new TokenCache(this.config, this.browserStorage, this.logger, this.browserCrypto);
    }

    /**
     * Initializer function to perform async startup tasks such as connecting to WAM extension
     */
    async initialize(): Promise<void> {
        this.logger.trace("initialize called");
        if (this.initialized) {
            this.logger.info("initialize has already been called, exiting early.");
            return;
        }
        this.eventHandler.emitEvent(EventType.INITIALIZE_START);
        if (this.config.system.allowNativeBroker) {
            try {
                this.nativeExtensionProvider = await NativeMessageHandler.createProvider(this.logger, this.config.system.nativeBrokerHandshakeTimeout);
            } catch (e) {
                this.logger.verbose(e);
            }
        }
        this.initialized = true;
        this.eventHandler.emitEvent(EventType.INITIALIZE_END);
    }

    // #region Redirect Flow

    /**
     * Event handler function which allows users to fire events after the PublicClientApplication object
     * has loaded during redirect flows. This should be invoked on all page loads involved in redirect
     * auth flows.
     * @param hash Hash to process. Defaults to the current value of window.location.hash. Only needs to be provided explicitly if the response to be handled is not contained in the current value.
     * @returns Token response or null. If the return value is null, then no auth redirect was detected.
     */
    async handleRedirectPromise(hash?: string): Promise<AuthenticationResult | null> {
        this.logger.verbose("handleRedirectPromise called");
        // Block token acquisition before initialize has been called if native brokering is enabled
        BrowserUtils.blockNativeBrokerCalledBeforeInitialized(this.config.system.allowNativeBroker, this.initialized);

        const loggedInAccounts = this.getAllAccounts();
        if (this.isBrowserEnvironment) {
            /**
             * Store the promise on the PublicClientApplication instance if this is the first invocation of handleRedirectPromise,
             * otherwise return the promise from the first invocation. Prevents race conditions when handleRedirectPromise is called
             * several times concurrently.
             */
            const redirectResponseKey = hash || Constants.EMPTY_STRING;
            let response = this.redirectResponse.get(redirectResponseKey);
            if (typeof response === "undefined") {
                this.eventHandler.emitEvent(EventType.HANDLE_REDIRECT_START, InteractionType.Redirect);
                this.logger.verbose("handleRedirectPromise has been called for the first time, storing the promise");

                const request: NativeTokenRequest | null = this.browserStorage.getCachedNativeRequest();
                let redirectResponse: Promise<AuthenticationResult | null>;
                if (request && NativeMessageHandler.isNativeAvailable(this.config, this.logger, this.nativeExtensionProvider) && this.nativeExtensionProvider && !hash) {
                    this.logger.trace("handleRedirectPromise - acquiring token from native platform");
                    const nativeClient = new NativeInteractionClient(this.config, this.browserStorage, this.browserCrypto, this.logger, this.eventHandler, this.navigationClient, ApiId.handleRedirectPromise, this.performanceClient, this.nativeExtensionProvider, request.accountId, this.nativeInternalStorage, request.correlationId);
                    redirectResponse = nativeClient.handleRedirectPromise();
                } else {
                    this.logger.trace("handleRedirectPromise - acquiring token from web flow");
                    const correlationId = this.browserStorage.getTemporaryCache(TemporaryCacheKeys.CORRELATION_ID, true) || Constants.EMPTY_STRING;
                    const redirectClient = this.createRedirectClient(correlationId);
                    redirectResponse = redirectClient.handleRedirectPromise(hash);
                }

                response = redirectResponse.then((result: AuthenticationResult | null) => {
                    if (result) {
                        // Emit login event if number of accounts change

                        const isLoggingIn = loggedInAccounts.length < this.getAllAccounts().length;
                        if (isLoggingIn) {
                            this.eventHandler.emitEvent(EventType.LOGIN_SUCCESS, InteractionType.Redirect, result);
                            this.logger.verbose("handleRedirectResponse returned result, login success");
                        } else {
                            this.eventHandler.emitEvent(EventType.ACQUIRE_TOKEN_SUCCESS, InteractionType.Redirect, result);
                            this.logger.verbose("handleRedirectResponse returned result, acquire token success");
                        }
                    }
                    this.eventHandler.emitEvent(EventType.HANDLE_REDIRECT_END, InteractionType.Redirect);

                    return result;
                }).catch((e) => {
                    // Emit login event if there is an account
                    if (loggedInAccounts.length > 0) {
                        this.eventHandler.emitEvent(EventType.ACQUIRE_TOKEN_FAILURE, InteractionType.Redirect, null, e);
                    } else {
                        this.eventHandler.emitEvent(EventType.LOGIN_FAILURE, InteractionType.Redirect, null, e);
                    }
                    this.eventHandler.emitEvent(EventType.HANDLE_REDIRECT_END, InteractionType.Redirect);

                    throw e;
                });
                this.redirectResponse.set(redirectResponseKey, response);
            } else {
                this.logger.verbose("handleRedirectPromise has been called previously, returning the result from the first call");
            }

            return response;
        }
        this.logger.verbose("handleRedirectPromise returns null, not browser environment");
        return null;
    }

    /**
     * Use when you want to obtain an access_token for your API by redirecting the user's browser window to the authorization endpoint. This function redirects
     * the page, so any code that follows this function will not execute.
     *
     * IMPORTANT: It is NOT recommended to have code that is dependent on the resolution of the Promise. This function will navigate away from the current
     * browser window. It currently returns a Promise in order to reflect the asynchronous nature of the code running in this function.
     *
     * @param request
     */
    async acquireTokenRedirect(request: RedirectRequest): Promise<void> {
        // Preflight request
        const correlationId = this.getRequestCorrelationId(request);
        this.logger.verbose("acquireTokenRedirect called", correlationId);
        this.preflightBrowserEnvironmentCheck(InteractionType.Redirect);

        // If logged in, emit acquire token events
        const isLoggedIn = this.getAllAccounts().length > 0;
        if (isLoggedIn) {
            this.eventHandler.emitEvent(EventType.ACQUIRE_TOKEN_START, InteractionType.Redirect, request);
        } else {
            this.eventHandler.emitEvent(EventType.LOGIN_START, InteractionType.Redirect, request);
        }

        let result: Promise<void>;

        if (this.nativeExtensionProvider && this.canUseNative(request)) {
            const nativeClient = new NativeInteractionClient(this.config, this.browserStorage, this.browserCrypto, this.logger, this.eventHandler, this.navigationClient, ApiId.acquireTokenRedirect, this.performanceClient, this.nativeExtensionProvider, this.getNativeAccountId(request), this.nativeInternalStorage, request.correlationId);
            result = nativeClient.acquireTokenRedirect(request).catch((e: AuthError) => {
                if (e instanceof NativeAuthError && e.isFatal()) {
                    this.nativeExtensionProvider = undefined; // If extension gets uninstalled during session prevent future requests from continuing to attempt
                    const redirectClient = this.createRedirectClient(request.correlationId);
                    return redirectClient.acquireToken(request);
                } else if (e instanceof InteractionRequiredAuthError) {
                    this.logger.verbose("acquireTokenRedirect - Resolving interaction required error thrown by native broker by falling back to web flow");
                    const redirectClient = this.createRedirectClient(request.correlationId);
                    return redirectClient.acquireToken(request);
                }
                this.browserStorage.setInteractionInProgress(false);
                throw e;
            });
        } else {
            const redirectClient = this.createRedirectClient(request.correlationId);
            result = redirectClient.acquireToken(request);
        }

        return result.catch((e) => {
            // If logged in, emit acquire token events
            if (isLoggedIn) {
                this.eventHandler.emitEvent(EventType.ACQUIRE_TOKEN_FAILURE, InteractionType.Redirect, null, e);
            } else {
                this.eventHandler.emitEvent(EventType.LOGIN_FAILURE, InteractionType.Redirect, null, e);
            }
            throw e;
        });
    }

    // #endregion

    // #region Popup Flow

    /**
     * Use when you want to obtain an access_token for your API via opening a popup window in the user's browser
     *
     * @param request
     *
     * @returns A promise that is fulfilled when this function has completed, or rejected if an error was raised.
     */
    acquireTokenPopup(request: PopupRequest): Promise<AuthenticationResult> {
        const correlationId = this.getRequestCorrelationId(request);
        const atPopupMeasurement = this.performanceClient.startMeasurement(PerformanceEvents.AcquireTokenPopup, correlationId);

        try {
            this.logger.verbose("acquireTokenPopup called", correlationId);
            this.preflightBrowserEnvironmentCheck(InteractionType.Popup);
        } catch (e) {
            // Since this function is syncronous we need to reject
            return Promise.reject(e);
        }

        // If logged in, emit acquire token events
        const loggedInAccounts = this.getAllAccounts();
        if (loggedInAccounts.length > 0) {
            this.eventHandler.emitEvent(EventType.ACQUIRE_TOKEN_START, InteractionType.Popup, request);
        } else {
            this.eventHandler.emitEvent(EventType.LOGIN_START, InteractionType.Popup, request);
        }

        let result: Promise<AuthenticationResult>;

        if (this.canUseNative(request)) {
            result = this.acquireTokenNative(request, ApiId.acquireTokenPopup).then((response) => {
                this.browserStorage.setInteractionInProgress(false);
                atPopupMeasurement.endMeasurement({
                    success: true,
                    isNativeBroker: true,
                    accessTokenSize: response.accessToken.length,
                    idTokenSize: response.idToken.length,
<<<<<<< HEAD
                    httpVer: response.httpVer
=======
                    requestId: response.requestId
>>>>>>> b354804c
                });
                atPopupMeasurement.flushMeasurement();
                return response;
            }).catch((e: AuthError) => {
                if (e instanceof NativeAuthError && e.isFatal()) {
                    this.nativeExtensionProvider = undefined; // If extension gets uninstalled during session prevent future requests from continuing to attempt
                    const popupClient = this.createPopupClient(request.correlationId);
                    return popupClient.acquireToken(request);
                } else if (e instanceof InteractionRequiredAuthError) {
                    this.logger.verbose("acquireTokenPopup - Resolving interaction required error thrown by native broker by falling back to web flow");
                    const popupClient = this.createPopupClient(request.correlationId);
                    return popupClient.acquireToken(request);
                }
                this.browserStorage.setInteractionInProgress(false);
                throw e;
            });
        } else {
            const popupClient = this.createPopupClient(request.correlationId);
            result = popupClient.acquireToken(request);
        }

        return result.then((result) => {

            /*
             *  If logged in, emit acquire token events
             */
            const isLoggingIn = loggedInAccounts.length < this.getAllAccounts().length;
            if (isLoggingIn) {
                this.eventHandler.emitEvent(EventType.LOGIN_SUCCESS, InteractionType.Popup, result);
            } else {
                this.eventHandler.emitEvent(EventType.ACQUIRE_TOKEN_SUCCESS, InteractionType.Popup, result);
            }

            atPopupMeasurement.endMeasurement({
                success: true,
                accessTokenSize: result.accessToken.length,
                idTokenSize: result.idToken.length,
<<<<<<< HEAD
                httpVer: result.httpVer
=======
                requestId: result.requestId
>>>>>>> b354804c
            });

            atPopupMeasurement.flushMeasurement();
            return result;
        }).catch((e: AuthError) => {
            if (loggedInAccounts.length > 0) {
                this.eventHandler.emitEvent(EventType.ACQUIRE_TOKEN_FAILURE, InteractionType.Popup, null, e);
            } else {
                this.eventHandler.emitEvent(EventType.LOGIN_FAILURE, InteractionType.Popup, null, e);
            }

            atPopupMeasurement.endMeasurement({
                errorCode: e.errorCode,
                subErrorCode: e.subError,
                success: false
            });
            atPopupMeasurement.flushMeasurement();

            // Since this function is syncronous we need to reject
            return Promise.reject(e);
        });
    }

    // #endregion

    // #region Silent Flow

    /**
     * This function uses a hidden iframe to fetch an authorization code from the eSTS. There are cases where this may not work:
     * - Any browser using a form of Intelligent Tracking Prevention
     * - If there is not an established session with the service
     *
     * In these cases, the request must be done inside a popup or full frame redirect.
     *
     * For the cases where interaction is required, you cannot send a request with prompt=none.
     *
     * If your refresh token has expired, you can use this function to fetch a new set of tokens silently as long as
     * you session on the server still exists.
     * @param request {@link SsoSilentRequest}
     *
     * @returns A promise that is fulfilled when this function has completed, or rejected if an error was raised.
     */
    async ssoSilent(request: SsoSilentRequest): Promise<AuthenticationResult> {
        const correlationId = this.getRequestCorrelationId(request);
        const validRequest = {
            ...request,
            // will be PromptValue.NONE or PromptValue.NO_SESSION
            prompt: request.prompt,
            correlationId: correlationId
        };
        this.preflightBrowserEnvironmentCheck(InteractionType.Silent);
        const ssoSilentMeasurement = this.performanceClient.startMeasurement(PerformanceEvents.SsoSilent, correlationId);
        this.logger.verbose("ssoSilent called", correlationId);
        this.eventHandler.emitEvent(EventType.SSO_SILENT_START, InteractionType.Silent, validRequest);

        let result: Promise<AuthenticationResult>;

        if (this.canUseNative(validRequest)) {
            result = this.acquireTokenNative(validRequest, ApiId.ssoSilent).catch((e: AuthError) => {
                // If native token acquisition fails for availability reasons fallback to standard flow
                if (e instanceof NativeAuthError && e.isFatal()) {
                    this.nativeExtensionProvider = undefined; // If extension gets uninstalled during session prevent future requests from continuing to attempt
                    const silentIframeClient = this.createSilentIframeClient(validRequest.correlationId);
                    return silentIframeClient.acquireToken(validRequest);
                }
                throw e;
            });
        } else {
            const silentIframeClient = this.createSilentIframeClient(validRequest.correlationId);
            result = silentIframeClient.acquireToken(validRequest);
        }

        return result.then((response) => {
            this.eventHandler.emitEvent(EventType.SSO_SILENT_SUCCESS, InteractionType.Silent, response);
            ssoSilentMeasurement.endMeasurement({
                success: true,
                isNativeBroker: response.fromNativeBroker,
                accessTokenSize: response.accessToken.length,
                idTokenSize: response.idToken.length,
<<<<<<< HEAD
                httpVer: response.httpVer,
=======
                requestId: response.requestId
>>>>>>> b354804c
            });
            ssoSilentMeasurement.flushMeasurement();
            return response;
        }).catch((e: AuthError) => {
            this.eventHandler.emitEvent(EventType.SSO_SILENT_FAILURE, InteractionType.Silent, null, e);
            ssoSilentMeasurement.endMeasurement({
                errorCode: e.errorCode,
                subErrorCode: e.subError,
                success: false
            });
            ssoSilentMeasurement.flushMeasurement();
            throw e;
        });
    }

    /**
     * This function redeems an authorization code (passed as code) from the eSTS token endpoint.
     * This authorization code should be acquired server-side using a confidential client to acquire a spa_code.
     * This API is not indended for normal authorization code acquisition and redemption.
     *
     * Redemption of this authorization code will not require PKCE, as it was acquired by a confidential client.
     *
     * @param request {@link AuthorizationCodeRequest}
     * @returns A promise that is fulfilled when this function has completed, or rejected if an error was raised.
     */
    async acquireTokenByCode(request: AuthorizationCodeRequest): Promise<AuthenticationResult> {
        const correlationId = this.getRequestCorrelationId(request);
        this.preflightBrowserEnvironmentCheck(InteractionType.Silent);
        this.logger.trace("acquireTokenByCode called", correlationId);
        this.eventHandler.emitEvent(EventType.ACQUIRE_TOKEN_BY_CODE_START, InteractionType.Silent, request);
        const atbcMeasurement = this.performanceClient.startMeasurement(PerformanceEvents.AcquireTokenByCode, request.correlationId);

        try {
            if (request.code) {
                const hybridAuthCode = request.code;
                let response = this.hybridAuthCodeResponses.get(hybridAuthCode);
                if (!response) {
                    this.logger.verbose("Initiating new acquireTokenByCode request", correlationId);
                    response = this.acquireTokenByCodeAsync({
                        ...request,
                        correlationId
                    })
                        .then((result: AuthenticationResult) => {
                            this.eventHandler.emitEvent(EventType.ACQUIRE_TOKEN_BY_CODE_SUCCESS, InteractionType.Silent, result);
                            this.hybridAuthCodeResponses.delete(hybridAuthCode);
                            atbcMeasurement.endMeasurement({
                                success: true,
                                accessTokenSize: result.accessToken.length,
                                idTokenSize: result.idToken.length,
                                isNativeBroker: result.fromNativeBroker,
<<<<<<< HEAD
                                httpVer: result.httpVer,
=======
                                requestId: result.requestId
>>>>>>> b354804c
                            });
                            atbcMeasurement.flushMeasurement();
                            return result;
                        })
                        .catch((error: AuthError) => {
                            this.hybridAuthCodeResponses.delete(hybridAuthCode);
                            this.eventHandler.emitEvent(EventType.ACQUIRE_TOKEN_BY_CODE_FAILURE, InteractionType.Silent, null, error);
                            atbcMeasurement.endMeasurement({
                                errorCode: error.errorCode,
                                subErrorCode: error.subError,
                                success: false
                            });
                            atbcMeasurement.flushMeasurement();
                            throw error;
                        });
                    this.hybridAuthCodeResponses.set(hybridAuthCode, response);
                } else {
                    this.logger.verbose("Existing acquireTokenByCode request found", request.correlationId);
                    atbcMeasurement.endMeasurement({
                        success: true
                    });
                    atbcMeasurement.discardMeasurement();
                }
                return response;
            } else if (request.nativeAccountId) {
                if (this.canUseNative(request, request.nativeAccountId)) {
                    return this.acquireTokenNative(request, ApiId.acquireTokenByCode, request.nativeAccountId).catch((e: AuthError) => {
                        // If native token acquisition fails for availability reasons fallback to standard flow
                        if (e instanceof NativeAuthError && e.isFatal()) {
                            this.nativeExtensionProvider = undefined; // If extension gets uninstalled during session prevent future requests from continuing to attempt
                        }
                        throw e;
                    });
                } else {
                    throw BrowserAuthError.createUnableToAcquireTokenFromNativePlatformError();
                }
            } else {
                throw BrowserAuthError.createAuthCodeOrNativeAccountIdRequiredError();
            }

        } catch (e) {
            this.eventHandler.emitEvent(EventType.ACQUIRE_TOKEN_BY_CODE_FAILURE, InteractionType.Silent, null, e);
            atbcMeasurement.endMeasurement({
                errorCode: e instanceof AuthError && e.errorCode || undefined,
                subErrorCode: e instanceof AuthError && e.subError || undefined,
                success: false
            });
            throw e;
        }
    }

    /**
     * Creates a SilentAuthCodeClient to redeem an authorization code.
     * @param request
     * @returns Result of the operation to redeem the authorization code
     */
    private async acquireTokenByCodeAsync(request: AuthorizationCodeRequest): Promise<AuthenticationResult> {
        this.logger.trace("acquireTokenByCodeAsync called", request.correlationId);
        const silentAuthCodeClient = this.createSilentAuthCodeClient(request.correlationId);
        const silentTokenResult = await silentAuthCodeClient.acquireToken(request);
        return silentTokenResult;
    }

    /**
     * Attempt to acquire an access token from the cache
     * @param silentCacheClient SilentCacheClient
     * @param commonRequest CommonSilentFlowRequest
     * @param silentRequest SilentRequest
     * @returns A promise that, when resolved, returns the access token
     */
    protected async acquireTokenFromCache(
        silentCacheClient: SilentCacheClient,
        commonRequest: CommonSilentFlowRequest,
        silentRequest: SilentRequest
    ): Promise<AuthenticationResult> {
        switch(silentRequest.cacheLookupPolicy) {
            case CacheLookupPolicy.Default:
            case CacheLookupPolicy.AccessToken:
            case CacheLookupPolicy.AccessTokenAndRefreshToken:
                return silentCacheClient.acquireToken(commonRequest);
            default:
                throw ClientAuthError.createRefreshRequiredError();
        }
    }

<<<<<<< HEAD
        return silentRefreshClient.acquireToken(request)
            .then((result: AuthenticationResult) => {
                atbrtMeasurement.endMeasurement({
                    success: true,
                    fromCache: result.fromCache,
                    accessTokenSize: result.accessToken.length,
                    idTokenSize: result.idToken.length,
                    httpVer: result.httpVer,
                });
                return result;
            })
            .catch(e => {
                const isServerError = e instanceof ServerError;
                const isInteractionRequiredError = e instanceof InteractionRequiredAuthError;
                const isInvalidGrantError = (e.errorCode === BrowserConstants.INVALID_GRANT_ERROR);
                if (isServerError && isInvalidGrantError && !isInteractionRequiredError) {
                    this.logger.verbose("Refresh token expired or invalid, attempting acquire token by iframe", request.correlationId);

                    const silentIframeClient = this.createSilentIframeClient(request.correlationId);
                    return silentIframeClient.acquireToken(request)
                        .then((result: AuthenticationResult) => {
                            atbrtMeasurement.endMeasurement({
                                success: true,
                                fromCache: result.fromCache,
                                accessTokenSize: result.accessToken.length,
                                idTokenSize: result.idToken.length,
                                httpVer: result.httpVer,
                            });
=======
    /**
     * Attempt to acquire an access token via a refresh token
     * @param commonRequest CommonSilentFlowRequest
     * @param silentRequest SilentRequest
     * @returns A promise that, when resolved, returns the access token
     */
    protected async acquireTokenByRefreshToken(
        commonRequest: CommonSilentFlowRequest,
        silentRequest: SilentRequest
    ): Promise<AuthenticationResult> {
        switch(silentRequest.cacheLookupPolicy) {
            case CacheLookupPolicy.Default:
            case CacheLookupPolicy.AccessTokenAndRefreshToken:
            case CacheLookupPolicy.RefreshToken:
            case CacheLookupPolicy.RefreshTokenAndNetwork:
                const silentRefreshClient = this.createSilentRefreshClient(commonRequest.correlationId);
                return silentRefreshClient.acquireToken(commonRequest);
            default:
                throw ClientAuthError.createRefreshRequiredError();
        }
    }
>>>>>>> b354804c

    /**
     * Attempt to acquire an access token via an iframe
     * @param request CommonSilentFlowRequest
     * @returns A promise that, when resolved, returns the access token
     */
    protected async acquireTokenBySilentIframe(
        request: CommonSilentFlowRequest
    ): Promise<AuthenticationResult> {
        const silentIframeClient = this.createSilentIframeClient(request.correlationId);
        return silentIframeClient.acquireToken(request);
    }

    // #endregion

    // #region Logout

    /**
     * Deprecated logout function. Use logoutRedirect or logoutPopup instead
     * @param logoutRequest
     * @deprecated
     */
    async logout(logoutRequest?: EndSessionRequest): Promise<void> {
        const correlationId = this.getRequestCorrelationId(logoutRequest);
        this.logger.warning("logout API is deprecated and will be removed in msal-browser v3.0.0. Use logoutRedirect instead.", correlationId);
        return this.logoutRedirect({
            correlationId,
            ...logoutRequest
        });
    }

    /**
     * Use to log out the current user, and redirect the user to the postLogoutRedirectUri.
     * Default behaviour is to redirect the user to `window.location.href`.
     * @param logoutRequest
     */
    async logoutRedirect(logoutRequest?: EndSessionRequest): Promise<void> {
        const correlationId = this.getRequestCorrelationId(logoutRequest);
        this.preflightBrowserEnvironmentCheck(InteractionType.Redirect);

        const redirectClient = this.createRedirectClient(correlationId);
        return redirectClient.logout(logoutRequest);
    }

    /**
     * Clears local cache for the current user then opens a popup window prompting the user to sign-out of the server
     * @param logoutRequest
     */
    logoutPopup(logoutRequest?: EndSessionPopupRequest): Promise<void> {
        try {
            const correlationId = this.getRequestCorrelationId(logoutRequest);
            this.preflightBrowserEnvironmentCheck(InteractionType.Popup);
            const popupClient = this.createPopupClient(correlationId);
            return popupClient.logout(logoutRequest);
        } catch (e) {
            // Since this function is syncronous we need to reject
            return Promise.reject(e);
        }
    }

    // #endregion

    // #region Account APIs

    /**
     * Returns all accounts that MSAL currently has data for.
     * (the account object is created at the time of successful login)
     * or empty array when no accounts are found
     * @returns Array of account objects in cache
     */
    getAllAccounts(): AccountInfo[] {
        this.logger.verbose("getAllAccounts called");
        return this.isBrowserEnvironment ? this.browserStorage.getAllAccounts() : [];
    }

    /**
     * Returns the signed in account matching username.
     * (the account object is created at the time of successful login)
     * or null when no matching account is found.
     * This API is provided for convenience but getAccountById should be used for best reliability
     * @param userName
     * @returns The account object stored in MSAL
     */
    getAccountByUsername(userName: string): AccountInfo | null {
        const allAccounts = this.getAllAccounts();
        if (!StringUtils.isEmpty(userName) && allAccounts && allAccounts.length) {
            this.logger.verbose("Account matching username found, returning");
            this.logger.verbosePii(`Returning signed-in accounts matching username: ${userName}`);
            return allAccounts.filter(accountObj => accountObj.username.toLowerCase() === userName.toLowerCase())[0] || null;
        } else {
            this.logger.verbose("getAccountByUsername: No matching account found, returning null");
            return null;
        }
    }

    /**
     * Returns the signed in account matching homeAccountId.
     * (the account object is created at the time of successful login)
     * or null when no matching account is found
     * @param homeAccountId
     * @returns The account object stored in MSAL
     */
    getAccountByHomeId(homeAccountId: string): AccountInfo | null {
        const allAccounts = this.getAllAccounts();
        if (!StringUtils.isEmpty(homeAccountId) && allAccounts && allAccounts.length) {
            this.logger.verbose("Account matching homeAccountId found, returning");
            this.logger.verbosePii(`Returning signed-in accounts matching homeAccountId: ${homeAccountId}`);
            return allAccounts.filter(accountObj => accountObj.homeAccountId === homeAccountId)[0] || null;
        } else {
            this.logger.verbose("getAccountByHomeId: No matching account found, returning null");
            return null;
        }
    }

    /**
     * Returns the signed in account matching localAccountId.
     * (the account object is created at the time of successful login)
     * or null when no matching account is found
     * @param localAccountId
     * @returns The account object stored in MSAL
     */
    getAccountByLocalId(localAccountId: string): AccountInfo | null {
        const allAccounts = this.getAllAccounts();
        if (!StringUtils.isEmpty(localAccountId) && allAccounts && allAccounts.length) {
            this.logger.verbose("Account matching localAccountId found, returning");
            this.logger.verbosePii(`Returning signed-in accounts matching localAccountId: ${localAccountId}`);
            return allAccounts.filter(accountObj => accountObj.localAccountId === localAccountId)[0] || null;
        } else {
            this.logger.verbose("getAccountByLocalId: No matching account found, returning null");
            return null;
        }
    }

    /**
     * Sets the account to use as the active account. If no account is passed to the acquireToken APIs, then MSAL will use this active account.
     * @param account
     */
    setActiveAccount(account: AccountInfo | null): void {
        this.browserStorage.setActiveAccount(account);
    }

    /**
     * Gets the currently active account
     */
    getActiveAccount(): AccountInfo | null {
        return this.browserStorage.getActiveAccount();
    }

    // #endregion

    // #region Helpers

    /**
     * Helper to validate app environment before making an auth request
     *
     * @protected
     * @param {InteractionType} interactionType What kind of interaction is being used
     * @param {boolean} [setInteractionInProgress=true] Whether to set interaction in progress temp cache flag
     */
    protected preflightBrowserEnvironmentCheck(interactionType: InteractionType, setInteractionInProgress: boolean = true): void {
        this.logger.verbose("preflightBrowserEnvironmentCheck started");
        // Block request if not in browser environment
        BrowserUtils.blockNonBrowserEnvironment(this.isBrowserEnvironment);

        // Block redirects if in an iframe
        BrowserUtils.blockRedirectInIframe(interactionType, this.config.system.allowRedirectInIframe);

        // Block auth requests inside a hidden iframe
        BrowserUtils.blockReloadInHiddenIframes();

        // Block redirectUri opened in a popup from calling MSAL APIs
        BrowserUtils.blockAcquireTokenInPopups();

        // Block token acquisition before initialize has been called if native brokering is enabled
        BrowserUtils.blockNativeBrokerCalledBeforeInitialized(this.config.system.allowNativeBroker, this.initialized);

        // Block redirects if memory storage is enabled but storeAuthStateInCookie is not
        if (interactionType === InteractionType.Redirect &&
            this.config.cache.cacheLocation === BrowserCacheLocation.MemoryStorage &&
            !this.config.cache.storeAuthStateInCookie) {
            throw BrowserConfigurationAuthError.createInMemoryRedirectUnavailableError();
        }

        if (interactionType === InteractionType.Redirect || interactionType === InteractionType.Popup) {
            this.preflightInteractiveRequest(setInteractionInProgress);
        }
    }

    /**
     * Preflight check for interactive requests
     *
     * @protected
     * @param {boolean} setInteractionInProgress Whether to set interaction in progress temp cache flag
     */
    protected preflightInteractiveRequest(setInteractionInProgress: boolean): void {
        this.logger.verbose("preflightInteractiveRequest called, validating app environment");
        // block the reload if it occurred inside a hidden iframe
        BrowserUtils.blockReloadInHiddenIframes();

        // Set interaction in progress temporary cache or throw if alread set.
        if (setInteractionInProgress) {
            this.browserStorage.setInteractionInProgress(true);
        }
    }

    /**
     * Acquire a token from native device (e.g. WAM)
     * @param request
     */
    protected async acquireTokenNative(request: PopupRequest | SilentRequest | SsoSilentRequest, apiId: ApiId, accountId?: string): Promise<AuthenticationResult> {
        this.logger.trace("acquireTokenNative called");
        if (!this.nativeExtensionProvider) {
            throw BrowserAuthError.createNativeConnectionNotEstablishedError();
        }

        const nativeClient = new NativeInteractionClient(this.config, this.browserStorage, this.browserCrypto, this.logger, this.eventHandler, this.navigationClient, apiId, this.performanceClient, this.nativeExtensionProvider, accountId || this.getNativeAccountId(request), this.nativeInternalStorage, request.correlationId);

        return nativeClient.acquireToken(request);
    }

    /**
     * Returns boolean indicating if this request can use the native broker
     * @param request
     */
    protected canUseNative(request: RedirectRequest | PopupRequest | SsoSilentRequest, accountId?: string): boolean {
        this.logger.trace("canUseNative called");
        if (!NativeMessageHandler.isNativeAvailable(this.config, this.logger, this.nativeExtensionProvider, request.authenticationScheme)) {
            this.logger.trace("canUseNative: isNativeAvailable returned false, returning false");
            return false;
        }

        if (request.prompt) {
            switch (request.prompt) {
                case PromptValue.NONE:
                case PromptValue.CONSENT:
                case PromptValue.LOGIN:
                    this.logger.trace("canUseNative: prompt is compatible with native flow");
                    break;
                default:
                    this.logger.trace(`canUseNative: prompt = ${request.prompt} is not compatible with native flow, returning false`);
                    return false;
            }
        }

        if (!accountId && !this.getNativeAccountId(request)) {
            this.logger.trace("canUseNative: nativeAccountId is not available, returning false");
            return false;
        }

        return true;
    }

    /**
     * Get the native accountId from the account
     * @param request
     * @returns
     */
    protected getNativeAccountId(request: RedirectRequest | PopupRequest | SsoSilentRequest): string {
        const account = request.account || this.browserStorage.getAccountInfoByHints(request.loginHint, request.sid) || this.getActiveAccount();

        return account && account.nativeAccountId || "";
    }

    /**
     * Returns new instance of the Popup Interaction Client
     * @param correlationId
     */
    protected createPopupClient(correlationId?: string): PopupClient {
        return new PopupClient(this.config, this.browserStorage, this.browserCrypto, this.logger, this.eventHandler, this.navigationClient, this.performanceClient, this.nativeInternalStorage, this.nativeExtensionProvider, correlationId);
    }

    /**
     * Returns new instance of the Redirect Interaction Client
     * @param correlationId
     */
    protected createRedirectClient(correlationId?: string): RedirectClient {
        return new RedirectClient(this.config, this.browserStorage, this.browserCrypto, this.logger, this.eventHandler, this.navigationClient, this.performanceClient, this.nativeInternalStorage, this.nativeExtensionProvider, correlationId);
    }

    /**
     * Returns new instance of the Silent Iframe Interaction Client
     * @param correlationId
     */
    protected createSilentIframeClient(correlationId?: string): SilentIframeClient {
        return new SilentIframeClient(this.config, this.browserStorage, this.browserCrypto, this.logger, this.eventHandler, this.navigationClient, ApiId.ssoSilent, this.performanceClient, this.nativeInternalStorage, this.nativeExtensionProvider, correlationId);
    }

    /**
     * Returns new instance of the Silent Cache Interaction Client
     */
    protected createSilentCacheClient(correlationId?: string): SilentCacheClient {
        return new SilentCacheClient(this.config, this.browserStorage, this.browserCrypto, this.logger, this.eventHandler, this.navigationClient, this.performanceClient, this.nativeExtensionProvider, correlationId);
    }

    /**
     * Returns new instance of the Silent Refresh Interaction Client
     */
    protected createSilentRefreshClient(correlationId?: string): SilentRefreshClient {
        return new SilentRefreshClient(this.config, this.browserStorage, this.browserCrypto, this.logger, this.eventHandler, this.navigationClient, this.performanceClient, this.nativeExtensionProvider, correlationId);
    }

    /**
     * Returns new instance of the Silent AuthCode Interaction Client
     */
    protected createSilentAuthCodeClient(correlationId?: string): SilentAuthCodeClient {
        return new SilentAuthCodeClient(this.config, this.browserStorage, this.browserCrypto, this.logger, this.eventHandler, this.navigationClient, ApiId.acquireTokenByCode, this.performanceClient, this.nativeExtensionProvider, correlationId);
    }

    /**
     * Adds event callbacks to array
     * @param callback
     */
    addEventCallback(callback: EventCallbackFunction): string | null {
        return this.eventHandler.addEventCallback(callback);
    }

    /**
     * Removes callback with provided id from callback array
     * @param callbackId
     */
    removeEventCallback(callbackId: string): void {
        this.eventHandler.removeEventCallback(callbackId);
    }

    /**
     * Registers a callback to receive performance events.
     *
     * @param {PerformanceCallbackFunction} callback
     * @returns {string}
     */
    addPerformanceCallback(callback: PerformanceCallbackFunction): string {
        return this.performanceClient.addPerformanceCallback(callback);
    }

    /**
     * Removes a callback registered with addPerformanceCallback.
     *
     * @param {string} callbackId
     * @returns {boolean}
     */
    removePerformanceCallback(callbackId: string): boolean {
        return this.performanceClient.removePerformanceCallback(callbackId);
    }

    /**
     * Adds event listener that emits an event when a user account is added or removed from localstorage in a different browser tab or window
     */
    enableAccountStorageEvents(): void {
        this.eventHandler.enableAccountStorageEvents();
    }

    /**
     * Removes event listener that emits an event when a user account is added or removed from localstorage in a different browser tab or window
     */
    disableAccountStorageEvents(): void {
        this.eventHandler.disableAccountStorageEvents();
    }

    /**
     * Gets the token cache for the application.
     */
    getTokenCache(): ITokenCache {
        return this.tokenCache;
    }

    /**
     * Returns the logger instance
     */
    getLogger(): Logger {
        return this.logger;
    }

    /**
     * Replaces the default logger set in configurations with new Logger with new configurations
     * @param logger Logger instance
     */
    setLogger(logger: Logger): void {
        this.logger = logger;
    }

    /**
     * Called by wrapper libraries (Angular & React) to set SKU and Version passed down to telemetry, logger, etc.
     * @param sku
     * @param version
     */
    initializeWrapperLibrary(sku: WrapperSKU, version: string): void {
        // Validate the SKU passed in is one we expect
        this.browserStorage.setWrapperMetadata(sku, version);
    }

    /**
     * Sets navigation client
     * @param navigationClient
     */
    setNavigationClient(navigationClient: INavigationClient): void {
        this.navigationClient = navigationClient;
    }

    /**
     * Returns the configuration object
     */
    getConfiguration(): BrowserConfiguration {
        return this.config;
    }

    /**
     * Generates a correlation id for a request if none is provided.
     *
     * @protected
     * @param {?Partial<BaseAuthRequest>} [request]
     * @returns {string}
     */
    protected getRequestCorrelationId(request?: Partial<BaseAuthRequest>): string {
        if (request?.correlationId) {
            return request.correlationId;
        }

        if (this.isBrowserEnvironment) {
            return this.browserCrypto.createNewGuid();
        }

        /*
         * Included for fallback for non-browser environments,
         * and to ensure this method always returns a string.
         */
        return Constants.EMPTY_STRING;
    }

    // #endregion
}<|MERGE_RESOLUTION|>--- conflicted
+++ resolved
@@ -353,11 +353,9 @@
                     isNativeBroker: true,
                     accessTokenSize: response.accessToken.length,
                     idTokenSize: response.idToken.length,
-<<<<<<< HEAD
                     httpVer: response.httpVer
-=======
                     requestId: response.requestId
->>>>>>> b354804c
+
                 });
                 atPopupMeasurement.flushMeasurement();
                 return response;
@@ -395,11 +393,8 @@
                 success: true,
                 accessTokenSize: result.accessToken.length,
                 idTokenSize: result.idToken.length,
-<<<<<<< HEAD
                 httpVer: result.httpVer
-=======
                 requestId: result.requestId
->>>>>>> b354804c
             });
 
             atPopupMeasurement.flushMeasurement();
@@ -479,11 +474,8 @@
                 isNativeBroker: response.fromNativeBroker,
                 accessTokenSize: response.accessToken.length,
                 idTokenSize: response.idToken.length,
-<<<<<<< HEAD
                 httpVer: response.httpVer,
-=======
                 requestId: response.requestId
->>>>>>> b354804c
             });
             ssoSilentMeasurement.flushMeasurement();
             return response;
@@ -534,11 +526,8 @@
                                 accessTokenSize: result.accessToken.length,
                                 idTokenSize: result.idToken.length,
                                 isNativeBroker: result.fromNativeBroker,
-<<<<<<< HEAD
                                 httpVer: result.httpVer,
-=======
                                 requestId: result.requestId
->>>>>>> b354804c
                             });
                             atbcMeasurement.flushMeasurement();
                             return result;
@@ -624,7 +613,6 @@
         }
     }
 
-<<<<<<< HEAD
         return silentRefreshClient.acquireToken(request)
             .then((result: AuthenticationResult) => {
                 atbrtMeasurement.endMeasurement({
@@ -653,7 +641,7 @@
                                 idTokenSize: result.idToken.length,
                                 httpVer: result.httpVer,
                             });
-=======
+                            
     /**
      * Attempt to acquire an access token via a refresh token
      * @param commonRequest CommonSilentFlowRequest
@@ -675,7 +663,6 @@
                 throw ClientAuthError.createRefreshRequiredError();
         }
     }
->>>>>>> b354804c
 
     /**
      * Attempt to acquire an access token via an iframe
