--- conflicted
+++ resolved
@@ -343,61 +343,8 @@
      */
     async logoutRedirect(logoutRequest?: EndSessionRequest): Promise<void> {
         this.preflightBrowserEnvironmentCheck(InteractionType.Redirect);
-<<<<<<< HEAD
-        this.logger.verbose("logoutRedirect called", logoutRequest?.correlationId);
-        const validLogoutRequest = this.initializeLogoutRequest(logoutRequest);
-        const browserRequestLogger = this.logger.clone(name, version, validLogoutRequest.correlationId);
-        const serverTelemetryManager = this.initializeServerTelemetryManager(ApiId.logout, validLogoutRequest.correlationId);
-
-        try {
-            this.eventHandler.emitEvent(EventType.LOGOUT_START, InteractionType.Redirect, logoutRequest);
-            const authClient = await this.createAuthCodeClient(serverTelemetryManager, logoutRequest && logoutRequest.authority, validLogoutRequest?.correlationId);
-            browserRequestLogger.verbose("Auth code client created");
-
-            // Create logout string and navigate user window to logout.
-            const logoutUri: string = authClient.getLogoutUri(validLogoutRequest);
-
-            // Clear cache on logout
-            await authClient.clearCacheOnLogout(validLogoutRequest);
-
-            if (!validLogoutRequest.account || AccountEntity.accountInfoIsEqual(validLogoutRequest.account, this.getActiveAccount(), false)) {
-                browserRequestLogger.verbose("Setting active account to null");
-                this.setActiveAccount(null);
-            }
-            
-            const navigationOptions: NavigationOptions = {
-                apiId: ApiId.logout,
-                timeout: this.config.system.redirectNavigationTimeout,
-                noHistory: false
-            };
-            
-            this.eventHandler.emitEvent(EventType.LOGOUT_SUCCESS, InteractionType.Redirect, validLogoutRequest);
-            // Check if onRedirectNavigate is implemented, and invoke it if so
-            if (logoutRequest && typeof logoutRequest.onRedirectNavigate === "function") {
-                const navigate = logoutRequest.onRedirectNavigate(logoutUri);
-
-                if (navigate !== false) {
-                    browserRequestLogger.verbose("Logout onRedirectNavigate did not return false, navigating");
-                    await this.navigationClient.navigateExternal(logoutUri, navigationOptions);
-                    return;
-                } else {
-                    browserRequestLogger.verbose("Logout onRedirectNavigate returned false, stopping navigation");
-                }
-            } else {
-                await this.navigationClient.navigateExternal(logoutUri, navigationOptions);
-                return;
-            }
-        } catch(e) {
-            serverTelemetryManager.cacheFailedRequest(e);
-            this.eventHandler.emitEvent(EventType.LOGOUT_FAILURE, InteractionType.Redirect, null, e);
-            throw e;
-        }
-
-        this.eventHandler.emitEvent(EventType.LOGOUT_END, InteractionType.Redirect);
-=======
         const redirectClient = new RedirectClient(this.config, this.browserStorage, this.browserCrypto, this.logger, this.eventHandler, this.navigationClient);
         return redirectClient.logout(logoutRequest);
->>>>>>> 919d58eb
     }
 
     /**
@@ -413,103 +360,6 @@
             // Since this function is syncronous we need to reject
             return Promise.reject(e);
         }
-<<<<<<< HEAD
-
-        const popupName = PopupUtils.generateLogoutPopupName(this.config.auth.clientId, validLogoutRequest);
-        let popup;
-
-        // asyncPopups flag is true. Acquires token without first opening popup. Popup will be opened later asynchronously.
-        if (this.config.system.asyncPopups) {
-            this.logger.verbose("asyncPopups set to true", validLogoutRequest.correlationId);
-        } else {
-            // asyncPopups flag is set to false. Opens popup before logging out.
-            this.logger.verbose("asyncPopup set to false, opening popup", validLogoutRequest.correlationId);
-            popup = PopupUtils.openSizedPopup("about:blank", popupName);
-        }
-
-        const authority = logoutRequest && logoutRequest.authority;
-        const mainWindowRedirectUri = logoutRequest && logoutRequest.mainWindowRedirectUri;
-        return this.logoutPopupAsync(validLogoutRequest, popupName, authority, popup, mainWindowRedirectUri);
-    }
-
-    /**
-     * 
-     * @param request 
-     * @param popupName 
-     * @param requestAuthority
-     * @param popup 
-     */
-    private async logoutPopupAsync(validRequest: CommonEndSessionRequest, popupName: string, requestAuthority?: string, popup?: Window|null, mainWindowRedirectUri?: string): Promise<void> {
-        this.logger.verbose("logoutPopupAsync called", validRequest.correlationId);
-        this.eventHandler.emitEvent(EventType.LOGOUT_START, InteractionType.Popup, validRequest);
-
-        const browserRequestLogger = this.logger.clone(name, version, validRequest.correlationId);
-        const serverTelemetryManager = this.initializeServerTelemetryManager(ApiId.logoutPopup, validRequest.correlationId);
-        
-        try {
-            this.browserStorage.setTemporaryCache(TemporaryCacheKeys.INTERACTION_STATUS_KEY, BrowserConstants.INTERACTION_IN_PROGRESS_VALUE, true);
-            // Initialize the client
-            const authClient = await this.createAuthCodeClient(serverTelemetryManager, requestAuthority, validRequest.correlationId);
-            browserRequestLogger.verbose("Auth code client created");
-
-            // Create logout string and navigate user window to logout.
-            const logoutUri: string = authClient.getLogoutUri(validRequest);
-
-            // Clear cache on logout
-            await authClient.clearCacheOnLogout(validRequest);
-            
-            if (!validRequest.account || AccountEntity.accountInfoIsEqual(validRequest.account, this.getActiveAccount(), false)) {
-                browserRequestLogger.verbose("Setting active account to null");
-                this.setActiveAccount(null);
-            }
-
-            this.eventHandler.emitEvent(EventType.LOGOUT_SUCCESS, InteractionType.Popup, validRequest);
-
-            const popupUtils = new PopupUtils(this.browserStorage, this.logger);
-            // Open the popup window to requestUrl.
-            const popupWindow = popupUtils.openPopup(logoutUri, popupName, popup);
-            this.eventHandler.emitEvent(EventType.POPUP_OPENED, InteractionType.Popup, {popupWindow}, null);
-
-            try {
-                // Don't care if this throws an error (User Cancelled)
-                await popupUtils.monitorPopupForSameOrigin(popupWindow);
-                browserRequestLogger.verbose("Popup successfully redirected to postLogoutRedirectUri");
-            } catch (e) {
-                browserRequestLogger.verbose(`Error occurred while monitoring popup for same origin. Session on server may remain active. Error: ${e}`);
-            }
-
-            popupUtils.cleanPopup(popupWindow);
-
-            if (mainWindowRedirectUri) {
-                const navigationOptions: NavigationOptions = {
-                    apiId: ApiId.logoutPopup,
-                    timeout: this.config.system.redirectNavigationTimeout,
-                    noHistory: false
-                };
-                const absoluteUrl = UrlString.getAbsoluteUrl(mainWindowRedirectUri, BrowserUtils.getCurrentUri());
-
-                browserRequestLogger.verbose("Redirecting main window to url specified in the request");
-                browserRequestLogger.verbosePii(`Redirecing main window to: ${absoluteUrl}`);
-                this.navigationClient.navigateInternal(absoluteUrl, navigationOptions);
-            } else {
-                browserRequestLogger.verbose("No main window navigation requested");
-            }
-
-        } catch (e) {
-            if (popup) {
-                // Close the synchronous popup if an error is thrown before the window unload event is registered
-                popup.close();
-            }
-            
-            this.browserStorage.removeItem(this.browserStorage.generateCacheKey(TemporaryCacheKeys.INTERACTION_STATUS_KEY));
-            this.eventHandler.emitEvent(EventType.LOGOUT_FAILURE, InteractionType.Popup, null, e);
-            serverTelemetryManager.cacheFailedRequest(e);
-            throw e;
-        }
-
-        this.eventHandler.emitEvent(EventType.LOGOUT_END, InteractionType.Popup);
-=======
->>>>>>> 919d58eb
     }
 
     // #endregion
