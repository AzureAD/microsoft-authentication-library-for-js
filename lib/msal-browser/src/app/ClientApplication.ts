/*
 * Copyright (c) Microsoft Corporation. All rights reserved.
 * Licensed under the MIT License.
 */

import { CryptoOps } from "../crypto/CryptoOps";
import { StringUtils, ServerError, InteractionRequiredAuthError, AccountInfo, Constants, INetworkModule, AuthenticationResult, Logger, CommonSilentFlowRequest, ICrypto, DEFAULT_CRYPTO_IMPLEMENTATION, AuthError, AuthenticationScheme, PromptValue } from "@azure/msal-common";
import { BrowserCacheManager, DEFAULT_BROWSER_CACHE_MANAGER } from "../cache/BrowserCacheManager";
import { BrowserConfiguration, buildConfiguration, Configuration } from "../config/Configuration";
import { InteractionType, ApiId, BrowserConstants, BrowserCacheLocation, WrapperSKU, TemporaryCacheKeys } from "../utils/BrowserConstants";
import { BrowserUtils } from "../utils/BrowserUtils";
import { RedirectRequest } from "../request/RedirectRequest";
import { PopupRequest } from "../request/PopupRequest";
import { SsoSilentRequest } from "../request/SsoSilentRequest";
import { version, name } from "../packageMetadata";
import { EventCallbackFunction } from "../event/EventMessage";
import { EventType } from "../event/EventType";
import { EndSessionRequest } from "../request/EndSessionRequest";
import { BrowserConfigurationAuthError } from "../error/BrowserConfigurationAuthError";
import { EndSessionPopupRequest } from "../request/EndSessionPopupRequest";
import { INavigationClient } from "../navigation/INavigationClient";
import { EventHandler } from "../event/EventHandler";
import { PopupClient } from "../interaction_client/PopupClient";
import { RedirectClient } from "../interaction_client/RedirectClient";
import { SilentIframeClient } from "../interaction_client/SilentIframeClient";
import { SilentRefreshClient } from "../interaction_client/SilentRefreshClient";
import { TokenCache } from "../cache/TokenCache";
import { ITokenCache } from "../cache/ITokenCache";
import { WamInteractionClient } from "../interaction_client/WamInteractionClient";
import { WamMessageHandler } from "../broker/wam/WamMessageHandler";
import { SilentRequest } from "../request/SilentRequest";
import { WamAuthError } from "../error/WamAuthError";
import { SilentCacheClient } from "../interaction_client/SilentCacheClient";
import { SilentAuthCodeClient } from "../interaction_client/SilentAuthCodeClient";
import { BrowserAuthError  } from "../error/BrowserAuthError";
import { AuthorizationCodeRequest } from "../request/AuthorizationCodeRequest";

export abstract class ClientApplication {

    // Crypto interface implementation
    protected readonly browserCrypto: ICrypto;

    // Storage interface implementation
    protected readonly browserStorage: BrowserCacheManager;

    // Network interface implementation
    protected readonly networkClient: INetworkModule;

    // Navigation interface implementation
    protected navigationClient: INavigationClient;

    // Input configuration by developer/user
    protected config: BrowserConfiguration;

    // Token cache implementation
    private tokenCache: TokenCache;

    // Logger
    protected logger: Logger;

    // Flag to indicate if in browser environment
    protected isBrowserEnvironment: boolean;

    protected eventHandler: EventHandler;

    // Redirect Response Object
    protected redirectResponse: Map<string, Promise<AuthenticationResult | null>>;

    // WAM Extension Provider
    protected wamExtensionProvider: WamMessageHandler | undefined;
    
    // Hybrid auth code responses
    private hybridAuthCodeResponses: Map<string, Promise<AuthenticationResult>>;

    /**
     * @constructor
     * Constructor for the PublicClientApplication used to instantiate the PublicClientApplication object
     *
     * Important attributes in the Configuration object for auth are:
     * - clientID: the application ID of your application. You can obtain one by registering your application with our Application registration portal : https://portal.azure.com/#blade/Microsoft_AAD_IAM/ActiveDirectoryMenuBlade/RegisteredAppsPreview
     * - authority: the authority URL for your application.
     * - redirect_uri: the uri of your application registered in the portal.
     *
     * In Azure AD, authority is a URL indicating the Azure active directory that MSAL uses to obtain tokens.
     * It is of the form https://login.microsoftonline.com/{Enter_the_Tenant_Info_Here}
     * If your application supports Accounts in one organizational directory, replace "Enter_the_Tenant_Info_Here" value with the Tenant Id or Tenant name (for example, contoso.microsoft.com).
     * If your application supports Accounts in any organizational directory, replace "Enter_the_Tenant_Info_Here" value with organizations.
     * If your application supports Accounts in any organizational directory and personal Microsoft accounts, replace "Enter_the_Tenant_Info_Here" value with common.
     * To restrict support to Personal Microsoft accounts only, replace "Enter_the_Tenant_Info_Here" value with consumers.
     *
     * In Azure B2C, authority is of the form https://{instance}/tfp/{tenant}/{policyName}/
     * Full B2C functionality will be available in this library in future versions.
     *
     * @param configuration Object for the MSAL PublicClientApplication instance
     */
    constructor(configuration: Configuration) {
        /*
         * If loaded in an environment where window is not available,
         * set internal flag to false so that further requests fail.
         * This is to support server-side rendering environments.
         */
        this.isBrowserEnvironment = typeof window !== "undefined";
        // Set the configuration.
        this.config = buildConfiguration(configuration, this.isBrowserEnvironment);

        // Initialize logger
        this.logger = new Logger(this.config.system.loggerOptions, name, version);
        
        // Initialize the network module class.
        this.networkClient = this.config.system.networkClient;
        
        // Initialize the navigation client class.
        this.navigationClient = this.config.system.navigationClient;
        
        // Initialize redirectResponse Map
        this.redirectResponse = new Map();

        // Initial hybrid spa map
        this.hybridAuthCodeResponses = new Map();
        
        // Initialize the crypto class.
        this.browserCrypto = this.isBrowserEnvironment ? new CryptoOps(this.logger) : DEFAULT_CRYPTO_IMPLEMENTATION;

        this.eventHandler = new EventHandler(this.logger, this.browserCrypto);

        // Initialize the browser storage class.
        this.browserStorage = this.isBrowserEnvironment ? 
            new BrowserCacheManager(this.config.auth.clientId, this.config.cache, this.browserCrypto, this.logger) : 
            DEFAULT_BROWSER_CACHE_MANAGER(this.config.auth.clientId, this.logger);

        // Initialize the token cache
        this.tokenCache = new TokenCache(this.config, this.browserStorage, this.logger, this.browserCrypto);
    }

    /**
     * Initializer function to perform async startup tasks such as connecting to WAM extension
     */
    async initialize(): Promise<void> {
        this.logger.trace("initialize called");
        if (this.config.system.platformSSO) {
            try {
                this.wamExtensionProvider = await WamMessageHandler.createProvider(this.logger);
            } catch (e) {
                this.logger.verbose(e);
            }
        }
    }

    // #region Redirect Flow

    /**
     * Event handler function which allows users to fire events after the PublicClientApplication object
     * has loaded during redirect flows. This should be invoked on all page loads involved in redirect
     * auth flows.
     * @param hash Hash to process. Defaults to the current value of window.location.hash. Only needs to be provided explicitly if the response to be handled is not contained in the current value.
     * @returns Token response or null. If the return value is null, then no auth redirect was detected.
     */
    async handleRedirectPromise(hash?: string): Promise<AuthenticationResult | null> {
        this.logger.verbose("handleRedirectPromise called");
        const loggedInAccounts = this.getAllAccounts();
        if (this.isBrowserEnvironment) {
            /**
             * Store the promise on the PublicClientApplication instance if this is the first invocation of handleRedirectPromise,
             * otherwise return the promise from the first invocation. Prevents race conditions when handleRedirectPromise is called
             * several times concurrently.
             */
            const redirectResponseKey = hash || Constants.EMPTY_STRING;
            let response = this.redirectResponse.get(redirectResponseKey);
            if (typeof response === "undefined") {
                this.eventHandler.emitEvent(EventType.HANDLE_REDIRECT_START, InteractionType.Redirect);
                this.logger.verbose("handleRedirectPromise has been called for the first time, storing the promise");
                const correlationId = this.browserStorage.getTemporaryCache(TemporaryCacheKeys.CORRELATION_ID, true) || "";
                const redirectClient = new RedirectClient(this.config, this.browserStorage, this.browserCrypto, this.logger, this.eventHandler, this.navigationClient, correlationId);
                response = redirectClient.handleRedirectPromise(hash)
                    .then((result: AuthenticationResult | null) => {
                        if (result) {
                            // Emit login event if number of accounts change
                            const isLoggingIn = loggedInAccounts.length < this.getAllAccounts().length;
                            if (isLoggingIn) {
                                this.eventHandler.emitEvent(EventType.LOGIN_SUCCESS, InteractionType.Redirect, result);
                                this.logger.verbose("handleRedirectResponse returned result, login success");
                            } else {
                                this.eventHandler.emitEvent(EventType.ACQUIRE_TOKEN_SUCCESS, InteractionType.Redirect, result);
                                this.logger.verbose("handleRedirectResponse returned result, acquire token success");
                            }
                        }
                        this.eventHandler.emitEvent(EventType.HANDLE_REDIRECT_END, InteractionType.Redirect);

                        return result;
                    }).catch((e) => {
                        // Emit login event if there is an account
                        if (loggedInAccounts.length > 0) {
                            this.eventHandler.emitEvent(EventType.ACQUIRE_TOKEN_FAILURE, InteractionType.Redirect, null, e);
                        } else {
                            this.eventHandler.emitEvent(EventType.LOGIN_FAILURE, InteractionType.Redirect, null, e);
                        }
                        this.eventHandler.emitEvent(EventType.HANDLE_REDIRECT_END, InteractionType.Redirect);

                        throw e;
                    });
                this.redirectResponse.set(redirectResponseKey, response);
            } else {
                this.logger.verbose("handleRedirectPromise has been called previously, returning the result from the first call");
            }
            
            return response;
        }
        this.logger.verbose("handleRedirectPromise returns null, not browser environment");
        return null;
    }

    /**
     * Use when you want to obtain an access_token for your API by redirecting the user's browser window to the authorization endpoint. This function redirects
     * the page, so any code that follows this function will not execute.
     *
     * IMPORTANT: It is NOT recommended to have code that is dependent on the resolution of the Promise. This function will navigate away from the current
     * browser window. It currently returns a Promise in order to reflect the asynchronous nature of the code running in this function.
     *
     * @param request
     */
    async acquireTokenRedirect(request: RedirectRequest): Promise<void> {
        // Preflight request
<<<<<<< HEAD
        this.preflightBrowserEnvironmentCheck(InteractionType.Redirect);
        if (this.browserStorage.isInteractionInProgress()) {
            throw BrowserAuthError.createInteractionInProgressError();
        }
=======
>>>>>>> 2d41204c
        this.logger.verbose("acquireTokenRedirect called");
        this.preflightBrowserEnvironmentCheck(InteractionType.Redirect);

        // If logged in, emit acquire token events
        const isLoggedIn = this.getAllAccounts().length > 0;
        if (isLoggedIn) {
            this.eventHandler.emitEvent(EventType.ACQUIRE_TOKEN_START, InteractionType.Redirect, request);
        } else {
            this.eventHandler.emitEvent(EventType.LOGIN_START, InteractionType.Redirect, request);
        }

        let result: Promise<void>;
        
        if (this.wamExtensionProvider && this.canUseNative(request)) {
            const wamClient = new WamInteractionClient(this.config, this.browserStorage, this.browserCrypto, this.logger, this.eventHandler, this.navigationClient, ApiId.acquireTokenRedirect, this.wamExtensionProvider, request.correlationId);
            result = wamClient.acquireTokenRedirect(request).catch((e: AuthError) => {
                if (e instanceof WamAuthError && e.isFatal()) {
                    this.wamExtensionProvider = undefined; // If extension gets uninstalled during session prevent future requests from continuing to attempt 
                    const redirectClient = this.createRedirectClient(request.correlationId);
                    return redirectClient.acquireToken(request);
                }
                throw e;
            });
        } else {
            const redirectClient = this.createRedirectClient(request.correlationId);
            result = redirectClient.acquireToken(request);
        }

        return result.catch((e) => {
            // If logged in, emit acquire token events
            if (isLoggedIn) {
                this.eventHandler.emitEvent(EventType.ACQUIRE_TOKEN_FAILURE, InteractionType.Redirect, null, e);
            } else {
                this.eventHandler.emitEvent(EventType.LOGIN_FAILURE, InteractionType.Redirect, null, e);
            }
            throw e;
        });
    }

    // #endregion

    // #region Popup Flow

    /**
     * Use when you want to obtain an access_token for your API via opening a popup window in the user's browser
     *
     * @param request
     *
     * @returns A promise that is fulfilled when this function has completed, or rejected if an error was raised.
     */
    acquireTokenPopup(request: PopupRequest): Promise<AuthenticationResult> {
        try {
            this.logger.verbose("acquireTokenPopup called", request.correlationId);
            this.preflightBrowserEnvironmentCheck(InteractionType.Popup);
        } catch (e) {
            // Since this function is syncronous we need to reject
            return Promise.reject(e);
        }

        // If logged in, emit acquire token events
        const loggedInAccounts = this.getAllAccounts();
        if (loggedInAccounts.length > 0) {
            this.eventHandler.emitEvent(EventType.ACQUIRE_TOKEN_START, InteractionType.Popup, request);
        } else {
            this.eventHandler.emitEvent(EventType.LOGIN_START, InteractionType.Popup, request);
        }

        let result: Promise<AuthenticationResult>;

        if (this.canUseNative(request)) {
            result = this.acquireTokenNative(request, ApiId.acquireTokenPopup).catch((e: AuthError) => {
                if (e instanceof WamAuthError && e.isFatal()) {
                    this.wamExtensionProvider = undefined; // If extension gets uninstalled during session prevent future requests from continuing to attempt 
                    const popupClient = this.createPopupClient(request.correlationId);
                    return popupClient.acquireToken(request);
                }
                throw e;
            });
        } else {
            const popupClient = this.createPopupClient(request.correlationId);
            result = popupClient.acquireToken(request);
        }

        return result.then((result) => {
            // If logged in, emit acquire token events
            const isLoggingIn = loggedInAccounts.length < this.getAllAccounts().length;
            if (isLoggingIn) {
                this.eventHandler.emitEvent(EventType.LOGIN_SUCCESS, InteractionType.Popup, result);
            } else {
                this.eventHandler.emitEvent(EventType.ACQUIRE_TOKEN_SUCCESS, InteractionType.Popup, result);
            }

            return result;
        }).catch((e) => {
            if (loggedInAccounts.length > 0) {
                this.eventHandler.emitEvent(EventType.ACQUIRE_TOKEN_FAILURE, InteractionType.Popup, null, e);
            } else {
                this.eventHandler.emitEvent(EventType.LOGIN_FAILURE, InteractionType.Popup, null, e);
            }
            // Since this function is syncronous we need to reject
            return Promise.reject(e);
        });
    }

    // #endregion

    // #region Silent Flow

    /**
     * This function uses a hidden iframe to fetch an authorization code from the eSTS. There are cases where this may not work:
     * - Any browser using a form of Intelligent Tracking Prevention
     * - If there is not an established session with the service
     *
     * In these cases, the request must be done inside a popup or full frame redirect.
     *
     * For the cases where interaction is required, you cannot send a request with prompt=none.
     *
     * If your refresh token has expired, you can use this function to fetch a new set of tokens silently as long as
     * you session on the server still exists.
     * @param request {@link SsoSilentRequest}
     *
     * @returns A promise that is fulfilled when this function has completed, or rejected if an error was raised.
     */
    async ssoSilent(request: SsoSilentRequest): Promise<AuthenticationResult> {
        this.preflightBrowserEnvironmentCheck(InteractionType.Silent);
        this.logger.verbose("ssoSilent called", request.correlationId);
        this.eventHandler.emitEvent(EventType.SSO_SILENT_START, InteractionType.Silent, request);

        let result: Promise<AuthenticationResult>;

        if (this.canUseNative(request)) {
            result = this.acquireTokenNative(request, ApiId.ssoSilent).catch((e: AuthError) => {
                // If native token acquisition fails for availability reasons fallback to standard flow
                if (e instanceof WamAuthError && e.isFatal()) {
                    this.wamExtensionProvider = undefined; // If extension gets uninstalled during session prevent future requests from continuing to attempt 
                    const silentIframeClient = this.createSilentIframeClient(request.correlationId);
                    return silentIframeClient.acquireToken(request);
                }
                throw e;
            });
        } else {
            const silentIframeClient = this.createSilentIframeClient(request.correlationId);
            result = silentIframeClient.acquireToken(request);
        }

        return result.then((response) => {
            this.eventHandler.emitEvent(EventType.SSO_SILENT_SUCCESS, InteractionType.Silent, response);
            return response;
        }).catch ((e) => {
            this.eventHandler.emitEvent(EventType.SSO_SILENT_FAILURE, InteractionType.Silent, null, e);
            throw e;
        });
    }

    /**
     * This function redeems an authorization code (passed as code) from the eSTS token endpoint.
     * This authorization code should be acquired server-side using a confidential client to acquire a spa_code.
     * This API is not indended for normal authorization code acquisition and redemption.
     * 
     * Redemption of this authorization code will not require PKCE, as it was acquired by a confidential client.
     * 
     * @param request {@link AuthorizationCodeRequest}
     * @returns A promise that is fulfilled when this function has completed, or rejected if an error was raised.
     */
    async acquireTokenByCode(request: AuthorizationCodeRequest): Promise<AuthenticationResult> {
        this.preflightBrowserEnvironmentCheck(InteractionType.Silent);
        this.logger.trace("acquireTokenByCode called", request.correlationId);
        this.eventHandler.emitEvent(EventType.ACQUIRE_TOKEN_BY_CODE_START, InteractionType.Silent, request);

        try {
            if (!request.code) {
                throw BrowserAuthError.createAuthCodeRequiredError();
            }

            let response = this.hybridAuthCodeResponses.get(request.code);
            if (!response) {
                this.logger.verbose("Initiating new acquireTokenByCode request", request.correlationId);
                response = this.acquireTokenByCodeAsync(request)
                    .then((result: AuthenticationResult) => {
                        this.eventHandler.emitEvent(EventType.ACQUIRE_TOKEN_BY_CODE_SUCCESS, InteractionType.Silent, result);
                        this.hybridAuthCodeResponses.delete(request.code);
                        return result;
                    })
                    .catch((error: Error) => {
                        this.hybridAuthCodeResponses.delete(request.code);
                        throw error;
                    });

                this.hybridAuthCodeResponses.set(request.code, response);
            } else {
                this.logger.verbose("Existing acquireTokenByCode request found", request.correlationId);
            }
            
            return response;
        } catch (e) {
            this.eventHandler.emitEvent(EventType.ACQUIRE_TOKEN_BY_CODE_FAILURE, InteractionType.Silent, null, e);
            throw e;
        }
    }

    /**
     * Creates a SilentAuthCodeClient to redeem an authorization code.
     * @param request 
     * @returns Result of the operation to redeem the authorization code
     */
    private async acquireTokenByCodeAsync(request: AuthorizationCodeRequest): Promise<AuthenticationResult> {
        this.logger.trace("acquireTokenByCodeAsync called", request.correlationId);
        const silentAuthCodeClient = new SilentAuthCodeClient(this.config, this.browserStorage, this.browserCrypto, this.logger, this.eventHandler, this.navigationClient, ApiId.acquireTokenByCode, request.correlationId);
        const silentTokenResult = await silentAuthCodeClient.acquireToken(request);
        return silentTokenResult;
    }

    /**
     * Use this function to obtain a token before every call to the API / resource provider
     *
     * MSAL return's a cached token when available
     * Or it send's a request to the STS to obtain a new token using a refresh token.
     *
     * @param {@link SilentRequest}
     *
     * To renew idToken, please pass clientId as the only scope in the Authentication Parameters
     * @returns A promise that is fulfilled when this function has completed, or rejected if an error was raised.
     */
    protected async acquireTokenByRefreshToken(request: CommonSilentFlowRequest): Promise<AuthenticationResult> {
        this.eventHandler.emitEvent(EventType.ACQUIRE_TOKEN_NETWORK_START, InteractionType.Silent, request);
        // block the reload if it occurred inside a hidden iframe
        BrowserUtils.blockReloadInHiddenIframes();

        const silentRefreshClient = new SilentRefreshClient(this.config, this.browserStorage, this.browserCrypto, this.logger, this.eventHandler, this.navigationClient, request.correlationId);

        return silentRefreshClient.acquireToken(request).catch(e => {
            const isServerError = e instanceof ServerError;
            const isInteractionRequiredError = e instanceof InteractionRequiredAuthError;
            const isInvalidGrantError = (e.errorCode === BrowserConstants.INVALID_GRANT_ERROR);
            if (isServerError && isInvalidGrantError && !isInteractionRequiredError) {
                this.logger.verbose("Refresh token expired or invalid, attempting acquire token by iframe", request.correlationId);

                const silentIframeClient = new SilentIframeClient(this.config, this.browserStorage, this.browserCrypto, this.logger, this.eventHandler, this.navigationClient, ApiId.acquireTokenSilent_authCode, request.correlationId);
                return silentIframeClient.acquireToken(request);
            }
            throw e;
        });
    }

    // #endregion

    // #region Logout

    /**
     * Deprecated logout function. Use logoutRedirect or logoutPopup instead
     * @param logoutRequest 
     * @deprecated
     */
    async logout(logoutRequest?: EndSessionRequest): Promise<void> {
        this.logger.warning("logout API is deprecated and will be removed in msal-browser v3.0.0. Use logoutRedirect instead.");
        return this.logoutRedirect(logoutRequest);
    }

    /**
     * Use to log out the current user, and redirect the user to the postLogoutRedirectUri.
     * Default behaviour is to redirect the user to `window.location.href`.
     * @param logoutRequest
     */
    async logoutRedirect(logoutRequest?: EndSessionRequest): Promise<void> {
        this.preflightBrowserEnvironmentCheck(InteractionType.Redirect);

        const redirectClient = new RedirectClient(this.config, this.browserStorage, this.browserCrypto, this.logger, this.eventHandler, this.navigationClient, logoutRequest?.correlationId);
        return redirectClient.logout(logoutRequest);
    }

    /**
     * Clears local cache for the current user then opens a popup window prompting the user to sign-out of the server
     * @param logoutRequest 
     */
    logoutPopup(logoutRequest?: EndSessionPopupRequest): Promise<void> {
        try{
            this.preflightBrowserEnvironmentCheck(InteractionType.Popup);
            const popupClient = this.createPopupClient(logoutRequest?.correlationId);
            return popupClient.logout(logoutRequest);
        } catch (e) {
            // Since this function is syncronous we need to reject
            return Promise.reject(e);
        }
    }

    // #endregion

    // #region Account APIs

    /**
     * Returns all accounts that MSAL currently has data for.
     * (the account object is created at the time of successful login)
     * or empty array when no accounts are found
     * @returns Array of account objects in cache
     */
    getAllAccounts(): AccountInfo[] {
        this.logger.verbose("getAllAccounts called");
        return this.isBrowserEnvironment ? this.browserStorage.getAllAccounts() : [];
    }

    /**
     * Returns the signed in account matching username.
     * (the account object is created at the time of successful login)
     * or null when no matching account is found.
     * This API is provided for convenience but getAccountById should be used for best reliability
     * @param userName
     * @returns The account object stored in MSAL
     */
    getAccountByUsername(userName: string): AccountInfo|null {
        const allAccounts = this.getAllAccounts();
        if (!StringUtils.isEmpty(userName) && allAccounts && allAccounts.length) {
            this.logger.verbose("Account matching username found, returning");
            this.logger.verbosePii(`Returning signed-in accounts matching username: ${userName}`);
            return allAccounts.filter(accountObj => accountObj.username.toLowerCase() === userName.toLowerCase())[0] || null;
        } else {
            this.logger.verbose("getAccountByUsername: No matching account found, returning null");
            return null;
        }
    }

    /**
     * Returns the signed in account matching homeAccountId.
     * (the account object is created at the time of successful login)
     * or null when no matching account is found
     * @param homeAccountId
     * @returns The account object stored in MSAL
     */
    getAccountByHomeId(homeAccountId: string): AccountInfo|null {
        const allAccounts = this.getAllAccounts();
        if (!StringUtils.isEmpty(homeAccountId) && allAccounts && allAccounts.length) {
            this.logger.verbose("Account matching homeAccountId found, returning");
            this.logger.verbosePii(`Returning signed-in accounts matching homeAccountId: ${homeAccountId}`);
            return allAccounts.filter(accountObj => accountObj.homeAccountId === homeAccountId)[0] || null;
        } else {
            this.logger.verbose("getAccountByHomeId: No matching account found, returning null");
            return null;
        }
    }

    /**
     * Returns the signed in account matching localAccountId.
     * (the account object is created at the time of successful login)
     * or null when no matching account is found
     * @param localAccountId
     * @returns The account object stored in MSAL
     */
    getAccountByLocalId(localAccountId: string): AccountInfo | null {
        const allAccounts = this.getAllAccounts();
        if (!StringUtils.isEmpty(localAccountId) && allAccounts && allAccounts.length) {
            this.logger.verbose("Account matching localAccountId found, returning");
            this.logger.verbosePii(`Returning signed-in accounts matching localAccountId: ${localAccountId}`);
            return allAccounts.filter(accountObj => accountObj.localAccountId === localAccountId)[0] || null;
        } else {
            this.logger.verbose("getAccountByLocalId: No matching account found, returning null");
            return null;
        }
    }

    /**
     * Sets the account to use as the active account. If no account is passed to the acquireToken APIs, then MSAL will use this active account.
     * @param account
     */
    setActiveAccount(account: AccountInfo | null): void {
        this.browserStorage.setActiveAccount(account);
    }

    /**
     * Gets the currently active account
     */
    getActiveAccount(): AccountInfo | null {
        return this.browserStorage.getActiveAccount();
    }

    // #endregion

    // #region Helpers

    /**
     * Helper to validate app environment before making an auth request
     * * @param interactionType
     */
    protected preflightBrowserEnvironmentCheck(interactionType: InteractionType): void {
        this.logger.verbose("preflightBrowserEnvironmentCheck started");
        // Block request if not in browser environment
        BrowserUtils.blockNonBrowserEnvironment(this.isBrowserEnvironment);

        // Block redirects if in an iframe
        BrowserUtils.blockRedirectInIframe(interactionType, this.config.system.allowRedirectInIframe);

        // Block auth requests inside a hidden iframe
        BrowserUtils.blockReloadInHiddenIframes();

        // Block redirectUri opened in a popup from calling MSAL APIs
        BrowserUtils.blockAcquireTokenInPopups();

        // Block redirects if memory storage is enabled but storeAuthStateInCookie is not
        if (interactionType === InteractionType.Redirect &&
            this.config.cache.cacheLocation === BrowserCacheLocation.MemoryStorage &&
            !this.config.cache.storeAuthStateInCookie) {
            throw BrowserConfigurationAuthError.createInMemoryRedirectUnavailableError();
        }

        if (interactionType === InteractionType.Redirect || interactionType === InteractionType.Popup) {
            this.preflightInteractiveRequest();
        }
    }

    /**
     * Helper to validate app environment before making a request.
     * @param request
     * @param interactionType
     */
    protected preflightInteractiveRequest(): void {
        this.logger.verbose("preflightInteractiveRequest called, validating app environment");
        // block the reload if it occurred inside a hidden iframe
        BrowserUtils.blockReloadInHiddenIframes();

        // Set interaction in progress temporary cache or throw if alread set.
        this.browserStorage.setInteractionInProgress(true);
    }

    /**
     * Acquire a token from native device (WAM)
     * @param request 
     */
    protected acquireTokenNative(request: PopupRequest|SilentRequest|SsoSilentRequest, apiId: ApiId): Promise<AuthenticationResult> {
        if (!this.wamExtensionProvider) {
            throw BrowserAuthError.createWamConnectionNotEstablishedError();
        }

        const wamClient = new WamInteractionClient(this.config, this.browserStorage, this.browserCrypto, this.logger, this.eventHandler, this.navigationClient, apiId, this.wamExtensionProvider, request.correlationId);

        return wamClient.acquireToken(request);
    }

    /**
     * Returns boolean indicating whether or not the request should attempt to use native broker
     * @param account 
     * @param authenticationScheme 
     */
    protected isNativeAvailable(authenticationScheme?: AuthenticationScheme): boolean {
        if (!this.config.system.platformSSO) {
            // Developer disabled WAM
            return false;
        }

        if (!this.wamExtensionProvider) {
            // Extension is not available
            return false;
        }

        if (AuthenticationScheme && authenticationScheme !== AuthenticationScheme.BEARER) {
            // Only Bearer is supported right now. Remove when AT POP is supported by WAM
            return false;
        }

        return true;
    }

    /**
     * Returns boolean indicating if this request can use the native broker
     * @param request 
     */
    protected canUseNative(request: RedirectRequest|PopupRequest|SsoSilentRequest): boolean {
        if (!this.isNativeAvailable(request.authenticationScheme)) {
            return false;
        }

        if (request.prompt && (request.prompt === PromptValue.SELECT_ACCOUNT || request.prompt === PromptValue.CREATE)) {
            return false;
        }

        if (!request.account || !request.account.nativeAccountId) {
            return false;
        }

        return true;
    }

    /**
     * Returns new instance of the Popup Interaction Client
     * @param correlationId 
     */
    protected createPopupClient(correlationId?: string): PopupClient {
        return new PopupClient(this.config, this.browserStorage, this.browserCrypto, this.logger, this.eventHandler, this.navigationClient, correlationId);
    }

    /**
     * Returns new instance of the Popup Interaction Client
     * @param correlationId 
     */
    protected createRedirectClient(correlationId?: string): RedirectClient {
        return new RedirectClient(this.config, this.browserStorage, this.browserCrypto, this.logger, this.eventHandler, this.navigationClient, correlationId);
    }

    /**
     * Returns new instance of the Silent Iframe Interaction Client
     * @param correlationId 
     */
    protected createSilentIframeClient(correlationId?: string): SilentIframeClient {
        return new SilentIframeClient(this.config, this.browserStorage, this.browserCrypto, this.logger, this.eventHandler, this.navigationClient, ApiId.ssoSilent, correlationId);
    }

    /**
     * Returns new instance of the Silent Cache Interaction Client
     */
    protected createSilentCacheClient(correlationId?: string): SilentCacheClient {
        return new SilentCacheClient(this.config, this.browserStorage, this.browserCrypto, this.logger, this.eventHandler, this.navigationClient, correlationId);
    }

    /**
     * Adds event callbacks to array
     * @param callback
     */
    addEventCallback(callback: EventCallbackFunction): string | null {
        return this.eventHandler.addEventCallback(callback);
    }

    /**
     * Removes callback with provided id from callback array
     * @param callbackId
     */
    removeEventCallback(callbackId: string): void {
        this.eventHandler.removeEventCallback(callbackId);
    }

    /**
     * Adds event listener that emits an event when a user account is added or removed from localstorage in a different browser tab or window
     */
    enableAccountStorageEvents(): void {
        this.eventHandler.enableAccountStorageEvents();
    }

    /**
     * Removes event listener that emits an event when a user account is added or removed from localstorage in a different browser tab or window
     */
    disableAccountStorageEvents(): void {
        this.eventHandler.disableAccountStorageEvents();
    }

    /**
     * Gets the token cache for the application.
     */
    getTokenCache(): ITokenCache {
        return this.tokenCache;
    }

    /**
     * Returns the logger instance
     */
    getLogger(): Logger {
        return this.logger;
    }

    /**
     * Replaces the default logger set in configurations with new Logger with new configurations
     * @param logger Logger instance
     */
    setLogger(logger: Logger): void {
        this.logger = logger;
    }

    /**
     * Called by wrapper libraries (Angular & React) to set SKU and Version passed down to telemetry, logger, etc.
     * @param sku
     * @param version
     */
    initializeWrapperLibrary(sku: WrapperSKU, version: string): void {
        // Validate the SKU passed in is one we expect
        this.browserStorage.setWrapperMetadata(sku, version);
    }

    /**
     * Sets navigation client
     * @param navigationClient
     */
    setNavigationClient(navigationClient: INavigationClient): void {
        this.navigationClient = navigationClient;
    }

    /**
     * Returns the configuration object
     */
    getConfiguration(): BrowserConfiguration {
        return this.config;
    }

    // #endregion
}<|MERGE_RESOLUTION|>--- conflicted
+++ resolved
@@ -220,13 +220,6 @@
      */
     async acquireTokenRedirect(request: RedirectRequest): Promise<void> {
         // Preflight request
-<<<<<<< HEAD
-        this.preflightBrowserEnvironmentCheck(InteractionType.Redirect);
-        if (this.browserStorage.isInteractionInProgress()) {
-            throw BrowserAuthError.createInteractionInProgressError();
-        }
-=======
->>>>>>> 2d41204c
         this.logger.verbose("acquireTokenRedirect called");
         this.preflightBrowserEnvironmentCheck(InteractionType.Redirect);
 
