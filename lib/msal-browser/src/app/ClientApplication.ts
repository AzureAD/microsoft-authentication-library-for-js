--- conflicted
+++ resolved
@@ -121,33 +121,25 @@
             return this.handleRedirectResponse()
                 .then((result: AuthenticationResult) => {
                     if (result) {
-<<<<<<< HEAD
-                        this.broadcastEvent(BroadcastEvent.HANDLE_REDIRECT_SUCCESS, InteractionType.Redirect, result);
-=======
                         // Emit login event if number of accounts change
                         const isLoggingIn = loggedInAccounts.length !== this.getAllAccounts().length;
                         if (isLoggingIn) {
-                            this.emitEvent(EventType.LOGIN_SUCCESS, InteractionType.REDIRECT, result);
+                            this.emitEvent(EventType.LOGIN_SUCCESS, InteractionType.Redirect, result);
                         } else {
-                            this.emitEvent(EventType.ACQUIRE_TOKEN_SUCCESS, InteractionType.REDIRECT, result);
+                            this.emitEvent(EventType.ACQUIRE_TOKEN_SUCCESS, InteractionType.Redirect, result);
                         }
->>>>>>> 686f9705
                     }
 
                     return result;
                 })
                 .catch((e) => {
-<<<<<<< HEAD
-                    this.broadcastEvent(BroadcastEvent.HANDLE_REDIRECT_FAILURE, InteractionType.Redirect, null, e);
-=======
                     // Emit login event if there is an account
                     if (loggedInAccounts.length > 0) {
-                        this.emitEvent(EventType.ACQUIRE_TOKEN_FAILURE, InteractionType.REDIRECT, null, e);
+                        this.emitEvent(EventType.ACQUIRE_TOKEN_FAILURE, InteractionType.Redirect, null, e);
                     } else {
-                        this.emitEvent(EventType.LOGIN_FAILURE, InteractionType.REDIRECT, null, e);
+                        this.emitEvent(EventType.LOGIN_FAILURE, InteractionType.Redirect, null, e);
                     }
 
->>>>>>> 686f9705
                     throw e;
                 });
         }
@@ -171,11 +163,6 @@
             return null;
         }
 
-<<<<<<< HEAD
-        this.broadcastEvent(BroadcastEvent.HANDLE_REDIRECT_START, InteractionType.Redirect);
-
-=======
->>>>>>> 686f9705
         // If navigateToLoginRequestUrl is true, get the url where the redirect request was initiated
         const loginRequestUrl = this.browserStorage.getItem(this.browserStorage.generateCacheKey(TemporaryCacheKeys.ORIGIN_URI), CacheSchemaType.TEMPORARY) as string;
         const loginRequestUrlNormalized = UrlString.removeHashFromUrl(loginRequestUrl || "");
@@ -251,11 +238,7 @@
      * @param interactionHandler
      */
     private async handleHash(responseHash: string): Promise<AuthenticationResult> {
-<<<<<<< HEAD
-        this.broadcastEvent(BroadcastEvent.HANDLE_REDIRECT_START, InteractionType.Redirect);
-=======
-        this.emitEvent(EventType.HANDLE_REDIRECT_START, InteractionType.REDIRECT);
->>>>>>> 686f9705
+        this.emitEvent(EventType.HANDLE_REDIRECT_START, InteractionType.Redirect);
         const encodedTokenRequest = this.browserStorage.getItem(this.browserStorage.generateCacheKey(TemporaryCacheKeys.REQUEST_PARAMS), CacheSchemaType.TEMPORARY) as string;
         const cachedRequest = JSON.parse(this.browserCrypto.base64Decode(encodedTokenRequest)) as AuthorizationCodeRequest;
         const serverTelemetryManager = this.initializeServerTelemetryManager(ApiId.handleRedirectPromise, cachedRequest.correlationId);
@@ -287,25 +270,18 @@
      * @param {@link (RedirectRequest:type)}
      */
     async acquireTokenRedirect(request: RedirectRequest): Promise<void> {
-<<<<<<< HEAD
-        this.broadcastEvent(BroadcastEvent.ACQUIRE_TOKEN_START, InteractionType.Redirect, request);
-        this.preflightBrowserEnvironmentCheck();
-        // Preflight request
-        const validRequest: AuthorizationUrlRequest = this.preflightInteractiveRequest(request, InteractionType.Redirect);
-=======
         // Preflight request
         this.preflightBrowserEnvironmentCheck();
 
         // If logged in, emit acquire token events
         const isLoggedIn = this.getAllAccounts().length > 0;
         if (isLoggedIn) {
-            this.emitEvent(EventType.ACQUIRE_TOKEN_START, InteractionType.REDIRECT, request);
+            this.emitEvent(EventType.ACQUIRE_TOKEN_START, InteractionType.Redirect, request);
         } else {
-            this.emitEvent(EventType.LOGIN_START, InteractionType.REDIRECT, request);
+            this.emitEvent(EventType.LOGIN_START, InteractionType.Redirect, request);
         }
         
-        const validRequest: AuthorizationUrlRequest = this.preflightInteractiveRequest(request, InteractionType.REDIRECT);
->>>>>>> 686f9705
+        const validRequest: AuthorizationUrlRequest = this.preflightInteractiveRequest(request, InteractionType.Redirect);
         const serverTelemetryManager = this.initializeServerTelemetryManager(ApiId.acquireTokenRedirect, validRequest.correlationId);
         
         try {
@@ -325,17 +301,13 @@
             // Show the UI once the url has been created. Response will come back in the hash, which will be handled in the handleRedirectCallback function.
             interactionHandler.initiateAuthRequest(navigateUrl, authCodeRequest, redirectStartPage, this.browserCrypto);
         } catch (e) {
-<<<<<<< HEAD
-            this.broadcastEvent(BroadcastEvent.ACQUIRE_TOKEN_FAILURE, InteractionType.Redirect, null, e);
-=======
             // If logged in, emit acquire token events
             if (isLoggedIn) {
-                this.emitEvent(EventType.ACQUIRE_TOKEN_FAILURE, InteractionType.REDIRECT, null, e);
+                this.emitEvent(EventType.ACQUIRE_TOKEN_FAILURE, InteractionType.Redirect, null, e);
             } else {
-                this.emitEvent(EventType.LOGIN_FAILURE, InteractionType.REDIRECT, null, e);
+                this.emitEvent(EventType.LOGIN_FAILURE, InteractionType.Redirect, null, e);
             }
 
->>>>>>> 686f9705
             serverTelemetryManager.cacheFailedRequest(e);
             this.browserStorage.cleanRequest(validRequest.state);
             throw e;
@@ -377,17 +349,13 @@
      * @returns {Promise.<AuthenticationResult>} - a promise that is fulfilled when this function has completed, or rejected if an error was raised. Returns the {@link AuthResponse} object
      */
     private async acquireTokenPopupAsync(request: PopupRequest, popup?: Window|null): Promise<AuthenticationResult> {
-<<<<<<< HEAD
-        this.broadcastEvent(BroadcastEvent.ACQUIRE_TOKEN_START, InteractionType.Popup, request);
-=======
         // If logged in, emit acquire token events
         const isLoggedIn = this.getAllAccounts().length > 0;
         if (isLoggedIn) {
-            this.emitEvent(EventType.ACQUIRE_TOKEN_START, InteractionType.POPUP, request);
+            this.emitEvent(EventType.ACQUIRE_TOKEN_START, InteractionType.Popup, request);
         } else {
-            this.emitEvent(EventType.LOGIN_START, InteractionType.POPUP, request);
-        }
->>>>>>> 686f9705
+            this.emitEvent(EventType.LOGIN_START, InteractionType.Popup, request);
+        }
 
         // Preflight request
         const validRequest: AuthorizationUrlRequest = this.preflightInteractiveRequest(request, InteractionType.Popup);
@@ -417,29 +385,22 @@
 
             // Handle response from hash string.
             const result = await interactionHandler.handleCodeResponse(hash);
-<<<<<<< HEAD
-            this.broadcastEvent(BroadcastEvent.ACQUIRE_TOKEN_SUCCESS, InteractionType.Popup, result);
-            return result;
-        } catch (e) {
-            this.broadcastEvent(BroadcastEvent.ACQUIRE_TOKEN_FAILURE, InteractionType.Popup, null, e);
-=======
 
             // If logged in, emit acquire token events
             if (isLoggedIn) {
-                this.emitEvent(EventType.ACQUIRE_TOKEN_SUCCESS, InteractionType.POPUP, result);
+                this.emitEvent(EventType.ACQUIRE_TOKEN_SUCCESS, InteractionType.Popup, result);
             } else {
-                this.emitEvent(EventType.LOGIN_SUCCESS, InteractionType.POPUP, result);
+                this.emitEvent(EventType.LOGIN_SUCCESS, InteractionType.Popup, result);
             }
 
             return result;
         } catch (e) {
             if (isLoggedIn) {
-                this.emitEvent(EventType.ACQUIRE_TOKEN_FAILURE, InteractionType.POPUP, null, e);
+                this.emitEvent(EventType.ACQUIRE_TOKEN_FAILURE, InteractionType.Popup, null, e);
             } else {
-                this.emitEvent(EventType.LOGIN_FAILURE, InteractionType.POPUP, null, e);
+                this.emitEvent(EventType.LOGIN_FAILURE, InteractionType.Popup, null, e);
             }
 
->>>>>>> 686f9705
             serverTelemetryManager.cacheFailedRequest(e);
             this.browserStorage.cleanRequest(validRequest.state);
             throw e;
@@ -466,19 +427,15 @@
      * @returns {Promise.<AuthenticationResult>} - a promise that is fulfilled when this function has completed, or rejected if an error was raised. Returns the {@link AuthResponse} object
      */
     async ssoSilent(request: SsoSilentRequest): Promise<AuthenticationResult> {
-<<<<<<< HEAD
-        this.broadcastEvent(BroadcastEvent.SSO_SILENT_START, InteractionType.Silent, request);
-=======
->>>>>>> 686f9705
         this.preflightBrowserEnvironmentCheck();
-        this.emitEvent(EventType.SSO_SILENT_START, InteractionType.SILENT, request);
+        this.emitEvent(EventType.SSO_SILENT_START, InteractionType.Silent, request);
         
         try {
             const silentTokenResult = await this.acquireTokenByIframe(request);
-            this.emitEvent(EventType.SSO_SILENT_SUCCESS, InteractionType.SILENT, silentTokenResult);
+            this.emitEvent(EventType.SSO_SILENT_SUCCESS, InteractionType.Silent, silentTokenResult);
             return silentTokenResult;
         } catch (e) {
-            this.emitEvent(EventType.SSO_SILENT_FAILURE, InteractionType.SILENT, null, e);
+            this.emitEvent(EventType.SSO_SILENT_FAILURE, InteractionType.Silent, null, e);
             throw e;
         }
     }
@@ -491,24 +448,12 @@
     private async acquireTokenByIframe(request: SsoSilentRequest): Promise<AuthenticationResult> {
         // Check that we have some SSO data
         if (StringUtils.isEmpty(request.loginHint) && StringUtils.isEmpty(request.sid) && (!request.account || StringUtils.isEmpty(request.account.username))) {
-<<<<<<< HEAD
-            const error = BrowserAuthError.createSilentSSOInsufficientInfoError();
-            this.broadcastEvent(BroadcastEvent.SSO_SILENT_FAILURE, InteractionType.Silent, null, error);
-            throw error;
-=======
             throw BrowserAuthError.createSilentSSOInsufficientInfoError();
->>>>>>> 686f9705
         }
 
         // Check that prompt is set to none, throw error if it is set to anything else.
         if (request.prompt && request.prompt !== PromptValue.NONE) {
-<<<<<<< HEAD
-            const error = BrowserAuthError.createSilentPromptValueError(request.prompt);
-            this.broadcastEvent(BroadcastEvent.SSO_SILENT_FAILURE, InteractionType.Silent, null, error);
-            throw error;
-=======
             throw BrowserAuthError.createSilentPromptValueError(request.prompt);
->>>>>>> 686f9705
         }
 
         // Create silent request
@@ -530,15 +475,8 @@
             const navigateUrl = await authClient.getAuthCodeUrl(silentRequest);
 
             const silentTokenResult = await this.silentTokenHelper(navigateUrl, authCodeRequest, authClient);
-<<<<<<< HEAD
-            this.broadcastEvent(BroadcastEvent.SSO_SILENT_SUCCESS, InteractionType.Silent, silentTokenResult);
             return silentTokenResult;
         } catch (e) {
-            this.broadcastEvent(BroadcastEvent.SSO_SILENT_FAILURE, InteractionType.Silent, null, e);
-=======
-            return silentTokenResult;
-        } catch (e) {
->>>>>>> 686f9705
             serverTelemetryManager.cacheFailedRequest(e);
             this.browserStorage.cleanRequest(silentRequest.state);
             throw e;
@@ -558,11 +496,7 @@
      *
      */
     protected async acquireTokenByRefreshToken(request: SilentRequest): Promise<AuthenticationResult> {
-<<<<<<< HEAD
-        this.broadcastEvent(BroadcastEvent.ACQUIRE_TOKEN_NETWORK_START, InteractionType.Silent, request);
-=======
-        this.emitEvent(EventType.ACQUIRE_TOKEN_NETWORK_START, InteractionType.SILENT, request);
->>>>>>> 686f9705
+        this.emitEvent(EventType.ACQUIRE_TOKEN_NETWORK_START, InteractionType.Silent, request);
         // block the reload if it occurred inside a hidden iframe
         BrowserUtils.blockReloadInHiddenIframes();
         const silentRequest: SilentFlowRequest = {
@@ -615,15 +549,15 @@
     async logout(logoutRequest?: EndSessionRequest): Promise<void> {
         try {
             this.preflightBrowserEnvironmentCheck();
-            this.emitEvent(EventType.LOGOUT_START, InteractionType.REDIRECT, logoutRequest);
+            this.emitEvent(EventType.LOGOUT_START, InteractionType.Redirect, logoutRequest);
             const validLogoutRequest = this.initializeLogoutRequest(logoutRequest);
             const authClient = await this.createAuthCodeClient(null, validLogoutRequest && validLogoutRequest.authority);
             // create logout string and navigate user window to logout. Auth module will clear cache.
             const logoutUri: string = authClient.getLogoutUri(validLogoutRequest);
-            this.emitEvent(EventType.LOGOUT_SUCCESS, InteractionType.REDIRECT, validLogoutRequest);
+            this.emitEvent(EventType.LOGOUT_SUCCESS, InteractionType.Redirect, validLogoutRequest);
             BrowserUtils.navigateWindow(logoutUri);
         } catch(e) {
-            this.emitEvent(EventType.LOGOUT_FAILURE, InteractionType.REDIRECT, null, e);
+            this.emitEvent(EventType.LOGOUT_FAILURE, InteractionType.Redirect, null, e);
             throw e;
         }
     }
