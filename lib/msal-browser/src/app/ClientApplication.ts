/*
 * Copyright (c) Microsoft Corporation. All rights reserved.
 * Licensed under the MIT License.
 */

import { CryptoOps } from "../crypto/CryptoOps";
import { StringUtils, ServerError, InteractionRequiredAuthError, AccountInfo, Constants, INetworkModule, AuthenticationResult, Logger, CommonSilentFlowRequest, ICrypto, DEFAULT_CRYPTO_IMPLEMENTATION, AuthError, PerformanceEvents, PerformanceCallbackFunction, StubPerformanceClient, IPerformanceClient, BaseAuthRequest, PromptValue } from "@azure/msal-common";
import { BrowserCacheManager, DEFAULT_BROWSER_CACHE_MANAGER } from "../cache/BrowserCacheManager";
import { BrowserConfiguration, buildConfiguration, Configuration } from "../config/Configuration";
import { InteractionType, ApiId, BrowserConstants, BrowserCacheLocation, WrapperSKU, TemporaryCacheKeys } from "../utils/BrowserConstants";
import { BrowserUtils } from "../utils/BrowserUtils";
import { RedirectRequest } from "../request/RedirectRequest";
import { PopupRequest } from "../request/PopupRequest";
import { SsoSilentRequest } from "../request/SsoSilentRequest";
import { version, name } from "../packageMetadata";
import { EventCallbackFunction } from "../event/EventMessage";
import { EventType } from "../event/EventType";
import { EndSessionRequest } from "../request/EndSessionRequest";
import { BrowserConfigurationAuthError } from "../error/BrowserConfigurationAuthError";
import { EndSessionPopupRequest } from "../request/EndSessionPopupRequest";
import { INavigationClient } from "../navigation/INavigationClient";
import { EventHandler } from "../event/EventHandler";
import { PopupClient } from "../interaction_client/PopupClient";
import { RedirectClient } from "../interaction_client/RedirectClient";
import { SilentIframeClient } from "../interaction_client/SilentIframeClient";
import { SilentRefreshClient } from "../interaction_client/SilentRefreshClient";
import { TokenCache } from "../cache/TokenCache";
import { ITokenCache } from "../cache/ITokenCache";
import { NativeInteractionClient } from "../interaction_client/NativeInteractionClient";
import { NativeMessageHandler } from "../broker/nativeBroker/NativeMessageHandler";
import { SilentRequest } from "../request/SilentRequest";
import { NativeAuthError } from "../error/NativeAuthError";
import { SilentCacheClient } from "../interaction_client/SilentCacheClient";
import { SilentAuthCodeClient } from "../interaction_client/SilentAuthCodeClient";
import { BrowserAuthError  } from "../error/BrowserAuthError";
import { AuthorizationCodeRequest } from "../request/AuthorizationCodeRequest";
import { NativeTokenRequest } from "../broker/nativeBroker/NativeRequest";
import { BrowserPerformanceClient } from "../telemetry/BrowserPerformanceClient";

export abstract class ClientApplication {

    // Crypto interface implementation
    protected readonly browserCrypto: ICrypto;

    // Storage interface implementation
    protected readonly browserStorage: BrowserCacheManager;

    // Network interface implementation
    protected readonly networkClient: INetworkModule;

    // Navigation interface implementation
    protected navigationClient: INavigationClient;

    // Input configuration by developer/user
    protected config: BrowserConfiguration;

    // Token cache implementation
    private tokenCache: TokenCache;

    // Logger
    protected logger: Logger;

    // Flag to indicate if in browser environment
    protected isBrowserEnvironment: boolean;

    protected eventHandler: EventHandler;

    // Redirect Response Object
    protected redirectResponse: Map<string, Promise<AuthenticationResult | null>>;

    // Native Extension Provider
    protected nativeExtensionProvider: NativeMessageHandler | undefined;

    // Hybrid auth code responses
    private hybridAuthCodeResponses: Map<string, Promise<AuthenticationResult>>;

    // Performance telemetry client
    protected performanceClient: IPerformanceClient;

    /**
     * @constructor
     * Constructor for the PublicClientApplication used to instantiate the PublicClientApplication object
     *
     * Important attributes in the Configuration object for auth are:
     * - clientID: the application ID of your application. You can obtain one by registering your application with our Application registration portal : https://portal.azure.com/#blade/Microsoft_AAD_IAM/ActiveDirectoryMenuBlade/RegisteredAppsPreview
     * - authority: the authority URL for your application.
     * - redirect_uri: the uri of your application registered in the portal.
     *
     * In Azure AD, authority is a URL indicating the Azure active directory that MSAL uses to obtain tokens.
     * It is of the form https://login.microsoftonline.com/{Enter_the_Tenant_Info_Here}
     * If your application supports Accounts in one organizational directory, replace "Enter_the_Tenant_Info_Here" value with the Tenant Id or Tenant name (for example, contoso.microsoft.com).
     * If your application supports Accounts in any organizational directory, replace "Enter_the_Tenant_Info_Here" value with organizations.
     * If your application supports Accounts in any organizational directory and personal Microsoft accounts, replace "Enter_the_Tenant_Info_Here" value with common.
     * To restrict support to Personal Microsoft accounts only, replace "Enter_the_Tenant_Info_Here" value with consumers.
     *
     * In Azure B2C, authority is of the form https://{instance}/tfp/{tenant}/{policyName}/
     * Full B2C functionality will be available in this library in future versions.
     *
     * @param configuration Object for the MSAL PublicClientApplication instance
     */
    constructor(configuration: Configuration) {
        /*
         * If loaded in an environment where window is not available,
         * set internal flag to false so that further requests fail.
         * This is to support server-side rendering environments.
         */
        this.isBrowserEnvironment = typeof window !== "undefined";
        // Set the configuration.
        this.config = buildConfiguration(configuration, this.isBrowserEnvironment);

        // Initialize logger
        this.logger = new Logger(this.config.system.loggerOptions, name, version);

        // Initialize the network module class.
        this.networkClient = this.config.system.networkClient;

        // Initialize the navigation client class.
        this.navigationClient = this.config.system.navigationClient;

        // Initialize redirectResponse Map
        this.redirectResponse = new Map();

        // Initial hybrid spa map
        this.hybridAuthCodeResponses = new Map();
        
        // Initialize performance client
        this.performanceClient = this.isBrowserEnvironment ? 
            new BrowserPerformanceClient(this.config.auth.clientId, this.config.auth.authority, this.logger, name, version, this.config.telemetry.application) : 
            new StubPerformanceClient(this.config.auth.clientId, this.config.auth.authority, this.logger, name, version, this.config.telemetry.application);

        // Initialize the crypto class.
        this.browserCrypto = this.isBrowserEnvironment ? new CryptoOps(this.logger, this.performanceClient) : DEFAULT_CRYPTO_IMPLEMENTATION;

        this.eventHandler = new EventHandler(this.logger, this.browserCrypto);

        // Initialize the browser storage class.
        this.browserStorage = this.isBrowserEnvironment ?
            new BrowserCacheManager(this.config.auth.clientId, this.config.cache, this.browserCrypto, this.logger) :
            DEFAULT_BROWSER_CACHE_MANAGER(this.config.auth.clientId, this.logger);

        // Initialize the token cache
        this.tokenCache = new TokenCache(this.config, this.browserStorage, this.logger, this.browserCrypto);
    }

    /**
     * Initializer function to perform async startup tasks such as connecting to WAM extension
     */
    async initialize(): Promise<void> {
        this.logger.trace("initialize called");
        if (this.config.system.allowNativeBroker) {
            try {
                this.nativeExtensionProvider = await NativeMessageHandler.createProvider(this.logger);
            } catch (e) {
                this.logger.verbose(e);
            }
        }
    }

    // #region Redirect Flow

    /**
     * Event handler function which allows users to fire events after the PublicClientApplication object
     * has loaded during redirect flows. This should be invoked on all page loads involved in redirect
     * auth flows.
     * @param hash Hash to process. Defaults to the current value of window.location.hash. Only needs to be provided explicitly if the response to be handled is not contained in the current value.
     * @returns Token response or null. If the return value is null, then no auth redirect was detected.
     */
    async handleRedirectPromise(hash?: string): Promise<AuthenticationResult | null> {
        this.logger.verbose("handleRedirectPromise called");
        const loggedInAccounts = this.getAllAccounts();
        if (this.isBrowserEnvironment) {
            /**
             * Store the promise on the PublicClientApplication instance if this is the first invocation of handleRedirectPromise,
             * otherwise return the promise from the first invocation. Prevents race conditions when handleRedirectPromise is called
             * several times concurrently.
             */
            const redirectResponseKey = hash || Constants.EMPTY_STRING;
            let response = this.redirectResponse.get(redirectResponseKey);
            if (typeof response === "undefined") {
                this.eventHandler.emitEvent(EventType.HANDLE_REDIRECT_START, InteractionType.Redirect);
                this.logger.verbose("handleRedirectPromise has been called for the first time, storing the promise");
                
                const request: NativeTokenRequest | null = this.browserStorage.getCachedNativeRequest();
                let redirectResponse: Promise<AuthenticationResult | null>;
                if (request && NativeMessageHandler.isNativeAvailable(this.config, this.logger, this.nativeExtensionProvider) && this.nativeExtensionProvider && !hash) {
                    this.logger.trace("handleRedirectPromise - acquiring token from native platform");
                    const nativeClient = new NativeInteractionClient(this.config, this.browserStorage, this.browserCrypto, this.logger, this.eventHandler, this.navigationClient, ApiId.handleRedirectPromise, this.performanceClient, this.nativeExtensionProvider, request.accountId, request.correlationId);
                    redirectResponse = nativeClient.handleRedirectPromise();
                } else {
                    this.logger.trace("handleRedirectPromise - acquiring token from web flow");
                    const correlationId = this.browserStorage.getTemporaryCache(TemporaryCacheKeys.CORRELATION_ID, true) || Constants.EMPTY_STRING;
                    const redirectClient = this.createRedirectClient(correlationId);
                    redirectResponse = redirectClient.handleRedirectPromise(hash);
                }

                response = redirectResponse.then((result: AuthenticationResult | null) => {
                    if (result) {
                        // Emit login event if number of accounts change
                        const isLoggingIn = loggedInAccounts.length < this.getAllAccounts().length;
                        if (isLoggingIn) {
                            this.eventHandler.emitEvent(EventType.LOGIN_SUCCESS, InteractionType.Redirect, result);
                            this.logger.verbose("handleRedirectResponse returned result, login success");
                        } else {
                            this.eventHandler.emitEvent(EventType.ACQUIRE_TOKEN_SUCCESS, InteractionType.Redirect, result);
                            this.logger.verbose("handleRedirectResponse returned result, acquire token success");
                        }
                    }
                    this.eventHandler.emitEvent(EventType.HANDLE_REDIRECT_END, InteractionType.Redirect);

                    return result;
                }).catch((e) => {
                    // Emit login event if there is an account
                    if (loggedInAccounts.length > 0) {
                        this.eventHandler.emitEvent(EventType.ACQUIRE_TOKEN_FAILURE, InteractionType.Redirect, null, e);
                    } else {
                        this.eventHandler.emitEvent(EventType.LOGIN_FAILURE, InteractionType.Redirect, null, e);
                    }
                    this.eventHandler.emitEvent(EventType.HANDLE_REDIRECT_END, InteractionType.Redirect);

                    throw e;
                });
                this.redirectResponse.set(redirectResponseKey, response);
            } else {
                this.logger.verbose("handleRedirectPromise has been called previously, returning the result from the first call");
            }

            return response;
        }
        this.logger.verbose("handleRedirectPromise returns null, not browser environment");
        return null;
    }

    /**
     * Use when you want to obtain an access_token for your API by redirecting the user's browser window to the authorization endpoint. This function redirects
     * the page, so any code that follows this function will not execute.
     *
     * IMPORTANT: It is NOT recommended to have code that is dependent on the resolution of the Promise. This function will navigate away from the current
     * browser window. It currently returns a Promise in order to reflect the asynchronous nature of the code running in this function.
     *
     * @param request
     */
    async acquireTokenRedirect(request: RedirectRequest): Promise<void> {
        // Preflight request
        const correlationId = this.getRequestCorrelationId(request);
        this.logger.verbose("acquireTokenRedirect called", correlationId);
        this.preflightBrowserEnvironmentCheck(InteractionType.Redirect);

        // If logged in, emit acquire token events
        const isLoggedIn = this.getAllAccounts().length > 0;
        if (isLoggedIn) {
            this.eventHandler.emitEvent(EventType.ACQUIRE_TOKEN_START, InteractionType.Redirect, request);
        } else {
            this.eventHandler.emitEvent(EventType.LOGIN_START, InteractionType.Redirect, request);
        }

        let result: Promise<void>;

        if (this.nativeExtensionProvider && this.canUseNative(request)) {
            const nativeClient = new NativeInteractionClient(this.config, this.browserStorage, this.browserCrypto, this.logger, this.eventHandler, this.navigationClient, ApiId.acquireTokenRedirect, this.performanceClient, this.nativeExtensionProvider, this.getNativeAccountId(request), request.correlationId);
            result = nativeClient.acquireTokenRedirect(request).catch((e: AuthError) => {
                if (e instanceof NativeAuthError && e.isFatal()) {
                    this.nativeExtensionProvider = undefined; // If extension gets uninstalled during session prevent future requests from continuing to attempt
                    const redirectClient = this.createRedirectClient(request.correlationId);
                    return redirectClient.acquireToken(request);
                }
                throw e;
            });
        } else {
            const redirectClient = this.createRedirectClient(request.correlationId);
            result = redirectClient.acquireToken(request);
        }

        return result.catch((e) => {
            // If logged in, emit acquire token events
            if (isLoggedIn) {
                this.eventHandler.emitEvent(EventType.ACQUIRE_TOKEN_FAILURE, InteractionType.Redirect, null, e);
            } else {
                this.eventHandler.emitEvent(EventType.LOGIN_FAILURE, InteractionType.Redirect, null, e);
            }
            throw e;
        });
    }

    // #endregion

    // #region Popup Flow

    /**
     * Use when you want to obtain an access_token for your API via opening a popup window in the user's browser
     *
     * @param request
     *
     * @returns A promise that is fulfilled when this function has completed, or rejected if an error was raised.
     */
    acquireTokenPopup(request: PopupRequest): Promise<AuthenticationResult> {
        const correlationId = this.getRequestCorrelationId(request);

        try {
            this.logger.verbose("acquireTokenPopup called", correlationId);
            this.preflightBrowserEnvironmentCheck(InteractionType.Popup);
        } catch (e) {
            // Since this function is syncronous we need to reject
            return Promise.reject(e);
        }

        // If logged in, emit acquire token events
        const loggedInAccounts = this.getAllAccounts();
        if (loggedInAccounts.length > 0) {
            this.eventHandler.emitEvent(EventType.ACQUIRE_TOKEN_START, InteractionType.Popup, request);
        } else {
            this.eventHandler.emitEvent(EventType.LOGIN_START, InteractionType.Popup, request);
        }

        let result: Promise<AuthenticationResult>;

        if (this.canUseNative(request)) {
            result = this.acquireTokenNative(request, ApiId.acquireTokenPopup).then((response) => {
                this.browserStorage.setInteractionInProgress(false);
                return response;
            }).catch((e: AuthError) => {
                if (e instanceof NativeAuthError && e.isFatal()) {
                    this.nativeExtensionProvider = undefined; // If extension gets uninstalled during session prevent future requests from continuing to attempt
                    const popupClient = this.createPopupClient(request.correlationId);
                    return popupClient.acquireToken(request);
                }
                throw e;
            });
        } else {
            const popupClient = this.createPopupClient(request.correlationId);
            result = popupClient.acquireToken(request);
        }

        return result.then((result) => {
            // If logged in, emit acquire token events
            const isLoggingIn = loggedInAccounts.length < this.getAllAccounts().length;
            if (isLoggingIn) {
                this.eventHandler.emitEvent(EventType.LOGIN_SUCCESS, InteractionType.Popup, result);
            } else {
                this.eventHandler.emitEvent(EventType.ACQUIRE_TOKEN_SUCCESS, InteractionType.Popup, result);
            }

            return result;
        }).catch((e) => {
            if (loggedInAccounts.length > 0) {
                this.eventHandler.emitEvent(EventType.ACQUIRE_TOKEN_FAILURE, InteractionType.Popup, null, e);
            } else {
                this.eventHandler.emitEvent(EventType.LOGIN_FAILURE, InteractionType.Popup, null, e);
            }
            // Since this function is syncronous we need to reject
            return Promise.reject(e);
        });
    }

    // #endregion

    // #region Silent Flow

    /**
     * This function uses a hidden iframe to fetch an authorization code from the eSTS. There are cases where this may not work:
     * - Any browser using a form of Intelligent Tracking Prevention
     * - If there is not an established session with the service
     *
     * In these cases, the request must be done inside a popup or full frame redirect.
     *
     * For the cases where interaction is required, you cannot send a request with prompt=none.
     *
     * If your refresh token has expired, you can use this function to fetch a new set of tokens silently as long as
     * you session on the server still exists.
     * @param request {@link SsoSilentRequest}
     *
     * @returns A promise that is fulfilled when this function has completed, or rejected if an error was raised.
     */
    async ssoSilent(request: SsoSilentRequest): Promise<AuthenticationResult> {
        const correlationId = this.getRequestCorrelationId(request);
        this.preflightBrowserEnvironmentCheck(InteractionType.Silent);
        const ssoSilentMeasurement = this.performanceClient.startMeasurement(PerformanceEvents.SsoSilent, correlationId);
        this.logger.verbose("ssoSilent called", correlationId);
        this.eventHandler.emitEvent(EventType.SSO_SILENT_START, InteractionType.Silent, request);

        let result: Promise<AuthenticationResult>;

        if (this.canUseNative(request)) {
            result = this.acquireTokenNative(request, ApiId.ssoSilent).catch((e: AuthError) => {
                // If native token acquisition fails for availability reasons fallback to standard flow
                if (e instanceof NativeAuthError && e.isFatal()) {
                    this.nativeExtensionProvider = undefined; // If extension gets uninstalled during session prevent future requests from continuing to attempt
                    const silentIframeClient = this.createSilentIframeClient(request.correlationId);
                    return silentIframeClient.acquireToken(request);
                }
                throw e;
            });
        } else {
            const silentIframeClient = this.createSilentIframeClient(request.correlationId);
            result = silentIframeClient.acquireToken(request);
        }

        return result.then((response) => {
            this.eventHandler.emitEvent(EventType.SSO_SILENT_SUCCESS, InteractionType.Silent, response);
            ssoSilentMeasurement.endMeasurement({
                success: true
            });
            ssoSilentMeasurement.flushMeasurement();
            return response;
        }).catch ((e) => {
            this.eventHandler.emitEvent(EventType.SSO_SILENT_FAILURE, InteractionType.Silent, null, e);
            ssoSilentMeasurement.endMeasurement({
                success: false
            });
            ssoSilentMeasurement.flushMeasurement();
            throw e;
        });
    }

    /**
     * This function redeems an authorization code (passed as code) from the eSTS token endpoint.
     * This authorization code should be acquired server-side using a confidential client to acquire a spa_code.
     * This API is not indended for normal authorization code acquisition and redemption.
     *
     * Redemption of this authorization code will not require PKCE, as it was acquired by a confidential client.
     *
     * @param request {@link AuthorizationCodeRequest}
     * @returns A promise that is fulfilled when this function has completed, or rejected if an error was raised.
     */
    async acquireTokenByCode(request: AuthorizationCodeRequest): Promise<AuthenticationResult> {
        const correlationId = this.getRequestCorrelationId(request);
        this.preflightBrowserEnvironmentCheck(InteractionType.Silent);
        this.logger.trace("acquireTokenByCode called", correlationId);
        this.eventHandler.emitEvent(EventType.ACQUIRE_TOKEN_BY_CODE_START, InteractionType.Silent, request);
        const atbcMeasurement = this.performanceClient.startMeasurement(PerformanceEvents.AcquireTokenByCode, request.correlationId);

        try {
            if (request.code) {
                const hybridAuthCode = request.code;
                let response = this.hybridAuthCodeResponses.get(hybridAuthCode);
                if (!response) {
                    this.logger.verbose("Initiating new acquireTokenByCode request", correlationId);
                    response = this.acquireTokenByCodeAsync({
                        ...request,
                        correlationId
                    })
                        .then((result: AuthenticationResult) => {
                            this.eventHandler.emitEvent(EventType.ACQUIRE_TOKEN_BY_CODE_SUCCESS, InteractionType.Silent, result);
                            this.hybridAuthCodeResponses.delete(hybridAuthCode);
                            atbcMeasurement.endMeasurement({
                                success: true
                            });
                            atbcMeasurement.flushMeasurement();
                            return result;
                        })
                        .catch((error: Error) => {
                            this.hybridAuthCodeResponses.delete(hybridAuthCode);
                            this.eventHandler.emitEvent(EventType.ACQUIRE_TOKEN_BY_CODE_FAILURE, InteractionType.Silent, null, error);
                            atbcMeasurement.endMeasurement({
                                success: false
                            });
                            atbcMeasurement.flushMeasurement();
                            throw error;
                        });
                } else {
                    this.logger.verbose("Existing acquireTokenByCode request found", request.correlationId);
                    atbcMeasurement.endMeasurement({
                        success: true
                    });
                    atbcMeasurement.discardMeasurement();
                }
                return response;
            } else if (request.nativeAccountId) {
                if (this.canUseNative(request, request.nativeAccountId)) {
                    return this.acquireTokenNative(request, ApiId.acquireTokenByCode, request.nativeAccountId).catch((e: AuthError) => {
                        // If native token acquisition fails for availability reasons fallback to standard flow
                        if (e instanceof NativeAuthError && e.isFatal()) {
                            this.nativeExtensionProvider = undefined; // If extension gets uninstalled during session prevent future requests from continuing to attempt
                            const silentIframeClient = this.createSilentIframeClient(request.correlationId);
                            return silentIframeClient.acquireToken(request);
                        }
                        throw e;
                    });
                } else {
                    throw BrowserAuthError.createUnableToAcquireTokenFromNativePlatformError();
                }
            } else {
                throw BrowserAuthError.createAuthCodeOrNativeAccountIdRequiredError();
            }

        } catch (e) {
            this.eventHandler.emitEvent(EventType.ACQUIRE_TOKEN_BY_CODE_FAILURE, InteractionType.Silent, null, e);
            atbcMeasurement.endMeasurement({
                success: false
            });
            throw e;
        }
    }

    /**
     * Creates a SilentAuthCodeClient to redeem an authorization code.
     * @param request
     * @returns Result of the operation to redeem the authorization code
     */
    private async acquireTokenByCodeAsync(request: AuthorizationCodeRequest): Promise<AuthenticationResult> {
        this.logger.trace("acquireTokenByCodeAsync called", request.correlationId);
        const silentAuthCodeClient = new SilentAuthCodeClient(this.config, this.browserStorage, this.browserCrypto, this.logger, this.eventHandler, this.navigationClient, ApiId.acquireTokenByCode, this.performanceClient, this.nativeExtensionProvider, request.correlationId);
        const silentTokenResult = await silentAuthCodeClient.acquireToken(request);
        return silentTokenResult;
    }

    /**
     * Use this function to obtain a token before every call to the API / resource provider
     *
     * MSAL return's a cached token when available
     * Or it send's a request to the STS to obtain a new token using a refresh token.
     *
     * @param {@link SilentRequest}
     *
     * To renew idToken, please pass clientId as the only scope in the Authentication Parameters
     * @returns A promise that is fulfilled when this function has completed, or rejected if an error was raised.
     */
    protected async acquireTokenByRefreshToken(request: CommonSilentFlowRequest): Promise<AuthenticationResult> {
        // block the reload if it occurred inside a hidden iframe
        BrowserUtils.blockReloadInHiddenIframes();
        const atbrtMeasurement = this.performanceClient.startMeasurement(PerformanceEvents.AcquireTokenByRefreshToken, request.correlationId);
        this.eventHandler.emitEvent(EventType.ACQUIRE_TOKEN_NETWORK_START, InteractionType.Silent, request);

        const silentRefreshClient = new SilentRefreshClient(this.config, this.browserStorage, this.browserCrypto, this.logger, this.eventHandler, this.navigationClient, this.performanceClient, this.nativeExtensionProvider, request.correlationId);

        return silentRefreshClient.acquireToken(request)
            .then((result: AuthenticationResult) => {
                atbrtMeasurement.endMeasurement({
                    success: true,
                    fromCache: result.fromCache
                });
                return result;
            })
            .catch(e => {
                const isServerError = e instanceof ServerError;
                const isInteractionRequiredError = e instanceof InteractionRequiredAuthError;
                const isInvalidGrantError = (e.errorCode === BrowserConstants.INVALID_GRANT_ERROR);
                if (isServerError && isInvalidGrantError && !isInteractionRequiredError) {
                    this.logger.verbose("Refresh token expired or invalid, attempting acquire token by iframe", request.correlationId);

                    const silentIframeClient = this.createSilentIframeClient(request.correlationId);
                    return silentIframeClient.acquireToken(request)
                        .then((result: AuthenticationResult) => {
                            atbrtMeasurement.endMeasurement({
                                success: true,
                                fromCache: result.fromCache
                            });

                            return result;
                        })
                        .catch((error) => {
                            atbrtMeasurement.endMeasurement({
                                success: false
                            });
                            throw error;
                        });
                }
                atbrtMeasurement.endMeasurement({
                    success: false
                });
                throw e;
            });
    }

    // #endregion

    // #region Logout

    /**
     * Deprecated logout function. Use logoutRedirect or logoutPopup instead
     * @param logoutRequest
     * @deprecated
     */
    async logout(logoutRequest?: EndSessionRequest): Promise<void> {
        const correlationId = this.getRequestCorrelationId(logoutRequest);
        this.logger.warning("logout API is deprecated and will be removed in msal-browser v3.0.0. Use logoutRedirect instead.", correlationId);
        return this.logoutRedirect({
            correlationId,
            ...logoutRequest
        });
    }

    /**
     * Use to log out the current user, and redirect the user to the postLogoutRedirectUri.
     * Default behaviour is to redirect the user to `window.location.href`.
     * @param logoutRequest
     */
    async logoutRedirect(logoutRequest?: EndSessionRequest): Promise<void> {
        const correlationId = this.getRequestCorrelationId(logoutRequest);
        this.preflightBrowserEnvironmentCheck(InteractionType.Redirect);

        const redirectClient = new RedirectClient(this.config, this.browserStorage, this.browserCrypto, this.logger, this.eventHandler, this.navigationClient, this.performanceClient, this.nativeExtensionProvider, correlationId);
        return redirectClient.logout(logoutRequest);
    }

    /**
     * Clears local cache for the current user then opens a popup window prompting the user to sign-out of the server
     * @param logoutRequest
     */
    logoutPopup(logoutRequest?: EndSessionPopupRequest): Promise<void> {
        try{
            const correlationId = this.getRequestCorrelationId(logoutRequest);
            this.preflightBrowserEnvironmentCheck(InteractionType.Popup);
            const popupClient = this.createPopupClient(correlationId);
            return popupClient.logout(logoutRequest);
        } catch (e) {
            // Since this function is syncronous we need to reject
            return Promise.reject(e);
        }
    }

    // #endregion

    // #region Account APIs

    /**
     * Returns all accounts that MSAL currently has data for.
     * (the account object is created at the time of successful login)
     * or empty array when no accounts are found
     * @returns Array of account objects in cache
     */
    getAllAccounts(): AccountInfo[] {
        this.logger.verbose("getAllAccounts called");
        return this.isBrowserEnvironment ? this.browserStorage.getAllAccounts() : [];
    }

    /**
     * Returns the signed in account matching username.
     * (the account object is created at the time of successful login)
     * or null when no matching account is found.
     * This API is provided for convenience but getAccountById should be used for best reliability
     * @param userName
     * @returns The account object stored in MSAL
     */
    getAccountByUsername(userName: string): AccountInfo|null {
        const allAccounts = this.getAllAccounts();
        if (!StringUtils.isEmpty(userName) && allAccounts && allAccounts.length) {
            this.logger.verbose("Account matching username found, returning");
            this.logger.verbosePii(`Returning signed-in accounts matching username: ${userName}`);
            return allAccounts.filter(accountObj => accountObj.username.toLowerCase() === userName.toLowerCase())[0] || null;
        } else {
            this.logger.verbose("getAccountByUsername: No matching account found, returning null");
            return null;
        }
    }

    /**
     * Returns the signed in account matching homeAccountId.
     * (the account object is created at the time of successful login)
     * or null when no matching account is found
     * @param homeAccountId
     * @returns The account object stored in MSAL
     */
    getAccountByHomeId(homeAccountId: string): AccountInfo|null {
        const allAccounts = this.getAllAccounts();
        if (!StringUtils.isEmpty(homeAccountId) && allAccounts && allAccounts.length) {
            this.logger.verbose("Account matching homeAccountId found, returning");
            this.logger.verbosePii(`Returning signed-in accounts matching homeAccountId: ${homeAccountId}`);
            return allAccounts.filter(accountObj => accountObj.homeAccountId === homeAccountId)[0] || null;
        } else {
            this.logger.verbose("getAccountByHomeId: No matching account found, returning null");
            return null;
        }
    }

    /**
     * Returns the signed in account matching localAccountId.
     * (the account object is created at the time of successful login)
     * or null when no matching account is found
     * @param localAccountId
     * @returns The account object stored in MSAL
     */
    getAccountByLocalId(localAccountId: string): AccountInfo | null {
        const allAccounts = this.getAllAccounts();
        if (!StringUtils.isEmpty(localAccountId) && allAccounts && allAccounts.length) {
            this.logger.verbose("Account matching localAccountId found, returning");
            this.logger.verbosePii(`Returning signed-in accounts matching localAccountId: ${localAccountId}`);
            return allAccounts.filter(accountObj => accountObj.localAccountId === localAccountId)[0] || null;
        } else {
            this.logger.verbose("getAccountByLocalId: No matching account found, returning null");
            return null;
        }
    }

    /**
     * Sets the account to use as the active account. If no account is passed to the acquireToken APIs, then MSAL will use this active account.
     * @param account
     */
    setActiveAccount(account: AccountInfo | null): void {
        this.browserStorage.setActiveAccount(account);
    }

    /**
     * Gets the currently active account
     */
    getActiveAccount(): AccountInfo | null {
        return this.browserStorage.getActiveAccount();
    }

    // #endregion

    // #region Helpers

    /**
     * Helper to validate app environment before making an auth request
     * * @param interactionType
     */
    protected preflightBrowserEnvironmentCheck(interactionType: InteractionType): void {
        this.logger.verbose("preflightBrowserEnvironmentCheck started");
        // Block request if not in browser environment
        BrowserUtils.blockNonBrowserEnvironment(this.isBrowserEnvironment);

        // Block redirects if in an iframe
        BrowserUtils.blockRedirectInIframe(interactionType, this.config.system.allowRedirectInIframe);

        // Block auth requests inside a hidden iframe
        BrowserUtils.blockReloadInHiddenIframes();

        // Block redirectUri opened in a popup from calling MSAL APIs
        BrowserUtils.blockAcquireTokenInPopups();

        // Block redirects if memory storage is enabled but storeAuthStateInCookie is not
        if (interactionType === InteractionType.Redirect &&
            this.config.cache.cacheLocation === BrowserCacheLocation.MemoryStorage &&
            !this.config.cache.storeAuthStateInCookie) {
            throw BrowserConfigurationAuthError.createInMemoryRedirectUnavailableError();
        }

        if (interactionType === InteractionType.Redirect || interactionType === InteractionType.Popup) {
            this.preflightInteractiveRequest();
        }
    }

    /**
     * Helper to validate app environment before making a request.
     * @param request
     * @param interactionType
     */
    protected preflightInteractiveRequest(): void {
        this.logger.verbose("preflightInteractiveRequest called, validating app environment");
        // block the reload if it occurred inside a hidden iframe
        BrowserUtils.blockReloadInHiddenIframes();

        // Set interaction in progress temporary cache or throw if alread set.
        this.browserStorage.setInteractionInProgress(true);
    }

    /**
     * Acquire a token from native device (e.g. WAM)
     * @param request
     */
<<<<<<< HEAD
    protected async acquireTokenNative(request: PopupRequest|SilentRequest|SsoSilentRequest, apiId: ApiId): Promise<AuthenticationResult> {
=======
    protected async acquireTokenNative(request: PopupRequest|SilentRequest|SsoSilentRequest, apiId: ApiId, accountId?: string): Promise<AuthenticationResult> {
>>>>>>> aa442590
        this.logger.trace("acquireTokenNative called");
        if (!this.nativeExtensionProvider) {
            throw BrowserAuthError.createNativeConnectionNotEstablishedError();
        }

        const nativeClient = new NativeInteractionClient(this.config, this.browserStorage, this.browserCrypto, this.logger, this.eventHandler, this.navigationClient, apiId, this.performanceClient, this.nativeExtensionProvider, accountId || this.getNativeAccountId(request), request.correlationId);

        return nativeClient.acquireToken(request);
    }

    /**
     * Returns boolean indicating if this request can use the native broker
     * @param request
     */
    protected canUseNative(request: RedirectRequest|PopupRequest|SsoSilentRequest, accountId?: string): boolean {
        this.logger.trace("canUseNative called");
        if (!NativeMessageHandler.isNativeAvailable(this.config, this.logger, this.nativeExtensionProvider, request.authenticationScheme)) {
            this.logger.trace("canUseNative: isNativeAvailable returned false, returning false");
            return false;
        }

        if (request.prompt) {
            switch (request.prompt) {
                case PromptValue.NONE:
                case PromptValue.CONSENT:
                    this.logger.trace("canUseNative: prompt is compatible with native flow");
                    break;
                default:
                    this.logger.trace(`canUseNative: prompt = ${request.prompt} is not compatible with native flow, returning false`);
                    return false;
            }
        }

        if (!accountId && !this.getNativeAccountId(request)) {
            this.logger.trace("canUseNative: nativeAccountId is not available, returning false");
            return false;
        }

        return true;
    }

    /**
     * Get the native accountId from the account
     * @param request 
     * @returns 
     */
    protected getNativeAccountId(request: RedirectRequest|PopupRequest|SsoSilentRequest): string {
        const account = request.account || this.browserStorage.getAccountInfoByHints(request.loginHint, request.sid) || this.getActiveAccount();

        return account && account.nativeAccountId || "";
    }

    /**
     * Returns new instance of the Popup Interaction Client
     * @param correlationId
     */
    protected createPopupClient(correlationId?: string): PopupClient {
        return new PopupClient(this.config, this.browserStorage, this.browserCrypto, this.logger, this.eventHandler, this.navigationClient, this.performanceClient, this.nativeExtensionProvider, correlationId);
    }

    /**
     * Returns new instance of the Popup Interaction Client
     * @param correlationId
     */
    protected createRedirectClient(correlationId?: string): RedirectClient {
        return new RedirectClient(this.config, this.browserStorage, this.browserCrypto, this.logger, this.eventHandler, this.navigationClient, this.performanceClient, this.nativeExtensionProvider, correlationId);
    }

    /**
     * Returns new instance of the Silent Iframe Interaction Client
     * @param correlationId
     */
    protected createSilentIframeClient(correlationId?: string): SilentIframeClient {
        return new SilentIframeClient(this.config, this.browserStorage, this.browserCrypto, this.logger, this.eventHandler, this.navigationClient, ApiId.ssoSilent, this.performanceClient, this.nativeExtensionProvider, correlationId);
    }

    /**
     * Returns new instance of the Silent Cache Interaction Client
     */
    protected createSilentCacheClient(correlationId?: string): SilentCacheClient {
        return new SilentCacheClient(this.config, this.browserStorage, this.browserCrypto, this.logger, this.eventHandler, this.navigationClient, this.performanceClient, this.nativeExtensionProvider, correlationId);
    }

    /**
     * Adds event callbacks to array
     * @param callback
     */
    addEventCallback(callback: EventCallbackFunction): string | null {
        return this.eventHandler.addEventCallback(callback);
    }

    /**
     * Removes callback with provided id from callback array
     * @param callbackId
     */
    removeEventCallback(callbackId: string): void {
        this.eventHandler.removeEventCallback(callbackId);
    }
    
    /**
     * Registers a callback to receive performance events.
     *
     * @param {PerformanceCallbackFunction} callback
     * @returns {string}
     */
    addPerformanceCallback(callback: PerformanceCallbackFunction): string {
        return this.performanceClient.addPerformanceCallback(callback);
    }
    
    /**
     * Removes a callback registered with addPerformanceCallback.
     *
     * @param {string} callbackId
     * @returns {boolean}
     */
    removePerformanceCallback(callbackId: string): boolean {
        return this.performanceClient.removePerformanceCallback(callbackId);
    }

    /**
     * Adds event listener that emits an event when a user account is added or removed from localstorage in a different browser tab or window
     */
    enableAccountStorageEvents(): void {
        this.eventHandler.enableAccountStorageEvents();
    }

    /**
     * Removes event listener that emits an event when a user account is added or removed from localstorage in a different browser tab or window
     */
    disableAccountStorageEvents(): void {
        this.eventHandler.disableAccountStorageEvents();
    }

    /**
     * Gets the token cache for the application.
     */
    getTokenCache(): ITokenCache {
        return this.tokenCache;
    }

    /**
     * Returns the logger instance
     */
    getLogger(): Logger {
        return this.logger;
    }

    /**
     * Replaces the default logger set in configurations with new Logger with new configurations
     * @param logger Logger instance
     */
    setLogger(logger: Logger): void {
        this.logger = logger;
    }

    /**
     * Called by wrapper libraries (Angular & React) to set SKU and Version passed down to telemetry, logger, etc.
     * @param sku
     * @param version
     */
    initializeWrapperLibrary(sku: WrapperSKU, version: string): void {
        // Validate the SKU passed in is one we expect
        this.browserStorage.setWrapperMetadata(sku, version);
    }

    /**
     * Sets navigation client
     * @param navigationClient
     */
    setNavigationClient(navigationClient: INavigationClient): void {
        this.navigationClient = navigationClient;
    }

    /**
     * Returns the configuration object
     */
    getConfiguration(): BrowserConfiguration {
        return this.config;
    }
    
    /**
     * Generates a correlation id for a request if none is provided.
     *
     * @protected
     * @param {?Partial<BaseAuthRequest>} [request]
     * @returns {string}
     */
    protected getRequestCorrelationId(request?: Partial<BaseAuthRequest>): string {
        if (request?.correlationId) {
            return request.correlationId;
        }

        if (this.isBrowserEnvironment) {
            return this.browserCrypto.createNewGuid();
        }

        /*
         * Included for fallback for non-browser environments,
         * and to ensure this method always returns a string.
         */
        return Constants.EMPTY_STRING;
    }

    // #endregion
}<|MERGE_RESOLUTION|>--- conflicted
+++ resolved
@@ -748,11 +748,7 @@
      * Acquire a token from native device (e.g. WAM)
      * @param request
      */
-<<<<<<< HEAD
-    protected async acquireTokenNative(request: PopupRequest|SilentRequest|SsoSilentRequest, apiId: ApiId): Promise<AuthenticationResult> {
-=======
     protected async acquireTokenNative(request: PopupRequest|SilentRequest|SsoSilentRequest, apiId: ApiId, accountId?: string): Promise<AuthenticationResult> {
->>>>>>> aa442590
         this.logger.trace("acquireTokenNative called");
         if (!this.nativeExtensionProvider) {
             throw BrowserAuthError.createNativeConnectionNotEstablishedError();
