/*
 * Copyright (c) Microsoft Corporation. All rights reserved.
 * Licensed under the MIT License.
 */

import { CryptoOps } from "../crypto/CryptoOps";
<<<<<<< HEAD
import { Authority, TrustedAuthority, StringUtils, UrlString, ServerAuthorizationCodeResponse, AuthorizationCodeRequest, AuthorizationUrlRequest, AuthorizationCodeClient, PromptValue, ServerError, InteractionRequiredAuthError, AccountInfo, AuthorityFactory, ServerTelemetryManager, SilentFlowClient, ClientConfiguration, BaseAuthRequest, ServerTelemetryRequest, PersistentCacheKeys, IdToken, ProtocolUtils, ResponseMode, Constants, INetworkModule, AuthenticationResult, Logger, ThrottlingUtils, RefreshTokenClient, AuthenticationScheme, SilentFlowRequest, EndSessionRequest as CommonEndSessionRequest, AccountEntity } from "@azure/msal-common";
import { BrowserCacheManager } from "../cache/BrowserCacheManager";
import { buildConfiguration, Configuration } from "../config/Configuration";
import { TemporaryCacheKeys, InteractionType, ApiId, BrowserConstants, BrowserCacheLocation, DEFAULT_REQUEST } from "../utils/BrowserConstants";
=======
import { Authority, TrustedAuthority, StringUtils, UrlString, ServerAuthorizationCodeResponse, AuthorizationCodeRequest, AuthorizationCodeClient, PromptValue, ServerError, InteractionRequiredAuthError, AccountInfo, AuthorityFactory, ServerTelemetryManager, SilentFlowClient, ClientConfiguration, BaseAuthRequest, ServerTelemetryRequest, PersistentCacheKeys, IdToken, ProtocolUtils, ResponseMode, Constants, INetworkModule, AuthenticationResult, Logger, ThrottlingUtils, RefreshTokenClient, AuthenticationScheme, SilentFlowRequest, EndSessionRequest as CommonEndSessionRequest, AccountEntity, ICrypto, DEFAULT_CRYPTO_IMPLEMENTATION } from "@azure/msal-common";
import { BrowserCacheManager, DEFAULT_BROWSER_CACHE_MANAGER } from "../cache/BrowserCacheManager";
import { BrowserConfiguration, buildConfiguration, Configuration } from "../config/Configuration";
import { TemporaryCacheKeys, InteractionType, ApiId, BrowserConstants, BrowserCacheLocation } from "../utils/BrowserConstants";
>>>>>>> 89eaeec4
import { BrowserUtils } from "../utils/BrowserUtils";
import { BrowserStateObject, BrowserProtocolUtils } from "../utils/BrowserProtocolUtils";
import { RedirectHandler } from "../interaction_handler/RedirectHandler";
import { PopupHandler } from "../interaction_handler/PopupHandler";
import { SilentHandler } from "../interaction_handler/SilentHandler";
import { RedirectRequest } from "../request/RedirectRequest";
import { PopupRequest } from "../request/PopupRequest";
import { AuthorizationUrlRequest } from "../request/AuthorizationUrlRequest";
import { BrowserAuthError } from "../error/BrowserAuthError";
import { SsoSilentRequest } from "../request/SsoSilentRequest";
import { version, name } from "../../package.json";
import { EventError, EventMessage, EventPayload, EventCallbackFunction } from "../event/EventMessage";
import { EventType } from "../event/EventType";
import { EndSessionRequest } from "../request/EndSessionRequest";
import { BrowserConfigurationAuthError } from "../error/BrowserConfigurationAuthError";
import { SilentRequest } from "../request/SilentRequest";

export abstract class ClientApplication {

    // Crypto interface implementation
    protected readonly browserCrypto: ICrypto;

    // Storage interface implementation
    protected readonly browserStorage: BrowserCacheManager;

    // Network interface implementation
    protected readonly networkClient: INetworkModule;

    // Input configuration by developer/user
    protected config: BrowserConfiguration;

    // Default authority
    protected defaultAuthority: Authority | null;

    // Logger
    protected logger: Logger;

    // Flag to indicate if in browser environment
    protected isBrowserEnvironment: boolean;

    // Sets the account to use if no account info is given
    protected activeLocalAccountId: string | null;

    // Callback for subscribing to events
    private eventCallbacks: Map<string, EventCallbackFunction>;

    /**
     * @constructor
     * Constructor for the PublicClientApplication used to instantiate the PublicClientApplication object
     *
     * Important attributes in the Configuration object for auth are:
     * - clientID: the application ID of your application. You can obtain one by registering your application with our Application registration portal : https://portal.azure.com/#blade/Microsoft_AAD_IAM/ActiveDirectoryMenuBlade/RegisteredAppsPreview
     * - authority: the authority URL for your application.
     * - redirect_uri: the uri of your application registered in the portal.
     *
     * In Azure AD, authority is a URL indicating the Azure active directory that MSAL uses to obtain tokens.
     * It is of the form https://login.microsoftonline.com/{Enter_the_Tenant_Info_Here}
     * If your application supports Accounts in one organizational directory, replace "Enter_the_Tenant_Info_Here" value with the Tenant Id or Tenant name (for example, contoso.microsoft.com).
     * If your application supports Accounts in any organizational directory, replace "Enter_the_Tenant_Info_Here" value with organizations.
     * If your application supports Accounts in any organizational directory and personal Microsoft accounts, replace "Enter_the_Tenant_Info_Here" value with common.
     * To restrict support to Personal Microsoft accounts only, replace "Enter_the_Tenant_Info_Here" value with consumers.
     *
     * In Azure B2C, authority is of the form https://{instance}/tfp/{tenant}/{policyName}/
     * Full B2C functionality will be available in this library in future versions.
     *
     * @param {@link (Configuration:type)} configuration object for the MSAL PublicClientApplication instance
     */
    constructor(configuration: Configuration) {
        /*
         * If loaded in an environment where window is not available,
         * set internal flag to false so that further requests fail.
         * This is to support server-side rendering environments.
         */
        this.isBrowserEnvironment = typeof window !== "undefined";
        // Set the configuration.
        this.config = buildConfiguration(configuration, this.isBrowserEnvironment);

        this.defaultAuthority = null;
        this.activeLocalAccountId = null;

        // Array of events
        this.eventCallbacks = new Map();

        // Initialize logger
        this.logger = new Logger(this.config.system.loggerOptions, name, version);

        // Initialize the network module class.
        this.networkClient = this.config.system.networkClient;

        if (!this.isBrowserEnvironment) {
            this.browserStorage = DEFAULT_BROWSER_CACHE_MANAGER(this.config.auth.clientId, this.logger);
            this.browserCrypto = DEFAULT_CRYPTO_IMPLEMENTATION;
            return;
        }

        // Initialize the crypto class.
        this.browserCrypto = new CryptoOps();

        // Initialize the browser storage class.
        this.browserStorage = new BrowserCacheManager(this.config.auth.clientId, this.config.cache, this.browserCrypto, this.logger);

        // Initialize default authority instance
        TrustedAuthority.setTrustedAuthoritiesFromConfig(this.config.auth.knownAuthorities, this.config.auth.cloudDiscoveryMetadata);
<<<<<<< HEAD

        this.defaultAuthority = null;

        this.activeLocalAccountId = null;
=======
    }

    private checkExperimentalConfig(userConfig: Configuration) {
        if (userConfig.experimental) {
            this.logger.warning("Experimental features are subject to changes or removal without warning.");
        }
>>>>>>> 89eaeec4
    }

    // #region Redirect Flow
    
    /**
     * Event handler function which allows users to fire events after the PublicClientApplication object
     * has loaded during redirect flows. This should be invoked on all page loads involved in redirect
     * auth flows.
     * @param hash Hash to process. Defaults to the current value of window.location.hash. Only needs to be provided explicitly if the response to be handled is not contained in the current value.
     * @returns {Promise.<AuthenticationResult | null>} token response or null. If the return value is null, then no auth redirect was detected.
     */
    async handleRedirectPromise(hash?: string): Promise<AuthenticationResult | null> {
        this.emitEvent(EventType.HANDLE_REDIRECT_START, InteractionType.Redirect);
        const loggedInAccounts = this.getAllAccounts();
        if (this.isBrowserEnvironment) {
            return this.handleRedirectResponse(hash)
                .then((result: AuthenticationResult | null) => {
                    if (result) {
                        // Emit login event if number of accounts change
                        const isLoggingIn = loggedInAccounts.length < this.getAllAccounts().length;
                        if (isLoggingIn) {
                            this.emitEvent(EventType.LOGIN_SUCCESS, InteractionType.Redirect, result);
                        } else {
                            this.emitEvent(EventType.ACQUIRE_TOKEN_SUCCESS, InteractionType.Redirect, result);
                        }
                    }
                    this.emitEvent(EventType.HANDLE_REDIRECT_END, InteractionType.Redirect);

                    return result;
                })
                .catch((e) => {
                    // Emit login event if there is an account
                    if (loggedInAccounts.length > 0) {
                        this.emitEvent(EventType.ACQUIRE_TOKEN_FAILURE, InteractionType.Redirect, null, e);
                    } else {
                        this.emitEvent(EventType.LOGIN_FAILURE, InteractionType.Redirect, null, e);
                    }
                    this.emitEvent(EventType.HANDLE_REDIRECT_END, InteractionType.Redirect);

                    throw e;
                });
        }
        return null;
    }

    /**
     * Checks if navigateToLoginRequestUrl is set, and:
     * - if true, performs logic to cache and navigate
     * - if false, handles hash string and parses response
     */
    private async handleRedirectResponse(hash?: string): Promise<AuthenticationResult | null> {
        if (!this.interactionInProgress()) {
            this.logger.info("handleRedirectPromise called but there is no interaction in progress, returning null.");
            return null;
        }

        const responseHash = this.getRedirectResponseHash(hash || window.location.hash);
        if (!responseHash) {
            // Not a recognized server response hash or hash not associated with a redirect request
            this.browserStorage.cleanRequestByInteractionType(InteractionType.Redirect);
            return null;
        }

        let state: string;
        try {
            state = this.validateAndExtractStateFromHash(responseHash, InteractionType.Redirect);
            BrowserUtils.clearHash();
        } catch (e) {
            this.logger.info(`handleRedirectPromise was unable to extract state due to: ${e}`);
            this.browserStorage.cleanRequestByInteractionType(InteractionType.Redirect);
            return null;
        }

        // If navigateToLoginRequestUrl is true, get the url where the redirect request was initiated
        const loginRequestUrl = this.browserStorage.getTemporaryCache(TemporaryCacheKeys.ORIGIN_URI, true) || "";
        const loginRequestUrlNormalized = UrlString.removeHashFromUrl(loginRequestUrl);
        const currentUrlNormalized = UrlString.removeHashFromUrl(window.location.href);

        if (loginRequestUrlNormalized === currentUrlNormalized && this.config.auth.navigateToLoginRequestUrl) {
            // We are on the page we need to navigate to - handle hash
            const handleHashResult = await this.handleHash(responseHash, state);

            if (loginRequestUrl.indexOf("#") > -1) {
                // Replace current hash with non-msal hash, if present
                BrowserUtils.replaceHash(loginRequestUrl);
            }

            return handleHashResult;
        } else if (!this.config.auth.navigateToLoginRequestUrl) {
            return this.handleHash(responseHash, state);
        } else if (!BrowserUtils.isInIframe()) {
            /*
             * Returned from authority using redirect - need to perform navigation before processing response
             * Cache the hash to be retrieved after the next redirect
             */
            this.browserStorage.setTemporaryCache(TemporaryCacheKeys.URL_HASH, responseHash, true);
            if (!loginRequestUrl || loginRequestUrl === "null") {
                // Redirect to home page if login request url is null (real null or the string null)
                const homepage = BrowserUtils.getHomepage();
                // Cache the homepage under ORIGIN_URI to ensure cached hash is processed on homepage
                this.browserStorage.setTemporaryCache(TemporaryCacheKeys.ORIGIN_URI, homepage, true);
                this.logger.warning("Unable to get valid login request url from cache, redirecting to home page");
                await BrowserUtils.navigateWindow(homepage, this.config.system.redirectNavigationTimeout, this.logger, true);
            } else {
                // Navigate to page that initiated the redirect request
                await BrowserUtils.navigateWindow(loginRequestUrl, this.config.system.redirectNavigationTimeout, this.logger, true);
            }
        }

        return null;
    }

    /**
     * Gets the response hash for a redirect request
     * Returns null if interactionType in the state value is not "redirect" or the hash does not contain known properties
     * @returns {string}
     */
    private getRedirectResponseHash(hash: string): string | null {
        // Get current location hash from window or cache.
        const isResponseHash: boolean = UrlString.hashContainsKnownProperties(hash);
        const cachedHash = this.browserStorage.getTemporaryCache(TemporaryCacheKeys.URL_HASH, true);
        this.browserStorage.removeItem(this.browserStorage.generateCacheKey(TemporaryCacheKeys.URL_HASH));

        return isResponseHash ? hash : cachedHash;
    }

    /**
     * 
     * @param hash 
     * @param interactionType 
     */
    private validateAndExtractStateFromHash(hash: string, interactionType: InteractionType): string {
        // Deserialize hash fragment response parameters.
        const serverParams: ServerAuthorizationCodeResponse = UrlString.getDeserializedHash(hash);
        if (!serverParams.state) {
            throw BrowserAuthError.createHashDoesNotContainStateError();
        }

        const platformStateObj = BrowserProtocolUtils.extractBrowserRequestState(this.browserCrypto, serverParams.state);
        if (!platformStateObj) {
            throw BrowserAuthError.createUnableToParseStateError();
        }

        if (platformStateObj.interactionType !== interactionType) {
            throw BrowserAuthError.createStateInteractionTypeMismatchError();
        }

        return serverParams.state;
    }

    /**
     * Checks if hash exists and handles in window.
     * @param responseHash
     * @param interactionHandler
     */
    private async handleHash(hash: string, state: string): Promise<AuthenticationResult> {
        const cachedRequest = this.browserStorage.getCachedRequest(state, this.browserCrypto);
        const serverTelemetryManager = this.initializeServerTelemetryManager(ApiId.handleRedirectPromise, cachedRequest.correlationId);

        try {
            // Hash contains known properties - handle and return in callback
            const currentAuthority = this.browserStorage.getCachedAuthority(state);
            if (!currentAuthority) {
                throw BrowserAuthError.createNoCachedAuthorityError();
            }

            const authClient = await this.createAuthCodeClient(serverTelemetryManager, currentAuthority);
            const interactionHandler = new RedirectHandler(authClient, this.browserStorage, cachedRequest, this.browserCrypto);
            return await interactionHandler.handleCodeResponse(hash, state, authClient.authority, this.networkClient, this.config.auth.clientId);
        } catch (e) {
            serverTelemetryManager.cacheFailedRequest(e);
            this.browserStorage.cleanRequestByInteractionType(InteractionType.Redirect);
            throw e;
        }
    }

    /**
     * Use when initiating the login process by redirecting the user's browser to the authorization endpoint. This function redirects the page, so
     * any code that follows this function will not execute.
     *
     * IMPORTANT: It is NOT recommended to have code that is dependent on the resolution of the Promise. This function will navigate away from the current
     * browser window. It currently returns a Promise in order to reflect the asynchronous nature of the code running in this function.
     *
     * @param {@link (RedirectRequest:type)}
     */
    async loginRedirect(request?: RedirectRequest): Promise<void> {
        return this.acquireTokenRedirect(request || DEFAULT_REQUEST);
    }

    /**
     * Use when you want to obtain an access_token for your API by redirecting the user's browser window to the authorization endpoint. This function redirects
     * the page, so any code that follows this function will not execute.
     *
     * IMPORTANT: It is NOT recommended to have code that is dependent on the resolution of the Promise. This function will navigate away from the current
     * browser window. It currently returns a Promise in order to reflect the asynchronous nature of the code running in this function.
     *
     * @param {@link (RedirectRequest:type)}
     */
    async acquireTokenRedirect(request: RedirectRequest): Promise<void> {
        // Preflight request
        this.preflightBrowserEnvironmentCheck(InteractionType.Redirect);

        // If logged in, emit acquire token events
        const loggedInAccounts = this.getAllAccounts();
        if (loggedInAccounts.length > 0) {
            this.emitEvent(EventType.ACQUIRE_TOKEN_START, InteractionType.Redirect, request);
        } else {
            this.emitEvent(EventType.LOGIN_START, InteractionType.Redirect, request);
        }

        const validRequest: AuthorizationUrlRequest = this.preflightInteractiveRequest(request, InteractionType.Redirect);
        this.browserStorage.updateCacheEntries(validRequest.state, validRequest.nonce, validRequest.authority);
        return this.acquireTokenRedirectAsync(validRequest, request.redirectStartPage, request.onRedirectNavigate);
    }

    /**
     * Helper which obtains an access_token for an API via redirecting the user's browser.
     * 
     * @param validRequest 
     * @param userRedirectStartPage 
     * @param userOnRedirectNavigate 
     */
    protected async acquireTokenRedirectAsync(validRequest: AuthorizationUrlRequest, userRedirectStartPage?: string, userOnRedirectNavigate?: (url: string) => void | boolean): Promise<void> {
        const loggedInAccounts = this.getAllAccounts();
        const serverTelemetryManager = this.initializeServerTelemetryManager(ApiId.acquireTokenRedirect, validRequest.correlationId);
        try {
            // Create auth code request and generate PKCE params
            const authCodeRequest: AuthorizationCodeRequest = await this.initializeAuthorizationCodeRequest(validRequest);

            // Initialize the client
            const authClient: AuthorizationCodeClient = await this.createAuthCodeClient(serverTelemetryManager, validRequest.authority);

            // Create redirect interaction handler.
            const interactionHandler = new RedirectHandler(authClient, this.browserStorage, authCodeRequest, this.browserCrypto);

            // Create acquire token url.
            const navigateUrl = await authClient.getAuthCodeUrl(validRequest); 

            const redirectStartPage = userRedirectStartPage || window.location.href;

            // Show the UI once the url has been created. Response will come back in the hash, which will be handled in the handleRedirectCallback function.
            return interactionHandler.initiateAuthRequest(navigateUrl, {
                redirectTimeout: this.config.system.redirectNavigationTimeout, 
                redirectStartPage: redirectStartPage,
                onRedirectNavigate: userOnRedirectNavigate
            });
        } catch (e) {
            // If logged in, emit acquire token events
            if (loggedInAccounts.length > 0) {
                this.emitEvent(EventType.ACQUIRE_TOKEN_FAILURE, InteractionType.Redirect, null, e);
            } else {
                this.emitEvent(EventType.LOGIN_FAILURE, InteractionType.Redirect, null, e);
            }

            serverTelemetryManager.cacheFailedRequest(e);
            this.browserStorage.cleanRequestByState(validRequest.state);
            throw e;
        }
    }

    // #endregion

    // #region Popup Flow

    /**
     * Use when initiating the login process via opening a popup window in the user's browser
     *
     * @param {@link (PopupRequest:type)}
     *
     * @returns {Promise.<AuthenticationResult>} - a promise that is fulfilled when this function has completed, or rejected if an error was raised. Returns the {@link AuthResponse} object
     */
    loginPopup(request?: PopupRequest): Promise<AuthenticationResult> {
        return this.acquireTokenPopup(request || DEFAULT_REQUEST);
    }

    /**
     * Use when you want to obtain an access_token for your API via opening a popup window in the user's browser
     * @param {@link (PopupRequest:type)}
     *
     * @returns {Promise.<AuthenticationResult>} - a promise that is fulfilled when this function has completed, or rejected if an error was raised. Returns the {@link AuthResponse} object
     */
    acquireTokenPopup(request: PopupRequest): Promise<AuthenticationResult> {
        try {
            this.preflightBrowserEnvironmentCheck(InteractionType.Popup);
        } catch (e) {
            // Since this function is synchronous we need to reject
            return Promise.reject(e);
        }

        // If logged in, emit acquire token events
        const loggedInAccounts = this.getAllAccounts();
        if (loggedInAccounts.length > 0) {
            this.emitEvent(EventType.ACQUIRE_TOKEN_START, InteractionType.Popup, request);
        } else {
            this.emitEvent(EventType.LOGIN_START, InteractionType.Popup, request);
        }

        // Preflight request
        const validRequest: AuthorizationUrlRequest = this.preflightInteractiveRequest(request, InteractionType.Popup);
        this.browserStorage.updateCacheEntries(validRequest.state, validRequest.nonce, validRequest.authority);

        // asyncPopups flag is true. Acquires token without first opening popup. Popup will be opened later asynchronously.
        if (this.config.system.asyncPopups) {
            return this.acquireTokenPopupAsync(validRequest);
        } else {
            // asyncPopups flag is set to false. Opens popup before acquiring token.
            const popup = PopupHandler.openSizedPopup();
            return this.acquireTokenPopupAsync(validRequest, popup);
        }
    }

    /**
     * Helper which obtains an access_token for your API via opening a popup window in the user's browser
     * @param validRequest 
     * @param popup 
     * 
     * @returns {Promise.<AuthenticationResult>} - a promise that is fulfilled when this function has completed, or rejected if an error was raised. Returns the {@link AuthResponse} object
     */
    protected async acquireTokenPopupAsync(validRequest: AuthorizationUrlRequest, popup?: Window|null): Promise<AuthenticationResult> {
        // If logged in, emit acquire token events
        const loggedInAccounts = this.getAllAccounts();
        const serverTelemetryManager = this.initializeServerTelemetryManager(ApiId.acquireTokenPopup, validRequest.correlationId);
        try {
            // Create auth code request and generate PKCE params
            const authCodeRequest: AuthorizationCodeRequest = await this.initializeAuthorizationCodeRequest(validRequest);

            // Initialize the client
            const authClient: AuthorizationCodeClient = await this.createAuthCodeClient(serverTelemetryManager, validRequest.authority);

            // Create acquire token url.
            const navigateUrl = await authClient.getAuthCodeUrl(validRequest);

            // Create popup interaction handler.
            const interactionHandler = new PopupHandler(authClient, this.browserStorage, authCodeRequest);

            // Show the UI once the url has been created. Get the window handle for the popup.
            const popupParameters = {
                popup: popup
            };
            const popupWindow: Window = interactionHandler.initiateAuthRequest(navigateUrl, popupParameters);

            // Monitor the window for the hash. Return the string value and close the popup when the hash is received. Default timeout is 60 seconds.
            const hash = await interactionHandler.monitorPopupForHash(popupWindow, this.config.system.windowHashTimeout);
            const state = this.validateAndExtractStateFromHash(hash, InteractionType.Popup);

            // Remove throttle if it exists
            ThrottlingUtils.removeThrottle(this.browserStorage, this.config.auth.clientId, authCodeRequest.authority, authCodeRequest.scopes);

            // Handle response from hash string.
            const result = await interactionHandler.handleCodeResponse(hash, state, authClient.authority, this.networkClient);

            // If logged in, emit acquire token events
            const isLoggingIn = loggedInAccounts.length < this.getAllAccounts().length;
            if (isLoggingIn) {
                this.emitEvent(EventType.LOGIN_SUCCESS, InteractionType.Popup, result);
            } else {
                this.emitEvent(EventType.ACQUIRE_TOKEN_SUCCESS, InteractionType.Popup, result);
            }

            return result;
        } catch (e) {
            if (loggedInAccounts.length > 0) {
                this.emitEvent(EventType.ACQUIRE_TOKEN_FAILURE, InteractionType.Popup, null, e);
            } else {
                this.emitEvent(EventType.LOGIN_FAILURE, InteractionType.Popup, null, e);
            }

            serverTelemetryManager.cacheFailedRequest(e);
            this.browserStorage.cleanRequestByState(validRequest.state);
            throw e;
        }
    }

    // #endregion

    // #region Silent Flow

    /**
     * This function uses a hidden iframe to fetch an authorization code from the eSTS. There are cases where this may not work:
     * - Any browser using a form of Intelligent Tracking Prevention
     * - If there is not an established session with the service
     *
     * In these cases, the request must be done inside a popup or full frame redirect.
     *
     * For the cases where interaction is required, you cannot send a request with prompt=none.
     *
     * If your refresh token has expired, you can use this function to fetch a new set of tokens silently as long as
     * you session on the server still exists.
     * @param {@link AuthorizationUrlRequest}
     *
     * @returns {Promise.<AuthenticationResult>} - a promise that is fulfilled when this function has completed, or rejected if an error was raised. Returns the {@link AuthResponse} object
     */
    async ssoSilent(request: SsoSilentRequest): Promise<AuthenticationResult> {
        this.preflightBrowserEnvironmentCheck(InteractionType.Silent);
        this.emitEvent(EventType.SSO_SILENT_START, InteractionType.Silent, request);

        try {
            // Create silent request
            const silentRequest: AuthorizationUrlRequest = this.initializeAuthorizationRequest({
                ...request,
                prompt: PromptValue.NONE
            }, InteractionType.Silent);
    
            this.browserStorage.updateCacheEntries(silentRequest.state, silentRequest.nonce, silentRequest.authority);
            const silentTokenResult = await this.acquireTokenByIframe(silentRequest);
            this.emitEvent(EventType.SSO_SILENT_SUCCESS, InteractionType.Silent, silentTokenResult);
            return silentTokenResult;
        } catch (e) {
            this.emitEvent(EventType.SSO_SILENT_FAILURE, InteractionType.Silent, null, e);
            throw e;
        }
    }

    /**
     * Silently acquire an access token for a given set of scopes. Will use cached token if available, otherwise will attempt to acquire a new token from the network via refresh token.
     * 
     * @param {@link (SilentRequest:type)} 
     * @returns {Promise.<AuthenticationResult>} - a promise that is fulfilled when this function has completed, or rejected if an error was raised. Returns the {@link AuthResponse} object
     */
    async acquireTokenSilent(request: SilentRequest): Promise<AuthenticationResult> {
        this.preflightBrowserEnvironmentCheck(InteractionType.Silent);
        const silentRequest: SilentFlowRequest = {
            ...request,
            ...this.initializeBaseRequest(request),
            account: request.account || this.getActiveAccount(),
            forceRefresh: request.forceRefresh || false
        };
        this.emitEvent(EventType.ACQUIRE_TOKEN_START, InteractionType.Silent, request);

        try {
            // Telemetry manager only used to increment cacheHits here
            const serverTelemetryManager = this.initializeServerTelemetryManager(ApiId.acquireTokenSilent_silentFlow, silentRequest.correlationId);
            const silentAuthClient = await this.createSilentFlowClient(serverTelemetryManager, silentRequest.authority);
            const cachedToken = await silentAuthClient.acquireCachedToken(silentRequest);
            this.emitEvent(EventType.ACQUIRE_TOKEN_SUCCESS, InteractionType.Silent, cachedToken);
            return cachedToken;
        } catch (e) {
            try {
                const tokenRenewalResult = await this.acquireTokenByRefreshToken(silentRequest);
                this.emitEvent(EventType.ACQUIRE_TOKEN_SUCCESS, InteractionType.Silent, tokenRenewalResult);
                return tokenRenewalResult;
            } catch (tokenRenewalError) {
                this.emitEvent(EventType.ACQUIRE_TOKEN_FAILURE, InteractionType.Silent, null, tokenRenewalError);
                throw tokenRenewalError;
            }
        }
    }

    /**
     * This function uses a hidden iframe to fetch an authorization code from the eSTS. To be used for silent refresh token acquisition and renewal.
     * @param {@link AuthorizationUrlRequest}
     * @param silentRequest
     */
    protected async acquireTokenByIframe(silentRequest: AuthorizationUrlRequest): Promise<AuthenticationResult> {
        // Check that we have some SSO data
        if (StringUtils.isEmpty(silentRequest.loginHint) && StringUtils.isEmpty(silentRequest.sid) && (!silentRequest.account || StringUtils.isEmpty(silentRequest.account.username))) {
            throw BrowserAuthError.createSilentSSOInsufficientInfoError();
        }

        // Check that prompt is set to none, throw error if it is set to anything else.
        if (silentRequest.prompt && silentRequest.prompt !== PromptValue.NONE) {
            throw BrowserAuthError.createSilentPromptValueError(silentRequest.prompt);
        }

        const serverTelemetryManager = this.initializeServerTelemetryManager(ApiId.ssoSilent, silentRequest.correlationId);
        try {
            // Create auth code request and generate PKCE params
            const authCodeRequest: AuthorizationCodeRequest = await this.initializeAuthorizationCodeRequest(silentRequest);

            // Initialize the client
            const authClient: AuthorizationCodeClient = await this.createAuthCodeClient(serverTelemetryManager, silentRequest.authority);

            // Create authorize request url
            const navigateUrl = await authClient.getAuthCodeUrl(silentRequest);

            return await this.silentTokenHelper(navigateUrl, authCodeRequest, authClient);
        } catch (e) {
            serverTelemetryManager.cacheFailedRequest(e);
            this.browserStorage.cleanRequestByState(silentRequest.state);
            throw e;
        }
    }

    /**
     * Use this function to obtain a token before every call to the API / resource provider
     *
     * MSAL return's a cached token when available
     * Or it send's a request to the STS to obtain a new token using a refresh token.
     *
     * @param {@link (SilentRequest:type)}
     *
     * To renew idToken, please pass clientId as the only scope in the Authentication Parameters
     * @returns {Promise.<AuthenticationResult>} - a promise that is fulfilled when this function has completed, or rejected if an error was raised. Returns the {@link AuthResponse} object
     *
     */
    protected async acquireTokenByRefreshToken(request: SilentFlowRequest): Promise<AuthenticationResult> {
        this.emitEvent(EventType.ACQUIRE_TOKEN_NETWORK_START, InteractionType.Silent, request);
        // block the reload if it occurred inside a hidden iframe
        BrowserUtils.blockReloadInHiddenIframes();
        const silentRequest: SilentFlowRequest = {
            ...request,
            ...this.initializeBaseRequest(request)
        };
        const serverTelemetryManager = this.initializeServerTelemetryManager(ApiId.acquireTokenSilent_silentFlow, silentRequest.correlationId);
        try {
            const refreshTokenClient = await this.createRefreshTokenClient(serverTelemetryManager, silentRequest.authority);
            // Send request to renew token. Auth module will throw errors if token cannot be renewed.
            return await refreshTokenClient.acquireTokenByRefreshToken(silentRequest);
        } catch (e) {
            serverTelemetryManager.cacheFailedRequest(e);
            const isServerError = e instanceof ServerError;
            const isInteractionRequiredError = e instanceof InteractionRequiredAuthError;
            const isInvalidGrantError = (e.errorCode === BrowserConstants.INVALID_GRANT_ERROR);

            // Create silent request
            const ssoSilentRequest: AuthorizationUrlRequest = this.initializeAuthorizationRequest({
                ...request,
                prompt: PromptValue.NONE
            }, InteractionType.Silent);
            this.browserStorage.updateCacheEntries(ssoSilentRequest.state, ssoSilentRequest.nonce, ssoSilentRequest.authority);
            if (isServerError && isInvalidGrantError && !isInteractionRequiredError) {
                return await this.acquireTokenByIframe(ssoSilentRequest);
            }
            throw e;
        }
    }

    /**
     * Helper which acquires an authorization code silently using a hidden iframe from given url
     * using the scopes requested as part of the id, and exchanges the code for a set of OAuth tokens.
     * @param navigateUrl
     * @param userRequestScopes
     */
    private async silentTokenHelper(navigateUrl: string, authCodeRequest: AuthorizationCodeRequest, authClient: AuthorizationCodeClient): Promise<AuthenticationResult> {
        // Create silent handler
        const silentHandler = new SilentHandler(authClient, this.browserStorage, authCodeRequest, this.config.system.navigateFrameWait);
        // Get the frame handle for the silent request
        const msalFrame = await silentHandler.initiateAuthRequest(navigateUrl);
        // Monitor the window for the hash. Return the string value and close the popup when the hash is received. Default timeout is 60 seconds.
        const hash = await silentHandler.monitorIframeForHash(msalFrame, this.config.system.iframeHashTimeout);
        const state = this.validateAndExtractStateFromHash(hash, InteractionType.Silent);

        // Handle response from hash string
        return silentHandler.handleCodeResponse(hash, state, authClient.authority, this.networkClient);
    }

    // #endregion

    // #region Logout

    /**
     * Use to log out the current user, and redirect the user to the postLogoutRedirectUri.
     * Default behaviour is to redirect the user to `window.location.href`.
     * @param {@link (EndSessionRequest:type)}
     */
    async logout(logoutRequest?: EndSessionRequest): Promise<void> {
        this.preflightBrowserEnvironmentCheck(InteractionType.Redirect);
        const validLogoutRequest = this.initializeLogoutRequest(logoutRequest);
        const serverTelemetryManager = this.initializeServerTelemetryManager(ApiId.logout, validLogoutRequest.correlationId);

        try {
            this.emitEvent(EventType.LOGOUT_START, InteractionType.Redirect, logoutRequest);
            const authClient = await this.createAuthCodeClient(serverTelemetryManager, logoutRequest && logoutRequest.authority);
            // create logout string and navigate user window to logout. Auth module will clear cache.
            const logoutUri: string = authClient.getLogoutUri(validLogoutRequest);
            this.emitEvent(EventType.LOGOUT_SUCCESS, InteractionType.Redirect, validLogoutRequest);

            if (!validLogoutRequest.account || AccountEntity.accountInfoIsEqual(validLogoutRequest.account, this.getActiveAccount())) {
                this.setActiveAccount(null);
            }

            // Check if onRedirectNavigate is implemented, and invoke it if so
            if (logoutRequest && typeof logoutRequest.onRedirectNavigate === "function") {
                const navigate = logoutRequest.onRedirectNavigate(logoutUri);

                if (navigate !== false) {
                    this.logger.verbose("Logout onRedirectNavigate did not return false, navigating");
                    return BrowserUtils.navigateWindow(logoutUri, this.config.system.redirectNavigationTimeout, this.logger);
                } else {
                    this.logger.verbose("Logout onRedirectNavigate returned false, stopping navigation");
                }
            } else {
                return BrowserUtils.navigateWindow(logoutUri, this.config.system.redirectNavigationTimeout, this.logger);
            }
        } catch(e) {
            serverTelemetryManager.cacheFailedRequest(e);
            this.emitEvent(EventType.LOGOUT_FAILURE, InteractionType.Redirect, null, e);
            throw e;
        }
    }

    // #endregion

    // #region Account APIs

    /**
     * Returns all accounts that MSAL currently has data for.
     * (the account object is created at the time of successful login)
     * or empty array when no accounts are found
     * @returns {@link AccountInfo[]} - Array of account objects in cache
     */
    getAllAccounts(): AccountInfo[] {
        return this.isBrowserEnvironment ? this.browserStorage.getAllAccounts() : [];
    }

    /**
     * Returns the signed in account matching username.
     * (the account object is created at the time of successful login)
     * or null when no matching account is found.
     * This API is provided for convenience but getAccountById should be used for best reliability
     * @returns {@link AccountInfo} - the account object stored in MSAL
     */
    getAccountByUsername(userName: string): AccountInfo|null {
        const allAccounts = this.getAllAccounts();
        if (!StringUtils.isEmpty(userName) && allAccounts && allAccounts.length) {
            return allAccounts.filter(accountObj => accountObj.username.toLowerCase() === userName.toLowerCase())[0] || null;
        } else {
            return null;
        }
    }

    /**
     * Returns the signed in account matching homeAccountId.
     * (the account object is created at the time of successful login)
     * or null when no matching account is found
     * @returns {@link AccountInfo} - the account object stored in MSAL
     */
    getAccountByHomeId(homeAccountId: string): AccountInfo|null {
        const allAccounts = this.getAllAccounts();
        if (!StringUtils.isEmpty(homeAccountId) && allAccounts && allAccounts.length) {
            return allAccounts.filter(accountObj => accountObj.homeAccountId === homeAccountId)[0] || null;
        } else {
            return null;
        }
    }

    /**
     * Returns the signed in account matching localAccountId.
     * (the account object is created at the time of successful login)
     * or null when no matching account is found
     * @returns {@link AccountInfo} - the account object stored in MSAL
     */
    getAccountByLocalId(localAccountId: string): AccountInfo | null {
        const allAccounts = this.getAllAccounts();
        if (!StringUtils.isEmpty(localAccountId) && allAccounts && allAccounts.length) {
            return allAccounts.filter(accountObj => accountObj.localAccountId === localAccountId)[0] || null;
        } else {
            return null;
        }
    }

    /**
     * Sets the account to use as the active account. If no account is passed to the acquireToken APIs, then MSAL will use this active account.
     * @param account 
     */
    setActiveAccount(account: AccountInfo | null): void {
        this.activeLocalAccountId = account ? account.localAccountId : null;
    }

    /**
     * Gets the currently active account
     */
    getActiveAccount(): AccountInfo | null {
        if (!this.activeLocalAccountId) {
            return null;
        }

        return this.getAccountByLocalId(this.activeLocalAccountId);
    }

    // #endregion

    // #region Helpers

    /**
     *
     * Use to get the redirect uri configured in MSAL or null.
     * @returns {string} redirect URL
     *
     */
    protected getRedirectUri(requestRedirectUri?: string): string {
        const redirectUri = requestRedirectUri || this.config.auth.redirectUri || BrowserUtils.getCurrentUri();
        return UrlString.getAbsoluteUrl(redirectUri, BrowserUtils.getCurrentUri());
    }

    /**
     * Use to get the post logout redirect uri configured in MSAL or null.
     *
     * @returns {string} post logout redirect URL
     */
    protected getPostLogoutRedirectUri(requestPostLogoutRedirectUri?: string): string {
        const postLogoutRedirectUri = requestPostLogoutRedirectUri || this.config.auth.postLogoutRedirectUri || BrowserUtils.getCurrentUri();
        return UrlString.getAbsoluteUrl(postLogoutRedirectUri, BrowserUtils.getCurrentUri());
    }

    /**
     * Used to get a discovered version of the default authority.
     */
    protected async getDiscoveredDefaultAuthority(): Promise<Authority> {
        if (!this.defaultAuthority) {
            this.defaultAuthority = await AuthorityFactory.createDiscoveredInstance(this.config.auth.authority, this.config.system.networkClient, this.config.auth.protocolMode);
        }
        return this.defaultAuthority;
    }

    /**
     * Helper to check whether interaction is in progress.
     */
    protected interactionInProgress(): boolean {
        // Check whether value in cache is present and equal to expected value
        return (this.browserStorage.getTemporaryCache(TemporaryCacheKeys.INTERACTION_STATUS_KEY, true)) === BrowserConstants.INTERACTION_IN_PROGRESS_VALUE;
    }

    /**
     * Creates an Authorization Code Client with the given authority, or the default authority.
     * @param authorityUrl
     */
    protected async createAuthCodeClient(serverTelemetryManager: ServerTelemetryManager, authorityUrl?: string): Promise<AuthorizationCodeClient> {
        // Create auth module.
        const clientConfig = await this.getClientConfiguration(serverTelemetryManager, authorityUrl);
        return new AuthorizationCodeClient(clientConfig);
    }

    /**
     * Creates an Silent Flow Client with the given authority, or the default authority.
     * @param authorityUrl
     */
    protected async createSilentFlowClient(serverTelemetryManager: ServerTelemetryManager, authorityUrl?: string): Promise<SilentFlowClient> {
        // Create auth module.
        const clientConfig = await this.getClientConfiguration(serverTelemetryManager, authorityUrl);
        return new SilentFlowClient(clientConfig);
    }

    /**
     * Creates a Refresh Client with the given authority, or the default authority.
     * @param authorityUrl
     */
    protected async createRefreshTokenClient(serverTelemetryManager: ServerTelemetryManager, authorityUrl?: string): Promise<RefreshTokenClient> {
        // Create auth module.
        const clientConfig = await this.getClientConfiguration(serverTelemetryManager, authorityUrl);
        return new RefreshTokenClient(clientConfig);
    }

    /**
     * Creates a Client Configuration object with the given request authority, or the default authority.
     * @param requestAuthority
     */
    protected async getClientConfiguration(serverTelemetryManager: ServerTelemetryManager, requestAuthority?: string): Promise<ClientConfiguration> {
        // If the requestAuthority is passed and is not equivalent to the default configured authority, create new authority and discover endpoints. Return default authority otherwise.
        const discoveredAuthority = (requestAuthority && requestAuthority !== this.config.auth.authority) ? await AuthorityFactory.createDiscoveredInstance(requestAuthority, this.config.system.networkClient, this.config.auth.protocolMode)
            : await this.getDiscoveredDefaultAuthority();
        return {
            authOptions: {
                clientId: this.config.auth.clientId,
                authority: discoveredAuthority,
                knownAuthorities: this.config.auth.knownAuthorities,
                cloudDiscoveryMetadata: this.config.auth.cloudDiscoveryMetadata,
                clientCapabilities: this.config.auth.clientCapabilities,
                protocolMode: this.config.auth.protocolMode
            },
            systemOptions: {
                tokenRenewalOffsetSeconds: this.config.system.tokenRenewalOffsetSeconds
            },
            loggerOptions: {
                loggerCallback: this.config.system.loggerOptions.loggerCallback,
                piiLoggingEnabled: this.config.system.loggerOptions.piiLoggingEnabled
            },
            cryptoInterface: this.browserCrypto,
            networkInterface: this.networkClient,
            storageInterface: this.browserStorage,
            serverTelemetryManager: serverTelemetryManager,
            libraryInfo: {
                sku: BrowserConstants.MSAL_SKU,
                version: version,
                cpu: "",
                os: ""
            }
        };
    }

    /**
     * Helper to validate app environment before making a request.
     */
    protected preflightInteractiveRequest(request: RedirectRequest|PopupRequest, interactionType: InteractionType): AuthorizationUrlRequest {
        // block the reload if it occurred inside a hidden iframe
        BrowserUtils.blockReloadInHiddenIframes();

        // Check if interaction is in progress. Throw error if true.
        if (this.interactionInProgress()) {
            throw BrowserAuthError.createInteractionInProgressError();
        }

        return this.initializeAuthorizationRequest(request, interactionType);
    }

    /**
     * Helper to validate app environment before making an auth request
     * * @param request
     */
    protected preflightBrowserEnvironmentCheck(interactionType: InteractionType): void {
        // Block request if not in browser environment
        BrowserUtils.blockNonBrowserEnvironment(this.isBrowserEnvironment);

        // Block redirects if in an iframe
        BrowserUtils.blockRedirectInIframe(interactionType, this.config.system.allowRedirectInIframe);

        // Block auth requests inside a hidden iframe
        BrowserUtils.blockReloadInHiddenIframes();

        // Block redirects if memory storage is enabled but storeAuthStateInCookie is not
        if (interactionType === InteractionType.Redirect &&
            this.config.cache.cacheLocation === BrowserCacheLocation.MemoryStorage &&
            !this.config.cache.storeAuthStateInCookie) {
            throw BrowserConfigurationAuthError.createInMemoryRedirectUnavailableError();
        }
    }

    /**
     * Initializer function for all request APIs
     * @param request
     */
    protected initializeBaseRequest(request: Partial<BaseAuthRequest>): BaseAuthRequest {
        const authority = request.authority || this.config.auth.authority;

        const scopes = [...((request && request.scopes) || [])];
        const correlationId = (request && request.correlationId) || this.browserCrypto.createNewGuid();

        const validatedRequest: BaseAuthRequest = {
            ...request,
            correlationId,
            authority,
            scopes
        };

        return validatedRequest;
    }

    protected initializeServerTelemetryManager(apiId: number, correlationId: string, forceRefresh?: boolean): ServerTelemetryManager {
        const telemetryPayload: ServerTelemetryRequest = {
            clientId: this.config.auth.clientId,
            correlationId: correlationId,
            apiId: apiId,
            forceRefresh: forceRefresh || false
        };

        return new ServerTelemetryManager(telemetryPayload, this.browserStorage);
    }

    /**
     * Helper to initialize required request parameters for interactive APIs and ssoSilent()
     * @param request
     */
    protected initializeAuthorizationRequest(request: RedirectRequest|PopupRequest|SsoSilentRequest, interactionType: InteractionType): AuthorizationUrlRequest {
        const redirectUri = this.getRedirectUri(request.redirectUri);
        const browserState: BrowserStateObject = {
            interactionType: interactionType
        };

        const state = ProtocolUtils.setRequestState(
            this.browserCrypto,
            (request && request.state) || "",
            browserState
        );

        const authenticationScheme = request.authenticationScheme || AuthenticationScheme.BEARER;

        const validatedRequest: AuthorizationUrlRequest = {
            ...this.initializeBaseRequest(request),
            redirectUri: redirectUri,
            state: state,
            nonce: request.nonce || this.browserCrypto.createNewGuid(),
            responseMode: ResponseMode.FRAGMENT,
            authenticationScheme: authenticationScheme
        };

        const account = request.account || this.getActiveAccount();
        if (account) {
            validatedRequest.account = account;
        }

        // Check for ADAL SSO
        if (StringUtils.isEmpty(validatedRequest.loginHint)) {
            // Only check for adal token if no SSO params are being used
            const adalIdTokenString = this.browserStorage.getTemporaryCache(PersistentCacheKeys.ADAL_ID_TOKEN);
            if (adalIdTokenString) {
                const adalIdToken = new IdToken(adalIdTokenString, this.browserCrypto);
                this.browserStorage.removeItem(PersistentCacheKeys.ADAL_ID_TOKEN);
                if (adalIdToken.claims && adalIdToken.claims.upn) {
                    validatedRequest.loginHint = adalIdToken.claims.upn;
                }
            }
        }

        return validatedRequest;
    }

    /**
     * Generates an auth code request tied to the url request.
     * @param request
     */
    protected async initializeAuthorizationCodeRequest(request: AuthorizationUrlRequest): Promise<AuthorizationCodeRequest> {
        const generatedPkceParams = await this.browserCrypto.generatePkceCodes();

        const authCodeRequest: AuthorizationCodeRequest = {
            ...request,
            redirectUri: request.redirectUri,
            code: "",
            codeVerifier: generatedPkceParams.verifier
        };

        request.codeChallenge = generatedPkceParams.challenge;
        request.codeChallengeMethod = Constants.S256_CODE_CHALLENGE_METHOD;

        return authCodeRequest;
    }

    /**
     * Initializer for the logout request.
     * @param logoutRequest
     */
    protected initializeLogoutRequest(logoutRequest?: EndSessionRequest): CommonEndSessionRequest {
        const validLogoutRequest: CommonEndSessionRequest = {
            correlationId: this.browserCrypto.createNewGuid(),
            ...logoutRequest
        };

        validLogoutRequest.postLogoutRedirectUri = this.getPostLogoutRedirectUri(logoutRequest ? logoutRequest.postLogoutRedirectUri : "");

        return validLogoutRequest;
    }

    /**
     * Emits events by calling callback with event message
     * @param eventType
     * @param interactionType
     * @param payload
     * @param error
     */
    protected emitEvent(eventType: EventType, interactionType?: InteractionType, payload?: EventPayload, error?: EventError) {
        if (this.isBrowserEnvironment) {
            const message: EventMessage = {
                eventType: eventType,
                interactionType: interactionType || null,
                payload: payload || null,
                error: error || null,
                timestamp: Date.now()
            };

            this.logger.info(`Emitting event: ${eventType}`);

            this.eventCallbacks.forEach((callback: EventCallbackFunction, callbackId: string) => {
                this.logger.verbose(`Emitting event to callback ${callbackId}: ${eventType}`);
                callback.apply(null, [message]);
            });
        }
    }

    /**
     * Adds event callbacks to array
     * @param callback
     */
    addEventCallback(callback: EventCallbackFunction): string | null {
        if (this.isBrowserEnvironment) {
            const callbackId = this.browserCrypto.createNewGuid();
            this.eventCallbacks.set(callbackId, callback);
            this.logger.verbose(`Event callback registered with id: ${callbackId}`);

            return callbackId;
        }

        return null;
    }

    removeEventCallback(callbackId: string): void {
        this.eventCallbacks.delete(callbackId);
        this.logger.verbose(`Event callback ${callbackId} removed.`);
    }

    /**
     * Returns the logger instance
     */
    getLogger(): Logger {
        return this.logger;
    }

    /**
     * Replaces the default logger set in configurations with new Logger with new configurations
     * @param logger Logger instance
     */
    setLogger(logger: Logger): void {
        this.logger = logger;
    }
    // #endregion
}<|MERGE_RESOLUTION|>--- conflicted
+++ resolved
@@ -4,17 +4,10 @@
  */
 
 import { CryptoOps } from "../crypto/CryptoOps";
-<<<<<<< HEAD
-import { Authority, TrustedAuthority, StringUtils, UrlString, ServerAuthorizationCodeResponse, AuthorizationCodeRequest, AuthorizationUrlRequest, AuthorizationCodeClient, PromptValue, ServerError, InteractionRequiredAuthError, AccountInfo, AuthorityFactory, ServerTelemetryManager, SilentFlowClient, ClientConfiguration, BaseAuthRequest, ServerTelemetryRequest, PersistentCacheKeys, IdToken, ProtocolUtils, ResponseMode, Constants, INetworkModule, AuthenticationResult, Logger, ThrottlingUtils, RefreshTokenClient, AuthenticationScheme, SilentFlowRequest, EndSessionRequest as CommonEndSessionRequest, AccountEntity } from "@azure/msal-common";
-import { BrowserCacheManager } from "../cache/BrowserCacheManager";
-import { buildConfiguration, Configuration } from "../config/Configuration";
-import { TemporaryCacheKeys, InteractionType, ApiId, BrowserConstants, BrowserCacheLocation, DEFAULT_REQUEST } from "../utils/BrowserConstants";
-=======
 import { Authority, TrustedAuthority, StringUtils, UrlString, ServerAuthorizationCodeResponse, AuthorizationCodeRequest, AuthorizationCodeClient, PromptValue, ServerError, InteractionRequiredAuthError, AccountInfo, AuthorityFactory, ServerTelemetryManager, SilentFlowClient, ClientConfiguration, BaseAuthRequest, ServerTelemetryRequest, PersistentCacheKeys, IdToken, ProtocolUtils, ResponseMode, Constants, INetworkModule, AuthenticationResult, Logger, ThrottlingUtils, RefreshTokenClient, AuthenticationScheme, SilentFlowRequest, EndSessionRequest as CommonEndSessionRequest, AccountEntity, ICrypto, DEFAULT_CRYPTO_IMPLEMENTATION } from "@azure/msal-common";
 import { BrowserCacheManager, DEFAULT_BROWSER_CACHE_MANAGER } from "../cache/BrowserCacheManager";
 import { BrowserConfiguration, buildConfiguration, Configuration } from "../config/Configuration";
-import { TemporaryCacheKeys, InteractionType, ApiId, BrowserConstants, BrowserCacheLocation } from "../utils/BrowserConstants";
->>>>>>> 89eaeec4
+import { TemporaryCacheKeys, InteractionType, ApiId, BrowserConstants, BrowserCacheLocation, DEFAULT_REQUEST } from "../utils/BrowserConstants";
 import { BrowserUtils } from "../utils/BrowserUtils";
 import { BrowserStateObject, BrowserProtocolUtils } from "../utils/BrowserProtocolUtils";
 import { RedirectHandler } from "../interaction_handler/RedirectHandler";
@@ -118,19 +111,6 @@
 
         // Initialize default authority instance
         TrustedAuthority.setTrustedAuthoritiesFromConfig(this.config.auth.knownAuthorities, this.config.auth.cloudDiscoveryMetadata);
-<<<<<<< HEAD
-
-        this.defaultAuthority = null;
-
-        this.activeLocalAccountId = null;
-=======
-    }
-
-    private checkExperimentalConfig(userConfig: Configuration) {
-        if (userConfig.experimental) {
-            this.logger.warning("Experimental features are subject to changes or removal without warning.");
-        }
->>>>>>> 89eaeec4
     }
 
     // #region Redirect Flow
@@ -552,10 +532,14 @@
      */
     async acquireTokenSilent(request: SilentRequest): Promise<AuthenticationResult> {
         this.preflightBrowserEnvironmentCheck(InteractionType.Silent);
+        const accountObj = request.account || this.getActiveAccount();
+        if (!accountObj) {
+            throw BrowserAuthError.createNoAccountError();
+        }
         const silentRequest: SilentFlowRequest = {
             ...request,
             ...this.initializeBaseRequest(request),
-            account: request.account || this.getActiveAccount(),
+            account: accountObj,
             forceRefresh: request.forceRefresh || false
         };
         this.emitEvent(EventType.ACQUIRE_TOKEN_START, InteractionType.Silent, request);
