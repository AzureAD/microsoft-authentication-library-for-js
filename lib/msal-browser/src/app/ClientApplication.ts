--- conflicted
+++ resolved
@@ -449,38 +449,6 @@
     // #region Silent Flow
 
     /**
-<<<<<<< HEAD
-=======
-     * This function uses a hidden iframe to fetch an authorization code from the eSTS. There are cases where this may not work:
-     * - Any browser using a form of Intelligent Tracking Prevention
-     * - If there is not an established session with the service
-     *
-     * In these cases, the request must be done inside a popup or full frame redirect.
-     *
-     * For the cases where interaction is required, you cannot send a request with prompt=none.
-     *
-     * If your refresh token has expired, you can use this function to fetch a new set of tokens silently as long as
-     * you session on the server still exists.
-     * @param request {@link SsoSilentRequest}
-     *
-     * @returns A promise that is fulfilled when this function has completed, or rejected if an error was raised.
-     */
-    async ssoSilent(request: SsoSilentRequest): Promise<AuthenticationResult> {
-        this.preflightBrowserEnvironmentCheck(InteractionType.Silent);
-        this.emitEvent(EventType.SSO_SILENT_START, InteractionType.Silent, request);
-
-        try {
-            const silentTokenResult = await this.acquireTokenByIframe(request);
-            this.emitEvent(EventType.SSO_SILENT_SUCCESS, InteractionType.Silent, silentTokenResult);
-            return silentTokenResult;
-        } catch (e) {
-            this.emitEvent(EventType.SSO_SILENT_FAILURE, InteractionType.Silent, null, e);
-            throw e;
-        }
-    }
-
-    /**
->>>>>>> 187028a7
      * This function uses a hidden iframe to fetch an authorization code from the eSTS. To be used for silent refresh token acquisition and renewal.
      * @param request {@link SsoSilentRequest}
      */
