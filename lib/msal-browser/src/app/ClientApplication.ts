--- conflicted
+++ resolved
@@ -349,13 +349,8 @@
      */
     private async acquireTokenPopupAsync(request: PopupRequest, popup?: Window|null): Promise<AuthenticationResult> {
         // If logged in, emit acquire token events
-<<<<<<< HEAD
-        const isLoggedIn = this.getAllAccounts().length > 0;
-        if (isLoggedIn) {
-=======
         const loggedInAccounts = this.getAllAccounts();
         if (loggedInAccounts.length > 0) {
->>>>>>> c2206895
             this.emitEvent(EventType.ACQUIRE_TOKEN_START, InteractionType.Popup, request);
         } else {
             this.emitEvent(EventType.LOGIN_START, InteractionType.Popup, request);
@@ -391,27 +386,16 @@
             const result = await interactionHandler.handleCodeResponse(hash);
 
             // If logged in, emit acquire token events
-<<<<<<< HEAD
-            if (isLoggedIn) {
-                this.emitEvent(EventType.ACQUIRE_TOKEN_SUCCESS, InteractionType.Popup, result);
-            } else {
-                this.emitEvent(EventType.LOGIN_SUCCESS, InteractionType.Popup, result);
-=======
             const isLoggingIn = loggedInAccounts.length > this.getAllAccounts().length;
             if (isLoggingIn) {
                 this.emitEvent(EventType.LOGIN_SUCCESS, InteractionType.Popup, result);
             } else {
                 this.emitEvent(EventType.ACQUIRE_TOKEN_SUCCESS, InteractionType.Popup, result);
->>>>>>> c2206895
             }
 
             return result;
         } catch (e) {
-<<<<<<< HEAD
-            if (isLoggedIn) {
-=======
             if (loggedInAccounts.length > 0) {
->>>>>>> c2206895
                 this.emitEvent(EventType.ACQUIRE_TOKEN_FAILURE, InteractionType.Popup, null, e);
             } else {
                 this.emitEvent(EventType.LOGIN_FAILURE, InteractionType.Popup, null, e);
@@ -490,8 +474,7 @@
             // Create authorize request url
             const navigateUrl = await authClient.getAuthCodeUrl(silentRequest);
 
-            const silentTokenResult = await this.silentTokenHelper(navigateUrl, authCodeRequest, authClient);
-            return silentTokenResult;
+            return await this.silentTokenHelper(navigateUrl, authCodeRequest, authClient);
         } catch (e) {
             serverTelemetryManager.cacheFailedRequest(e);
             this.browserStorage.cleanRequest(silentRequest.state);
