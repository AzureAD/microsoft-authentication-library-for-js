/*
 * Copyright (c) Microsoft Corporation. All rights reserved.
 * Licensed under the MIT License.
 */

import { CryptoOps } from "../crypto/CryptoOps";
import { StringUtils, ServerError, InteractionRequiredAuthError, AccountInfo, Constants, INetworkModule, AuthenticationResult, Logger, CommonSilentFlowRequest, ICrypto, DEFAULT_CRYPTO_IMPLEMENTATION, AuthError, AuthenticationScheme, PromptValue } from "@azure/msal-common";
import { BrowserCacheManager, DEFAULT_BROWSER_CACHE_MANAGER } from "../cache/BrowserCacheManager";
import { BrowserConfiguration, buildConfiguration, Configuration } from "../config/Configuration";
import { InteractionType, ApiId, BrowserConstants, BrowserCacheLocation, WrapperSKU, TemporaryCacheKeys } from "../utils/BrowserConstants";
import { BrowserUtils } from "../utils/BrowserUtils";
import { RedirectRequest } from "../request/RedirectRequest";
import { PopupRequest } from "../request/PopupRequest";
import { SsoSilentRequest } from "../request/SsoSilentRequest";
import { version, name } from "../packageMetadata";
import { EventCallbackFunction } from "../event/EventMessage";
import { EventType } from "../event/EventType";
import { EndSessionRequest } from "../request/EndSessionRequest";
import { BrowserConfigurationAuthError } from "../error/BrowserConfigurationAuthError";
import { EndSessionPopupRequest } from "../request/EndSessionPopupRequest";
import { INavigationClient } from "../navigation/INavigationClient";
import { EventHandler } from "../event/EventHandler";
import { PopupClient } from "../interaction_client/PopupClient";
import { RedirectClient } from "../interaction_client/RedirectClient";
import { SilentIframeClient } from "../interaction_client/SilentIframeClient";
import { SilentRefreshClient } from "../interaction_client/SilentRefreshClient";
import { TokenCache } from "../cache/TokenCache";
import { ITokenCache } from "../cache/ITokenCache";
import { WamInteractionClient } from "../interaction_client/WamInteractionClient";
import { WamMessageHandler } from "../broker/wam/WamMessageHandler";
import { SilentRequest } from "../request/SilentRequest";
import { WamAuthError } from "../error/WamAuthError";
import { SilentCacheClient } from "../interaction_client/SilentCacheClient";
import { SilentAuthCodeClient } from "../interaction_client/SilentAuthCodeClient";
import { BrowserAuthError  } from "../error/BrowserAuthError";
import { AuthorizationCodeRequest } from "../request/AuthorizationCodeRequest";
import { WamTokenRequest } from "../broker/wam/WamRequest";

export abstract class ClientApplication {

    // Crypto interface implementation
    protected readonly browserCrypto: ICrypto;

    // Storage interface implementation
    protected readonly browserStorage: BrowserCacheManager;

    // Network interface implementation
    protected readonly networkClient: INetworkModule;

    // Navigation interface implementation
    protected navigationClient: INavigationClient;

    // Input configuration by developer/user
    protected config: BrowserConfiguration;

    // Token cache implementation
    private tokenCache: TokenCache;

    // Logger
    protected logger: Logger;

    // Flag to indicate if in browser environment
    protected isBrowserEnvironment: boolean;

    protected eventHandler: EventHandler;

    // Redirect Response Object
    protected redirectResponse: Map<string, Promise<AuthenticationResult | null>>;

    // WAM Extension Provider
    protected wamExtensionProvider: WamMessageHandler | undefined;
    
    // Hybrid auth code responses
    private hybridAuthCodeResponses: Map<string, Promise<AuthenticationResult>>;

    /**
     * @constructor
     * Constructor for the PublicClientApplication used to instantiate the PublicClientApplication object
     *
     * Important attributes in the Configuration object for auth are:
     * - clientID: the application ID of your application. You can obtain one by registering your application with our Application registration portal : https://portal.azure.com/#blade/Microsoft_AAD_IAM/ActiveDirectoryMenuBlade/RegisteredAppsPreview
     * - authority: the authority URL for your application.
     * - redirect_uri: the uri of your application registered in the portal.
     *
     * In Azure AD, authority is a URL indicating the Azure active directory that MSAL uses to obtain tokens.
     * It is of the form https://login.microsoftonline.com/{Enter_the_Tenant_Info_Here}
     * If your application supports Accounts in one organizational directory, replace "Enter_the_Tenant_Info_Here" value with the Tenant Id or Tenant name (for example, contoso.microsoft.com).
     * If your application supports Accounts in any organizational directory, replace "Enter_the_Tenant_Info_Here" value with organizations.
     * If your application supports Accounts in any organizational directory and personal Microsoft accounts, replace "Enter_the_Tenant_Info_Here" value with common.
     * To restrict support to Personal Microsoft accounts only, replace "Enter_the_Tenant_Info_Here" value with consumers.
     *
     * In Azure B2C, authority is of the form https://{instance}/tfp/{tenant}/{policyName}/
     * Full B2C functionality will be available in this library in future versions.
     *
     * @param configuration Object for the MSAL PublicClientApplication instance
     */
    constructor(configuration: Configuration) {
        /*
         * If loaded in an environment where window is not available,
         * set internal flag to false so that further requests fail.
         * This is to support server-side rendering environments.
         */
        this.isBrowserEnvironment = typeof window !== "undefined";
        // Set the configuration.
        this.config = buildConfiguration(configuration, this.isBrowserEnvironment);

        // Initialize logger
        this.logger = new Logger(this.config.system.loggerOptions, name, version);
        
        // Initialize the network module class.
        this.networkClient = this.config.system.networkClient;
        
        // Initialize the navigation client class.
        this.navigationClient = this.config.system.navigationClient;
        
        // Initialize redirectResponse Map
        this.redirectResponse = new Map();

        // Initial hybrid spa map
        this.hybridAuthCodeResponses = new Map();
        
        // Initialize the crypto class.
        this.browserCrypto = this.isBrowserEnvironment ? new CryptoOps(this.logger) : DEFAULT_CRYPTO_IMPLEMENTATION;

        this.eventHandler = new EventHandler(this.logger, this.browserCrypto);

        // Initialize the browser storage class.
        this.browserStorage = this.isBrowserEnvironment ? 
            new BrowserCacheManager(this.config.auth.clientId, this.config.cache, this.browserCrypto, this.logger) : 
            DEFAULT_BROWSER_CACHE_MANAGER(this.config.auth.clientId, this.logger);

        // Initialize the token cache
        this.tokenCache = new TokenCache(this.config, this.browserStorage, this.logger, this.browserCrypto);
    }

    /**
     * Initializer function to perform async startup tasks such as connecting to WAM extension
     */
    async initialize(): Promise<void> {
        this.logger.trace("initialize called");
        if (this.config.system.platformSSO) {
            try {
                this.wamExtensionProvider = await WamMessageHandler.createProvider(this.logger);
            } catch (e) {
                this.logger.verbose(e);
            }
        }
    }

    // #region Redirect Flow

    /**
     * Event handler function which allows users to fire events after the PublicClientApplication object
     * has loaded during redirect flows. This should be invoked on all page loads involved in redirect
     * auth flows.
     * @param hash Hash to process. Defaults to the current value of window.location.hash. Only needs to be provided explicitly if the response to be handled is not contained in the current value.
     * @returns Token response or null. If the return value is null, then no auth redirect was detected.
     */
    async handleRedirectPromise(hash?: string): Promise<AuthenticationResult | null> {
        this.logger.verbose("handleRedirectPromise called");
        const loggedInAccounts = this.getAllAccounts();
        if (this.isBrowserEnvironment) {
            /**
             * Store the promise on the PublicClientApplication instance if this is the first invocation of handleRedirectPromise,
             * otherwise return the promise from the first invocation. Prevents race conditions when handleRedirectPromise is called
             * several times concurrently.
             */
            const redirectResponseKey = hash || Constants.EMPTY_STRING;
            let response = this.redirectResponse.get(redirectResponseKey);
            if (typeof response === "undefined") {
                this.eventHandler.emitEvent(EventType.HANDLE_REDIRECT_START, InteractionType.Redirect);
                this.logger.verbose("handleRedirectPromise has been called for the first time, storing the promise");
                const correlationId = this.browserStorage.getTemporaryCache(TemporaryCacheKeys.CORRELATION_ID, true) || "";

                const request: WamTokenRequest | null = this.browserStorage.getCachedNativeRequest();
<<<<<<< HEAD
                if (request && this.isNativeAvailable() && this.wamExtensionProvider && !hash) {
                    this.logger.trace("handleRedirectPromise - acquiring token from native platform");
                    const wamClient = new WamInteractionClient(this.config, this.browserStorage, this.browserCrypto, this.logger, this.eventHandler, this.navigationClient, ApiId.handleRedirectPromise, this.wamExtensionProvider, correlationId);
                    response = wamClient.handleRedirectPromise();
                } else {
                    this.logger.trace("handleRedirectPromise - acquiring token from web flow");
                    const redirectClient = new RedirectClient(this.config, this.browserStorage, this.browserCrypto, this.logger, this.eventHandler, this.navigationClient, this.wamExtensionProvider, correlationId);
                    response = redirectClient.handleRedirectPromise(hash);
                }

                response.then((result: AuthenticationResult | null) => {
=======
                let redirectResponse: Promise<AuthenticationResult | null>;
                if (request && this.isNativeAvailable() && this.wamExtensionProvider && !hash) {
                    this.logger.trace("handleRedirectPromise - acquiring token from native platform");
                    const wamClient = new WamInteractionClient(this.config, this.browserStorage, this.browserCrypto, this.logger, this.eventHandler, this.navigationClient, ApiId.handleRedirectPromise, this.wamExtensionProvider, correlationId);
                    redirectResponse = wamClient.handleRedirectPromise();
                } else {
                    this.logger.trace("handleRedirectPromise - acquiring token from web flow");
                    const redirectClient = new RedirectClient(this.config, this.browserStorage, this.browserCrypto, this.logger, this.eventHandler, this.navigationClient, this.wamExtensionProvider, correlationId);
                    redirectResponse = redirectClient.handleRedirectPromise(hash);
                }

                response = redirectResponse.then((result: AuthenticationResult | null) => {
>>>>>>> a611d286
                    if (result) {
                        // Emit login event if number of accounts change
                        const isLoggingIn = loggedInAccounts.length < this.getAllAccounts().length;
                        if (isLoggingIn) {
                            this.eventHandler.emitEvent(EventType.LOGIN_SUCCESS, InteractionType.Redirect, result);
                            this.logger.verbose("handleRedirectResponse returned result, login success");
                        } else {
                            this.eventHandler.emitEvent(EventType.ACQUIRE_TOKEN_SUCCESS, InteractionType.Redirect, result);
                            this.logger.verbose("handleRedirectResponse returned result, acquire token success");
                        }
                    }
                    this.eventHandler.emitEvent(EventType.HANDLE_REDIRECT_END, InteractionType.Redirect);

                    return result;
                }).catch((e) => {
                    // Emit login event if there is an account
                    if (loggedInAccounts.length > 0) {
                        this.eventHandler.emitEvent(EventType.ACQUIRE_TOKEN_FAILURE, InteractionType.Redirect, null, e);
                    } else {
                        this.eventHandler.emitEvent(EventType.LOGIN_FAILURE, InteractionType.Redirect, null, e);
                    }
                    this.eventHandler.emitEvent(EventType.HANDLE_REDIRECT_END, InteractionType.Redirect);

                    throw e;
                });
                this.redirectResponse.set(redirectResponseKey, response);
            } else {
                this.logger.verbose("handleRedirectPromise has been called previously, returning the result from the first call");
            }
            
            return response;
        }
        this.logger.verbose("handleRedirectPromise returns null, not browser environment");
        return null;
    }

    /**
     * Use when you want to obtain an access_token for your API by redirecting the user's browser window to the authorization endpoint. This function redirects
     * the page, so any code that follows this function will not execute.
     *
     * IMPORTANT: It is NOT recommended to have code that is dependent on the resolution of the Promise. This function will navigate away from the current
     * browser window. It currently returns a Promise in order to reflect the asynchronous nature of the code running in this function.
     *
     * @param request
     */
    async acquireTokenRedirect(request: RedirectRequest): Promise<void> {
        // Preflight request
        this.logger.verbose("acquireTokenRedirect called");
        this.preflightBrowserEnvironmentCheck(InteractionType.Redirect);

        // If logged in, emit acquire token events
        const isLoggedIn = this.getAllAccounts().length > 0;
        if (isLoggedIn) {
            this.eventHandler.emitEvent(EventType.ACQUIRE_TOKEN_START, InteractionType.Redirect, request);
        } else {
            this.eventHandler.emitEvent(EventType.LOGIN_START, InteractionType.Redirect, request);
        }

        let result: Promise<void>;
        
        if (this.wamExtensionProvider && this.canUseNative(request)) {
            const wamClient = new WamInteractionClient(this.config, this.browserStorage, this.browserCrypto, this.logger, this.eventHandler, this.navigationClient, ApiId.acquireTokenRedirect, this.wamExtensionProvider, request.correlationId);
            result = wamClient.acquireTokenRedirect(request).catch((e: AuthError) => {
                if (e instanceof WamAuthError && e.isFatal()) {
                    this.wamExtensionProvider = undefined; // If extension gets uninstalled during session prevent future requests from continuing to attempt 
                    const redirectClient = this.createRedirectClient(request.correlationId);
                    return redirectClient.acquireToken(request);
                }
                throw e;
            });
        } else {
            const redirectClient = this.createRedirectClient(request.correlationId);
            result = redirectClient.acquireToken(request);
        }

        return result.catch((e) => {
            // If logged in, emit acquire token events
            if (isLoggedIn) {
                this.eventHandler.emitEvent(EventType.ACQUIRE_TOKEN_FAILURE, InteractionType.Redirect, null, e);
            } else {
                this.eventHandler.emitEvent(EventType.LOGIN_FAILURE, InteractionType.Redirect, null, e);
            }
            throw e;
        });
    }

    // #endregion

    // #region Popup Flow

    /**
     * Use when you want to obtain an access_token for your API via opening a popup window in the user's browser
     *
     * @param request
     *
     * @returns A promise that is fulfilled when this function has completed, or rejected if an error was raised.
     */
    acquireTokenPopup(request: PopupRequest): Promise<AuthenticationResult> {
        try {
            this.logger.verbose("acquireTokenPopup called", request.correlationId);
            this.preflightBrowserEnvironmentCheck(InteractionType.Popup);
        } catch (e) {
            // Since this function is syncronous we need to reject
            return Promise.reject(e);
        }

        // If logged in, emit acquire token events
        const loggedInAccounts = this.getAllAccounts();
        if (loggedInAccounts.length > 0) {
            this.eventHandler.emitEvent(EventType.ACQUIRE_TOKEN_START, InteractionType.Popup, request);
        } else {
            this.eventHandler.emitEvent(EventType.LOGIN_START, InteractionType.Popup, request);
        }

        let result: Promise<AuthenticationResult>;

        if (this.canUseNative(request)) {
            result = this.acquireTokenNative(request, ApiId.acquireTokenPopup).then((response) => {
                this.browserStorage.setInteractionInProgress(false);
                return response;
            }).catch((e: AuthError) => {
                if (e instanceof WamAuthError && e.isFatal()) {
                    this.wamExtensionProvider = undefined; // If extension gets uninstalled during session prevent future requests from continuing to attempt 
                    const popupClient = this.createPopupClient(request.correlationId);
                    return popupClient.acquireToken(request);
                }
                throw e;
            });
        } else {
            const popupClient = this.createPopupClient(request.correlationId);
            result = popupClient.acquireToken(request);
        }

        return result.then((result) => {
            // If logged in, emit acquire token events
            const isLoggingIn = loggedInAccounts.length < this.getAllAccounts().length;
            if (isLoggingIn) {
                this.eventHandler.emitEvent(EventType.LOGIN_SUCCESS, InteractionType.Popup, result);
            } else {
                this.eventHandler.emitEvent(EventType.ACQUIRE_TOKEN_SUCCESS, InteractionType.Popup, result);
            }

            return result;
        }).catch((e) => {
            if (loggedInAccounts.length > 0) {
                this.eventHandler.emitEvent(EventType.ACQUIRE_TOKEN_FAILURE, InteractionType.Popup, null, e);
            } else {
                this.eventHandler.emitEvent(EventType.LOGIN_FAILURE, InteractionType.Popup, null, e);
            }
            // Since this function is syncronous we need to reject
            return Promise.reject(e);
        });
    }

    // #endregion

    // #region Silent Flow

    /**
     * This function uses a hidden iframe to fetch an authorization code from the eSTS. There are cases where this may not work:
     * - Any browser using a form of Intelligent Tracking Prevention
     * - If there is not an established session with the service
     *
     * In these cases, the request must be done inside a popup or full frame redirect.
     *
     * For the cases where interaction is required, you cannot send a request with prompt=none.
     *
     * If your refresh token has expired, you can use this function to fetch a new set of tokens silently as long as
     * you session on the server still exists.
     * @param request {@link SsoSilentRequest}
     *
     * @returns A promise that is fulfilled when this function has completed, or rejected if an error was raised.
     */
    async ssoSilent(request: SsoSilentRequest): Promise<AuthenticationResult> {
        this.preflightBrowserEnvironmentCheck(InteractionType.Silent);
        this.logger.verbose("ssoSilent called", request.correlationId);
        this.eventHandler.emitEvent(EventType.SSO_SILENT_START, InteractionType.Silent, request);

        let result: Promise<AuthenticationResult>;

        if (this.canUseNative(request)) {
            result = this.acquireTokenNative(request, ApiId.ssoSilent).catch((e: AuthError) => {
                // If native token acquisition fails for availability reasons fallback to standard flow
                if (e instanceof WamAuthError && e.isFatal()) {
                    this.wamExtensionProvider = undefined; // If extension gets uninstalled during session prevent future requests from continuing to attempt 
                    const silentIframeClient = this.createSilentIframeClient(request.correlationId);
                    return silentIframeClient.acquireToken(request);
                }
                throw e;
            });
        } else {
            const silentIframeClient = this.createSilentIframeClient(request.correlationId);
            result = silentIframeClient.acquireToken(request);
        }

        return result.then((response) => {
            this.eventHandler.emitEvent(EventType.SSO_SILENT_SUCCESS, InteractionType.Silent, response);
            return response;
        }).catch ((e) => {
            this.eventHandler.emitEvent(EventType.SSO_SILENT_FAILURE, InteractionType.Silent, null, e);
            throw e;
        });
    }

    /**
     * This function redeems an authorization code (passed as code) from the eSTS token endpoint.
     * This authorization code should be acquired server-side using a confidential client to acquire a spa_code.
     * This API is not indended for normal authorization code acquisition and redemption.
     * 
     * Redemption of this authorization code will not require PKCE, as it was acquired by a confidential client.
     * 
     * @param request {@link AuthorizationCodeRequest}
     * @returns A promise that is fulfilled when this function has completed, or rejected if an error was raised.
     */
    async acquireTokenByCode(request: AuthorizationCodeRequest): Promise<AuthenticationResult> {
        this.preflightBrowserEnvironmentCheck(InteractionType.Silent);
        this.logger.trace("acquireTokenByCode called", request.correlationId);
        this.eventHandler.emitEvent(EventType.ACQUIRE_TOKEN_BY_CODE_START, InteractionType.Silent, request);

        try {
            if (request.code) {
                const hybridAuthCode = request.code;
                let response = this.hybridAuthCodeResponses.get(hybridAuthCode);
                if (!response) {
                    this.logger.verbose("Initiating new acquireTokenByCode request", request.correlationId);
                    response = this.acquireTokenByCodeAsync(request)
                        .then((result: AuthenticationResult) => {
                            this.eventHandler.emitEvent(EventType.ACQUIRE_TOKEN_BY_CODE_SUCCESS, InteractionType.Silent, result);
                            this.hybridAuthCodeResponses.delete(hybridAuthCode);
                            return result;
                        })
                        .catch((error: Error) => {
                            this.hybridAuthCodeResponses.delete(hybridAuthCode);
                            throw error;
                        });

                    this.hybridAuthCodeResponses.set(hybridAuthCode, response);
                } else {
                    this.logger.verbose("Existing acquireTokenByCode request found", request.correlationId);
                }
                
                return response;
            } else if (request.nativeAccountId) {
                if (this.canUseNative(request)) {
                    return this.acquireTokenNative(request, ApiId.acquireTokenByCode).catch((e: AuthError) => {
                        // If native token acquisition fails for availability reasons fallback to standard flow
                        if (e instanceof WamAuthError && e.isFatal()) {
                            this.wamExtensionProvider = undefined; // If extension gets uninstalled during session prevent future requests from continuing to attempt 
                            const silentIframeClient = this.createSilentIframeClient(request.correlationId);
                            return silentIframeClient.acquireToken(request);
                        }
                        throw e;
                    });
                } else {
                    throw BrowserAuthError.createUnableToAcquireTokenFromNativePlatformError();
                }
            } else {
                throw BrowserAuthError.createAuthCodeOrNativeAccountIdRequiredError();
            }
            
        } catch (e) {
            this.eventHandler.emitEvent(EventType.ACQUIRE_TOKEN_BY_CODE_FAILURE, InteractionType.Silent, null, e);
            throw e;
        }
    }

    /**
     * Creates a SilentAuthCodeClient to redeem an authorization code.
     * @param request 
     * @returns Result of the operation to redeem the authorization code
     */
    private async acquireTokenByCodeAsync(request: AuthorizationCodeRequest): Promise<AuthenticationResult> {
        this.logger.trace("acquireTokenByCodeAsync called", request.correlationId);
        const silentAuthCodeClient = new SilentAuthCodeClient(this.config, this.browserStorage, this.browserCrypto, this.logger, this.eventHandler, this.navigationClient, ApiId.acquireTokenByCode, this.wamExtensionProvider, request.correlationId);
        const silentTokenResult = await silentAuthCodeClient.acquireToken(request);
        return silentTokenResult;
    }

    /**
     * Use this function to obtain a token before every call to the API / resource provider
     *
     * MSAL return's a cached token when available
     * Or it send's a request to the STS to obtain a new token using a refresh token.
     *
     * @param {@link SilentRequest}
     *
     * To renew idToken, please pass clientId as the only scope in the Authentication Parameters
     * @returns A promise that is fulfilled when this function has completed, or rejected if an error was raised.
     */
    protected async acquireTokenByRefreshToken(request: CommonSilentFlowRequest): Promise<AuthenticationResult> {
        this.eventHandler.emitEvent(EventType.ACQUIRE_TOKEN_NETWORK_START, InteractionType.Silent, request);
        // block the reload if it occurred inside a hidden iframe
        BrowserUtils.blockReloadInHiddenIframes();

        const silentRefreshClient = new SilentRefreshClient(this.config, this.browserStorage, this.browserCrypto, this.logger, this.eventHandler, this.navigationClient, this.wamExtensionProvider, request.correlationId);

        return silentRefreshClient.acquireToken(request).catch(e => {
            const isServerError = e instanceof ServerError;
            const isInteractionRequiredError = e instanceof InteractionRequiredAuthError;
            const isInvalidGrantError = (e.errorCode === BrowserConstants.INVALID_GRANT_ERROR);
            if (isServerError && isInvalidGrantError && !isInteractionRequiredError) {
                this.logger.verbose("Refresh token expired or invalid, attempting acquire token by iframe", request.correlationId);

                const silentIframeClient = new SilentIframeClient(this.config, this.browserStorage, this.browserCrypto, this.logger, this.eventHandler, this.navigationClient, ApiId.acquireTokenSilent_authCode, this.wamExtensionProvider, request.correlationId);
                return silentIframeClient.acquireToken(request);
            }
            throw e;
        });
    }

    // #endregion

    // #region Logout

    /**
     * Deprecated logout function. Use logoutRedirect or logoutPopup instead
     * @param logoutRequest 
     * @deprecated
     */
    async logout(logoutRequest?: EndSessionRequest): Promise<void> {
        this.logger.warning("logout API is deprecated and will be removed in msal-browser v3.0.0. Use logoutRedirect instead.");
        return this.logoutRedirect(logoutRequest);
    }

    /**
     * Use to log out the current user, and redirect the user to the postLogoutRedirectUri.
     * Default behaviour is to redirect the user to `window.location.href`.
     * @param logoutRequest
     */
    async logoutRedirect(logoutRequest?: EndSessionRequest): Promise<void> {
        this.preflightBrowserEnvironmentCheck(InteractionType.Redirect);

        const redirectClient = new RedirectClient(this.config, this.browserStorage, this.browserCrypto, this.logger, this.eventHandler, this.navigationClient, this.wamExtensionProvider, logoutRequest?.correlationId);
        return redirectClient.logout(logoutRequest);
    }

    /**
     * Clears local cache for the current user then opens a popup window prompting the user to sign-out of the server
     * @param logoutRequest 
     */
    logoutPopup(logoutRequest?: EndSessionPopupRequest): Promise<void> {
        try{
            this.preflightBrowserEnvironmentCheck(InteractionType.Popup);
            const popupClient = this.createPopupClient(logoutRequest?.correlationId);
            return popupClient.logout(logoutRequest);
        } catch (e) {
            // Since this function is syncronous we need to reject
            return Promise.reject(e);
        }
    }

    // #endregion

    // #region Account APIs

    /**
     * Returns all accounts that MSAL currently has data for.
     * (the account object is created at the time of successful login)
     * or empty array when no accounts are found
     * @returns Array of account objects in cache
     */
    getAllAccounts(): AccountInfo[] {
        this.logger.verbose("getAllAccounts called");
        return this.isBrowserEnvironment ? this.browserStorage.getAllAccounts() : [];
    }

    /**
     * Returns the signed in account matching username.
     * (the account object is created at the time of successful login)
     * or null when no matching account is found.
     * This API is provided for convenience but getAccountById should be used for best reliability
     * @param userName
     * @returns The account object stored in MSAL
     */
    getAccountByUsername(userName: string): AccountInfo|null {
        const allAccounts = this.getAllAccounts();
        if (!StringUtils.isEmpty(userName) && allAccounts && allAccounts.length) {
            this.logger.verbose("Account matching username found, returning");
            this.logger.verbosePii(`Returning signed-in accounts matching username: ${userName}`);
            return allAccounts.filter(accountObj => accountObj.username.toLowerCase() === userName.toLowerCase())[0] || null;
        } else {
            this.logger.verbose("getAccountByUsername: No matching account found, returning null");
            return null;
        }
    }

    /**
     * Returns the signed in account matching homeAccountId.
     * (the account object is created at the time of successful login)
     * or null when no matching account is found
     * @param homeAccountId
     * @returns The account object stored in MSAL
     */
    getAccountByHomeId(homeAccountId: string): AccountInfo|null {
        const allAccounts = this.getAllAccounts();
        if (!StringUtils.isEmpty(homeAccountId) && allAccounts && allAccounts.length) {
            this.logger.verbose("Account matching homeAccountId found, returning");
            this.logger.verbosePii(`Returning signed-in accounts matching homeAccountId: ${homeAccountId}`);
            return allAccounts.filter(accountObj => accountObj.homeAccountId === homeAccountId)[0] || null;
        } else {
            this.logger.verbose("getAccountByHomeId: No matching account found, returning null");
            return null;
        }
    }

    /**
     * Returns the signed in account matching localAccountId.
     * (the account object is created at the time of successful login)
     * or null when no matching account is found
     * @param localAccountId
     * @returns The account object stored in MSAL
     */
    getAccountByLocalId(localAccountId: string): AccountInfo | null {
        const allAccounts = this.getAllAccounts();
        if (!StringUtils.isEmpty(localAccountId) && allAccounts && allAccounts.length) {
            this.logger.verbose("Account matching localAccountId found, returning");
            this.logger.verbosePii(`Returning signed-in accounts matching localAccountId: ${localAccountId}`);
            return allAccounts.filter(accountObj => accountObj.localAccountId === localAccountId)[0] || null;
        } else {
            this.logger.verbose("getAccountByLocalId: No matching account found, returning null");
            return null;
        }
    }

    /**
     * Sets the account to use as the active account. If no account is passed to the acquireToken APIs, then MSAL will use this active account.
     * @param account
     */
    setActiveAccount(account: AccountInfo | null): void {
        this.browserStorage.setActiveAccount(account);
    }

    /**
     * Gets the currently active account
     */
    getActiveAccount(): AccountInfo | null {
        return this.browserStorage.getActiveAccount();
    }

    // #endregion

    // #region Helpers

    /**
     * Helper to validate app environment before making an auth request
     * * @param interactionType
     */
    protected preflightBrowserEnvironmentCheck(interactionType: InteractionType): void {
        this.logger.verbose("preflightBrowserEnvironmentCheck started");
        // Block request if not in browser environment
        BrowserUtils.blockNonBrowserEnvironment(this.isBrowserEnvironment);

        // Block redirects if in an iframe
        BrowserUtils.blockRedirectInIframe(interactionType, this.config.system.allowRedirectInIframe);

        // Block auth requests inside a hidden iframe
        BrowserUtils.blockReloadInHiddenIframes();

        // Block redirectUri opened in a popup from calling MSAL APIs
        BrowserUtils.blockAcquireTokenInPopups();

        // Block redirects if memory storage is enabled but storeAuthStateInCookie is not
        if (interactionType === InteractionType.Redirect &&
            this.config.cache.cacheLocation === BrowserCacheLocation.MemoryStorage &&
            !this.config.cache.storeAuthStateInCookie) {
            throw BrowserConfigurationAuthError.createInMemoryRedirectUnavailableError();
        }

        if (interactionType === InteractionType.Redirect || interactionType === InteractionType.Popup) {
            this.preflightInteractiveRequest();
        }
    }

    /**
     * Helper to validate app environment before making a request.
     * @param request
     * @param interactionType
     */
    protected preflightInteractiveRequest(): void {
        this.logger.verbose("preflightInteractiveRequest called, validating app environment");
        // block the reload if it occurred inside a hidden iframe
        BrowserUtils.blockReloadInHiddenIframes();

        // Set interaction in progress temporary cache or throw if alread set.
        this.browserStorage.setInteractionInProgress(true);
    }

    /**
     * Acquire a token from native device (WAM)
     * @param request 
     */
    protected acquireTokenNative(request: PopupRequest|SilentRequest|SsoSilentRequest, apiId: ApiId): Promise<AuthenticationResult> {
        this.logger.trace("acquireTokenNative called");
        if (!this.wamExtensionProvider) {
            throw BrowserAuthError.createWamConnectionNotEstablishedError();
        }

        const wamClient = new WamInteractionClient(this.config, this.browserStorage, this.browserCrypto, this.logger, this.eventHandler, this.navigationClient, apiId, this.wamExtensionProvider, request.correlationId);

        return wamClient.acquireToken(request);
    }

    /**
     * Returns boolean indicating whether or not the request should attempt to use native broker
     * @param account 
     * @param authenticationScheme 
     */
    protected isNativeAvailable(authenticationScheme?: AuthenticationScheme): boolean {
        this.logger.trace("isNativeAvailable called");
        if (!this.config.system.platformSSO) {
            this.logger.trace("isNativeAvailable: platformSSO is not enabled, returning false");
            // Developer disabled WAM
            return false;
        }

        if (!this.wamExtensionProvider) {
            this.logger.trace("isNativeAvailable: WAM extension provider is not initialized, returning false");
            // Extension is not available
            return false;
        }

        if (authenticationScheme && authenticationScheme !== AuthenticationScheme.BEARER) {
            this.logger.trace("isNativeAvailable: authenticationScheme is not bearer, returning false");
            // Only Bearer is supported right now. Remove when AT POP is supported by WAM
            return false;
        }

        return true;
    }

    /**
     * Returns boolean indicating if this request can use the native broker
     * @param request 
     */
    protected canUseNative(request: RedirectRequest|PopupRequest|SsoSilentRequest): boolean {
        this.logger.trace("canUseNative called");
        if (!this.isNativeAvailable(request.authenticationScheme)) {
            this.logger.trace("canUseNative: isNativeAvailable returned false, returning false");
            return false;
        }

        if (request.prompt && (request.prompt === PromptValue.SELECT_ACCOUNT || request.prompt === PromptValue.CREATE)) {
            this.logger.trace("canUseNative: prompt is not compatible with native flow, returning false");
            return false;
        }

        const account = request.account || this.browserStorage.getAccountInfoByHints(request.loginHint, request.sid) || this.getActiveAccount();

        if (!account || !account.nativeAccountId) {
            this.logger.trace("canUseNative: nativeAccountId is not available, returning false");
            return false;
        }

        return true;
    }

    /**
     * Returns new instance of the Popup Interaction Client
     * @param correlationId 
     */
    protected createPopupClient(correlationId?: string): PopupClient {
        return new PopupClient(this.config, this.browserStorage, this.browserCrypto, this.logger, this.eventHandler, this.navigationClient, this.wamExtensionProvider, correlationId);
    }

    /**
     * Returns new instance of the Popup Interaction Client
     * @param correlationId 
     */
    protected createRedirectClient(correlationId?: string): RedirectClient {
        return new RedirectClient(this.config, this.browserStorage, this.browserCrypto, this.logger, this.eventHandler, this.navigationClient, this.wamExtensionProvider, correlationId);
    }

    /**
     * Returns new instance of the Silent Iframe Interaction Client
     * @param correlationId 
     */
    protected createSilentIframeClient(correlationId?: string): SilentIframeClient {
        return new SilentIframeClient(this.config, this.browserStorage, this.browserCrypto, this.logger, this.eventHandler, this.navigationClient, ApiId.ssoSilent, this.wamExtensionProvider, correlationId);
    }

    /**
     * Returns new instance of the Silent Cache Interaction Client
     */
    protected createSilentCacheClient(correlationId?: string): SilentCacheClient {
        return new SilentCacheClient(this.config, this.browserStorage, this.browserCrypto, this.logger, this.eventHandler, this.navigationClient, this.wamExtensionProvider, correlationId);
    }

    /**
     * Adds event callbacks to array
     * @param callback
     */
    addEventCallback(callback: EventCallbackFunction): string | null {
        return this.eventHandler.addEventCallback(callback);
    }

    /**
     * Removes callback with provided id from callback array
     * @param callbackId
     */
    removeEventCallback(callbackId: string): void {
        this.eventHandler.removeEventCallback(callbackId);
    }

    /**
     * Adds event listener that emits an event when a user account is added or removed from localstorage in a different browser tab or window
     */
    enableAccountStorageEvents(): void {
        this.eventHandler.enableAccountStorageEvents();
    }

    /**
     * Removes event listener that emits an event when a user account is added or removed from localstorage in a different browser tab or window
     */
    disableAccountStorageEvents(): void {
        this.eventHandler.disableAccountStorageEvents();
    }

    /**
     * Gets the token cache for the application.
     */
    getTokenCache(): ITokenCache {
        return this.tokenCache;
    }

    /**
     * Returns the logger instance
     */
    getLogger(): Logger {
        return this.logger;
    }

    /**
     * Replaces the default logger set in configurations with new Logger with new configurations
     * @param logger Logger instance
     */
    setLogger(logger: Logger): void {
        this.logger = logger;
    }

    /**
     * Called by wrapper libraries (Angular & React) to set SKU and Version passed down to telemetry, logger, etc.
     * @param sku
     * @param version
     */
    initializeWrapperLibrary(sku: WrapperSKU, version: string): void {
        // Validate the SKU passed in is one we expect
        this.browserStorage.setWrapperMetadata(sku, version);
    }

    /**
     * Sets navigation client
     * @param navigationClient
     */
    setNavigationClient(navigationClient: INavigationClient): void {
        this.navigationClient = navigationClient;
    }

    /**
     * Returns the configuration object
     */
    getConfiguration(): BrowserConfiguration {
        return this.config;
    }

    // #endregion
}<|MERGE_RESOLUTION|>--- conflicted
+++ resolved
@@ -173,19 +173,6 @@
                 const correlationId = this.browserStorage.getTemporaryCache(TemporaryCacheKeys.CORRELATION_ID, true) || "";
 
                 const request: WamTokenRequest | null = this.browserStorage.getCachedNativeRequest();
-<<<<<<< HEAD
-                if (request && this.isNativeAvailable() && this.wamExtensionProvider && !hash) {
-                    this.logger.trace("handleRedirectPromise - acquiring token from native platform");
-                    const wamClient = new WamInteractionClient(this.config, this.browserStorage, this.browserCrypto, this.logger, this.eventHandler, this.navigationClient, ApiId.handleRedirectPromise, this.wamExtensionProvider, correlationId);
-                    response = wamClient.handleRedirectPromise();
-                } else {
-                    this.logger.trace("handleRedirectPromise - acquiring token from web flow");
-                    const redirectClient = new RedirectClient(this.config, this.browserStorage, this.browserCrypto, this.logger, this.eventHandler, this.navigationClient, this.wamExtensionProvider, correlationId);
-                    response = redirectClient.handleRedirectPromise(hash);
-                }
-
-                response.then((result: AuthenticationResult | null) => {
-=======
                 let redirectResponse: Promise<AuthenticationResult | null>;
                 if (request && this.isNativeAvailable() && this.wamExtensionProvider && !hash) {
                     this.logger.trace("handleRedirectPromise - acquiring token from native platform");
@@ -198,7 +185,6 @@
                 }
 
                 response = redirectResponse.then((result: AuthenticationResult | null) => {
->>>>>>> a611d286
                     if (result) {
                         // Emit login event if number of accounts change
                         const isLoggingIn = loggedInAccounts.length < this.getAllAccounts().length;
