/*
 * Copyright (c) Microsoft Corporation. All rights reserved.
 * Licensed under the MIT License.
 */

import { CryptoOps } from "../crypto/CryptoOps";
import { StringUtils, ServerError, InteractionRequiredAuthError, AccountInfo, Constants, INetworkModule, AuthenticationResult, Logger, CommonSilentFlowRequest, ICrypto, DEFAULT_CRYPTO_IMPLEMENTATION, AuthError, PerformanceEvents, PerformanceCallbackFunction, StubPerformanceClient, IPerformanceClient, BaseAuthRequest, PromptValue } from "@azure/msal-common";
import { BrowserCacheManager, DEFAULT_BROWSER_CACHE_MANAGER } from "../cache/BrowserCacheManager";
import { BrowserConfiguration, buildConfiguration, CacheOptions, Configuration } from "../config/Configuration";
import { InteractionType, ApiId, BrowserConstants, BrowserCacheLocation, WrapperSKU, TemporaryCacheKeys } from "../utils/BrowserConstants";
import { BrowserUtils } from "../utils/BrowserUtils";
import { RedirectRequest } from "../request/RedirectRequest";
import { PopupRequest } from "../request/PopupRequest";
import { SsoSilentRequest } from "../request/SsoSilentRequest";
import { version, name } from "../packageMetadata";
import { EventCallbackFunction } from "../event/EventMessage";
import { EventType } from "../event/EventType";
import { EndSessionRequest } from "../request/EndSessionRequest";
import { BrowserConfigurationAuthError } from "../error/BrowserConfigurationAuthError";
import { EndSessionPopupRequest } from "../request/EndSessionPopupRequest";
import { INavigationClient } from "../navigation/INavigationClient";
import { EventHandler } from "../event/EventHandler";
import { PopupClient } from "../interaction_client/PopupClient";
import { RedirectClient } from "../interaction_client/RedirectClient";
import { SilentIframeClient } from "../interaction_client/SilentIframeClient";
import { SilentRefreshClient } from "../interaction_client/SilentRefreshClient";
import { TokenCache } from "../cache/TokenCache";
import { ITokenCache } from "../cache/ITokenCache";
import { NativeInteractionClient } from "../interaction_client/NativeInteractionClient";
import { NativeMessageHandler } from "../broker/nativeBroker/NativeMessageHandler";
import { SilentRequest } from "../request/SilentRequest";
import { NativeAuthError } from "../error/NativeAuthError";
import { SilentCacheClient } from "../interaction_client/SilentCacheClient";
import { SilentAuthCodeClient } from "../interaction_client/SilentAuthCodeClient";
import { BrowserAuthError } from "../error/BrowserAuthError";
import { AuthorizationCodeRequest } from "../request/AuthorizationCodeRequest";
import { NativeTokenRequest } from "../broker/nativeBroker/NativeRequest";
import { BrowserPerformanceClient } from "../telemetry/BrowserPerformanceClient";

export abstract class ClientApplication {

    // Crypto interface implementation
    protected readonly browserCrypto: ICrypto;

    // Storage interface implementation
    protected readonly browserStorage: BrowserCacheManager;

    // Native Cache in memory storage implementation
    protected readonly nativeInternalStorage: BrowserCacheManager;

    // Network interface implementation
    protected readonly networkClient: INetworkModule;

    // Navigation interface implementation
    protected navigationClient: INavigationClient;

    // Input configuration by developer/user
    protected config: BrowserConfiguration;

    // Token cache implementation
    private tokenCache: TokenCache;

    // Logger
    protected logger: Logger;

    // Flag to indicate if in browser environment
    protected isBrowserEnvironment: boolean;

    protected eventHandler: EventHandler;

    // Redirect Response Object
    protected redirectResponse: Map<string, Promise<AuthenticationResult | null>>;

    // Native Extension Provider
    protected nativeExtensionProvider: NativeMessageHandler | undefined;

    // Hybrid auth code responses
    private hybridAuthCodeResponses: Map<string, Promise<AuthenticationResult>>;

    // Performance telemetry client
    protected performanceClient: IPerformanceClient;

    // Flag representing whether or not the initialize API has been called and completed
    protected initialized: boolean;

    /**
     * @constructor
     * Constructor for the PublicClientApplication used to instantiate the PublicClientApplication object
     *
     * Important attributes in the Configuration object for auth are:
     * - clientID: the application ID of your application. You can obtain one by registering your application with our Application registration portal : https://portal.azure.com/#blade/Microsoft_AAD_IAM/ActiveDirectoryMenuBlade/RegisteredAppsPreview
     * - authority: the authority URL for your application.
     * - redirect_uri: the uri of your application registered in the portal.
     *
     * In Azure AD, authority is a URL indicating the Azure active directory that MSAL uses to obtain tokens.
     * It is of the form https://login.microsoftonline.com/{Enter_the_Tenant_Info_Here}
     * If your application supports Accounts in one organizational directory, replace "Enter_the_Tenant_Info_Here" value with the Tenant Id or Tenant name (for example, contoso.microsoft.com).
     * If your application supports Accounts in any organizational directory, replace "Enter_the_Tenant_Info_Here" value with organizations.
     * If your application supports Accounts in any organizational directory and personal Microsoft accounts, replace "Enter_the_Tenant_Info_Here" value with common.
     * To restrict support to Personal Microsoft accounts only, replace "Enter_the_Tenant_Info_Here" value with consumers.
     *
     * In Azure B2C, authority is of the form https://{instance}/tfp/{tenant}/{policyName}/
     * Full B2C functionality will be available in this library in future versions.
     *
     * @param configuration Object for the MSAL PublicClientApplication instance
     */
    constructor(configuration: Configuration) {
        /*
         * If loaded in an environment where window is not available,
         * set internal flag to false so that further requests fail.
         * This is to support server-side rendering environments.
         */
        this.isBrowserEnvironment = typeof window !== "undefined";
        // Set the configuration.
        this.config = buildConfiguration(configuration, this.isBrowserEnvironment);
        this.initialized = false;

        // Initialize logger
        this.logger = new Logger(this.config.system.loggerOptions, name, version);

        // Initialize the network module class.
        this.networkClient = this.config.system.networkClient;

        // Initialize the navigation client class.
        this.navigationClient = this.config.system.navigationClient;

        // Initialize redirectResponse Map
        this.redirectResponse = new Map();

        // Initial hybrid spa map
        this.hybridAuthCodeResponses = new Map();

        // Initialize performance client
        this.performanceClient = this.isBrowserEnvironment ?
            new BrowserPerformanceClient(this.config.auth.clientId, this.config.auth.authority, this.logger, name, version, this.config.telemetry.application) :
            new StubPerformanceClient(this.config.auth.clientId, this.config.auth.authority, this.logger, name, version, this.config.telemetry.application);

        // Initialize the crypto class.
        this.browserCrypto = this.isBrowserEnvironment ? new CryptoOps(this.logger, this.performanceClient) : DEFAULT_CRYPTO_IMPLEMENTATION;

        this.eventHandler = new EventHandler(this.logger, this.browserCrypto);

        // Initialize the browser storage class.
        this.browserStorage = this.isBrowserEnvironment ?
            new BrowserCacheManager(this.config.auth.clientId, this.config.cache, this.browserCrypto, this.logger) :
            DEFAULT_BROWSER_CACHE_MANAGER(this.config.auth.clientId, this.logger);

        // initialize in memory storage for native flows
        const nativeCacheOptions: Required<CacheOptions> = {
            cacheLocation: BrowserCacheLocation.MemoryStorage,
            storeAuthStateInCookie: false,
            secureCookies: false
        };
        this.nativeInternalStorage = new BrowserCacheManager(this.config.auth.clientId, nativeCacheOptions, this.browserCrypto, this.logger);

        // Initialize the token cache
        this.tokenCache = new TokenCache(this.config, this.browserStorage, this.logger, this.browserCrypto);
    }

    /**
     * Initializer function to perform async startup tasks such as connecting to WAM extension
     */
    async initialize(): Promise<void> {
        this.logger.trace("initialize called");
        if (this.initialized) {
            this.logger.info("initialize has already been called, exiting early.");
            return;
        }
        this.eventHandler.emitEvent(EventType.INITIALIZE_START);
        if (this.config.system.allowNativeBroker) {
            try {
                this.nativeExtensionProvider = await NativeMessageHandler.createProvider(this.logger, this.config.system.nativeBrokerHandshakeTimeout);
            } catch (e) {
                this.logger.verbose(e);
            }
        }
        this.initialized = true;
        this.eventHandler.emitEvent(EventType.INITIALIZE_END);
    }

    // #region Redirect Flow

    /**
     * Event handler function which allows users to fire events after the PublicClientApplication object
     * has loaded during redirect flows. This should be invoked on all page loads involved in redirect
     * auth flows.
     * @param hash Hash to process. Defaults to the current value of window.location.hash. Only needs to be provided explicitly if the response to be handled is not contained in the current value.
     * @returns Token response or null. If the return value is null, then no auth redirect was detected.
     */
    async handleRedirectPromise(hash?: string): Promise<AuthenticationResult | null> {
        this.logger.verbose("handleRedirectPromise called");
        // Block token acquisition before initialize has been called if native brokering is enabled
        BrowserUtils.blockNativeBrokerCalledBeforeInitialized(this.config.system.allowNativeBroker, this.initialized);

        const loggedInAccounts = this.getAllAccounts();
        if (this.isBrowserEnvironment) {
            /**
             * Store the promise on the PublicClientApplication instance if this is the first invocation of handleRedirectPromise,
             * otherwise return the promise from the first invocation. Prevents race conditions when handleRedirectPromise is called
             * several times concurrently.
             */
            const redirectResponseKey = hash || Constants.EMPTY_STRING;
            let response = this.redirectResponse.get(redirectResponseKey);
            if (typeof response === "undefined") {
                this.eventHandler.emitEvent(EventType.HANDLE_REDIRECT_START, InteractionType.Redirect);
                this.logger.verbose("handleRedirectPromise has been called for the first time, storing the promise");
<<<<<<< HEAD
                const correlationId = this.browserStorage.getTemporaryCache(TemporaryCacheKeys.CORRELATION_ID, true) || "";
                const redirectClient = new RedirectClient(this.config, this.browserStorage, this.browserCrypto, this.logger, this.eventHandler, this.navigationClient, this.performanceClient, correlationId);
                response = redirectClient.handleRedirectPromise(hash)
                    .then((result: AuthenticationResult | null) => {
                        if (result) {
                            this.performanceClient.setHttpVer(result.httpVer);
                            //console.log("RESULT HRR:",result);
                            // Emit login event if number of accounts change
                            const isLoggingIn = loggedInAccounts.length < this.getAllAccounts().length;
                            if (isLoggingIn) {
                                this.eventHandler.emitEvent(EventType.LOGIN_SUCCESS, InteractionType.Redirect, result);
                                this.logger.verbose("handleRedirectResponse returned result, login success");
                            } else {
                                this.eventHandler.emitEvent(EventType.ACQUIRE_TOKEN_SUCCESS, InteractionType.Redirect, result);
                                this.logger.verbose("handleRedirectResponse returned result, acquire token success");
                            }
                        }
                        this.eventHandler.emitEvent(EventType.HANDLE_REDIRECT_END, InteractionType.Redirect);
=======
>>>>>>> 260676a0

                const request: NativeTokenRequest | null = this.browserStorage.getCachedNativeRequest();
                let redirectResponse: Promise<AuthenticationResult | null>;
                if (request && NativeMessageHandler.isNativeAvailable(this.config, this.logger, this.nativeExtensionProvider) && this.nativeExtensionProvider && !hash) {
                    this.logger.trace("handleRedirectPromise - acquiring token from native platform");
                    const nativeClient = new NativeInteractionClient(this.config, this.browserStorage, this.browserCrypto, this.logger, this.eventHandler, this.navigationClient, ApiId.handleRedirectPromise, this.performanceClient, this.nativeExtensionProvider, request.accountId, this.nativeInternalStorage, request.correlationId);
                    redirectResponse = nativeClient.handleRedirectPromise();
                } else {
                    this.logger.trace("handleRedirectPromise - acquiring token from web flow");
                    const correlationId = this.browserStorage.getTemporaryCache(TemporaryCacheKeys.CORRELATION_ID, true) || Constants.EMPTY_STRING;
                    const redirectClient = this.createRedirectClient(correlationId);
                    redirectResponse = redirectClient.handleRedirectPromise(hash);
                }

                response = redirectResponse.then((result: AuthenticationResult | null) => {
                    if (result) {
                        // Emit login event if number of accounts change

                        const isLoggingIn = loggedInAccounts.length < this.getAllAccounts().length;
                        if (isLoggingIn) {
                            this.eventHandler.emitEvent(EventType.LOGIN_SUCCESS, InteractionType.Redirect, result);
                            this.logger.verbose("handleRedirectResponse returned result, login success");
                        } else {
                            this.eventHandler.emitEvent(EventType.ACQUIRE_TOKEN_SUCCESS, InteractionType.Redirect, result);
                            this.logger.verbose("handleRedirectResponse returned result, acquire token success");
                        }
                    }
                    this.eventHandler.emitEvent(EventType.HANDLE_REDIRECT_END, InteractionType.Redirect);

                    return result;
                }).catch((e) => {
                    // Emit login event if there is an account
                    if (loggedInAccounts.length > 0) {
                        this.eventHandler.emitEvent(EventType.ACQUIRE_TOKEN_FAILURE, InteractionType.Redirect, null, e);
                    } else {
                        this.eventHandler.emitEvent(EventType.LOGIN_FAILURE, InteractionType.Redirect, null, e);
                    }
                    this.eventHandler.emitEvent(EventType.HANDLE_REDIRECT_END, InteractionType.Redirect);

                    throw e;
                });
                this.redirectResponse.set(redirectResponseKey, response);
            } else {
                this.logger.verbose("handleRedirectPromise has been called previously, returning the result from the first call");
            }

            return response;
        }
        this.logger.verbose("handleRedirectPromise returns null, not browser environment");
        return null;
    }

    /**
     * Use when you want to obtain an access_token for your API by redirecting the user's browser window to the authorization endpoint. This function redirects
     * the page, so any code that follows this function will not execute.
     *
     * IMPORTANT: It is NOT recommended to have code that is dependent on the resolution of the Promise. This function will navigate away from the current
     * browser window. It currently returns a Promise in order to reflect the asynchronous nature of the code running in this function.
     *
     * @param request
     */
    async acquireTokenRedirect(request: RedirectRequest): Promise<void> {
        // Preflight request
        const correlationId = this.getRequestCorrelationId(request);
        this.logger.verbose("acquireTokenRedirect called", correlationId);
        this.preflightBrowserEnvironmentCheck(InteractionType.Redirect);

        // If logged in, emit acquire token events
        const isLoggedIn = this.getAllAccounts().length > 0;
        if (isLoggedIn) {
            this.eventHandler.emitEvent(EventType.ACQUIRE_TOKEN_START, InteractionType.Redirect, request);
        } else {
            this.eventHandler.emitEvent(EventType.LOGIN_START, InteractionType.Redirect, request);
        }
<<<<<<< HEAD
        
        const redirectClient = new RedirectClient(this.config, this.browserStorage, this.browserCrypto, this.logger, this.eventHandler, this.navigationClient, this.performanceClient, correlationId);
        return redirectClient.acquireToken({
            ...request,
            correlationId
        }).then((result)=>{
            console.log("RESULT REDIRECT",result);

        }).catch((e) => {
=======

        let result: Promise<void>;

        if (this.nativeExtensionProvider && this.canUseNative(request)) {
            const nativeClient = new NativeInteractionClient(this.config, this.browserStorage, this.browserCrypto, this.logger, this.eventHandler, this.navigationClient, ApiId.acquireTokenRedirect, this.performanceClient, this.nativeExtensionProvider, this.getNativeAccountId(request), this.nativeInternalStorage, request.correlationId);
            result = nativeClient.acquireTokenRedirect(request).catch((e: AuthError) => {
                if (e instanceof NativeAuthError && e.isFatal()) {
                    this.nativeExtensionProvider = undefined; // If extension gets uninstalled during session prevent future requests from continuing to attempt
                    const redirectClient = this.createRedirectClient(request.correlationId);
                    return redirectClient.acquireToken(request);
                } else if (e instanceof InteractionRequiredAuthError) {
                    this.logger.verbose("acquireTokenRedirect - Resolving interaction required error thrown by native broker by falling back to web flow");
                    const redirectClient = this.createRedirectClient(request.correlationId);
                    return redirectClient.acquireToken(request);
                }
                this.browserStorage.setInteractionInProgress(false);
                throw e;
            });
        } else {
            const redirectClient = this.createRedirectClient(request.correlationId);
            result = redirectClient.acquireToken(request);
        }

        return result.catch((e) => {
>>>>>>> 260676a0
            // If logged in, emit acquire token events
            if (isLoggedIn) {
                this.eventHandler.emitEvent(EventType.ACQUIRE_TOKEN_FAILURE, InteractionType.Redirect, null, e);
            } else {
                this.eventHandler.emitEvent(EventType.LOGIN_FAILURE, InteractionType.Redirect, null, e);
            }
            throw e;
        });
    }

    // #endregion

    // #region Popup Flow

    /**
     * Use when you want to obtain an access_token for your API via opening a popup window in the user's browser
     *
     * @param request
     *
     * @returns A promise that is fulfilled when this function has completed, or rejected if an error was raised.
     */
    acquireTokenPopup(request: PopupRequest): Promise<AuthenticationResult> {
        const correlationId = this.getRequestCorrelationId(request);
        const atPopupMeasurement = this.performanceClient.startMeasurement(PerformanceEvents.AcquireTokenPopup, correlationId);

        try {
            this.logger.verbose("acquireTokenPopup called", correlationId);
            this.preflightBrowserEnvironmentCheck(InteractionType.Popup);
        } catch (e) {
            // Since this function is syncronous we need to reject
            return Promise.reject(e);
        }

        // If logged in, emit acquire token events
        const loggedInAccounts = this.getAllAccounts();
        if (loggedInAccounts.length > 0) {
            this.eventHandler.emitEvent(EventType.ACQUIRE_TOKEN_START, InteractionType.Popup, request);
        } else {
            this.eventHandler.emitEvent(EventType.LOGIN_START, InteractionType.Popup, request);
        }

        let result: Promise<AuthenticationResult>;

<<<<<<< HEAD
        return popupClient.acquireToken({
            ...request,
            correlationId
        }).then((result) => {
            this.performanceClient.setHttpVer(result.httpVer);
            console.log("ATPOPUP RESULT:",result);
            // If logged in, emit acquire token events
=======
        if (this.canUseNative(request)) {
            result = this.acquireTokenNative(request, ApiId.acquireTokenPopup).then((response) => {
                this.browserStorage.setInteractionInProgress(false);
                atPopupMeasurement.endMeasurement({
                    success: true,
                    isNativeBroker: true,
                    accessTokenSize: response.accessToken.length,
                    idTokenSize: response.idToken.length,
                });
                atPopupMeasurement.flushMeasurement();
                return response;
            }).catch((e: AuthError) => {
                if (e instanceof NativeAuthError && e.isFatal()) {
                    this.nativeExtensionProvider = undefined; // If extension gets uninstalled during session prevent future requests from continuing to attempt
                    const popupClient = this.createPopupClient(request.correlationId);
                    return popupClient.acquireToken(request);
                } else if (e instanceof InteractionRequiredAuthError) {
                    this.logger.verbose("acquireTokenPopup - Resolving interaction required error thrown by native broker by falling back to web flow");
                    const popupClient = this.createPopupClient(request.correlationId);
                    return popupClient.acquireToken(request);
                }
                this.browserStorage.setInteractionInProgress(false);
                throw e;
            });
        } else {
            const popupClient = this.createPopupClient(request.correlationId);
            result = popupClient.acquireToken(request);
        }

        return result.then((result) => {

            /*
             *  If logged in, emit acquire token events
             */
>>>>>>> 260676a0
            const isLoggingIn = loggedInAccounts.length < this.getAllAccounts().length;
            if (isLoggingIn) {
                this.eventHandler.emitEvent(EventType.LOGIN_SUCCESS, InteractionType.Popup, result);
            } else {
                this.eventHandler.emitEvent(EventType.ACQUIRE_TOKEN_SUCCESS, InteractionType.Popup, result);
            }

            atPopupMeasurement.endMeasurement({
                success: true,
                accessTokenSize: result.accessToken.length,
                idTokenSize: result.idToken.length,
            });

            atPopupMeasurement.flushMeasurement();
            return result;
        }).catch((e: AuthError) => {
            if (loggedInAccounts.length > 0) {
                this.eventHandler.emitEvent(EventType.ACQUIRE_TOKEN_FAILURE, InteractionType.Popup, null, e);
            } else {
                this.eventHandler.emitEvent(EventType.LOGIN_FAILURE, InteractionType.Popup, null, e);
            }

            atPopupMeasurement.endMeasurement({
                errorCode: e.errorCode,
                subErrorCode: e.subError,
                success: false
            });
            atPopupMeasurement.flushMeasurement();

            // Since this function is syncronous we need to reject
            return Promise.reject(e);
        });
    }

    // #endregion

    // #region Silent Flow

    /**
     * This function uses a hidden iframe to fetch an authorization code from the eSTS. There are cases where this may not work:
     * - Any browser using a form of Intelligent Tracking Prevention
     * - If there is not an established session with the service
     *
     * In these cases, the request must be done inside a popup or full frame redirect.
     *
     * For the cases where interaction is required, you cannot send a request with prompt=none.
     *
     * If your refresh token has expired, you can use this function to fetch a new set of tokens silently as long as
     * you session on the server still exists.
     * @param request {@link SsoSilentRequest}
     *
     * @returns A promise that is fulfilled when this function has completed, or rejected if an error was raised.
     */
    async ssoSilent(request: SsoSilentRequest): Promise<AuthenticationResult> {
        const correlationId = this.getRequestCorrelationId(request);
        const validRequest = {
            ...request,
            prompt: PromptValue.NONE,
            correlationId: correlationId
        };
        this.preflightBrowserEnvironmentCheck(InteractionType.Silent);
        const ssoSilentMeasurement = this.performanceClient.startMeasurement(PerformanceEvents.SsoSilent, correlationId);
        this.logger.verbose("ssoSilent called", correlationId);
        this.eventHandler.emitEvent(EventType.SSO_SILENT_START, InteractionType.Silent, validRequest);

        let result: Promise<AuthenticationResult>;

        if (this.canUseNative(validRequest)) {
            result = this.acquireTokenNative(validRequest, ApiId.ssoSilent).catch((e: AuthError) => {
                // If native token acquisition fails for availability reasons fallback to standard flow
                if (e instanceof NativeAuthError && e.isFatal()) {
                    this.nativeExtensionProvider = undefined; // If extension gets uninstalled during session prevent future requests from continuing to attempt
                    const silentIframeClient = this.createSilentIframeClient(validRequest.correlationId);
                    return silentIframeClient.acquireToken(validRequest);
                }
                throw e;
            });
<<<<<<< HEAD
            console.log("SILTENTOJENRESULT in SSOSILENT:",silentTokenResult);
            this.eventHandler.emitEvent(EventType.SSO_SILENT_SUCCESS, InteractionType.Silent, silentTokenResult);
=======
        } else {
            const silentIframeClient = this.createSilentIframeClient(validRequest.correlationId);
            result = silentIframeClient.acquireToken(validRequest);
        }

        return result.then((response) => {
            this.eventHandler.emitEvent(EventType.SSO_SILENT_SUCCESS, InteractionType.Silent, response);
>>>>>>> 260676a0
            ssoSilentMeasurement.endMeasurement({
                success: true,
                isNativeBroker: response.fromNativeBroker,
                accessTokenSize: response.accessToken.length,
                idTokenSize: response.idToken.length
            });
            ssoSilentMeasurement.flushMeasurement();
            return response;
        }).catch((e: AuthError) => {
            this.eventHandler.emitEvent(EventType.SSO_SILENT_FAILURE, InteractionType.Silent, null, e);
            ssoSilentMeasurement.endMeasurement({
                errorCode: e.errorCode,
                subErrorCode: e.subError,
                success: false
            });
            ssoSilentMeasurement.flushMeasurement();
            throw e;
        });
    }

    /**
     * This function redeems an authorization code (passed as code) from the eSTS token endpoint.
     * This authorization code should be acquired server-side using a confidential client to acquire a spa_code.
     * This API is not indended for normal authorization code acquisition and redemption.
     *
     * Redemption of this authorization code will not require PKCE, as it was acquired by a confidential client.
     *
     * @param request {@link AuthorizationCodeRequest}
     * @returns A promise that is fulfilled when this function has completed, or rejected if an error was raised.
     */
    async acquireTokenByCode(request: AuthorizationCodeRequest): Promise<AuthenticationResult> {
        const correlationId = this.getRequestCorrelationId(request);
        this.preflightBrowserEnvironmentCheck(InteractionType.Silent);
        this.logger.trace("acquireTokenByCode called", correlationId);
        this.eventHandler.emitEvent(EventType.ACQUIRE_TOKEN_BY_CODE_START, InteractionType.Silent, request);
        const atbcMeasurement = this.performanceClient.startMeasurement(PerformanceEvents.AcquireTokenByCode, request.correlationId);

        try {
<<<<<<< HEAD
            if (!request.code) {
                throw BrowserAuthError.createAuthCodeRequiredError();
            }

            let response = this.hybridAuthCodeResponses.get(request.code);
            if (!response) {
                this.logger.verbose("Initiating new acquireTokenByCode request", correlationId);
                response = this.acquireTokenByCodeAsync({
                    ...request,
                    correlationId
                })
                    .then((result: AuthenticationResult) => {
                        //console.log("RESPONSE ATC:",response);
                        this.eventHandler.emitEvent(EventType.ACQUIRE_TOKEN_BY_CODE_SUCCESS, InteractionType.Silent, result);
                        this.hybridAuthCodeResponses.delete(request.code);
                        atbcMeasurement.endMeasurement({
                            success: true
                        });
                        atbcMeasurement.flushMeasurement();
                        return result;
=======
            if (request.code) {
                const hybridAuthCode = request.code;
                let response = this.hybridAuthCodeResponses.get(hybridAuthCode);
                if (!response) {
                    this.logger.verbose("Initiating new acquireTokenByCode request", correlationId);
                    response = this.acquireTokenByCodeAsync({
                        ...request,
                        correlationId
>>>>>>> 260676a0
                    })
                        .then((result: AuthenticationResult) => {
                            this.eventHandler.emitEvent(EventType.ACQUIRE_TOKEN_BY_CODE_SUCCESS, InteractionType.Silent, result);
                            this.hybridAuthCodeResponses.delete(hybridAuthCode);
                            atbcMeasurement.endMeasurement({
                                success: true,
                                accessTokenSize: result.accessToken.length,
                                idTokenSize: result.idToken.length,
                                isNativeBroker: result.fromNativeBroker
                            });
                            atbcMeasurement.flushMeasurement();
                            return result;
                        })
                        .catch((error: AuthError) => {
                            this.hybridAuthCodeResponses.delete(hybridAuthCode);
                            this.eventHandler.emitEvent(EventType.ACQUIRE_TOKEN_BY_CODE_FAILURE, InteractionType.Silent, null, error);
                            atbcMeasurement.endMeasurement({
                                errorCode: error.errorCode,
                                subErrorCode: error.subError,
                                success: false
                            });
                            atbcMeasurement.flushMeasurement();
                            throw error;
                        });
                    this.hybridAuthCodeResponses.set(hybridAuthCode, response);
                } else {
                    this.logger.verbose("Existing acquireTokenByCode request found", request.correlationId);
                    atbcMeasurement.endMeasurement({
                        success: true
                    });
                    atbcMeasurement.discardMeasurement();
                }
                return response;
            } else if (request.nativeAccountId) {
                if (this.canUseNative(request, request.nativeAccountId)) {
                    return this.acquireTokenNative(request, ApiId.acquireTokenByCode, request.nativeAccountId).catch((e: AuthError) => {
                        // If native token acquisition fails for availability reasons fallback to standard flow
                        if (e instanceof NativeAuthError && e.isFatal()) {
                            this.nativeExtensionProvider = undefined; // If extension gets uninstalled during session prevent future requests from continuing to attempt
                        }
                        throw e;
                    });
                } else {
                    throw BrowserAuthError.createUnableToAcquireTokenFromNativePlatformError();
                }
            } else {
                throw BrowserAuthError.createAuthCodeOrNativeAccountIdRequiredError();
            }

        } catch (e) {
            this.eventHandler.emitEvent(EventType.ACQUIRE_TOKEN_BY_CODE_FAILURE, InteractionType.Silent, null, e);
            atbcMeasurement.endMeasurement({
                errorCode: e instanceof AuthError && e.errorCode || undefined,
                subErrorCode: e instanceof AuthError && e.subError || undefined,
                success: false
            });
            throw e;
        }
    }

    /**
     * Creates a SilentAuthCodeClient to redeem an authorization code.
     * @param request
     * @returns Result of the operation to redeem the authorization code
     */
    private async acquireTokenByCodeAsync(request: AuthorizationCodeRequest): Promise<AuthenticationResult> {
        this.logger.trace("acquireTokenByCodeAsync called", request.correlationId);
        const silentAuthCodeClient = this.createSilentAuthCodeClient(request.correlationId);
        const silentTokenResult = await silentAuthCodeClient.acquireToken(request);
        console.log("RESULT ATC:",silentTokenResult);
        return silentTokenResult;
    }

    /**
     * Use this function to obtain a token before every call to the API / resource provider
     *
     * MSAL return's a cached token when available
     * Or it send's a request to the STS to obtain a new token using a refresh token.
     *
     * @param {@link SilentRequest}
     *
     * To renew idToken, please pass clientId as the only scope in the Authentication Parameters
     * @returns A promise that is fulfilled when this function has completed, or rejected if an error was raised.
     */
    protected async acquireTokenByRefreshToken(request: CommonSilentFlowRequest): Promise<AuthenticationResult> {
        // block the reload if it occurred inside a hidden iframe
        BrowserUtils.blockReloadInHiddenIframes();
        const atbrtMeasurement = this.performanceClient.startMeasurement(PerformanceEvents.AcquireTokenByRefreshToken, request.correlationId);
        this.eventHandler.emitEvent(EventType.ACQUIRE_TOKEN_NETWORK_START, InteractionType.Silent, request);

        const silentRefreshClient = this.createSilentRefreshClient(request.correlationId);

        return silentRefreshClient.acquireToken(request)
            .then((result: AuthenticationResult) => {
                atbrtMeasurement.endMeasurement({
                    success: true,
                    fromCache: result.fromCache,
                    accessTokenSize: result.accessToken.length,
                    idTokenSize: result.idToken.length,
                });
                return result;
            })
            .catch(e => {
                const isServerError = e instanceof ServerError;
                const isInteractionRequiredError = e instanceof InteractionRequiredAuthError;
                const isInvalidGrantError = (e.errorCode === BrowserConstants.INVALID_GRANT_ERROR);
                if (isServerError && isInvalidGrantError && !isInteractionRequiredError) {
                    this.logger.verbose("Refresh token expired or invalid, attempting acquire token by iframe", request.correlationId);

                    const silentIframeClient = this.createSilentIframeClient(request.correlationId);
                    return silentIframeClient.acquireToken(request)
                        .then((result: AuthenticationResult) => {
                            atbrtMeasurement.endMeasurement({
                                success: true,
                                fromCache: result.fromCache,
                                accessTokenSize: result.accessToken.length,
                                idTokenSize: result.idToken.length,
                            });

                            return result;
                        })
                        .catch((error) => {
                            atbrtMeasurement.endMeasurement({
                                errorCode: error.errorCode,
                                subErrorCode: error.subError,
                                success: false
                            });
                            throw error;
                        });
                }
                atbrtMeasurement.endMeasurement({
                    success: false
                });
                throw e;
            });
    }

    // #endregion

    // #region Logout

    /**
     * Deprecated logout function. Use logoutRedirect or logoutPopup instead
     * @param logoutRequest
     * @deprecated
     */
    async logout(logoutRequest?: EndSessionRequest): Promise<void> {
        const correlationId = this.getRequestCorrelationId(logoutRequest);
        this.logger.warning("logout API is deprecated and will be removed in msal-browser v3.0.0. Use logoutRedirect instead.", correlationId);
        return this.logoutRedirect({
            correlationId,
            ...logoutRequest
        });
    }

    /**
     * Use to log out the current user, and redirect the user to the postLogoutRedirectUri.
     * Default behaviour is to redirect the user to `window.location.href`.
     * @param logoutRequest
     */
    async logoutRedirect(logoutRequest?: EndSessionRequest): Promise<void> {
        const correlationId = this.getRequestCorrelationId(logoutRequest);
        this.preflightBrowserEnvironmentCheck(InteractionType.Redirect);

        const redirectClient = this.createRedirectClient(correlationId);
        return redirectClient.logout(logoutRequest);
    }

    /**
     * Clears local cache for the current user then opens a popup window prompting the user to sign-out of the server
     * @param logoutRequest
     */
    logoutPopup(logoutRequest?: EndSessionPopupRequest): Promise<void> {
        try {
            const correlationId = this.getRequestCorrelationId(logoutRequest);
            this.preflightBrowserEnvironmentCheck(InteractionType.Popup);
            const popupClient = this.createPopupClient(correlationId);
            return popupClient.logout(logoutRequest);
        } catch (e) {
            // Since this function is syncronous we need to reject
            return Promise.reject(e);
        }
    }

    // #endregion

    // #region Account APIs

    /**
     * Returns all accounts that MSAL currently has data for.
     * (the account object is created at the time of successful login)
     * or empty array when no accounts are found
     * @returns Array of account objects in cache
     */
    getAllAccounts(): AccountInfo[] {
        this.logger.verbose("getAllAccounts called");
        return this.isBrowserEnvironment ? this.browserStorage.getAllAccounts() : [];
    }

    /**
     * Returns the signed in account matching username.
     * (the account object is created at the time of successful login)
     * or null when no matching account is found.
     * This API is provided for convenience but getAccountById should be used for best reliability
     * @param userName
     * @returns The account object stored in MSAL
     */
    getAccountByUsername(userName: string): AccountInfo | null {
        const allAccounts = this.getAllAccounts();
        if (!StringUtils.isEmpty(userName) && allAccounts && allAccounts.length) {
            this.logger.verbose("Account matching username found, returning");
            this.logger.verbosePii(`Returning signed-in accounts matching username: ${userName}`);
            return allAccounts.filter(accountObj => accountObj.username.toLowerCase() === userName.toLowerCase())[0] || null;
        } else {
            this.logger.verbose("getAccountByUsername: No matching account found, returning null");
            return null;
        }
    }

    /**
     * Returns the signed in account matching homeAccountId.
     * (the account object is created at the time of successful login)
     * or null when no matching account is found
     * @param homeAccountId
     * @returns The account object stored in MSAL
     */
    getAccountByHomeId(homeAccountId: string): AccountInfo | null {
        const allAccounts = this.getAllAccounts();
        if (!StringUtils.isEmpty(homeAccountId) && allAccounts && allAccounts.length) {
            this.logger.verbose("Account matching homeAccountId found, returning");
            this.logger.verbosePii(`Returning signed-in accounts matching homeAccountId: ${homeAccountId}`);
            return allAccounts.filter(accountObj => accountObj.homeAccountId === homeAccountId)[0] || null;
        } else {
            this.logger.verbose("getAccountByHomeId: No matching account found, returning null");
            return null;
        }
    }

    /**
     * Returns the signed in account matching localAccountId.
     * (the account object is created at the time of successful login)
     * or null when no matching account is found
     * @param localAccountId
     * @returns The account object stored in MSAL
     */
    getAccountByLocalId(localAccountId: string): AccountInfo | null {
        const allAccounts = this.getAllAccounts();
        if (!StringUtils.isEmpty(localAccountId) && allAccounts && allAccounts.length) {
            this.logger.verbose("Account matching localAccountId found, returning");
            this.logger.verbosePii(`Returning signed-in accounts matching localAccountId: ${localAccountId}`);
            return allAccounts.filter(accountObj => accountObj.localAccountId === localAccountId)[0] || null;
        } else {
            this.logger.verbose("getAccountByLocalId: No matching account found, returning null");
            return null;
        }
    }

    /**
     * Sets the account to use as the active account. If no account is passed to the acquireToken APIs, then MSAL will use this active account.
     * @param account
     */
    setActiveAccount(account: AccountInfo | null): void {
        this.browserStorage.setActiveAccount(account);
    }

    /**
     * Gets the currently active account
     */
    getActiveAccount(): AccountInfo | null {
        return this.browserStorage.getActiveAccount();
    }

    // #endregion

    // #region Helpers

    /**
     * Helper to validate app environment before making an auth request
     *
     * @protected
     * @param {InteractionType} interactionType What kind of interaction is being used
     * @param {boolean} [setInteractionInProgress=true] Whether to set interaction in progress temp cache flag
     */
    protected preflightBrowserEnvironmentCheck(interactionType: InteractionType, setInteractionInProgress: boolean = true): void {
        this.logger.verbose("preflightBrowserEnvironmentCheck started");
        // Block request if not in browser environment
        BrowserUtils.blockNonBrowserEnvironment(this.isBrowserEnvironment);

        // Block redirects if in an iframe
        BrowserUtils.blockRedirectInIframe(interactionType, this.config.system.allowRedirectInIframe);

        // Block auth requests inside a hidden iframe
        BrowserUtils.blockReloadInHiddenIframes();

        // Block redirectUri opened in a popup from calling MSAL APIs
        BrowserUtils.blockAcquireTokenInPopups();

        // Block token acquisition before initialize has been called if native brokering is enabled
        BrowserUtils.blockNativeBrokerCalledBeforeInitialized(this.config.system.allowNativeBroker, this.initialized);

        // Block redirects if memory storage is enabled but storeAuthStateInCookie is not
        if (interactionType === InteractionType.Redirect &&
            this.config.cache.cacheLocation === BrowserCacheLocation.MemoryStorage &&
            !this.config.cache.storeAuthStateInCookie) {
            throw BrowserConfigurationAuthError.createInMemoryRedirectUnavailableError();
        }

        if (interactionType === InteractionType.Redirect || interactionType === InteractionType.Popup) {
            this.preflightInteractiveRequest(setInteractionInProgress);
        }
    }

    /**
     * Preflight check for interactive requests
     *
     * @protected
     * @param {boolean} setInteractionInProgress Whether to set interaction in progress temp cache flag
     */
    protected preflightInteractiveRequest(setInteractionInProgress: boolean): void {
        this.logger.verbose("preflightInteractiveRequest called, validating app environment");
        // block the reload if it occurred inside a hidden iframe
        BrowserUtils.blockReloadInHiddenIframes();

        // Set interaction in progress temporary cache or throw if alread set.
        if (setInteractionInProgress) {
            this.browserStorage.setInteractionInProgress(true);
        }
    }

    /**
     * Acquire a token from native device (e.g. WAM)
     * @param request
     */
    protected async acquireTokenNative(request: PopupRequest | SilentRequest | SsoSilentRequest, apiId: ApiId, accountId?: string): Promise<AuthenticationResult> {
        this.logger.trace("acquireTokenNative called");
        if (!this.nativeExtensionProvider) {
            throw BrowserAuthError.createNativeConnectionNotEstablishedError();
        }

        const nativeClient = new NativeInteractionClient(this.config, this.browserStorage, this.browserCrypto, this.logger, this.eventHandler, this.navigationClient, apiId, this.performanceClient, this.nativeExtensionProvider, accountId || this.getNativeAccountId(request), this.nativeInternalStorage, request.correlationId);

        return nativeClient.acquireToken(request);
    }

    /**
     * Returns boolean indicating if this request can use the native broker
     * @param request
     */
    protected canUseNative(request: RedirectRequest | PopupRequest | SsoSilentRequest, accountId?: string): boolean {
        this.logger.trace("canUseNative called");
        if (!NativeMessageHandler.isNativeAvailable(this.config, this.logger, this.nativeExtensionProvider, request.authenticationScheme)) {
            this.logger.trace("canUseNative: isNativeAvailable returned false, returning false");
            return false;
        }

        if (request.prompt) {
            switch (request.prompt) {
                case PromptValue.NONE:
                case PromptValue.CONSENT:
                case PromptValue.LOGIN:
                    this.logger.trace("canUseNative: prompt is compatible with native flow");
                    break;
                default:
                    this.logger.trace(`canUseNative: prompt = ${request.prompt} is not compatible with native flow, returning false`);
                    return false;
            }
        }

        if (!accountId && !this.getNativeAccountId(request)) {
            this.logger.trace("canUseNative: nativeAccountId is not available, returning false");
            return false;
        }

        return true;
    }

    /**
     * Get the native accountId from the account
     * @param request
     * @returns
     */
    protected getNativeAccountId(request: RedirectRequest | PopupRequest | SsoSilentRequest): string {
        const account = request.account || this.browserStorage.getAccountInfoByHints(request.loginHint, request.sid) || this.getActiveAccount();

        return account && account.nativeAccountId || "";
    }

    /**
     * Returns new instance of the Popup Interaction Client
     * @param correlationId
     */
    protected createPopupClient(correlationId?: string): PopupClient {
        return new PopupClient(this.config, this.browserStorage, this.browserCrypto, this.logger, this.eventHandler, this.navigationClient, this.performanceClient, this.nativeInternalStorage, this.nativeExtensionProvider, correlationId);
    }

    /**
     * Returns new instance of the Redirect Interaction Client
     * @param correlationId
     */
    protected createRedirectClient(correlationId?: string): RedirectClient {
        return new RedirectClient(this.config, this.browserStorage, this.browserCrypto, this.logger, this.eventHandler, this.navigationClient, this.performanceClient, this.nativeInternalStorage, this.nativeExtensionProvider, correlationId);
    }

    /**
     * Returns new instance of the Silent Iframe Interaction Client
     * @param correlationId
     */
    protected createSilentIframeClient(correlationId?: string): SilentIframeClient {
        return new SilentIframeClient(this.config, this.browserStorage, this.browserCrypto, this.logger, this.eventHandler, this.navigationClient, ApiId.ssoSilent, this.performanceClient, this.nativeInternalStorage, this.nativeExtensionProvider, correlationId);
    }

    /**
     * Returns new instance of the Silent Cache Interaction Client
     */
    protected createSilentCacheClient(correlationId?: string): SilentCacheClient {
        return new SilentCacheClient(this.config, this.browserStorage, this.browserCrypto, this.logger, this.eventHandler, this.navigationClient, this.performanceClient, this.nativeExtensionProvider, correlationId);
    }

    /**
     * Returns new instance of the Silent Refresh Interaction Client
     */
    protected createSilentRefreshClient(correlationId?: string): SilentRefreshClient {
        return new SilentRefreshClient(this.config, this.browserStorage, this.browserCrypto, this.logger, this.eventHandler, this.navigationClient, this.performanceClient, this.nativeExtensionProvider, correlationId);
    }

    /**
     * Returns new instance of the Silent AuthCode Interaction Client
     */
    protected createSilentAuthCodeClient(correlationId?: string): SilentAuthCodeClient {
        return new SilentAuthCodeClient(this.config, this.browserStorage, this.browserCrypto, this.logger, this.eventHandler, this.navigationClient, ApiId.acquireTokenByCode, this.performanceClient, this.nativeExtensionProvider, correlationId);
    }

    /**
     * Adds event callbacks to array
     * @param callback
     */
    addEventCallback(callback: EventCallbackFunction): string | null {
        return this.eventHandler.addEventCallback(callback);
    }

    /**
     * Removes callback with provided id from callback array
     * @param callbackId
     */
    removeEventCallback(callbackId: string): void {
        this.eventHandler.removeEventCallback(callbackId);
    }

    /**
     * Registers a callback to receive performance events.
     *
     * @param {PerformanceCallbackFunction} callback
     * @returns {string}
     */
    addPerformanceCallback(callback: PerformanceCallbackFunction): string {
        return this.performanceClient.addPerformanceCallback(callback);
    }

    /**
     * Removes a callback registered with addPerformanceCallback.
     *
     * @param {string} callbackId
     * @returns {boolean}
     */
    removePerformanceCallback(callbackId: string): boolean {
        return this.performanceClient.removePerformanceCallback(callbackId);
    }

    /**
     * Adds event listener that emits an event when a user account is added or removed from localstorage in a different browser tab or window
     */
    enableAccountStorageEvents(): void {
        this.eventHandler.enableAccountStorageEvents();
    }

    /**
     * Removes event listener that emits an event when a user account is added or removed from localstorage in a different browser tab or window
     */
    disableAccountStorageEvents(): void {
        this.eventHandler.disableAccountStorageEvents();
    }

    /**
     * Gets the token cache for the application.
     */
    getTokenCache(): ITokenCache {
        return this.tokenCache;
    }

    /**
     * Returns the logger instance
     */
    getLogger(): Logger {
        return this.logger;
    }

    /**
     * Replaces the default logger set in configurations with new Logger with new configurations
     * @param logger Logger instance
     */
    setLogger(logger: Logger): void {
        this.logger = logger;
    }

    /**
     * Called by wrapper libraries (Angular & React) to set SKU and Version passed down to telemetry, logger, etc.
     * @param sku
     * @param version
     */
    initializeWrapperLibrary(sku: WrapperSKU, version: string): void {
        // Validate the SKU passed in is one we expect
        this.browserStorage.setWrapperMetadata(sku, version);
    }

    /**
     * Sets navigation client
     * @param navigationClient
     */
    setNavigationClient(navigationClient: INavigationClient): void {
        this.navigationClient = navigationClient;
    }

    /**
     * Returns the configuration object
     */
    getConfiguration(): BrowserConfiguration {
        return this.config;
    }

    /**
     * Generates a correlation id for a request if none is provided.
     *
     * @protected
     * @param {?Partial<BaseAuthRequest>} [request]
     * @returns {string}
     */
    protected getRequestCorrelationId(request?: Partial<BaseAuthRequest>): string {
        if (request?.correlationId) {
            return request.correlationId;
        }

        if (this.isBrowserEnvironment) {
            return this.browserCrypto.createNewGuid();
        }

        /*
         * Included for fallback for non-browser environments,
         * and to ensure this method always returns a string.
         */
        return Constants.EMPTY_STRING;
    }

    // #endregion
}<|MERGE_RESOLUTION|>--- conflicted
+++ resolved
@@ -189,8 +189,6 @@
      */
     async handleRedirectPromise(hash?: string): Promise<AuthenticationResult | null> {
         this.logger.verbose("handleRedirectPromise called");
-        // Block token acquisition before initialize has been called if native brokering is enabled
-        BrowserUtils.blockNativeBrokerCalledBeforeInitialized(this.config.system.allowNativeBroker, this.initialized);
 
         const loggedInAccounts = this.getAllAccounts();
         if (this.isBrowserEnvironment) {
@@ -204,27 +202,6 @@
             if (typeof response === "undefined") {
                 this.eventHandler.emitEvent(EventType.HANDLE_REDIRECT_START, InteractionType.Redirect);
                 this.logger.verbose("handleRedirectPromise has been called for the first time, storing the promise");
-<<<<<<< HEAD
-                const correlationId = this.browserStorage.getTemporaryCache(TemporaryCacheKeys.CORRELATION_ID, true) || "";
-                const redirectClient = new RedirectClient(this.config, this.browserStorage, this.browserCrypto, this.logger, this.eventHandler, this.navigationClient, this.performanceClient, correlationId);
-                response = redirectClient.handleRedirectPromise(hash)
-                    .then((result: AuthenticationResult | null) => {
-                        if (result) {
-                            this.performanceClient.setHttpVer(result.httpVer);
-                            //console.log("RESULT HRR:",result);
-                            // Emit login event if number of accounts change
-                            const isLoggingIn = loggedInAccounts.length < this.getAllAccounts().length;
-                            if (isLoggingIn) {
-                                this.eventHandler.emitEvent(EventType.LOGIN_SUCCESS, InteractionType.Redirect, result);
-                                this.logger.verbose("handleRedirectResponse returned result, login success");
-                            } else {
-                                this.eventHandler.emitEvent(EventType.ACQUIRE_TOKEN_SUCCESS, InteractionType.Redirect, result);
-                                this.logger.verbose("handleRedirectResponse returned result, acquire token success");
-                            }
-                        }
-                        this.eventHandler.emitEvent(EventType.HANDLE_REDIRECT_END, InteractionType.Redirect);
-=======
->>>>>>> 260676a0
 
                 const request: NativeTokenRequest | null = this.browserStorage.getCachedNativeRequest();
                 let redirectResponse: Promise<AuthenticationResult | null>;
@@ -299,17 +276,6 @@
         } else {
             this.eventHandler.emitEvent(EventType.LOGIN_START, InteractionType.Redirect, request);
         }
-<<<<<<< HEAD
-        
-        const redirectClient = new RedirectClient(this.config, this.browserStorage, this.browserCrypto, this.logger, this.eventHandler, this.navigationClient, this.performanceClient, correlationId);
-        return redirectClient.acquireToken({
-            ...request,
-            correlationId
-        }).then((result)=>{
-            console.log("RESULT REDIRECT",result);
-
-        }).catch((e) => {
-=======
 
         let result: Promise<void>;
 
@@ -334,7 +300,6 @@
         }
 
         return result.catch((e) => {
->>>>>>> 260676a0
             // If logged in, emit acquire token events
             if (isLoggedIn) {
                 this.eventHandler.emitEvent(EventType.ACQUIRE_TOKEN_FAILURE, InteractionType.Redirect, null, e);
@@ -378,15 +343,6 @@
 
         let result: Promise<AuthenticationResult>;
 
-<<<<<<< HEAD
-        return popupClient.acquireToken({
-            ...request,
-            correlationId
-        }).then((result) => {
-            this.performanceClient.setHttpVer(result.httpVer);
-            console.log("ATPOPUP RESULT:",result);
-            // If logged in, emit acquire token events
-=======
         if (this.canUseNative(request)) {
             result = this.acquireTokenNative(request, ApiId.acquireTokenPopup).then((response) => {
                 this.browserStorage.setInteractionInProgress(false);
@@ -421,7 +377,6 @@
             /*
              *  If logged in, emit acquire token events
              */
->>>>>>> 260676a0
             const isLoggingIn = loggedInAccounts.length < this.getAllAccounts().length;
             if (isLoggingIn) {
                 this.eventHandler.emitEvent(EventType.LOGIN_SUCCESS, InteractionType.Popup, result);
@@ -499,10 +454,6 @@
                 }
                 throw e;
             });
-<<<<<<< HEAD
-            console.log("SILTENTOJENRESULT in SSOSILENT:",silentTokenResult);
-            this.eventHandler.emitEvent(EventType.SSO_SILENT_SUCCESS, InteractionType.Silent, silentTokenResult);
-=======
         } else {
             const silentIframeClient = this.createSilentIframeClient(validRequest.correlationId);
             result = silentIframeClient.acquireToken(validRequest);
@@ -510,7 +461,6 @@
 
         return result.then((response) => {
             this.eventHandler.emitEvent(EventType.SSO_SILENT_SUCCESS, InteractionType.Silent, response);
->>>>>>> 260676a0
             ssoSilentMeasurement.endMeasurement({
                 success: true,
                 isNativeBroker: response.fromNativeBroker,
@@ -549,28 +499,6 @@
         const atbcMeasurement = this.performanceClient.startMeasurement(PerformanceEvents.AcquireTokenByCode, request.correlationId);
 
         try {
-<<<<<<< HEAD
-            if (!request.code) {
-                throw BrowserAuthError.createAuthCodeRequiredError();
-            }
-
-            let response = this.hybridAuthCodeResponses.get(request.code);
-            if (!response) {
-                this.logger.verbose("Initiating new acquireTokenByCode request", correlationId);
-                response = this.acquireTokenByCodeAsync({
-                    ...request,
-                    correlationId
-                })
-                    .then((result: AuthenticationResult) => {
-                        //console.log("RESPONSE ATC:",response);
-                        this.eventHandler.emitEvent(EventType.ACQUIRE_TOKEN_BY_CODE_SUCCESS, InteractionType.Silent, result);
-                        this.hybridAuthCodeResponses.delete(request.code);
-                        atbcMeasurement.endMeasurement({
-                            success: true
-                        });
-                        atbcMeasurement.flushMeasurement();
-                        return result;
-=======
             if (request.code) {
                 const hybridAuthCode = request.code;
                 let response = this.hybridAuthCodeResponses.get(hybridAuthCode);
@@ -579,7 +507,6 @@
                     response = this.acquireTokenByCodeAsync({
                         ...request,
                         correlationId
->>>>>>> 260676a0
                     })
                         .then((result: AuthenticationResult) => {
                             this.eventHandler.emitEvent(EventType.ACQUIRE_TOKEN_BY_CODE_SUCCESS, InteractionType.Silent, result);
