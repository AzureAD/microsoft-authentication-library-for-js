--- conflicted
+++ resolved
@@ -13,11 +13,8 @@
 import { BrokerClientApplication } from "../broker/BrokerClientApplication";
 import { EmbeddedClientApplication } from "../broker/EmbeddedClientApplication";
 import { SilentRequest } from "../request/SilentRequest";
-<<<<<<< HEAD
 import { BrowserUtils } from "../utils/BrowserUtils";
-=======
 import { EventType } from "../event/EventType";
->>>>>>> d6997c1f
 
 /**
  * The PublicClientApplication class is the object exposed by the library to perform authentication and authorization functions in Single Page Applications
@@ -123,7 +120,6 @@
     }
 
     /**
-<<<<<<< HEAD
      * Use when you want to obtain an access_token for your API via opening a popup window in the user's browser
      * @param {@link (PopupRequest:type)}
      *
@@ -137,13 +133,12 @@
     }
 
     // #endregion
-=======
+    /**
      * Silently acquire an access token for a given set of scopes. Will use cached token if available, otherwise will attempt to acquire a new token from the network via refresh token.
      * 
      * @param {@link (SilentRequest:type)} 
      * @returns {Promise.<AuthenticationResult>} - a promise that is fulfilled when this function has completed, or rejected if an error was raised. Returns the {@link AuthResponse} object
      */
->>>>>>> d6997c1f
     async acquireTokenSilent(request: SilentRequest): Promise<AuthenticationResult> {
         this.preflightBrowserEnvironmentCheck();
         const silentRequest: SilentFlowRequest = {
@@ -151,6 +146,10 @@
             ...this.initializeBaseRequest(request)
         };
         this.emitEvent(EventType.ACQUIRE_TOKEN_START, InteractionType.Silent, request);
+        if (this.embeddedApp && this.embeddedApp.brokerConnectionEstablished) {
+            return this.embeddedApp.sendSilentRefreshRequest(request);
+        }
+
         try {
             // Telemetry manager only used to increment cacheHits here
             const serverTelemetryManager = this.initializeServerTelemetryManager(ApiId.acquireTokenSilent_silentFlow, silentRequest.correlationId);
@@ -159,12 +158,6 @@
             this.emitEvent(EventType.ACQUIRE_TOKEN_SUCCESS, InteractionType.Silent, cachedToken);
             return cachedToken;
         } catch (e) {
-<<<<<<< HEAD
-            if (this.embeddedApp && this.embeddedApp.brokerConnectionEstablished) {
-                return this.embeddedApp.sendSilentRefreshRequest(request);
-            }
-            return this.acquireTokenByRefreshToken(request);
-=======
             try {
                 const tokenRenewalResult = await this.acquireTokenByRefreshToken(request);
                 this.emitEvent(EventType.ACQUIRE_TOKEN_SUCCESS, InteractionType.Silent, tokenRenewalResult);
@@ -173,7 +166,6 @@
                 this.emitEvent(EventType.ACQUIRE_TOKEN_FAILURE, InteractionType.Silent, null, tokenRenewalError);
                 throw tokenRenewalError;
             }
->>>>>>> d6997c1f
         }
     }
 }