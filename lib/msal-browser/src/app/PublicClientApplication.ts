--- conflicted
+++ resolved
@@ -58,89 +58,10 @@
     initialize(): Promise<void> {
         return this.controller.initialize();
     }
-<<<<<<< HEAD
     async acquireTokenPopup(request: PopupRequest): Promise<AuthenticationResult> {
         return this.controller.acquireTokenPopup(request);
-=======
+    }
 
-    /**
-     * Silently acquire an access token for a given set of scopes. Returns currently processing promise if parallel requests are made.
-     *
-     * @param {@link (SilentRequest:type)}
-     * @returns {Promise.<AuthenticationResult>} - a promise that is fulfilled when this function has completed, or rejected if an error was raised. Returns the {@link AuthResponse} object
-     */
-    async acquireTokenSilent(request: SilentRequest): Promise<AuthenticationResult> {
-        const correlationId = this.getRequestCorrelationId(request);
-        const atsMeasurement = this.performanceClient.startMeasurement(PerformanceEvents.AcquireTokenSilent, correlationId);
-        atsMeasurement.addStaticFields({
-            cacheLookupPolicy: request.cacheLookupPolicy
-        });
-
-        this.preflightBrowserEnvironmentCheck(InteractionType.Silent);
-        this.logger.verbose("acquireTokenSilent called", correlationId);
-
-        const account = request.account || this.getActiveAccount();
-        if (!account) {
-            throw BrowserAuthError.createNoAccountError();
-        }
-
-        const thumbprint: RequestThumbprint = {
-            clientId: this.config.auth.clientId,
-            authority: request.authority || Constants.EMPTY_STRING,
-            scopes: request.scopes,
-            homeAccountIdentifier: account.homeAccountId,
-            claims: request.claims,
-            authenticationScheme: request.authenticationScheme,
-            resourceRequestMethod: request.resourceRequestMethod,
-            resourceRequestUri: request.resourceRequestUri,
-            shrClaims: request.shrClaims,
-            sshKid: request.sshKid
-        };
-        const silentRequestKey = JSON.stringify(thumbprint);
-
-        const cachedResponse = this.activeSilentTokenRequests.get(silentRequestKey);
-        if (typeof cachedResponse === "undefined") {
-            this.logger.verbose("acquireTokenSilent called for the first time, storing active request", correlationId);
-
-            this.performanceClient.setPreQueueTime(PerformanceEvents.AcquireTokenSilentAsync, correlationId);
-            const response = this.acquireTokenSilentAsync({
-                ...request,
-                correlationId
-            }, account)
-                .then((result) => {
-                    this.activeSilentTokenRequests.delete(silentRequestKey);
-                    atsMeasurement.addStaticFields({
-                        accessTokenSize: result.accessToken.length,
-                        idTokenSize: result.idToken.length
-                    });
-                    atsMeasurement.endMeasurement({
-                        success: true,
-                        fromCache: result.fromCache,
-                        isNativeBroker: result.fromNativeBroker,
-                        cacheLookupPolicy: request.cacheLookupPolicy,
-                        requestId: result.requestId,
-                    });
-                    return result;
-                })
-                .catch((error: AuthError) => {
-                    this.activeSilentTokenRequests.delete(silentRequestKey);
-                    atsMeasurement.endMeasurement({
-                        errorCode: error.errorCode,
-                        subErrorCode: error.subError,
-                        success: false
-                    });
-                    throw error;
-                });
-            this.activeSilentTokenRequests.set(silentRequestKey, response);
-            return response;
-        } else {
-            this.logger.verbose("acquireTokenSilent has been called previously, returning the result from the first call", correlationId);
-            // Discard measurements for memoized calls, as they are usually only a couple of ms and will artificially deflate metrics
-            atsMeasurement.discardMeasurement();
-            return cachedResponse;
-        }
->>>>>>> a21cf024
-    }
     acquireTokenRedirect(request: RedirectRequest): Promise<void> {
         return this.controller.acquireTokenRedirect(request);
     }
