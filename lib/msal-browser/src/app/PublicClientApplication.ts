--- conflicted
+++ resolved
@@ -129,13 +129,8 @@
      * @param {@link (AccountInfo:type)}
      * @returns {Promise.<AuthenticationResult>} - a promise that is fulfilled when this function has completed, or rejected if an error was raised. Returns the {@link AuthResponse} 
      */
-<<<<<<< HEAD
     protected async acquireTokenSilentAsync(request: SilentRequest, account: AccountInfo): Promise<AuthenticationResult>{
-        const silentCacheClient = new SilentCacheClient(this.config, this.browserStorage, this.browserCrypto, this.logger, this.eventHandler, this.navigationClient);
-=======
-    private async acquireTokenSilentAsync(request: SilentRequest, account: AccountInfo): Promise<AuthenticationResult>{
         const silentCacheClient = new SilentCacheClient(this.config, this.browserStorage, this.browserCrypto, this.logger, this.eventHandler, this.navigationClient, request.correlationId);
->>>>>>> 7c93022e
         const silentRequest = silentCacheClient.initializeSilentRequest(request, account);
         this.eventHandler.emitEvent(EventType.ACQUIRE_TOKEN_START, InteractionType.Silent, request);
 
