--- conflicted
+++ resolved
@@ -130,11 +130,6 @@
      * @returns {Promise.<AuthenticationResult>} - a promise that is fulfilled when this function has completed, or rejected if an error was raised. Returns the {@link AuthResponse} 
      */
     private async acquireTokenSilentAsync(request: SilentRequest, account: AccountInfo): Promise<AuthenticationResult>{
-<<<<<<< HEAD
-=======
-        const silentCacheClient = new SilentCacheClient(this.config, this.browserStorage, this.browserCrypto, this.logger, this.eventHandler, this.navigationClient, request.correlationId);
-        const silentRequest = silentCacheClient.initializeSilentRequest(request, account);
->>>>>>> a81fcef3
         this.eventHandler.emitEvent(EventType.ACQUIRE_TOKEN_START, InteractionType.Silent, request);
 
         let result: Promise<AuthenticationResult>;
@@ -143,7 +138,7 @@
                 // If native token acquisition fails for availability reasons fallback to standard flow
                 if (e instanceof WamAuthError && e.isFatal()) {
                     this.wamExtensionProvider = undefined; // Prevent future requests from continuing to attempt 
-                    const silentCacheClient = this.createSilentCacheClient();
+                    const silentCacheClient = this.createSilentCacheClient(request.correlationId);
                     const silentRequest = silentCacheClient.initializeSilentRequest(request, account);
                     result = silentCacheClient.acquireToken(silentRequest).catch(async () => {
                         return this.acquireTokenByRefreshToken(silentRequest);
@@ -152,7 +147,7 @@
                 throw e;
             });     
         } else {
-            const silentCacheClient = this.createSilentCacheClient();
+            const silentCacheClient = this.createSilentCacheClient(request.correlationId);
             const silentRequest = silentCacheClient.initializeSilentRequest(request, account);
             result = silentCacheClient.acquireToken(silentRequest).catch(async () => {
                 return this.acquireTokenByRefreshToken(silentRequest);
