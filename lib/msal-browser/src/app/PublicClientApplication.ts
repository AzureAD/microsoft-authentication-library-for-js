/*
 * Copyright (c) Microsoft Corporation. All rights reserved.
 * Licensed under the MIT License.
 */
import {
    AuthorizationCodeClient,
    INetworkModule,
    UrlString,
    StringUtils,
    PromptValue,
    ServerError,
    Authority,
    AuthorityFactory,
    InteractionRequiredAuthError,
    TrustedAuthority,
    AuthorizationUrlRequest,
    PersistentCacheKeys,
    IdToken,
    ProtocolUtils,
    AuthorizationCodeRequest,
    Constants,
    CacheSchemaType,
    AuthenticationResult,
    SilentFlowRequest,
    AccountInfo,
    ResponseMode,
    ClientConfiguration,
    SilentFlowClient,
    EndSessionRequest,
    BaseAuthRequest,
    Logger,
    ServerTelemetryManager
} from "@azure/msal-common";
import { buildConfiguration, Configuration } from "../config/Configuration";
import { BrowserStorage } from "../cache/BrowserStorage";
import { CryptoOps } from "../crypto/CryptoOps";
import { RedirectHandler } from "../interaction_handler/RedirectHandler";
import { PopupHandler } from "../interaction_handler/PopupHandler";
import { SilentHandler } from "../interaction_handler/SilentHandler";
import { BrowserAuthError } from "../error/BrowserAuthError";
import { BrowserConstants, TemporaryCacheKeys, ApiId } from "../utils/BrowserConstants";
import { BrowserUtils } from "../utils/BrowserUtils";
import { version } from "../../package.json";
import { IPublicClientApplication } from "./IPublicClientApplication";
import { RedirectRequest } from "../request/RedirectRequest";
import { PopupRequest } from "../request/PopupRequest";
import { SilentRequest } from "../request/SilentRequest";

/**
 * The PublicClientApplication class is the object exposed by the library to perform authentication and authorization functions in Single Page Applications
 * to obtain JWT tokens as described in the OAuth 2.0 Authorization Code Flow with PKCE specification.
 */
export class PublicClientApplication implements IPublicClientApplication {

    // Crypto interface implementation
    private readonly browserCrypto: CryptoOps;

    // Storage interface implementation
    private readonly browserStorage: BrowserStorage;

    // Network interface implementation
    private readonly networkClient: INetworkModule;

    // Response promise
    private readonly tokenExchangePromise: Promise<AuthenticationResult>;

    // Input configuration by developer/user
    private config: Configuration;

    // Default authority
    private defaultAuthority: Authority;

    // Logger
    private logger: Logger;

    /**
     * @constructor
     * Constructor for the PublicClientApplication used to instantiate the PublicClientApplication object
     *
     * Important attributes in the Configuration object for auth are:
     * - clientID: the application ID of your application. You can obtain one by registering your application with our Application registration portal : https://portal.azure.com/#blade/Microsoft_AAD_IAM/ActiveDirectoryMenuBlade/RegisteredAppsPreview
     * - authority: the authority URL for your application.
     * - redirect_uri: the uri of your application registered in the portal.
     *
     * In Azure AD, authority is a URL indicating the Azure active directory that MSAL uses to obtain tokens.
     * It is of the form https://login.microsoftonline.com/{Enter_the_Tenant_Info_Here}
     * If your application supports Accounts in one organizational directory, replace "Enter_the_Tenant_Info_Here" value with the Tenant Id or Tenant name (for example, contoso.microsoft.com).
     * If your application supports Accounts in any organizational directory, replace "Enter_the_Tenant_Info_Here" value with organizations.
     * If your application supports Accounts in any organizational directory and personal Microsoft accounts, replace "Enter_the_Tenant_Info_Here" value with common.
     * To restrict support to Personal Microsoft accounts only, replace "Enter_the_Tenant_Info_Here" value with consumers.
     *
     * In Azure B2C, authority is of the form https://{instance}/tfp/{tenant}/{policyName}/
     * Full B2C functionality will be available in this library in future versions.
     *
     * @param {@link (Configuration:type)} configuration object for the MSAL PublicClientApplication instance
     */
    constructor(configuration: Configuration) {
        // Set the configuration.
        this.config = buildConfiguration(configuration);

        // Initialize the crypto class.
        this.browserCrypto = new CryptoOps();

        // Initialize the network module class.
        this.networkClient = this.config.system.networkClient;

        // Initialize the browser storage class.
        this.browserStorage = new BrowserStorage(this.config.auth.clientId, this.config.cache);

        // Initialize logger
        this.logger = new Logger(this.config.system.loggerOptions);

        // Initialize default authority instance
        TrustedAuthority.setTrustedAuthoritiesFromConfig(this.config.auth.knownAuthorities, this.config.auth.cloudDiscoveryMetadata);

        this.defaultAuthority = null;
    }

    // #region Redirect Flow
    
    /**
     * Event handler function which allows users to fire events after the PublicClientApplication object
     * has loaded during redirect flows. This should be invoked on all page loads involved in redirect
     * auth flows.
     * @returns {Promise.<AuthenticationResult | null>} token response or null. If the return value is null, then no auth redirect was detected.
     */
    async handleRedirectPromise(): Promise<AuthenticationResult | null> {
        return this.handleRedirectResponse();
    }

    /**
     * Checks if navigateToLoginRequestUrl is set, and:
     * - if true, performs logic to cache and navigate
     * - if false, handles hash string and parses response
     */
    private async handleRedirectResponse(): Promise<AuthenticationResult> {
        // Get current location hash from window or cache.
        const { location: { hash } } = window;
        const cachedHash = this.browserStorage.getItem(this.browserStorage.generateCacheKey(TemporaryCacheKeys.URL_HASH), CacheSchemaType.TEMPORARY) as string;
        const isResponseHash = UrlString.hashContainsKnownProperties(hash);
        const loginRequestUrl = this.browserStorage.getItem(this.browserStorage.generateCacheKey(TemporaryCacheKeys.ORIGIN_URI), CacheSchemaType.TEMPORARY) as string;

        const currentUrlNormalized = UrlString.removeHashFromUrl(window.location.href);
        const loginRequestUrlNormalized = UrlString.removeHashFromUrl(loginRequestUrl || "");
        if (loginRequestUrlNormalized === currentUrlNormalized && this.config.auth.navigateToLoginRequestUrl) {
            // We are on the page we need to navigate to - handle hash
            // Replace current hash with non-msal hash, if present
            BrowserUtils.replaceHash(loginRequestUrl);
            return this.handleHash(isResponseHash ? hash : cachedHash);
        }

        if (!this.config.auth.navigateToLoginRequestUrl) {
            // We don't need to navigate - handle hash
            BrowserUtils.clearHash();
            return this.handleHash(isResponseHash ? hash : cachedHash);
        }

        if (isResponseHash && !BrowserUtils.isInIframe()) {
            // Returned from authority using redirect - need to perform navigation before processing response
            const hashKey = this.browserStorage.generateCacheKey(TemporaryCacheKeys.URL_HASH);
            this.browserStorage.setItem(hashKey, hash, CacheSchemaType.TEMPORARY);
            if (StringUtils.isEmpty(loginRequestUrl) || loginRequestUrl === "null") {
                // Redirect to home page if login request url is null (real null or the string null)
                this.logger.warning("Unable to get valid login request url from cache, redirecting to home page");
                BrowserUtils.navigateWindow("/", true);
            } else {
                // Navigate to target url
                BrowserUtils.navigateWindow(loginRequestUrl, true);
            }
        }

        return null;
    }

    /**
	 * Checks if hash exists and handles in window.
	 * @param responseHash
	 * @param interactionHandler
	 */
    private async handleHash(responseHash: string): Promise<AuthenticationResult> {
        // There is no hash - clean cache and return null.
        if (StringUtils.isEmpty(responseHash)) {
            this.browserStorage.cleanRequest();
            return null;
        }
        const correlationId = this.browserStorage.getItem(this.browserStorage.generateCacheKey(TemporaryCacheKeys.CORRELATION_ID), CacheSchemaType.TEMPORARY) as string;
        const telemetryManager = new ServerTelemetryManager(this.browserStorage, ApiId.handleRedirectPromise, correlationId);

        try {
            // Hash contains known properties - handle and return in callback
            const currentAuthority = this.browserStorage.getCachedAuthority();
            const authClient = await this.createAuthCodeClient(currentAuthority);
            const interactionHandler = new RedirectHandler(authClient, this.browserStorage);
            return interactionHandler.handleCodeResponse(responseHash, telemetryManager, this.browserCrypto);
        } catch (e) {
            telemetryManager.cacheFailedRequest(e);
            this.browserStorage.cleanRequest();
            throw e;
        }
    }

    /**
     * Use when initiating the login process by redirecting the user's browser to the authorization endpoint. This function redirects the page, so
     * any code that follows this function will not execute.
	 *
	 * IMPORTANT: It is NOT recommended to have code that is dependent on the resolution of the Promise. This function will navigate away from the current
	 * browser window. It currently returns a Promise in order to reflect the asynchronous nature of the code running in this function.
	 *
     * @param {@link (RedirectRequest:type)}
     */
    async loginRedirect(request: RedirectRequest): Promise<void> {
        return this.acquireTokenRedirect(request);
    }

    /**
     * Use when you want to obtain an access_token for your API by redirecting the user's browser window to the authorization endpoint. This function redirects
     * the page, so any code that follows this function will not execute.
	 *
	 * IMPORTANT: It is NOT recommended to have code that is dependent on the resolution of the Promise. This function will navigate away from the current
	 * browser window. It currently returns a Promise in order to reflect the asynchronous nature of the code running in this function.
     *
     * @param {@link (RedirectRequest:type)}
     */
    async acquireTokenRedirect(request: RedirectRequest): Promise<void> {
        // Preflight request
        const validRequest: AuthorizationUrlRequest = this.preflightInteractiveRequest(request);
        const telemetryManager = new ServerTelemetryManager(this.browserStorage, ApiId.acquireTokenRedirect, validRequest.correlationId);
        
        try {
            // Create auth code request and generate PKCE params
            const authCodeRequest: AuthorizationCodeRequest = await this.initializeAuthorizationCodeRequest(validRequest);

            // Initialize the client
            const authClient: AuthorizationCodeClient = await this.createAuthCodeClient(validRequest.authority);

            // Create redirect interaction handler.
            const interactionHandler = new RedirectHandler(authClient, this.browserStorage);

            // Create acquire token url.
            const navigateUrl = await authClient.getAuthCodeUrl(validRequest);

            const redirectStartPage = (request && request.redirectStartPage) || window.location.href;
            // Show the UI once the url has been created. Response will come back in the hash, which will be handled in the handleRedirectCallback function.
            interactionHandler.initiateAuthRequest(navigateUrl, authCodeRequest, redirectStartPage, this.browserCrypto);
        } catch (e) {
            telemetryManager.cacheFailedRequest(e);
            this.browserStorage.cleanRequest();
            throw e;
        }
    }

    // #endregion

    // #region Popup Flow

    /**
     * Use when initiating the login process via opening a popup window in the user's browser
     *
     * @param {@link (PopupRequest:type)}
     *
     * @returns {Promise.<AuthenticationResult>} - a promise that is fulfilled when this function has completed, or rejected if an error was raised. Returns the {@link AuthResponse} object
     */
    async loginPopup(request: PopupRequest): Promise<AuthenticationResult> {
        return this.acquireTokenPopup(request);
    }

    /**
     * Use when you want to obtain an access_token for your API via opening a popup window in the user's browser
     * @param {@link (PopupRequest:type)}
     *
     * @returns {Promise.<AuthenticationResult>} - a promise that is fulfilled when this function has completed, or rejected if an error was raised. Returns the {@link AuthResponse} object
     */
    async acquireTokenPopup(request: PopupRequest): Promise<AuthenticationResult> {
        // Preflight request
        const validRequest: AuthorizationUrlRequest = this.preflightInteractiveRequest(request);
        const telemetryManager = new ServerTelemetryManager(this.browserStorage, ApiId.acquireTokenPopup, validRequest.correlationId);
        
        try {
            // Create auth code request and generate PKCE params
            const authCodeRequest: AuthorizationCodeRequest = await this.initializeAuthorizationCodeRequest(validRequest);

            // Initialize the client
            const authClient: AuthorizationCodeClient = await this.createAuthCodeClient(validRequest.authority);

            // Create acquire token url.
            const navigateUrl = await authClient.getAuthCodeUrl(validRequest);

            // Acquire token with popup
            return await this.popupTokenHelper(navigateUrl, authCodeRequest, authClient, telemetryManager);
        } catch (e) {
            telemetryManager.cacheFailedRequest(e);
            this.browserStorage.cleanRequest();
            throw e;
        }
    }

    /**
     * Helper which acquires an authorization code with a popup from given url, and exchanges the code for a set of OAuth tokens.
     * @param navigateUrl
     */
    private async popupTokenHelper(navigateUrl: string, authCodeRequest: AuthorizationCodeRequest, authClient: AuthorizationCodeClient, telemetryManager: ServerTelemetryManager): Promise<AuthenticationResult> {
        // Create popup interaction handler.
        const interactionHandler = new PopupHandler(authClient, this.browserStorage);
        // Show the UI once the url has been created. Get the window handle for the popup.
        const popupWindow: Window = interactionHandler.initiateAuthRequest(navigateUrl, authCodeRequest);
        // Monitor the window for the hash. Return the string value and close the popup when the hash is received. Default timeout is 60 seconds.
        const hash = await interactionHandler.monitorPopupForHash(popupWindow, this.config.system.windowHashTimeout);
        // Handle response from hash string.
        return await interactionHandler.handleCodeResponse(hash, telemetryManager);
    }

    // #endregion

    // #region Silent Flow

    /**
     * This function uses a hidden iframe to fetch an authorization code from the eSTS. There are cases where this may not work:
     * - Any browser using a form of Intelligent Tracking Prevention
     * - If there is not an established session with the service
     *
     * In these cases, the request must be done inside a popup or full frame redirect.
     *
     * For the cases where interaction is required, you cannot send a request with prompt=none.
     *
     * If your refresh token has expired, you can use this function to fetch a new set of tokens silently as long as
     * you session on the server still exists.
     * @param {@link AuthorizationUrlRequest}
     *
     * @returns {Promise.<AuthenticationResult>} - a promise that is fulfilled when this function has completed, or rejected if an error was raised. Returns the {@link AuthResponse} object
     */
    async ssoSilent(request: AuthorizationUrlRequest): Promise<AuthenticationResult> {
        // block the reload if it occurred inside a hidden iframe
        BrowserUtils.blockReloadInHiddenIframes();

        // Check that we have some SSO data
        if (StringUtils.isEmpty(request.loginHint)) {
            throw BrowserAuthError.createSilentSSOInsufficientInfoError();
        }

        // Check that prompt is set to none, throw error if it is set to anything else.
        if (request.prompt && request.prompt !== PromptValue.NONE) {
            throw BrowserAuthError.createSilentPromptValueError(request.prompt);
        }

        // Create silent request
        const silentRequest: AuthorizationUrlRequest = this.initializeAuthorizationRequest({
            ...request,
            prompt: PromptValue.NONE
        });

        const telemetryManager = new ServerTelemetryManager(this.browserStorage, ApiId.ssoSilent, silentRequest.correlationId);

        try {
            // Create auth code request and generate PKCE params
            const authCodeRequest: AuthorizationCodeRequest = await this.initializeAuthorizationCodeRequest(silentRequest);

            // Get scopeString for iframe ID
            const scopeString = silentRequest.scopes ? silentRequest.scopes.join(" ") : "";

            // Initialize the client
            const authClient: AuthorizationCodeClient = await this.createAuthCodeClient(silentRequest.authority);

            // Create authorize request url
            const navigateUrl = await authClient.getAuthCodeUrl(silentRequest);

            return this.silentTokenHelper(navigateUrl, authCodeRequest, authClient, scopeString, telemetryManager);
        } catch (e) {
            telemetryManager.cacheFailedRequest(e);
            this.browserStorage.cleanRequest();
            throw e;
        }
    }

    /**
     * Use this function to obtain a token before every call to the API / resource provider
     *
     * MSAL return's a cached token when available
     * Or it send's a request to the STS to obtain a new token using a refresh token.
     *
     * @param {@link (SilentRequest:type)}
     *
     * To renew idToken, please pass clientId as the only scope in the Authentication Parameters
     * @returns {Promise.<AuthenticationResult>} - a promise that is fulfilled when this function has completed, or rejected if an error was raised. Returns the {@link AuthResponse} object
     *
     */
    async acquireTokenSilent(request: SilentRequest): Promise<AuthenticationResult> {
        // block the reload if it occurred inside a hidden iframe
        BrowserUtils.blockReloadInHiddenIframes();
        const silentRequest: SilentFlowRequest = {
            ...request,
            ...this.initializeBaseRequest(request)
        };
<<<<<<< HEAD
        let telemetryManager = new ServerTelemetryManager(this.browserStorage, ApiId.acquireTokenSilent_silentFlow, silentRequest.correlationId, silentRequest.forceRefresh);
=======

>>>>>>> 463c343b
        try {
            const silentAuthClient = await this.createSilentFlowClient(silentRequest.authority);
            // Send request to renew token. Auth module will throw errors if token cannot be renewed.
            return await silentAuthClient.acquireToken(silentRequest, telemetryManager);
        } catch (e) {
            telemetryManager.cacheFailedRequest(e);
            const isServerError = e instanceof ServerError;
            const isInteractionRequiredError = e instanceof InteractionRequiredAuthError;
            const isInvalidGrantError = (e.errorCode === BrowserConstants.INVALID_GRANT_ERROR);
            if (isServerError && isInvalidGrantError && !isInteractionRequiredError) {
                const silentAuthUrlRequest: AuthorizationUrlRequest = this.initializeAuthorizationRequest({
                    ...silentRequest,
                    redirectUri: request.redirectUri,
                    prompt: PromptValue.NONE
                });
                telemetryManager = new ServerTelemetryManager(this.browserStorage, ApiId.acquireTokenSilent_authCode, silentAuthUrlRequest.correlationId);

                try {
                    // Create auth code request and generate PKCE params
                    const authCodeRequest: AuthorizationCodeRequest = await this.initializeAuthorizationCodeRequest(silentAuthUrlRequest);

                    // Initialize the client
                    const authClient: AuthorizationCodeClient = await this.createAuthCodeClient(silentAuthUrlRequest.authority);

                    // Create authorize request url
                    const navigateUrl = await authClient.getAuthCodeUrl(silentAuthUrlRequest);

                    // Get scopeString for iframe ID
                    const scopeString = silentAuthUrlRequest.scopes ? silentAuthUrlRequest.scopes.join(" ") : "";

                    return this.silentTokenHelper(navigateUrl, authCodeRequest, authClient, scopeString, telemetryManager);
                } catch (e) {
                    telemetryManager.cacheFailedRequest(e);
                    this.browserStorage.cleanRequest();
                    throw e;
                }
            }

            throw e;
        }
    }

    /**
     * Helper which acquires an authorization code silently using a hidden iframe from given url
     * using the scopes requested as part of the id, and exchanges the code for a set of OAuth tokens.
     * @param navigateUrl
     * @param userRequestScopes
     */
    private async silentTokenHelper(navigateUrl: string, authCodeRequest: AuthorizationCodeRequest, authClient: AuthorizationCodeClient, userRequestScopes: string, telemetryManager: ServerTelemetryManager): Promise<AuthenticationResult> {
        // Create silent handler
        const silentHandler = new SilentHandler(authClient, this.browserStorage, this.config.system.loadFrameTimeout);
        // Get the frame handle for the silent request
        const msalFrame = await silentHandler.initiateAuthRequest(navigateUrl, authCodeRequest, userRequestScopes);
        // Monitor the window for the hash. Return the string value and close the popup when the hash is received. Default timeout is 60 seconds.
        const hash = await silentHandler.monitorIframeForHash(msalFrame, this.config.system.iframeHashTimeout);
        // Handle response from hash string.
        return await silentHandler.handleCodeResponse(hash, telemetryManager);
    }

    // #endregion

    // #region Logout

    /**
     * Use to log out the current user, and redirect the user to the postLogoutRedirectUri.
     * Default behaviour is to redirect the user to `window.location.href`.
     * @param {@link (EndSessionRequest:type)} 
     */
    async logout(logoutRequest?: EndSessionRequest): Promise<void> {
        const validLogoutRequest = this.initializeLogoutRequest(logoutRequest);
        const authClient = await this.createAuthCodeClient(validLogoutRequest && validLogoutRequest.authority);
        // create logout string and navigate user window to logout. Auth module will clear cache.
        const logoutUri: string = authClient.getLogoutUri(validLogoutRequest);
        BrowserUtils.navigateWindow(logoutUri);
    }

    // #endregion

    // #region Account APIs

    /**
     * Returns all accounts that MSAL currently has data for.
     * (the account object is created at the time of successful login)
     * or null when no state is found
     * @returns {@link AccountInfo[]} - Array of account objects in cache
     */
    getAllAccounts(): AccountInfo[] {
        return this.browserStorage.getAllAccounts();
    }

    /**
     * Returns the signed in account matching username.
     * (the account object is created at the time of successful login)
     * or null when no state is found
     * @returns {@link AccountInfo} - the account object stored in MSAL
     */
    getAccountByUsername(userName: string): AccountInfo {
        const allAccounts = this.getAllAccounts();
        return allAccounts ? allAccounts.filter(accountObj => accountObj.username.toLowerCase() === userName.toLowerCase())[0] : null;
    }

    // #endregion

    // #region Helpers

    /**
     *
     * Use to get the redirect uri configured in MSAL or null.
     * @returns {string} redirect URL
     *
     */
    private getRedirectUri(requestRedirectUri?: string): string {
        return requestRedirectUri || this.config.auth.redirectUri || BrowserUtils.getCurrentUri();
    }

    /**
     * Use to get the post logout redirect uri configured in MSAL or null.
     *
     * @returns {string} post logout redirect URL
     */
    private getPostLogoutRedirectUri(requestPostLogoutRedirectUri?: string): string {
        return requestPostLogoutRedirectUri || this.config.auth.postLogoutRedirectUri || BrowserUtils.getCurrentUri();
    }

    /**
     * Used to get a discovered version of the default authority.
     */
    private async getDiscoveredDefaultAuthority(): Promise<Authority> {
        if (!this.defaultAuthority) {
            this.defaultAuthority = await AuthorityFactory.createDiscoveredInstance(this.config.auth.authority, this.config.system.networkClient);
        }
        return this.defaultAuthority;
    }

    /**
     * Helper to check whether interaction is in progress.
     */
    private interactionInProgress(): boolean {
        // Check whether value in cache is present and equal to expected value
        return (this.browserStorage.getItem(this.browserStorage.generateCacheKey(BrowserConstants.INTERACTION_STATUS_KEY), CacheSchemaType.TEMPORARY) as string) === BrowserConstants.INTERACTION_IN_PROGRESS_VALUE;
    }

    /**
     * Creates an Authorization Code Client with the given authority, or the default authority.
     * @param authorityUrl 
     */
    private async createAuthCodeClient(authorityUrl?: string): Promise<AuthorizationCodeClient> {
        // Create auth module.
        const clientConfig = await this.getClientConfiguration(authorityUrl);
        return new AuthorizationCodeClient(clientConfig);
    }

    /**
     * Creates an Silent Flow Client with the given authority, or the default authority.
     * @param authorityUrl 
     */
    private async createSilentFlowClient(authorityUrl?: string): Promise<SilentFlowClient> {
        // Create auth module.
        const clientConfig = await this.getClientConfiguration(authorityUrl);
        return new SilentFlowClient(clientConfig);
    }

    /**
     * Creates a Client Configuration object with the given request authority, or the default authority.
     * @param requestAuthority 
     */
    private async getClientConfiguration(requestAuthority?: string): Promise<ClientConfiguration> {
        // If the requestAuthority is passed and is not equivalent to the default configured authority, create new authority and discover endpoints. Return default authority otherwise.
        const discoveredAuthority = (!StringUtils.isEmpty(requestAuthority) && requestAuthority !== this.config.auth.authority) ? await AuthorityFactory.createDiscoveredInstance(requestAuthority, this.config.system.networkClient) 
            : await this.getDiscoveredDefaultAuthority();
        return {
            authOptions: {
                clientId: this.config.auth.clientId,
                authority: discoveredAuthority,
                knownAuthorities: this.config.auth.knownAuthorities,
                cloudDiscoveryMetadata: this.config.auth.cloudDiscoveryMetadata
            },
            systemOptions: {
                tokenRenewalOffsetSeconds: this.config.system.tokenRenewalOffsetSeconds
            },
            loggerOptions: {
                loggerCallback: this.config.system.loggerOptions.loggerCallback,
                piiLoggingEnabled: this.config.system.loggerOptions.piiLoggingEnabled
            },
            cryptoInterface: this.browserCrypto,
            networkInterface: this.networkClient,
            storageInterface: this.browserStorage,
            libraryInfo: {
                sku: BrowserConstants.MSAL_SKU,
                version: version,
                cpu: "",
                os: ""
            }
        };
    }

    /**
     * Helper to validate app environment before making a request.
     */
    private preflightInteractiveRequest(request: RedirectRequest|PopupRequest): AuthorizationUrlRequest {
        // block the reload if it occurred inside a hidden iframe
        BrowserUtils.blockReloadInHiddenIframes();

        // Check if interaction is in progress. Throw error if true.
        if (this.interactionInProgress()) {
            throw BrowserAuthError.createInteractionInProgressError();
        }
        
        return this.initializeAuthorizationRequest(request);
    }

    /**
     * Initializer function for all request APIs
     * @param request 
     */
    private initializeBaseRequest(request: BaseAuthRequest): BaseAuthRequest {
        const validatedRequest: BaseAuthRequest = {
            ...request
        };

        if (StringUtils.isEmpty(validatedRequest.authority)) {
            validatedRequest.authority = this.config.auth.authority;
        }

        validatedRequest.correlationId = (request && request.correlationId) || this.browserCrypto.createNewGuid();

        return validatedRequest;
    }

    /**
     * Generates a request that will contain the openid and profile scopes.
     * @param request 
     */
    private setDefaultScopes(request: BaseAuthRequest): BaseAuthRequest {
        return {
            ...request,
            scopes: [...((request && request.scopes) || []), Constants.OPENID_SCOPE, Constants.PROFILE_SCOPE]
        };
    }

    /**
     * Helper to initialize required request parameters for interactive APIs and ssoSilent()
     * @param request
     */
    private initializeAuthorizationRequest(request: AuthorizationUrlRequest|RedirectRequest|PopupRequest): AuthorizationUrlRequest {
        let validatedRequest: AuthorizationUrlRequest = {
            ...request
        };

        validatedRequest.redirectUri = this.getRedirectUri(validatedRequest.redirectUri);

        // Check for ADAL SSO
        if (StringUtils.isEmpty(validatedRequest.loginHint)) {
            // Only check for adal token if no SSO params are being used
            const adalIdTokenString = this.browserStorage.getItem(PersistentCacheKeys.ADAL_ID_TOKEN, CacheSchemaType.TEMPORARY) as string;
            if (!StringUtils.isEmpty(adalIdTokenString)) {
                const adalIdToken = new IdToken(adalIdTokenString, this.browserCrypto);
                this.browserStorage.removeItem(PersistentCacheKeys.ADAL_ID_TOKEN);
                if (adalIdToken.claims && adalIdToken.claims.upn) {
                    validatedRequest.loginHint = adalIdToken.claims.upn;
                }
            }
        }

        validatedRequest.state = ProtocolUtils.setRequestState(
            (request && request.state) || "",
            this.browserCrypto
        );

        if (StringUtils.isEmpty(validatedRequest.nonce)) {
            validatedRequest.nonce = this.browserCrypto.createNewGuid();
        }
        
        validatedRequest.responseMode = ResponseMode.FRAGMENT;

        validatedRequest = {
            ...validatedRequest,
            ...this.initializeBaseRequest(validatedRequest)
        };

        this.browserStorage.updateCacheEntries(validatedRequest.state, validatedRequest.nonce, validatedRequest.authority);

        return {
            ...validatedRequest,
            ...this.setDefaultScopes(validatedRequest)
        };
    }

    /**
     * Generates an auth code request tied to the url request.
     * @param request 
     */
    private async initializeAuthorizationCodeRequest(request: AuthorizationUrlRequest): Promise<AuthorizationCodeRequest> {
        const generatedPkceParams = await this.browserCrypto.generatePkceCodes();

        const authCodeRequest: AuthorizationCodeRequest = {
            ...request,
            redirectUri: request.redirectUri,
            code: "",
            codeVerifier: generatedPkceParams.verifier
        };

        request.codeChallenge = generatedPkceParams.challenge;
        request.codeChallengeMethod = Constants.S256_CODE_CHALLENGE_METHOD;

        return authCodeRequest;
    }

    /**
     * Initializer for the logout request.
     * @param logoutRequest 
     */
    private initializeLogoutRequest(logoutRequest?: EndSessionRequest): EndSessionRequest {
        const validLogoutRequest = {
            ...logoutRequest
        };
        if (StringUtils.isEmpty(validLogoutRequest.authority)) {
            validLogoutRequest.authority = this.config.auth.authority;
        }

        validLogoutRequest.correlationId = (validLogoutRequest && validLogoutRequest.correlationId) || this.browserCrypto.createNewGuid();

        validLogoutRequest.postLogoutRedirectUri = this.getPostLogoutRedirectUri(logoutRequest ? logoutRequest.postLogoutRedirectUri : "");
        
        return validLogoutRequest;
    }

    // #endregion
}<|MERGE_RESOLUTION|>--- conflicted
+++ resolved
@@ -390,11 +390,7 @@
             ...request,
             ...this.initializeBaseRequest(request)
         };
-<<<<<<< HEAD
         let telemetryManager = new ServerTelemetryManager(this.browserStorage, ApiId.acquireTokenSilent_silentFlow, silentRequest.correlationId, silentRequest.forceRefresh);
-=======
-
->>>>>>> 463c343b
         try {
             const silentAuthClient = await this.createSilentFlowClient(silentRequest.authority);
             // Send request to renew token. Auth module will throw errors if token cannot be renewed.
