/*
 * Copyright (c) Microsoft Corporation. All rights reserved.
 * Licensed under the MIT License.
 */

import { AccountInfo, AuthenticationResult, RequestThumbprint, AuthError, PromptValue } from "@azure/msal-common";
import { Configuration } from "../config/Configuration";
import { DEFAULT_REQUEST, InteractionType, ApiId } from "../utils/BrowserConstants";
import { IPublicClientApplication } from "./IPublicClientApplication";
import { RedirectRequest } from "../request/RedirectRequest";
import { PopupRequest } from "../request/PopupRequest";
import { ClientApplication } from "./ClientApplication";
import { SilentRequest } from "../request/SilentRequest";
import { EventType } from "../event/EventType";
import { BrowserAuthError } from "../error/BrowserAuthError";
import { WamAuthError } from "../error/WamAuthError";
import { SilentIframeClient } from "../interaction_client/SilentIframeClient";

/**
 * The PublicClientApplication class is the object exposed by the library to perform authentication and authorization functions in Single Page Applications
 * to obtain JWT tokens as described in the OAuth 2.0 Authorization Code Flow with PKCE specification.
 */
export class PublicClientApplication extends ClientApplication implements IPublicClientApplication {

    // Active requests
    private activeSilentTokenRequests: Map<string, Promise<AuthenticationResult>>;

    /**
     * @constructor
     * Constructor for the PublicClientApplication used to instantiate the PublicClientApplication object
     *
     * Important attributes in the Configuration object for auth are:
     * - clientID: the application ID of your application. You can obtain one by registering your application with our Application registration portal : https://portal.azure.com/#blade/Microsoft_AAD_IAM/ActiveDirectoryMenuBlade/RegisteredAppsPreview
     * - authority: the authority URL for your application.
     * - redirect_uri: the uri of your application registered in the portal.
     *
     * In Azure AD, authority is a URL indicating the Azure active directory that MSAL uses to obtain tokens.
     * It is of the form https://login.microsoftonline.com/{Enter_the_Tenant_Info_Here}
     * If your application supports Accounts in one organizational directory, replace "Enter_the_Tenant_Info_Here" value with the Tenant Id or Tenant name (for example, contoso.microsoft.com).
     * If your application supports Accounts in any organizational directory, replace "Enter_the_Tenant_Info_Here" value with organizations.
     * If your application supports Accounts in any organizational directory and personal Microsoft accounts, replace "Enter_the_Tenant_Info_Here" value with common.
     * To restrict support to Personal Microsoft accounts only, replace "Enter_the_Tenant_Info_Here" value with consumers.
     *
     * In Azure B2C, authority is of the form https://{instance}/tfp/{tenant}/{policyName}/
     * Full B2C functionality will be available in this library in future versions.
     *
     * @param configuration object for the MSAL PublicClientApplication instance
     */
    constructor(configuration: Configuration) {
        super(configuration);

        this.activeSilentTokenRequests = new Map();
    }

    /**
     * Use when initiating the login process by redirecting the user's browser to the authorization endpoint. This function redirects the page, so
     * any code that follows this function will not execute.
     *
     * IMPORTANT: It is NOT recommended to have code that is dependent on the resolution of the Promise. This function will navigate away from the current
     * browser window. It currently returns a Promise in order to reflect the asynchronous nature of the code running in this function.
     *
     * @param request
     */
    async loginRedirect(request?: RedirectRequest): Promise<void> {
        this.logger.verbose("loginRedirect called");
        return this.acquireTokenRedirect(request || DEFAULT_REQUEST);
    }

    /**
     * Use when initiating the login process via opening a popup window in the user's browser
     *
     * @param request
     *
     * @returns A promise that is fulfilled when this function has completed, or rejected if an error was raised.
     */
    loginPopup(request?: PopupRequest): Promise<AuthenticationResult> {
        this.logger.verbose("loginPopup called");
        return this.acquireTokenPopup(request || DEFAULT_REQUEST);
    }

    /**
     * Silently acquire an access token for a given set of scopes. Returns currently processing promise if parallel requests are made.
     *
     * @param {@link (SilentRequest:type)}
     * @returns {Promise.<AuthenticationResult>} - a promise that is fulfilled when this function has completed, or rejected if an error was raised. Returns the {@link AuthResponse} object
     */
    async acquireTokenSilent(request: SilentRequest): Promise<AuthenticationResult> {
        this.preflightBrowserEnvironmentCheck(InteractionType.Silent);
        this.logger.verbose("acquireTokenSilent called", request.correlationId);
        const account = request.account || this.getActiveAccount();
        if (!account) {
            throw BrowserAuthError.createNoAccountError();
        }
        const thumbprint: RequestThumbprint = {
            clientId: this.config.auth.clientId,
            authority: request.authority || "",
            scopes: request.scopes,
            homeAccountIdentifier: account.homeAccountId,
            claims: request.claims,
            authenticationScheme: request.authenticationScheme,
            resourceRequestMethod: request.resourceRequestMethod,
            resourceRequestUri: request.resourceRequestUri,
            shrClaims: request.shrClaims,
            sshKid: request.sshKid
        };
        const silentRequestKey = JSON.stringify(thumbprint);
        const cachedResponse = this.activeSilentTokenRequests.get(silentRequestKey);
        if (typeof cachedResponse === "undefined") {
            this.logger.verbose("acquireTokenSilent called for the first time, storing active request", request.correlationId);
            const response = this.acquireTokenSilentAsync(request, account)
                .then((result) => {
                    this.activeSilentTokenRequests.delete(silentRequestKey);
                    return result;
                })
                .catch((error) => {
                    this.activeSilentTokenRequests.delete(silentRequestKey);
                    throw error;
                });
            this.activeSilentTokenRequests.set(silentRequestKey, response);
            return response;
        } else {
            this.logger.verbose("acquireTokenSilent has been called previously, returning the result from the first call", request.correlationId);
            return cachedResponse;
        }
    }

    /**
     * Silently acquire an access token for a given set of scopes. Will use cached token if available, otherwise will attempt to acquire a new token from the network via refresh token.
     * @param {@link (SilentRequest:type)}
     * @param {@link (AccountInfo:type)}
     * @returns {Promise.<AuthenticationResult>} - a promise that is fulfilled when this function has completed, or rejected if an error was raised. Returns the {@link AuthResponse} 
     */
<<<<<<< HEAD
    private async acquireTokenSilentAsync(request: SilentRequest, account: AccountInfo): Promise<AuthenticationResult>{
=======
    protected async acquireTokenSilentAsync(request: SilentRequest, account: AccountInfo): Promise<AuthenticationResult>{
        const silentCacheClient = new SilentCacheClient(this.config, this.browserStorage, this.browserCrypto, this.logger, this.eventHandler, this.navigationClient, request.correlationId);
        const silentRequest = await silentCacheClient.initializeSilentRequest(request, account);
>>>>>>> 2d41204c
        this.eventHandler.emitEvent(EventType.ACQUIRE_TOKEN_START, InteractionType.Silent, request);

        let result: Promise<AuthenticationResult>;
        if (this.isNativeAvailable(request.authenticationScheme) && account.nativeAccountId) {
            const silentRequest = {
                ...request,
                account,
                prompt: PromptValue.NONE
            };
            result = this.acquireTokenNative(silentRequest, ApiId.acquireTokenSilent_silentFlow).catch(async (e: AuthError) => {
                // If native token acquisition fails for availability reasons fallback to web flow
                if (e instanceof WamAuthError && e.isFatal()) {
                    this.wamExtensionProvider = undefined; // Prevent future requests from continuing to attempt 

                    // Cache will not contain tokens, given that previous WAM requests succeeded. Skip cache and RT renewal and go straight to iframe renewal
                    const silentIframeClient = new SilentIframeClient(this.config, this.browserStorage, this.browserCrypto, this.logger, this.eventHandler, this.navigationClient, ApiId.acquireTokenSilent_authCode, request.correlationId);
                    return silentIframeClient.acquireToken(request);
                }
                throw e;
            });     
        } else {
            const silentCacheClient = this.createSilentCacheClient(request.correlationId);
            const silentRequest = await silentCacheClient.initializeSilentRequest(request, account);
            result = silentCacheClient.acquireToken(silentRequest).catch(async () => {
                return this.acquireTokenByRefreshToken(silentRequest);
            });
        }

        return result.then((response) => {
            this.eventHandler.emitEvent(EventType.ACQUIRE_TOKEN_SUCCESS, InteractionType.Silent, response);
            return response;
        }).catch((tokenRenewalError) => {
            this.eventHandler.emitEvent(EventType.ACQUIRE_TOKEN_FAILURE, InteractionType.Silent, null, tokenRenewalError);
            throw tokenRenewalError;
        });
    }
}<|MERGE_RESOLUTION|>--- conflicted
+++ resolved
@@ -130,13 +130,7 @@
      * @param {@link (AccountInfo:type)}
      * @returns {Promise.<AuthenticationResult>} - a promise that is fulfilled when this function has completed, or rejected if an error was raised. Returns the {@link AuthResponse} 
      */
-<<<<<<< HEAD
-    private async acquireTokenSilentAsync(request: SilentRequest, account: AccountInfo): Promise<AuthenticationResult>{
-=======
     protected async acquireTokenSilentAsync(request: SilentRequest, account: AccountInfo): Promise<AuthenticationResult>{
-        const silentCacheClient = new SilentCacheClient(this.config, this.browserStorage, this.browserCrypto, this.logger, this.eventHandler, this.navigationClient, request.correlationId);
-        const silentRequest = await silentCacheClient.initializeSilentRequest(request, account);
->>>>>>> 2d41204c
         this.eventHandler.emitEvent(EventType.ACQUIRE_TOKEN_START, InteractionType.Silent, request);
 
         let result: Promise<AuthenticationResult>;
