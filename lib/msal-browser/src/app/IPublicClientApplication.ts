--- conflicted
+++ resolved
@@ -82,15 +82,13 @@
     setLogger: () => {
         return;
     },
-<<<<<<< HEAD
     initializeBrokering: () => {
         return Promise.reject(BrowserConfigurationAuthError.createStubPcaInstanceCalledError);
-=======
+    },
     setActiveAccount: () => {
         return;
     },
     getActiveAccount: () => {
         return null;
->>>>>>> ed9ce545
     }
 };