/*
 * Copyright (c) Microsoft Corporation. All rights reserved.
 * Licensed under the MIT License.
 */

import { CryptoKeyOptions } from "../crypto/BrowserCrypto";

// Cryptographic Algorithms used/supported
export enum Algorithms  {
    PKCS1_V15_KEYGEN_ALG = "RSASSA-PKCS1-v1_5",
    RSA_OAEP = "RSA-OAEP",
    AES_GCM = "AES-GCM",
    DIRECT = "dir",
    S256_HASH_ALG = "SHA-256",
}

// Numerical constants relating to bit/byte length
export enum Lengths {
    modulus = 2048
}

// Public Exponent used in Key Generation
export const PUBLIC_EXPONENT = new Uint8Array([0x01, 0x00, 0x01]);

/**
 * JWK Key Format string (Type MUST be defined for window crypto APIs)
 */
export enum CryptoKeyFormats  {
    jwk = "jwk"
}

// Crypto Key Usage sets
<<<<<<< HEAD
export const KEY_USAGES = {
    AT_BINDING: {
        KEYPAIR: ["sign", "verify"] as KeyUsage[],
        PRIVATE_KEY: ["sign"] as KeyUsage[]
    },
    RT_BINDING: {
        KEYPAIR: ["encrypt", "decrypt"] as KeyUsage[],
        PRIVATE_KEY: ["decrypt"] as KeyUsage[],
        DERIVATION_KEY: ["sign"] as KeyUsage[],
        SESSION_KEY: ["decrypt"] as KeyUsage[]
=======

type CryptoKeyUsageSet = {
    Keypair: KeyUsage[],
    PrivateKey: KeyUsage[]
};

interface TokenBindingKeyUsageSets {
    AccessTokenBinding: CryptoKeyUsageSet;
    RefreshTokenBinding: CryptoKeyUsageSet;
}

export const CryptoKeyUsageSets: TokenBindingKeyUsageSets = {
    AccessTokenBinding: {
        Keypair: ["sign", "verify"],
        PrivateKey: ["sign"]
    },
    RefreshTokenBinding: {
        Keypair: ["encrypt", "decrypt"],
        PrivateKey: ["decrypt"]
>>>>>>> 89d13f4b
    }
};

interface TokenBindingKeyConfig {
    AccessTokenBinding: CryptoKeyOptions;
    RefreshTokenBinding: CryptoKeyOptions;
}

export const CryptoKeyConfig: TokenBindingKeyConfig = {
    AccessTokenBinding: {
        keyGenAlgorithmOptions: {
            name: Algorithms.PKCS1_V15_KEYGEN_ALG,
            hash: {
                name: Algorithms.S256_HASH_ALG
            },
            modulusLength: Lengths.modulus,
            publicExponent: PUBLIC_EXPONENT
        },
        keypairUsages: CryptoKeyUsageSets.AccessTokenBinding.Keypair,
        privateKeyUsage: CryptoKeyUsageSets.AccessTokenBinding.PrivateKey
    },
    RefreshTokenBinding: {
        keyGenAlgorithmOptions: {     
            name: Algorithms.RSA_OAEP,
            hash: {
                name: Algorithms.S256_HASH_ALG
            },
            modulusLength: Lengths.modulus,
            publicExponent: PUBLIC_EXPONENT
        },
        keypairUsages: CryptoKeyUsageSets.RefreshTokenBinding.Keypair,
        privateKeyUsage: CryptoKeyUsageSets.RefreshTokenBinding.PrivateKey
    }
};<|MERGE_RESOLUTION|>--- conflicted
+++ resolved
@@ -30,27 +30,19 @@
 }
 
 // Crypto Key Usage sets
-<<<<<<< HEAD
-export const KEY_USAGES = {
-    AT_BINDING: {
-        KEYPAIR: ["sign", "verify"] as KeyUsage[],
-        PRIVATE_KEY: ["sign"] as KeyUsage[]
-    },
-    RT_BINDING: {
-        KEYPAIR: ["encrypt", "decrypt"] as KeyUsage[],
-        PRIVATE_KEY: ["decrypt"] as KeyUsage[],
-        DERIVATION_KEY: ["sign"] as KeyUsage[],
-        SESSION_KEY: ["decrypt"] as KeyUsage[]
-=======
-
 type CryptoKeyUsageSet = {
     Keypair: KeyUsage[],
     PrivateKey: KeyUsage[]
 };
 
+type RefreshTokenBindingKeyUsageSet = CryptoKeyUsageSet & {
+    DerivationKey: KeyUsage[],
+    SessionKey: KeyUsage[]
+};
+
 interface TokenBindingKeyUsageSets {
     AccessTokenBinding: CryptoKeyUsageSet;
-    RefreshTokenBinding: CryptoKeyUsageSet;
+    RefreshTokenBinding: RefreshTokenBindingKeyUsageSet;
 }
 
 export const CryptoKeyUsageSets: TokenBindingKeyUsageSets = {
@@ -60,8 +52,9 @@
     },
     RefreshTokenBinding: {
         Keypair: ["encrypt", "decrypt"],
-        PrivateKey: ["decrypt"]
->>>>>>> 89d13f4b
+        PrivateKey: ["decrypt"],
+        DerivationKey: ["sign"],
+        SessionKey: ["decrypt"]
     }
 };
 
