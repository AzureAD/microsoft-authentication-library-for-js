--- conflicted
+++ resolved
@@ -31,16 +31,16 @@
     }
 
     /**
-<<<<<<< HEAD
      * Errors thrown by the browser extension. Typically means the extension was uninstalled, disabled or unable to communicate with the native layer. These errors should result in a fallback to the 'standard' browser based auth flow 
      */
     isExtensionError(): boolean {
         return this.errorCode === "ContentError";
-=======
+    }
+    
+    /*
      * Create an error thrown when a proof-of-posession request is made to WAM
      */
     static createWamAtPopNotSupportedError(): WamAuthError {
         return new WamAuthError(WamAuthErrorMessage.wamAtPopNotSupported.code, WamAuthErrorMessage.wamAtPopNotSupported.desc);
->>>>>>> 8a214163
     }
 }