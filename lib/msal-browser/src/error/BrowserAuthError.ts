/*
 * Copyright (c) Microsoft Corporation. All rights reserved.
 * Licensed under the MIT License.
 */

import { AuthError, StringUtils } from "@azure/msal-common";

/**
 * BrowserAuthErrorMessage class containing string constants used by error codes and messages.
 */
export const BrowserAuthErrorMessage = {
    pkceNotGenerated: {
        code: "pkce_not_created",
        desc: "The PKCE code challenge and verifier could not be generated.",
    },
    cryptoDoesNotExist: {
        code: "crypto_nonexistent",
        desc: "The crypto object or function is not available.",
    },
    httpMethodNotImplementedError: {
        code: "http_method_not_implemented",
        desc: "The HTTP method given has not been implemented in this library.",
    },
    emptyNavigateUriError: {
        code: "empty_navigate_uri",
        desc: "Navigation URI is empty. Please check stack trace for more info.",
    },
    hashEmptyError: {
        code: "hash_empty_error",
        desc: "Hash value cannot be processed because it is empty. Please verify that your redirectUri is not clearing the hash. For more visit: aka.ms/msaljs/browser-errors.",
    },
    hashDoesNotContainStateError: {
        code: "no_state_in_hash",
        desc: "Hash does not contain state. Please verify that the request originated from msal.",
    },
    hashDoesNotContainKnownPropertiesError: {
        code: "hash_does_not_contain_known_properties",
        desc: "Hash does not contain known properites. Please verify that your redirectUri is not changing the hash. For more visit: aka.ms/msaljs/browser-errors.",
    },
    unableToParseStateError: {
        code: "unable_to_parse_state",
        desc: "Unable to parse state. Please verify that the request originated from msal.",
    },
    stateInteractionTypeMismatchError: {
        code: "state_interaction_type_mismatch",
        desc: "Hash contains state but the interaction type does not match the caller.",
    },
    interactionInProgress: {
        code: "interaction_in_progress",
        desc: "Interaction is currently in progress. Please ensure that this interaction has been completed before calling an interactive API.  For more visit: aka.ms/msaljs/browser-errors.",
    },
    popupWindowError: {
        code: "popup_window_error",
        desc: "Error opening popup window. This can happen if you are using IE or if popups are blocked in the browser.",
    },
    emptyWindowError: {
        code: "empty_window_error",
        desc: "window.open returned null or undefined window object.",
    },
    userCancelledError: {
        code: "user_cancelled",
        desc: "User cancelled the flow.",
    },
    monitorPopupTimeoutError: {
        code: "monitor_window_timeout",
        desc: "Token acquisition in popup failed due to timeout. For more visit: aka.ms/msaljs/browser-errors.",
    },
    monitorIframeTimeoutError: {
        code: "monitor_window_timeout",
        desc: "Token acquisition in iframe failed due to timeout. For more visit: aka.ms/msaljs/browser-errors.",
    },
    redirectInIframeError: {
        code: "redirect_in_iframe",
        desc: "Redirects are not supported for iframed or brokered applications. Please ensure you are using MSAL.js in a top frame of the window if using the redirect APIs, or use the popup APIs.",
    },
    blockTokenRequestsInHiddenIframeError: {
        code: "block_iframe_reload",
        desc: "Request was blocked inside an iframe because MSAL detected an authentication response. For more visit: aka.ms/msaljs/browser-errors",
    },
    blockAcquireTokenInPopupsError: {
        code: "block_nested_popups",
        desc: "Request was blocked inside a popup because MSAL detected it was running in a popup.",
    },
    iframeClosedPrematurelyError: {
        code: "iframe_closed_prematurely",
        desc: "The iframe being monitored was closed prematurely.",
    },
    silentLogoutUnsupportedError: {
        code: "silent_logout_unsupported",
        desc: "Silent logout not supported. Please call logoutRedirect or logoutPopup instead.",
    },
    noAccountError: {
        code: "no_account_error",
        desc: "No account object provided to acquireTokenSilent and no active account has been set. Please call setActiveAccount or provide an account on the request.",
    },
    silentPromptValueError: {
        code: "silent_prompt_value_error",
        desc: "The value given for the prompt value is not valid for silent requests - must be set to 'none' or 'no_session'.",
    },
    noTokenRequestCacheError: {
        code: "no_token_request_cache_error",
        desc: "No token request found in cache.",
    },
    unableToParseTokenRequestCacheError: {
        code: "unable_to_parse_token_request_cache_error",
        desc: "The cached token request could not be parsed.",
    },
    noCachedAuthorityError: {
        code: "no_cached_authority_error",
        desc: "No cached authority found.",
    },
    authRequestNotSet: {
        code: "auth_request_not_set_error",
        desc: "Auth Request not set. Please ensure initiateAuthRequest was called from the InteractionHandler",
    },
    invalidCacheType: {
        code: "invalid_cache_type",
        desc: "Invalid cache type",
    },
    notInBrowserEnvironment: {
        code: "non_browser_environment",
        desc: "Login and token requests are not supported in non-browser environments.",
    },
    databaseNotOpen: {
        code: "database_not_open",
        desc: "Database is not open!",
    },
    noNetworkConnectivity: {
        code: "no_network_connectivity",
        desc: "No network connectivity. Check your internet connection.",
    },
    postRequestFailed: {
        code: "post_request_failed",
        desc: "Network request failed: If the browser threw a CORS error, check that the redirectUri is registered in the Azure App Portal as type 'SPA'",
    },
    getRequestFailed: {
        code: "get_request_failed",
        desc: "Network request failed. Please check the network trace to determine root cause.",
    },
    failedToParseNetworkResponse: {
        code: "failed_to_parse_response",
        desc: "Failed to parse network response. Check network trace.",
    },
    unableToLoadTokenError: {
        code: "unable_to_load_token",
        desc: "Error loading token to cache.",
    },
    signingKeyNotFoundInStorage: {
        code: "crypto_key_not_found",
        desc: "Cryptographic Key or Keypair not found in browser storage.",
    },
    authCodeRequired: {
        code: "auth_code_required",
        desc: "An authorization code must be provided (as the `code` property on the request) to this flow.",
    },
    authCodeOrNativeAccountRequired: {
        code: "auth_code_or_nativeAccountId_required",
        desc: "An authorization code or nativeAccountId must be provided to this flow.",
    },
    spaCodeAndNativeAccountPresent: {
        code: "spa_code_and_nativeAccountId_present",
        desc: "Request cannot contain both spa code and native account id.",
    },
    databaseUnavailable: {
        code: "database_unavailable",
        desc: "IndexedDB, which is required for persistent cryptographic key storage, is unavailable. This may be caused by browser privacy features which block persistent storage in third-party contexts.",
    },
    unableToAcquireTokenFromNativePlatform: {
        code: "unable_to_acquire_token_from_native_platform",
        desc: "Unable to acquire token from native platform. For a list of possible reasons visit aka.ms/msaljs/browser-errors.",
    },
    nativeHandshakeTimeout: {
        code: "native_handshake_timeout",
        desc: "Timed out while attempting to establish connection to browser extension",
    },
    nativeExtensionNotInstalled: {
        code: "native_extension_not_installed",
        desc: "Native extension is not installed. If you think this is a mistake call the initialize function.",
    },
    nativeConnectionNotEstablished: {
        code: "native_connection_not_established",
        desc: "Connection to native platform has not been established. Please install a compatible browser extension and run initialize(). For more please visit aka.ms/msaljs/browser-errors.",
    },
    nativeBrokerCalledBeforeInitialize: {
        code: "native_broker_called_before_initialize",
        desc: "You must call and await the initialize function before attempting to call any other MSAL API when native brokering is enabled. For more please visit aka.ms/msaljs/browser-errors.",
    },
    nativePromptNotSupported: {
        code: "native_prompt_not_supported",
        desc: "The provided prompt is not supported by the native platform. This request should be routed to the web based flow.",
    },
};

/**
 * Browser library error class thrown by the MSAL.js library for SPAs
 */
export class BrowserAuthError extends AuthError {
    constructor(errorCode: string, errorMessage?: string) {
        super(errorCode, errorMessage);

        Object.setPrototypeOf(this, BrowserAuthError.prototype);
        this.name = "BrowserAuthError";
    }

    /**
     * Creates an error thrown when PKCE is not implemented.
     * @param errDetail
     */
    static createPkceNotGeneratedError(errDetail: string): BrowserAuthError {
        return new BrowserAuthError(
            BrowserAuthErrorMessage.pkceNotGenerated.code,
            `${BrowserAuthErrorMessage.pkceNotGenerated.desc} Detail:${errDetail}`
        );
    }

    /**
     * Creates an error thrown when the crypto object is unavailable.
     * @param errDetail
     */
    static createCryptoNotAvailableError(errDetail: string): BrowserAuthError {
        return new BrowserAuthError(
            BrowserAuthErrorMessage.cryptoDoesNotExist.code,
            `${BrowserAuthErrorMessage.cryptoDoesNotExist.desc} Detail:${errDetail}`
        );
    }

    /**
     * Creates an error thrown when an HTTP method hasn't been implemented by the browser class.
     * @param method
     */
    static createHttpMethodNotImplementedError(
        method: string
    ): BrowserAuthError {
        return new BrowserAuthError(
            BrowserAuthErrorMessage.httpMethodNotImplementedError.code,
            `${BrowserAuthErrorMessage.httpMethodNotImplementedError.desc} Given Method: ${method}`
        );
    }

    /**
     * Creates an error thrown when the navigation URI is empty.
     */
    static createEmptyNavigationUriError(): BrowserAuthError {
        return new BrowserAuthError(
            BrowserAuthErrorMessage.emptyNavigateUriError.code,
            BrowserAuthErrorMessage.emptyNavigateUriError.desc
        );
    }

    /**
     * Creates an error thrown when the hash string value is unexpectedly empty.
     * @param hashValue
     */
<<<<<<< HEAD
    static createEmptyHashError(): BrowserAuthError {
        return new BrowserAuthError(BrowserAuthErrorMessage.hashEmptyError.code, `${BrowserAuthErrorMessage.hashEmptyError.desc}`);
=======
    static createEmptyHashError(hashValue: string): BrowserAuthError {
        return new BrowserAuthError(
            BrowserAuthErrorMessage.hashEmptyError.code,
            `${BrowserAuthErrorMessage.hashEmptyError.desc} Given Url: ${hashValue}`
        );
>>>>>>> fa981e39
    }

    /**
     * Creates an error thrown when the hash string value is unexpectedly empty.
     */
    static createHashDoesNotContainStateError(): BrowserAuthError {
        return new BrowserAuthError(
            BrowserAuthErrorMessage.hashDoesNotContainStateError.code,
            BrowserAuthErrorMessage.hashDoesNotContainStateError.desc
        );
    }

    /**
     * Creates an error thrown when the hash string value does not contain known properties
     */
    static createHashDoesNotContainKnownPropertiesError(): BrowserAuthError {
        return new BrowserAuthError(
            BrowserAuthErrorMessage.hashDoesNotContainKnownPropertiesError.code,
            BrowserAuthErrorMessage.hashDoesNotContainKnownPropertiesError.desc
        );
    }

    /**
     * Creates an error thrown when the hash string value is unexpectedly empty.
     */
    static createUnableToParseStateError(): BrowserAuthError {
        return new BrowserAuthError(
            BrowserAuthErrorMessage.unableToParseStateError.code,
            BrowserAuthErrorMessage.unableToParseStateError.desc
        );
    }

    /**
     * Creates an error thrown when the state value in the hash does not match the interaction type of the API attempting to consume it.
     */
    static createStateInteractionTypeMismatchError(): BrowserAuthError {
        return new BrowserAuthError(
            BrowserAuthErrorMessage.stateInteractionTypeMismatchError.code,
            BrowserAuthErrorMessage.stateInteractionTypeMismatchError.desc
        );
    }

    /**
     * Creates an error thrown when a browser interaction (redirect or popup) is in progress.
     */
    static createInteractionInProgressError(): BrowserAuthError {
        return new BrowserAuthError(
            BrowserAuthErrorMessage.interactionInProgress.code,
            BrowserAuthErrorMessage.interactionInProgress.desc
        );
    }

    /**
     * Creates an error thrown when the popup window could not be opened.
     * @param errDetail
     */
    static createPopupWindowError(errDetail?: string): BrowserAuthError {
        let errorMessage = BrowserAuthErrorMessage.popupWindowError.desc;
        errorMessage = !StringUtils.isEmpty(errDetail)
            ? `${errorMessage} Details: ${errDetail}`
            : errorMessage;
        return new BrowserAuthError(
            BrowserAuthErrorMessage.popupWindowError.code,
            errorMessage
        );
    }

    /**
     * Creates an error thrown when window.open returns an empty window object.
     * @param errDetail
     */
    static createEmptyWindowCreatedError(): BrowserAuthError {
        return new BrowserAuthError(
            BrowserAuthErrorMessage.emptyWindowError.code,
            BrowserAuthErrorMessage.emptyWindowError.desc
        );
    }

    /**
     * Creates an error thrown when the user closes a popup.
     */
    static createUserCancelledError(): BrowserAuthError {
        return new BrowserAuthError(
            BrowserAuthErrorMessage.userCancelledError.code,
            BrowserAuthErrorMessage.userCancelledError.desc
        );
    }

    /**
     * Creates an error thrown when monitorPopupFromHash times out for a given popup.
     */
    static createMonitorPopupTimeoutError(): BrowserAuthError {
        return new BrowserAuthError(
            BrowserAuthErrorMessage.monitorPopupTimeoutError.code,
            BrowserAuthErrorMessage.monitorPopupTimeoutError.desc
        );
    }

    /**
     * Creates an error thrown when monitorIframeFromHash times out for a given iframe.
     */
    static createMonitorIframeTimeoutError(): BrowserAuthError {
        return new BrowserAuthError(
            BrowserAuthErrorMessage.monitorIframeTimeoutError.code,
            BrowserAuthErrorMessage.monitorIframeTimeoutError.desc
        );
    }

    /**
     * Creates an error thrown when navigateWindow is called inside an iframe or brokered applications.
     * @param windowParentCheck
     */
    static createRedirectInIframeError(
        windowParentCheck: boolean
    ): BrowserAuthError {
        return new BrowserAuthError(
            BrowserAuthErrorMessage.redirectInIframeError.code,
            `${BrowserAuthErrorMessage.redirectInIframeError.desc} (window.parent !== window) => ${windowParentCheck}`
        );
    }

    /**
     * Creates an error thrown when an auth reload is done inside an iframe.
     */
    static createBlockReloadInHiddenIframeError(): BrowserAuthError {
        return new BrowserAuthError(
            BrowserAuthErrorMessage.blockTokenRequestsInHiddenIframeError.code,
            BrowserAuthErrorMessage.blockTokenRequestsInHiddenIframeError.desc
        );
    }

    /**
     * Creates an error thrown when a popup attempts to call an acquireToken API
     * @returns
     */
    static createBlockAcquireTokenInPopupsError(): BrowserAuthError {
        return new BrowserAuthError(
            BrowserAuthErrorMessage.blockAcquireTokenInPopupsError.code,
            BrowserAuthErrorMessage.blockAcquireTokenInPopupsError.desc
        );
    }

    /**
     * Creates an error thrown when an iframe is found to be closed before the timeout is reached.
     */
    static createIframeClosedPrematurelyError(): BrowserAuthError {
        return new BrowserAuthError(
            BrowserAuthErrorMessage.iframeClosedPrematurelyError.code,
            BrowserAuthErrorMessage.iframeClosedPrematurelyError.desc
        );
    }

    /**
     * Creates an error thrown when the logout API is called on any of the silent interaction clients
     */
    static createSilentLogoutUnsupportedError(): BrowserAuthError {
        return new BrowserAuthError(
            BrowserAuthErrorMessage.silentLogoutUnsupportedError.code,
            BrowserAuthErrorMessage.silentLogoutUnsupportedError.desc
        );
    }

    /**
     * Creates an error thrown when the account object is not provided in the acquireTokenSilent API.
     */
    static createNoAccountError(): BrowserAuthError {
        return new BrowserAuthError(
            BrowserAuthErrorMessage.noAccountError.code,
            BrowserAuthErrorMessage.noAccountError.desc
        );
    }

    /**
     * Creates an error thrown when a given prompt value is invalid for silent requests.
     */
    static createSilentPromptValueError(givenPrompt: string): BrowserAuthError {
        return new BrowserAuthError(
            BrowserAuthErrorMessage.silentPromptValueError.code,
            `${BrowserAuthErrorMessage.silentPromptValueError.desc} Given value: ${givenPrompt}`
        );
    }

    /**
     * Creates an error thrown when the cached token request could not be retrieved from the cache
     */
    static createUnableToParseTokenRequestCacheError(): BrowserAuthError {
        return new BrowserAuthError(
            BrowserAuthErrorMessage.unableToParseTokenRequestCacheError.code,
            BrowserAuthErrorMessage.unableToParseTokenRequestCacheError.desc
        );
    }

    /**
     * Creates an error thrown when the token request could not be retrieved from the cache
     */
    static createNoTokenRequestCacheError(): BrowserAuthError {
        return new BrowserAuthError(
            BrowserAuthErrorMessage.noTokenRequestCacheError.code,
            BrowserAuthErrorMessage.noTokenRequestCacheError.desc
        );
    }

    /**
     * Creates an error thrown when handleCodeResponse is called before initiateAuthRequest (InteractionHandler)
     */
    static createAuthRequestNotSetError(): BrowserAuthError {
        return new BrowserAuthError(
            BrowserAuthErrorMessage.authRequestNotSet.code,
            BrowserAuthErrorMessage.authRequestNotSet.desc
        );
    }

    /**
     * Creates an error thrown when the authority could not be retrieved from the cache
     */
    static createNoCachedAuthorityError(): BrowserAuthError {
        return new BrowserAuthError(
            BrowserAuthErrorMessage.noCachedAuthorityError.code,
            BrowserAuthErrorMessage.noCachedAuthorityError.desc
        );
    }

    /**
     * Creates an error thrown if cache type is invalid.
     */
    static createInvalidCacheTypeError(): BrowserAuthError {
        return new BrowserAuthError(
            BrowserAuthErrorMessage.invalidCacheType.code,
            `${BrowserAuthErrorMessage.invalidCacheType.desc}`
        );
    }

    /**
     * Create an error thrown when login and token requests are made from a non-browser environment
     */
    static createNonBrowserEnvironmentError(): BrowserAuthError {
        return new BrowserAuthError(
            BrowserAuthErrorMessage.notInBrowserEnvironment.code,
            BrowserAuthErrorMessage.notInBrowserEnvironment.desc
        );
    }

    /**
     * Create an error thrown when indexDB database is not open
     */
    static createDatabaseNotOpenError(): BrowserAuthError {
        return new BrowserAuthError(
            BrowserAuthErrorMessage.databaseNotOpen.code,
            BrowserAuthErrorMessage.databaseNotOpen.desc
        );
    }

    /**
     * Create an error thrown when token fetch fails due to no internet
     */
    static createNoNetworkConnectivityError(): BrowserAuthError {
        return new BrowserAuthError(
            BrowserAuthErrorMessage.noNetworkConnectivity.code,
            BrowserAuthErrorMessage.noNetworkConnectivity.desc
        );
    }

    /**
     * Create an error thrown when token fetch fails due to reasons other than internet connectivity
     */
    static createPostRequestFailedError(
        errorDesc: string,
        endpoint: string
    ): BrowserAuthError {
        return new BrowserAuthError(
            BrowserAuthErrorMessage.postRequestFailed.code,
            `${
                BrowserAuthErrorMessage.postRequestFailed.desc
            } | Network client threw: ${errorDesc} | Attempted to reach: ${
                endpoint.split("?")[0]
            }`
        );
    }

    /**
     * Create an error thrown when get request fails due to reasons other than internet connectivity
     */
    static createGetRequestFailedError(
        errorDesc: string,
        endpoint: string
    ): BrowserAuthError {
        return new BrowserAuthError(
            BrowserAuthErrorMessage.getRequestFailed.code,
            `${
                BrowserAuthErrorMessage.getRequestFailed.desc
            } | Network client threw: ${errorDesc} | Attempted to reach: ${
                endpoint.split("?")[0]
            }`
        );
    }

    /**
     * Create an error thrown when network client fails to parse network response
     */
    static createFailedToParseNetworkResponseError(
        endpoint: string
    ): BrowserAuthError {
        return new BrowserAuthError(
            BrowserAuthErrorMessage.failedToParseNetworkResponse.code,
            `${
                BrowserAuthErrorMessage.failedToParseNetworkResponse.desc
            } | Attempted to reach: ${endpoint.split("?")[0]}`
        );
    }

    /**
     * Create an error thrown when the necessary information is not available to sideload tokens
     */
    static createUnableToLoadTokenError(errorDetail: string): BrowserAuthError {
        return new BrowserAuthError(
            BrowserAuthErrorMessage.unableToLoadTokenError.code,
            `${BrowserAuthErrorMessage.unableToLoadTokenError.desc} | ${errorDetail}`
        );
    }

    /**
     * Create an error thrown when the queried cryptographic key is not found in IndexedDB
     */
    static createSigningKeyNotFoundInStorageError(
        keyId: string
    ): BrowserAuthError {
        return new BrowserAuthError(
            BrowserAuthErrorMessage.signingKeyNotFoundInStorage.code,
            `${BrowserAuthErrorMessage.signingKeyNotFoundInStorage.desc} | No match found for KeyId: ${keyId}`
        );
    }

    /**
     * Create an error when an authorization code is required but not provided
     */
    static createAuthCodeRequiredError(): BrowserAuthError {
        return new BrowserAuthError(
            BrowserAuthErrorMessage.authCodeRequired.code,
            BrowserAuthErrorMessage.authCodeRequired.desc
        );
    }

    /**
     * Create an error when an authorization code or native account ID is required but not provided
     */
    static createAuthCodeOrNativeAccountIdRequiredError(): BrowserAuthError {
        return new BrowserAuthError(
            BrowserAuthErrorMessage.authCodeOrNativeAccountRequired.code,
            BrowserAuthErrorMessage.authCodeOrNativeAccountRequired.desc
        );
    }

    /**
     * Create an error when both authorization code and native account ID are provided
     */
    static createSpaCodeAndNativeAccountIdPresentError(): BrowserAuthError {
        return new BrowserAuthError(
            BrowserAuthErrorMessage.spaCodeAndNativeAccountPresent.code,
            BrowserAuthErrorMessage.spaCodeAndNativeAccountPresent.desc
        );
    }

    /**
     * Create an error when IndexedDB is unavailable
     */
    static createDatabaseUnavailableError(): BrowserAuthError {
        return new BrowserAuthError(
            BrowserAuthErrorMessage.databaseUnavailable.code,
            BrowserAuthErrorMessage.databaseUnavailable.desc
        );
    }

    /**
     * Create an error when native token acquisition is not possible
     */
    static createUnableToAcquireTokenFromNativePlatformError(): BrowserAuthError {
        return new BrowserAuthError(
            BrowserAuthErrorMessage.unableToAcquireTokenFromNativePlatform.code,
            BrowserAuthErrorMessage.unableToAcquireTokenFromNativePlatform.desc
        );
    }

    /**
     * Create an error thrown when Handshake with browser extension times out
     */
    static createNativeHandshakeTimeoutError(): BrowserAuthError {
        return new BrowserAuthError(
            BrowserAuthErrorMessage.nativeHandshakeTimeout.code,
            BrowserAuthErrorMessage.nativeHandshakeTimeout.desc
        );
    }

    /**
     * Create an error thrown when browser extension is not installed
     */
    static createNativeExtensionNotInstalledError(): BrowserAuthError {
        return new BrowserAuthError(
            BrowserAuthErrorMessage.nativeExtensionNotInstalled.code,
            BrowserAuthErrorMessage.nativeExtensionNotInstalled.desc
        );
    }

    /**
     * Create an error when native connection has not been established
     * @returns
     */
    static createNativeConnectionNotEstablishedError(): BrowserAuthError {
        return new BrowserAuthError(
            BrowserAuthErrorMessage.nativeConnectionNotEstablished.code,
            BrowserAuthErrorMessage.nativeConnectionNotEstablished.desc
        );
    }

    /**
     * Create an error thrown when the initialize function hasn't been called
     */
    static createNativeBrokerCalledBeforeInitialize(): BrowserAuthError {
        return new BrowserAuthError(
            BrowserAuthErrorMessage.nativeBrokerCalledBeforeInitialize.code,
            BrowserAuthErrorMessage.nativeBrokerCalledBeforeInitialize.desc
        );
    }

    /**
     * Create an error thrown when requesting a token directly from the native platform with an unsupported prompt parameter e.g. select_account, login or create
     * These requests must go through eSTS to ensure eSTS is aware of the new account
     */
    static createNativePromptParameterNotSupportedError(): BrowserAuthError {
        return new BrowserAuthError(
            BrowserAuthErrorMessage.nativePromptNotSupported.code,
            BrowserAuthErrorMessage.nativePromptNotSupported.desc
        );
    }
}<|MERGE_RESOLUTION|>--- conflicted
+++ resolved
@@ -251,16 +251,11 @@
      * Creates an error thrown when the hash string value is unexpectedly empty.
      * @param hashValue
      */
-<<<<<<< HEAD
     static createEmptyHashError(): BrowserAuthError {
-        return new BrowserAuthError(BrowserAuthErrorMessage.hashEmptyError.code, `${BrowserAuthErrorMessage.hashEmptyError.desc}`);
-=======
-    static createEmptyHashError(hashValue: string): BrowserAuthError {
         return new BrowserAuthError(
             BrowserAuthErrorMessage.hashEmptyError.code,
-            `${BrowserAuthErrorMessage.hashEmptyError.desc} Given Url: ${hashValue}`
-        );
->>>>>>> fa981e39
+            `${BrowserAuthErrorMessage.hashEmptyError.desc}`
+        );
     }
 
     /**
