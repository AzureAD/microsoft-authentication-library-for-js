--- conflicted
+++ resolved
@@ -151,15 +151,11 @@
     },
     databaseUnavailable: {
         code: "database_unavailable",
-<<<<<<< HEAD
-        desc: "IndexedDB, which is required for cryptographic key storage, is unavailable. This may happen when browsing in private mode."
+        desc: "IndexedDB, which is required for persistent cryptographic key storage, is unavailable. This may be caused by browser privacy features which block persistent storage in third-party contexts."
     },
     keyGenerationFailed: {
         code: "key_generation_failed",
         desc: "Failed to generate cryptographic key"
-=======
-        desc: "IndexedDB, which is required for persistent cryptographic key storage, is unavailable. This may be caused by browser privacy features which block persistent storage in third-party contexts."
->>>>>>> 51669adf
     }
 };
 
@@ -449,7 +445,6 @@
     static createDatabaseUnavailableError(): BrowserAuthError {
         return new BrowserAuthError(BrowserAuthErrorMessage.databaseUnavailable.code, BrowserAuthErrorMessage.databaseUnavailable.desc);
     }
-<<<<<<< HEAD
 
     /**
      * Create an error when key generation failed
@@ -457,6 +452,4 @@
     static createKeyGenerationFailedError(): BrowserAuthError {
         return new BrowserAuthError(BrowserAuthErrorMessage.keyGenerationFailed.code, BrowserAuthErrorMessage.keyGenerationFailed.desc);
     }
-=======
->>>>>>> 51669adf
 }