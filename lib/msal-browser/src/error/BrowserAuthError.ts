--- conflicted
+++ resolved
@@ -85,13 +85,6 @@
         code: "iframe_closed_prematurely",
         desc: "The iframe being monitored was closed prematurely."
     },
-<<<<<<< HEAD
-    silentSSOInsufficientInfoError: {
-        code: "silent_sso_error",
-        desc: "Silent SSO could not be completed - insufficient information was provided. Please provide either an account, loginHint, or sid."
-    },
-=======
->>>>>>> 4ad87404
     silentLogoutUnsupportedError: {
         code: "silent_logout_unsupported",
         desc: "Silent logout not supported. Please call logoutRedirect or logoutPopup instead."
