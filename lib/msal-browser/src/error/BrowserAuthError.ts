--- conflicted
+++ resolved
@@ -4,7 +4,6 @@
  */
 
 import { AuthError } from "@azure/msal-common";
-<<<<<<< HEAD
 
 export type ErrorProperties = {
     code: string,
@@ -58,8 +57,6 @@
     uninitializedPublicClientApplication: ErrorProperties,
     nativePromptNotSupported: ErrorProperties,
 }
-=======
->>>>>>> d30316f4
 
 /**
  * BrowserAuthErrorMessage class containing string constants used by error codes and messages.
@@ -254,483 +251,7 @@
         this.name = "BrowserAuthError";
     }
 
-<<<<<<< HEAD
     static create(error: ErrorProperties): BrowserAuthError {
         return new BrowserAuthError(error.code, error.desc);
-=======
-    /**
-     * Creates an error thrown when PKCE is not implemented.
-     * @param errDetail
-     */
-    static createPkceNotGeneratedError(errDetail: string): BrowserAuthError {
-        return new BrowserAuthError(
-            BrowserAuthErrorMessage.pkceNotGenerated.code,
-            `${BrowserAuthErrorMessage.pkceNotGenerated.desc} Detail:${errDetail}`
-        );
-    }
-
-    /**
-     * Creates an error thrown when the crypto object is unavailable.
-     * @param errDetail
-     */
-    static createCryptoNotAvailableError(errDetail: string): BrowserAuthError {
-        return new BrowserAuthError(
-            BrowserAuthErrorMessage.cryptoDoesNotExist.code,
-            `${BrowserAuthErrorMessage.cryptoDoesNotExist.desc} Detail:${errDetail}`
-        );
-    }
-
-    /**
-     * Creates an error thrown when the navigation URI is empty.
-     */
-    static createEmptyNavigationUriError(): BrowserAuthError {
-        return new BrowserAuthError(
-            BrowserAuthErrorMessage.emptyNavigateUriError.code,
-            BrowserAuthErrorMessage.emptyNavigateUriError.desc
-        );
-    }
-
-    /**
-     * Creates an error thrown when the hash string value is unexpectedly empty.
-     * @param hashValue
-     */
-    static createEmptyHashError(): BrowserAuthError {
-        return new BrowserAuthError(
-            BrowserAuthErrorMessage.hashEmptyError.code,
-            `${BrowserAuthErrorMessage.hashEmptyError.desc}`
-        );
-    }
-
-    /**
-     * Creates an error thrown when the hash string value is unexpectedly empty.
-     */
-    static createHashDoesNotContainStateError(): BrowserAuthError {
-        return new BrowserAuthError(
-            BrowserAuthErrorMessage.hashDoesNotContainStateError.code,
-            BrowserAuthErrorMessage.hashDoesNotContainStateError.desc
-        );
-    }
-
-    /**
-     * Creates an error thrown when the hash string value does not contain known properties
-     */
-    static createHashDoesNotContainKnownPropertiesError(): BrowserAuthError {
-        return new BrowserAuthError(
-            BrowserAuthErrorMessage.hashDoesNotContainKnownPropertiesError.code,
-            BrowserAuthErrorMessage.hashDoesNotContainKnownPropertiesError.desc
-        );
-    }
-
-    /**
-     * Creates an error thrown when the hash string value is unexpectedly empty.
-     */
-    static createUnableToParseStateError(): BrowserAuthError {
-        return new BrowserAuthError(
-            BrowserAuthErrorMessage.unableToParseStateError.code,
-            BrowserAuthErrorMessage.unableToParseStateError.desc
-        );
-    }
-
-    /**
-     * Creates an error thrown when the state value in the hash does not match the interaction type of the API attempting to consume it.
-     */
-    static createStateInteractionTypeMismatchError(): BrowserAuthError {
-        return new BrowserAuthError(
-            BrowserAuthErrorMessage.stateInteractionTypeMismatchError.code,
-            BrowserAuthErrorMessage.stateInteractionTypeMismatchError.desc
-        );
-    }
-
-    /**
-     * Creates an error thrown when a browser interaction (redirect or popup) is in progress.
-     */
-    static createInteractionInProgressError(): BrowserAuthError {
-        return new BrowserAuthError(
-            BrowserAuthErrorMessage.interactionInProgress.code,
-            BrowserAuthErrorMessage.interactionInProgress.desc
-        );
-    }
-
-    /**
-     * Creates an error thrown when the popup window could not be opened.
-     * @param errDetail
-     */
-    static createPopupWindowError(errDetail?: string): BrowserAuthError {
-        let errorMessage = BrowserAuthErrorMessage.popupWindowError.desc;
-        errorMessage = errDetail
-            ? `${errorMessage} Details: ${errDetail}`
-            : errorMessage;
-        return new BrowserAuthError(
-            BrowserAuthErrorMessage.popupWindowError.code,
-            errorMessage
-        );
-    }
-
-    /**
-     * Creates an error thrown when window.open returns an empty window object.
-     * @param errDetail
-     */
-    static createEmptyWindowCreatedError(): BrowserAuthError {
-        return new BrowserAuthError(
-            BrowserAuthErrorMessage.emptyWindowError.code,
-            BrowserAuthErrorMessage.emptyWindowError.desc
-        );
-    }
-
-    /**
-     * Creates an error thrown when the user closes a popup.
-     */
-    static createUserCancelledError(): BrowserAuthError {
-        return new BrowserAuthError(
-            BrowserAuthErrorMessage.userCancelledError.code,
-            BrowserAuthErrorMessage.userCancelledError.desc
-        );
-    }
-
-    /**
-     * Creates an error thrown when monitorPopupFromHash times out for a given popup.
-     */
-    static createMonitorPopupTimeoutError(): BrowserAuthError {
-        return new BrowserAuthError(
-            BrowserAuthErrorMessage.monitorPopupTimeoutError.code,
-            BrowserAuthErrorMessage.monitorPopupTimeoutError.desc
-        );
-    }
-
-    /**
-     * Creates an error thrown when monitorIframeFromHash times out for a given iframe.
-     */
-    static createMonitorIframeTimeoutError(): BrowserAuthError {
-        return new BrowserAuthError(
-            BrowserAuthErrorMessage.monitorIframeTimeoutError.code,
-            BrowserAuthErrorMessage.monitorIframeTimeoutError.desc
-        );
-    }
-
-    /**
-     * Creates an error thrown when navigateWindow is called inside an iframe or brokered applications.
-     * @param windowParentCheck
-     */
-    static createRedirectInIframeError(
-        windowParentCheck: boolean
-    ): BrowserAuthError {
-        return new BrowserAuthError(
-            BrowserAuthErrorMessage.redirectInIframeError.code,
-            `${BrowserAuthErrorMessage.redirectInIframeError.desc} (window.parent !== window) => ${windowParentCheck}`
-        );
-    }
-
-    /**
-     * Creates an error thrown when an auth reload is done inside an iframe.
-     */
-    static createBlockReloadInHiddenIframeError(): BrowserAuthError {
-        return new BrowserAuthError(
-            BrowserAuthErrorMessage.blockTokenRequestsInHiddenIframeError.code,
-            BrowserAuthErrorMessage.blockTokenRequestsInHiddenIframeError.desc
-        );
-    }
-
-    /**
-     * Creates an error thrown when a popup attempts to call an acquireToken API
-     * @returns
-     */
-    static createBlockAcquireTokenInPopupsError(): BrowserAuthError {
-        return new BrowserAuthError(
-            BrowserAuthErrorMessage.blockAcquireTokenInPopupsError.code,
-            BrowserAuthErrorMessage.blockAcquireTokenInPopupsError.desc
-        );
-    }
-
-    /**
-     * Creates an error thrown when an iframe is found to be closed before the timeout is reached.
-     */
-    static createIframeClosedPrematurelyError(): BrowserAuthError {
-        return new BrowserAuthError(
-            BrowserAuthErrorMessage.iframeClosedPrematurelyError.code,
-            BrowserAuthErrorMessage.iframeClosedPrematurelyError.desc
-        );
-    }
-
-    /**
-     * Creates an error thrown when the logout API is called on any of the silent interaction clients
-     */
-    static createSilentLogoutUnsupportedError(): BrowserAuthError {
-        return new BrowserAuthError(
-            BrowserAuthErrorMessage.silentLogoutUnsupportedError.code,
-            BrowserAuthErrorMessage.silentLogoutUnsupportedError.desc
-        );
-    }
-
-    /**
-     * Creates an error thrown when the account object is not provided in the acquireTokenSilent API.
-     */
-    static createNoAccountError(): BrowserAuthError {
-        return new BrowserAuthError(
-            BrowserAuthErrorMessage.noAccountError.code,
-            BrowserAuthErrorMessage.noAccountError.desc
-        );
-    }
-
-    /**
-     * Creates an error thrown when a given prompt value is invalid for silent requests.
-     */
-    static createSilentPromptValueError(givenPrompt: string): BrowserAuthError {
-        return new BrowserAuthError(
-            BrowserAuthErrorMessage.silentPromptValueError.code,
-            `${BrowserAuthErrorMessage.silentPromptValueError.desc} Given value: ${givenPrompt}`
-        );
-    }
-
-    /**
-     * Creates an error thrown when the cached token request could not be retrieved from the cache
-     */
-    static createUnableToParseTokenRequestCacheError(): BrowserAuthError {
-        return new BrowserAuthError(
-            BrowserAuthErrorMessage.unableToParseTokenRequestCacheError.code,
-            BrowserAuthErrorMessage.unableToParseTokenRequestCacheError.desc
-        );
-    }
-
-    /**
-     * Creates an error thrown when the token request could not be retrieved from the cache
-     */
-    static createNoTokenRequestCacheError(): BrowserAuthError {
-        return new BrowserAuthError(
-            BrowserAuthErrorMessage.noTokenRequestCacheError.code,
-            BrowserAuthErrorMessage.noTokenRequestCacheError.desc
-        );
-    }
-
-    /**
-     * Creates an error thrown when handleCodeResponse is called before initiateAuthRequest (InteractionHandler)
-     */
-    static createAuthRequestNotSetError(): BrowserAuthError {
-        return new BrowserAuthError(
-            BrowserAuthErrorMessage.authRequestNotSet.code,
-            BrowserAuthErrorMessage.authRequestNotSet.desc
-        );
-    }
-
-    /**
-     * Creates an error thrown when the authority could not be retrieved from the cache
-     */
-    static createNoCachedAuthorityError(): BrowserAuthError {
-        return new BrowserAuthError(
-            BrowserAuthErrorMessage.noCachedAuthorityError.code,
-            BrowserAuthErrorMessage.noCachedAuthorityError.desc
-        );
-    }
-
-    /**
-     * Creates an error thrown if cache type is invalid.
-     */
-    static createInvalidCacheTypeError(): BrowserAuthError {
-        return new BrowserAuthError(
-            BrowserAuthErrorMessage.invalidCacheType.code,
-            `${BrowserAuthErrorMessage.invalidCacheType.desc}`
-        );
-    }
-
-    /**
-     * Create an error thrown when login and token requests are made from a non-browser environment
-     */
-    static createNonBrowserEnvironmentError(): BrowserAuthError {
-        return new BrowserAuthError(
-            BrowserAuthErrorMessage.notInBrowserEnvironment.code,
-            BrowserAuthErrorMessage.notInBrowserEnvironment.desc
-        );
-    }
-
-    /**
-     * Create an error thrown when indexDB database is not open
-     */
-    static createDatabaseNotOpenError(): BrowserAuthError {
-        return new BrowserAuthError(
-            BrowserAuthErrorMessage.databaseNotOpen.code,
-            BrowserAuthErrorMessage.databaseNotOpen.desc
-        );
-    }
-
-    /**
-     * Create an error thrown when token fetch fails due to no internet
-     */
-    static createNoNetworkConnectivityError(): BrowserAuthError {
-        return new BrowserAuthError(
-            BrowserAuthErrorMessage.noNetworkConnectivity.code,
-            BrowserAuthErrorMessage.noNetworkConnectivity.desc
-        );
-    }
-
-    /**
-     * Create an error thrown when token fetch fails due to reasons other than internet connectivity
-     */
-    static createPostRequestFailedError(
-        errorDesc: string,
-        endpoint: string
-    ): BrowserAuthError {
-        return new BrowserAuthError(
-            BrowserAuthErrorMessage.postRequestFailed.code,
-            `${
-                BrowserAuthErrorMessage.postRequestFailed.desc
-            } | Network client threw: ${errorDesc} | Attempted to reach: ${
-                endpoint.split("?")[0]
-            }`
-        );
-    }
-
-    /**
-     * Create an error thrown when get request fails due to reasons other than internet connectivity
-     */
-    static createGetRequestFailedError(
-        errorDesc: string,
-        endpoint: string
-    ): BrowserAuthError {
-        return new BrowserAuthError(
-            BrowserAuthErrorMessage.getRequestFailed.code,
-            `${
-                BrowserAuthErrorMessage.getRequestFailed.desc
-            } | Network client threw: ${errorDesc} | Attempted to reach: ${
-                endpoint.split("?")[0]
-            }`
-        );
-    }
-
-    /**
-     * Create an error thrown when network client fails to parse network response
-     */
-    static createFailedToParseNetworkResponseError(
-        endpoint: string
-    ): BrowserAuthError {
-        return new BrowserAuthError(
-            BrowserAuthErrorMessage.failedToParseNetworkResponse.code,
-            `${
-                BrowserAuthErrorMessage.failedToParseNetworkResponse.desc
-            } | Attempted to reach: ${endpoint.split("?")[0]}`
-        );
-    }
-
-    /**
-     * Create an error thrown when the necessary information is not available to sideload tokens
-     */
-    static createUnableToLoadTokenError(errorDetail: string): BrowserAuthError {
-        return new BrowserAuthError(
-            BrowserAuthErrorMessage.unableToLoadTokenError.code,
-            `${BrowserAuthErrorMessage.unableToLoadTokenError.desc} | ${errorDetail}`
-        );
-    }
-
-    /**
-     * Create an error thrown when the queried cryptographic key is not found in IndexedDB
-     */
-    static createSigningKeyNotFoundInStorageError(
-        keyId: string
-    ): BrowserAuthError {
-        return new BrowserAuthError(
-            BrowserAuthErrorMessage.signingKeyNotFoundInStorage.code,
-            `${BrowserAuthErrorMessage.signingKeyNotFoundInStorage.desc} | No match found for KeyId: ${keyId}`
-        );
-    }
-
-    /**
-     * Create an error when an authorization code is required but not provided
-     */
-    static createAuthCodeRequiredError(): BrowserAuthError {
-        return new BrowserAuthError(
-            BrowserAuthErrorMessage.authCodeRequired.code,
-            BrowserAuthErrorMessage.authCodeRequired.desc
-        );
-    }
-
-    /**
-     * Create an error when an authorization code or native account ID is required but not provided
-     */
-    static createAuthCodeOrNativeAccountIdRequiredError(): BrowserAuthError {
-        return new BrowserAuthError(
-            BrowserAuthErrorMessage.authCodeOrNativeAccountRequired.code,
-            BrowserAuthErrorMessage.authCodeOrNativeAccountRequired.desc
-        );
-    }
-
-    /**
-     * Create an error when both authorization code and native account ID are provided
-     */
-    static createSpaCodeAndNativeAccountIdPresentError(): BrowserAuthError {
-        return new BrowserAuthError(
-            BrowserAuthErrorMessage.spaCodeAndNativeAccountPresent.code,
-            BrowserAuthErrorMessage.spaCodeAndNativeAccountPresent.desc
-        );
-    }
-
-    /**
-     * Create an error when IndexedDB is unavailable
-     */
-    static createDatabaseUnavailableError(): BrowserAuthError {
-        return new BrowserAuthError(
-            BrowserAuthErrorMessage.databaseUnavailable.code,
-            BrowserAuthErrorMessage.databaseUnavailable.desc
-        );
-    }
-
-    /**
-     * Create an error when native token acquisition is not possible
-     */
-    static createUnableToAcquireTokenFromNativePlatformError(): BrowserAuthError {
-        return new BrowserAuthError(
-            BrowserAuthErrorMessage.unableToAcquireTokenFromNativePlatform.code,
-            BrowserAuthErrorMessage.unableToAcquireTokenFromNativePlatform.desc
-        );
-    }
-
-    /**
-     * Create an error thrown when Handshake with browser extension times out
-     */
-    static createNativeHandshakeTimeoutError(): BrowserAuthError {
-        return new BrowserAuthError(
-            BrowserAuthErrorMessage.nativeHandshakeTimeout.code,
-            BrowserAuthErrorMessage.nativeHandshakeTimeout.desc
-        );
-    }
-
-    /**
-     * Create an error thrown when browser extension is not installed
-     */
-    static createNativeExtensionNotInstalledError(): BrowserAuthError {
-        return new BrowserAuthError(
-            BrowserAuthErrorMessage.nativeExtensionNotInstalled.code,
-            BrowserAuthErrorMessage.nativeExtensionNotInstalled.desc
-        );
-    }
-
-    /**
-     * Create an error when native connection has not been established
-     * @returns
-     */
-    static createNativeConnectionNotEstablishedError(): BrowserAuthError {
-        return new BrowserAuthError(
-            BrowserAuthErrorMessage.nativeConnectionNotEstablished.code,
-            BrowserAuthErrorMessage.nativeConnectionNotEstablished.desc
-        );
-    }
-
-    /**
-     * Create an error thrown when the initialize function hasn't been called
-     */
-    static createUninitializedPublicClientApplication(): BrowserAuthError {
-        return new BrowserAuthError(
-            BrowserAuthErrorMessage.uninitializedPublicClientApplication.code,
-            BrowserAuthErrorMessage.uninitializedPublicClientApplication.desc
-        );
-    }
-
-    /**
-     * Create an error thrown when requesting a token directly from the native platform with an unsupported prompt parameter e.g. select_account, login or create
-     * These requests must go through eSTS to ensure eSTS is aware of the new account
-     */
-    static createNativePromptParameterNotSupportedError(): BrowserAuthError {
-        return new BrowserAuthError(
-            BrowserAuthErrorMessage.nativePromptNotSupported.code,
-            BrowserAuthErrorMessage.nativePromptNotSupported.desc
-        );
->>>>>>> d30316f4
     }
 }