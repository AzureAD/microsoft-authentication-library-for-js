/*
 * Copyright (c) Microsoft Corporation. All rights reserved.
 * Licensed under the MIT License.
 */

import { AuthError, StringUtils } from "@azure/msal-common";

/**
 * BrowserAuthErrorMessage class containing string constants used by error codes and messages.
 */
export const BrowserAuthErrorMessage = {
    pkceNotGenerated: {
        code: "pkce_not_created",
        desc: "The PKCE code challenge and verifier could not be generated."
    },
    cryptoDoesNotExist: {
        code: "crypto_nonexistent",
        desc: "The crypto object or function is not available."
    },
    httpMethodNotImplementedError: {
        code: "http_method_not_implemented",
        desc: "The HTTP method given has not been implemented in this library."
    },
    emptyNavigateUriError: {
        code: "empty_navigate_uri",
        desc: "Navigation URI is empty. Please check stack trace for more info."
    },
    hashEmptyError: {
        code: "hash_empty_error",
        desc: "Hash value cannot be processed because it is empty. Please verify that your redirectUri is not clearing the hash."
    },
    hashDoesNotContainStateError: {
        code: "no_state_in_hash",
        desc: "Hash does not contain state. Please verify that the request originated from msal."
    },
    hashDoesNotContainKnownPropertiesError: {
        code: "hash_does_not_contain_known_properties",
        desc: "Hash does not contain known properites. Please verify that your redirectUri is not changing the hash."
    },
    unableToParseStateError: {
        code: "unable_to_parse_state",
        desc: "Unable to parse state. Please verify that the request originated from msal."
    },
    stateInteractionTypeMismatchError: {
        code: "state_interaction_type_mismatch",
        desc: "Hash contains state but the interaction type does not match the caller."
    },
    interactionInProgress: {
        code: "interaction_in_progress",
        desc: "Interaction is currently in progress. Please ensure that this interaction has been completed before calling an interactive API.  For more visit: aka.ms/msaljs/browser-errors."
    },
    popupWindowError: {
        code: "popup_window_error",
        desc: "Error opening popup window. This can happen if you are using IE or if popups are blocked in the browser."
    },
    emptyWindowError: {
        code: "empty_window_error",
        desc: "window.open returned null or undefined window object."
    },
    userCancelledError: {
        code: "user_cancelled",
        desc: "User cancelled the flow."
    },
    monitorPopupTimeoutError: {
        code: "monitor_window_timeout",
        desc: "Token acquisition in popup failed due to timeout. For more visit: aka.ms/msaljs/browser-errors."
    },
    monitorIframeTimeoutError: {
        code: "monitor_window_timeout",
        desc: "Token acquisition in iframe failed due to timeout. For more visit: aka.ms/msaljs/browser-errors."
    },
    redirectInIframeError: {
        code: "redirect_in_iframe",
        desc: "Code flow is not supported inside an iframe. Please ensure you are using MSAL.js in a top frame of the window if using the redirect APIs, or use the popup APIs."
    },
    blockTokenRequestsInHiddenIframeError: {
        code: "block_iframe_reload",
        desc: "Request was blocked inside an iframe because MSAL detected an authentication response. For more visit: aka.ms/msaljs/browser-errors"
    },
    blockAcquireTokenInPopupsError: {
        code: "block_nested_popups",
        desc: "Request was blocked inside a popup because MSAL detected it was running in a popup."
    },
    iframeClosedPrematurelyError: {
        code: "iframe_closed_prematurely",
        desc: "The iframe being monitored was closed prematurely."
    },
    silentLogoutUnsupportedError: {
        code: "silent_logout_unsupported",
        desc: "Silent logout not supported. Please call logoutRedirect or logoutPopup instead."
    },
    noAccountError: {
        code: "no_account_error",
        desc: "No account object provided to acquireTokenSilent and no active account has been set. Please call setActiveAccount or provide an account on the request."
    },
    silentPromptValueError: {
        code: "silent_prompt_value_error",
        desc: "The value given for the prompt value is not valid for silent requests - must be set to 'none'."
    },
    noTokenRequestCacheError: {
        code: "no_token_request_cache_error",
        desc: "No token request found in cache."
    },
    unableToParseTokenRequestCacheError: {
        code: "unable_to_parse_token_request_cache_error",
        desc: "The cached token request could not be parsed."
    },
    noCachedAuthorityError: {
        code: "no_cached_authority_error",
        desc: "No cached authority found."
    },
    authRequestNotSet: {
        code: "auth_request_not_set_error",
        desc: "Auth Request not set. Please ensure initiateAuthRequest was called from the InteractionHandler"
    },
    invalidCacheType: {
        code: "invalid_cache_type",
        desc: "Invalid cache type"
    },
    notInBrowserEnvironment: {
        code: "non_browser_environment",
        desc: "Login and token requests are not supported in non-browser environments."
    },
    databaseNotOpen: {
        code: "database_not_open",
        desc: "Database is not open!"
    },
    noNetworkConnectivity: {
        code: "no_network_connectivity",
        desc: "No network connectivity. Check your internet connection."
    },
    postRequestFailed: {
        code: "post_request_failed",
        desc: "Network request failed: If the browser threw a CORS error, check that the redirectUri is registered in the Azure App Portal as type 'SPA'"
    },
    getRequestFailed: {
        code: "get_request_failed",
        desc: "Network request failed. Please check the network trace to determine root cause."
    },
    failedToParseNetworkResponse: {
        code: "failed_to_parse_response",
        desc: "Failed to parse network response. Check network trace."
    },
    unableToLoadTokenError: {
        code: "unable_to_load_token",
        desc: "Error loading token to cache."
    },
    signingKeyNotFoundInStorage: {
        code: "crypto_key_not_found",
        desc: "Cryptographic Key or Keypair not found in browser storage."
    },
<<<<<<< HEAD
    missingStkKid: {
        code: "no_stk_kid_in_request",
        desc: "Failed to decrypt bound token response because the token request does not contain the session transport key thumbprint."
=======
    databaseUnavailable: {
        code: "database_unavailable",
        desc: "IndexedDB, which is required for persistent cryptographic key storage, is unavailable. This may be caused by browser privacy features which block persistent storage in third-party contexts."
    },
    keyGenerationFailed: {
        code: "key_generation_failed",
        desc: "Failed to generate cryptographic key"
>>>>>>> 89d13f4b
    }
};

/**
 * Browser library error class thrown by the MSAL.js library for SPAs
 */
export class BrowserAuthError extends AuthError {

    constructor(errorCode: string, errorMessage?: string) {
        super(errorCode, errorMessage);

        Object.setPrototypeOf(this, BrowserAuthError.prototype);
        this.name = "BrowserAuthError";
    }

    /**
     * Creates an error thrown when PKCE is not implemented.
     * @param errDetail 
     */
    static createPkceNotGeneratedError(errDetail: string): BrowserAuthError {
        return new BrowserAuthError(BrowserAuthErrorMessage.pkceNotGenerated.code,
            `${BrowserAuthErrorMessage.pkceNotGenerated.desc} Detail:${errDetail}`);
    }

    /**
     * Creates an error thrown when the crypto object is unavailable.
     * @param errDetail 
     */
    static createCryptoNotAvailableError(errDetail: string): BrowserAuthError {
        return new BrowserAuthError(BrowserAuthErrorMessage.cryptoDoesNotExist.code,
            `${BrowserAuthErrorMessage.cryptoDoesNotExist.desc} Detail:${errDetail}`);
    }

    /**
     * Creates an error thrown when an HTTP method hasn't been implemented by the browser class.
     * @param method 
     */
    static createHttpMethodNotImplementedError(method: string): BrowserAuthError {
        return new BrowserAuthError(BrowserAuthErrorMessage.httpMethodNotImplementedError.code,
            `${BrowserAuthErrorMessage.httpMethodNotImplementedError.desc} Given Method: ${method}`);
    }

    /**
     * Creates an error thrown when the navigation URI is empty.
     */
    static createEmptyNavigationUriError(): BrowserAuthError {
        return new BrowserAuthError(BrowserAuthErrorMessage.emptyNavigateUriError.code, BrowserAuthErrorMessage.emptyNavigateUriError.desc);
    }

    /**
     * Creates an error thrown when the hash string value is unexpectedly empty.
     * @param hashValue 
     */
    static createEmptyHashError(hashValue: string): BrowserAuthError {
        return new BrowserAuthError(BrowserAuthErrorMessage.hashEmptyError.code, `${BrowserAuthErrorMessage.hashEmptyError.desc} Given Url: ${hashValue}`);
    }

    /**
     * Creates an error thrown when the hash string value is unexpectedly empty.
     */
    static createHashDoesNotContainStateError(): BrowserAuthError {
        return new BrowserAuthError(BrowserAuthErrorMessage.hashDoesNotContainStateError.code, BrowserAuthErrorMessage.hashDoesNotContainStateError.desc);
    }

    /**
     * Creates an error thrown when the hash string value does not contain known properties
     */
    static createHashDoesNotContainKnownPropertiesError(): BrowserAuthError {
        return new BrowserAuthError(BrowserAuthErrorMessage.hashDoesNotContainKnownPropertiesError.code, BrowserAuthErrorMessage.hashDoesNotContainKnownPropertiesError.desc);
    }

    /**
     * Creates an error thrown when the hash string value is unexpectedly empty.
     */
    static createUnableToParseStateError(): BrowserAuthError {
        return new BrowserAuthError(BrowserAuthErrorMessage.unableToParseStateError.code, BrowserAuthErrorMessage.unableToParseStateError.desc);
    }

    /**
     * Creates an error thrown when the state value in the hash does not match the interaction type of the API attempting to consume it.
     */
    static createStateInteractionTypeMismatchError(): BrowserAuthError {
        return new BrowserAuthError(BrowserAuthErrorMessage.stateInteractionTypeMismatchError.code, BrowserAuthErrorMessage.stateInteractionTypeMismatchError.desc);
    }

    /**
     * Creates an error thrown when a browser interaction (redirect or popup) is in progress.
     */
    static createInteractionInProgressError(): BrowserAuthError {
        return new BrowserAuthError(BrowserAuthErrorMessage.interactionInProgress.code, BrowserAuthErrorMessage.interactionInProgress.desc);
    }

    /**
     * Creates an error thrown when the popup window could not be opened.
     * @param errDetail 
     */
    static createPopupWindowError(errDetail?: string): BrowserAuthError {
        let errorMessage = BrowserAuthErrorMessage.popupWindowError.desc;
        errorMessage = !StringUtils.isEmpty(errDetail) ? `${errorMessage} Details: ${errDetail}` : errorMessage;
        return new BrowserAuthError(BrowserAuthErrorMessage.popupWindowError.code, errorMessage);
    }

    /**
     * Creates an error thrown when window.open returns an empty window object.
     * @param errDetail 
     */
    static createEmptyWindowCreatedError(): BrowserAuthError {
        return new BrowserAuthError(BrowserAuthErrorMessage.emptyWindowError.code, BrowserAuthErrorMessage.emptyWindowError.desc);
    }

    /**
     * Creates an error thrown when the user closes a popup.
     */
    static createUserCancelledError(): BrowserAuthError {
        return new BrowserAuthError(BrowserAuthErrorMessage.userCancelledError.code,
            BrowserAuthErrorMessage.userCancelledError.desc);
    }

    /**
     * Creates an error thrown when monitorPopupFromHash times out for a given popup.
     */
    static createMonitorPopupTimeoutError(): BrowserAuthError {
        return new BrowserAuthError(BrowserAuthErrorMessage.monitorPopupTimeoutError.code,
            BrowserAuthErrorMessage.monitorPopupTimeoutError.desc);
    }

    /**
     * Creates an error thrown when monitorIframeFromHash times out for a given iframe.
     */
    static createMonitorIframeTimeoutError(): BrowserAuthError {
        return new BrowserAuthError(BrowserAuthErrorMessage.monitorIframeTimeoutError.code,
            BrowserAuthErrorMessage.monitorIframeTimeoutError.desc);
    }

    /**
     * Creates an error thrown when navigateWindow is called inside an iframe.
     * @param windowParentCheck 
     */
    static createRedirectInIframeError(windowParentCheck: boolean): BrowserAuthError {
        return new BrowserAuthError(BrowserAuthErrorMessage.redirectInIframeError.code, 
            `${BrowserAuthErrorMessage.redirectInIframeError.desc} (window.parent !== window) => ${windowParentCheck}`);
    }

    /**
     * Creates an error thrown when an auth reload is done inside an iframe.
     */
    static createBlockReloadInHiddenIframeError(): BrowserAuthError {
        return new BrowserAuthError(BrowserAuthErrorMessage.blockTokenRequestsInHiddenIframeError.code,
            BrowserAuthErrorMessage.blockTokenRequestsInHiddenIframeError.desc);
    }

    /**
     * Creates an error thrown when a popup attempts to call an acquireToken API
     * @returns 
     */
    static createBlockAcquireTokenInPopupsError(): BrowserAuthError {
        return new BrowserAuthError(BrowserAuthErrorMessage.blockAcquireTokenInPopupsError.code, 
            BrowserAuthErrorMessage.blockAcquireTokenInPopupsError.desc);
    }

    /**
     * Creates an error thrown when an iframe is found to be closed before the timeout is reached.
     */
    static createIframeClosedPrematurelyError(): BrowserAuthError {
        return new BrowserAuthError(BrowserAuthErrorMessage.iframeClosedPrematurelyError.code, BrowserAuthErrorMessage.iframeClosedPrematurelyError.desc);
    }

    /**
     * Creates an error thrown when the logout API is called on any of the silent interaction clients
     */
    static createSilentLogoutUnsupportedError(): BrowserAuthError {
        return new BrowserAuthError(BrowserAuthErrorMessage.silentLogoutUnsupportedError.code, BrowserAuthErrorMessage.silentLogoutUnsupportedError.desc);
    }

    /**
     * Creates an error thrown when the account object is not provided in the acquireTokenSilent API.
     */
    static createNoAccountError(): BrowserAuthError {
        return new BrowserAuthError(BrowserAuthErrorMessage.noAccountError.code, BrowserAuthErrorMessage.noAccountError.desc);
    }

    /**
     * Creates an error thrown when a given prompt value is invalid for silent requests.
     */
    static createSilentPromptValueError(givenPrompt: string): BrowserAuthError {
        return new BrowserAuthError(BrowserAuthErrorMessage.silentPromptValueError.code, `${BrowserAuthErrorMessage.silentPromptValueError.desc} Given value: ${givenPrompt}`);
    }

    /**
     * Creates an error thrown when the cached token request could not be retrieved from the cache
     */
    static createUnableToParseTokenRequestCacheError(): BrowserAuthError {
        return new BrowserAuthError(BrowserAuthErrorMessage.unableToParseTokenRequestCacheError.code,
            BrowserAuthErrorMessage.unableToParseTokenRequestCacheError.desc);
    }

    /**
     * Creates an error thrown when the token request could not be retrieved from the cache
     */
    static createNoTokenRequestCacheError(): BrowserAuthError {
        return new BrowserAuthError(BrowserAuthErrorMessage.noTokenRequestCacheError.code,
            BrowserAuthErrorMessage.noTokenRequestCacheError.desc);
    }

    /**
     * Creates an error thrown when handleCodeResponse is called before initiateAuthRequest (InteractionHandler)
     */
    static createAuthRequestNotSetError(): BrowserAuthError {
        return new BrowserAuthError(BrowserAuthErrorMessage.authRequestNotSet.code,
            BrowserAuthErrorMessage.authRequestNotSet.desc);
    }

    /**
     * Creates an error thrown when the authority could not be retrieved from the cache
     */
    static createNoCachedAuthorityError(): BrowserAuthError {
        return new BrowserAuthError(BrowserAuthErrorMessage.noCachedAuthorityError.code,
            BrowserAuthErrorMessage.noCachedAuthorityError.desc);
    }

    /**
     * Creates an error thrown if cache type is invalid.
     */
    static createInvalidCacheTypeError(): BrowserAuthError {
        return new BrowserAuthError(BrowserAuthErrorMessage.invalidCacheType.code, `${BrowserAuthErrorMessage.invalidCacheType.desc}`);
    }

    /**
     * Create an error thrown when login and token requests are made from a non-browser environment
     */
    static createNonBrowserEnvironmentError(): BrowserAuthError {
        return new BrowserAuthError(BrowserAuthErrorMessage.notInBrowserEnvironment.code, BrowserAuthErrorMessage.notInBrowserEnvironment.desc);
    }

    /**
     * Create an error thrown when indexDB database is not open
     */
    static createDatabaseNotOpenError(): BrowserAuthError {
        return new BrowserAuthError(BrowserAuthErrorMessage.databaseNotOpen.code, BrowserAuthErrorMessage.databaseNotOpen.desc);
    }

    /**
     * Create an error thrown when token fetch fails due to no internet
     */
    static createNoNetworkConnectivityError(): BrowserAuthError {
        return new BrowserAuthError(BrowserAuthErrorMessage.noNetworkConnectivity.code, BrowserAuthErrorMessage.noNetworkConnectivity.desc);
    }

    /**
     * Create an error thrown when token fetch fails due to reasons other than internet connectivity
     */
    static createPostRequestFailedError(errorDesc: string, endpoint: string): BrowserAuthError {
        return new BrowserAuthError(BrowserAuthErrorMessage.postRequestFailed.code, `${BrowserAuthErrorMessage.postRequestFailed.desc} | Network client threw: ${errorDesc} | Attempted to reach: ${endpoint.split("?")[0]}`);
    }

    /**
     * Create an error thrown when get request fails due to reasons other than internet connectivity
     */
    static createGetRequestFailedError(errorDesc: string, endpoint: string): BrowserAuthError {
        return new BrowserAuthError(BrowserAuthErrorMessage.getRequestFailed.code, `${BrowserAuthErrorMessage.getRequestFailed.desc} | Network client threw: ${errorDesc} | Attempted to reach: ${endpoint.split("?")[0]}`);
    }

    /**
     * Create an error thrown when network client fails to parse network response
     */
    static createFailedToParseNetworkResponseError(endpoint: string): BrowserAuthError {
        return new BrowserAuthError(BrowserAuthErrorMessage.failedToParseNetworkResponse.code, `${BrowserAuthErrorMessage.failedToParseNetworkResponse.desc} | Attempted to reach: ${endpoint.split("?")[0]}`);
    }

    /**
     * Create an error thrown when the necessary information is not available to sideload tokens 
     */
    static createUnableToLoadTokenError(errorDetail: string): BrowserAuthError {
        return new BrowserAuthError(BrowserAuthErrorMessage.unableToLoadTokenError.code, `${BrowserAuthErrorMessage.unableToLoadTokenError.desc} | ${errorDetail}`);
    }
  
    /**
     * Create an error thrown when the queried cryptographic key is not found in IndexedDB
     */
    static createSigningKeyNotFoundInStorageError(): BrowserAuthError {
        return new BrowserAuthError(BrowserAuthErrorMessage.signingKeyNotFoundInStorage.code, `${BrowserAuthErrorMessage.signingKeyNotFoundInStorage.desc}`);
    }

    /**
     * Create an error when IndexedDB is unavailable
     */
    static createDatabaseUnavailableError(): BrowserAuthError {
        return new BrowserAuthError(BrowserAuthErrorMessage.databaseUnavailable.code, BrowserAuthErrorMessage.databaseUnavailable.desc);
    }

    /**
     * Create an error when key generation failed
     */
    static createKeyGenerationFailedError(): BrowserAuthError {
        return new BrowserAuthError(BrowserAuthErrorMessage.keyGenerationFailed.code, BrowserAuthErrorMessage.keyGenerationFailed.desc);
    }
    static createMissingStkKidError(): BrowserAuthError {
        return new BrowserAuthError(BrowserAuthErrorMessage.missingStkKid.code, BrowserAuthErrorMessage.missingStkKid.desc);
    }
}<|MERGE_RESOLUTION|>--- conflicted
+++ resolved
@@ -149,19 +149,17 @@
         code: "crypto_key_not_found",
         desc: "Cryptographic Key or Keypair not found in browser storage."
     },
-<<<<<<< HEAD
+    databaseUnavailable: {
+        code: "database_unavailable",
+        desc: "IndexedDB, which is required for persistent cryptographic key storage, is unavailable. This may be caused by browser privacy features which block persistent storage in third-party contexts."
+    },
+    keyGenerationFailed: {
+        code: "key_generation_failed",
+        desc: "Failed to generate cryptographic key"
+    },
     missingStkKid: {
         code: "no_stk_kid_in_request",
         desc: "Failed to decrypt bound token response because the token request does not contain the session transport key thumbprint."
-=======
-    databaseUnavailable: {
-        code: "database_unavailable",
-        desc: "IndexedDB, which is required for persistent cryptographic key storage, is unavailable. This may be caused by browser privacy features which block persistent storage in third-party contexts."
-    },
-    keyGenerationFailed: {
-        code: "key_generation_failed",
-        desc: "Failed to generate cryptographic key"
->>>>>>> 89d13f4b
     }
 };
 
@@ -458,6 +456,10 @@
     static createKeyGenerationFailedError(): BrowserAuthError {
         return new BrowserAuthError(BrowserAuthErrorMessage.keyGenerationFailed.code, BrowserAuthErrorMessage.keyGenerationFailed.desc);
     }
+
+    /**
+     * Create an error when STK KeyId is missing from cached bound token request
+     */
     static createMissingStkKidError(): BrowserAuthError {
         return new BrowserAuthError(BrowserAuthErrorMessage.missingStkKid.code, BrowserAuthErrorMessage.missingStkKid.desc);
     }
