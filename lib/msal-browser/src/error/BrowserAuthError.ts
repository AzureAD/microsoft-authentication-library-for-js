--- conflicted
+++ resolved
@@ -141,8 +141,6 @@
         code: "failed_to_parse_response",
         desc: "Failed to parse network response. Check network trace."
     },
-<<<<<<< HEAD
-=======
     unableToLoadTokenError: {
         code: "unable_to_load_token",
         desc: "Error loading token to cache."
@@ -163,7 +161,6 @@
         code: "key_generation_failed",
         desc: "Failed to generate cryptographic key"
     },
->>>>>>> f4d2665f
     missingStkKid: {
         code: "no_stk_kid_in_request",
         desc: "Failed to decrypt bound token response because the token request does not contain the session transport key thumbprint."
@@ -436,8 +433,6 @@
         return new BrowserAuthError(BrowserAuthErrorMessage.failedToParseNetworkResponse.code, `${BrowserAuthErrorMessage.failedToParseNetworkResponse.desc} | Attempted to reach: ${endpoint.split("?")[0]}`);
     }
 
-<<<<<<< HEAD
-=======
     /**
      * Create an error thrown when the necessary information is not available to sideload tokens 
      */
@@ -476,7 +471,6 @@
     /**
      * Create an error when STK KeyId is missing from cached bound token request
      */
->>>>>>> f4d2665f
     static createMissingStkKidError(): BrowserAuthError {
         return new BrowserAuthError(BrowserAuthErrorMessage.missingStkKid.code, BrowserAuthErrorMessage.missingStkKid.desc);
     }
