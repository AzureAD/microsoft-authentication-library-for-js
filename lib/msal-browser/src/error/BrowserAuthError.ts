/*
 * Copyright (c) Microsoft Corporation. All rights reserved.
 * Licensed under the MIT License.
 */

import { AuthError, StringUtils } from "@azure/msal-common";

/**
 * BrowserAuthErrorMessage class containing string constants used by error codes and messages.
 */
export const BrowserAuthErrorMessage = {
    pkceNotGenerated: {
        code: "pkce_not_created",
        desc: "The PKCE code challenge and verifier could not be generated."
    },
    cryptoDoesNotExist: {
        code: "crypto_nonexistent",
        desc: "The crypto object or function is not available."
    },
    httpMethodNotImplementedError: {
        code: "http_method_not_implemented",
        desc: "The HTTP method given has not been implemented in this library."
    },
    emptyNavigateUriError: {
        code: "empty_navigate_uri",
        desc: "Navigation URI is empty. Please check stack trace for more info."
    },
    hashEmptyError: {
        code: "hash_empty_error",
        desc: "Hash value cannot be processed because it is empty. Please verify that your redirectUri is not clearing the hash."
    },
    hashDoesNotContainStateError: {
        code: "no_state_in_hash",
        desc: "Hash does not contain state. Please verify that the request originated from msal."
    },
    hashDoesNotContainKnownPropertiesError: {
        code: "hash_does_not_contain_known_properties",
        desc: "Hash does not contain known properites. Please verify that your redirectUri is not changing the hash."
    },
    unableToParseStateError: {
        code: "unable_to_parse_state",
        desc: "Unable to parse state. Please verify that the request originated from msal."
    },
    stateInteractionTypeMismatchError: {
        code: "state_interaction_type_mismatch",
        desc: "Hash contains state but the interaction type does not match the caller."
    },
    interactionInProgress: {
        code: "interaction_in_progress",
        desc: "Interaction is currently in progress. Please ensure that this interaction has been completed before calling an interactive API.  For more visit: aka.ms/msaljs/browser-errors."
    },
    popUpWindowError: {
        code: "popup_window_error",
        desc: "Error opening popup window. This can happen if you are using IE or if popups are blocked in the browser."
    },
    emptyWindowError: {
        code: "empty_window_error",
        desc: "window.open returned null or undefined window object."
    },
    userCancelledError: {
        code: "user_cancelled",
        desc: "User cancelled the flow."
    },
    monitorPopupTimeoutError: {
        code: "monitor_window_timeout",
        desc: "Token acquisition in popup failed due to timeout. For more visit: aka.ms/msaljs/browser-errors."
    },
    monitorIframeTimeoutError: {
        code: "monitor_window_timeout",
        desc: "Token acquisition in iframe failed due to timeout. For more visit: aka.ms/msaljs/browser-errors."
    },
    redirectInIframeError: {
        code: "redirect_in_iframe",
        desc: "Code flow is not supported inside an iframe. Please ensure you are using MSAL.js in a top frame of the window if using the redirect APIs, or use the popup APIs."
    },
    blockTokenRequestsInHiddenIframeError: {
        code: "block_iframe_reload",
        desc: "Request was blocked inside an iframe because MSAL detected an authentication response. For more visit: aka.ms/msaljs/browser-errors"
    },
    blockAcquireTokenInPopupsError: {
        code: "block_nested_popups",
        desc: "Request was blocked inside a popup because MSAL detected it was running in a popup."
    },
    iframeClosedPrematurelyError: {
        code: "iframe_closed_prematurely",
        desc: "The iframe being monitored was closed prematurely."
    },
    silentSSOInsufficientInfoError: {
        code: "silent_sso_error",
        desc: "Silent SSO could not be completed - insufficient information was provided. Please provide either a loginHint or sid."
    },
    silentLogoutUnsupportedError: {
        code: "silent_logout_unsupported",
        desc: "Silent logout not supported. Please call logoutRedirect or logoutPopup instead."
    },
    noAccountError: {
        code: "no_account_error",
        desc: "No account object provided to acquireTokenSilent and no active account has been set. Please call setActiveAccount or provide an account on the request."
    },
    silentPromptValueError: {
        code: "silent_prompt_value_error",
        desc: "The value given for the prompt value is not valid for silent requests - must be set to 'none'."
    },
    noTokenRequestCacheError: {
        code: "no_token_request_cache_error",
        desc: "No token request in found in cache."
    },
    unableToParseTokenRequestCacheError: {
        code: "unable_to_parse_token_request_cache_error",
        desc: "The cached token request could not be parsed."
    },
    noCachedAuthorityError: {
        code: "no_cached_authority_error",
        desc: "No cached authority found."
    },
    authRequestNotSet: {
        code: "auth_request_not_set_error",
        desc: "Auth Request not set. Please ensure initiateAuthRequest was called from the InteractionHandler"
    },
    invalidCacheType: {
        code: "invalid_cache_type",
        desc: "Invalid cache type"
    },
    notInBrowserEnvironment: {
        code: "non_browser_environment",
        desc: "Login and token requests are not supported in non-browser environments."
    },
    databaseNotOpen: {
        code: "database_not_open",
        desc: "Database is not open!"
    },
    noNetworkConnectivity: {
        code: "no_network_connectivity",
        desc: "No network connectivity. Check your internet connection."
    },
    postRequestFailed: {
        code: "post_request_failed",
        desc: "Network request failed: If the browser threw a CORS error, check that the redirectUri is registered in the Azure App Portal as type 'SPA'"
    },
    getRequestFailed: {
        code: "get_request_failed",
        desc: "Network request failed. Please check the network trace to determine root cause."
    },
    failedToParseNetworkResponse: {
        code: "failed_to_parse_response",
        desc: "Failed to parse network response. Check network trace."
    },
<<<<<<< HEAD
    unableToLoadTokenError : {
        code: "unable_to_load_token",
        desc: "Error loading token to cache."
=======
    signingKeyNotFoundInStorage: {
        code: "crypto_key_not_found",
        desc: "Cryptographic Key or Keypair not found in browser storage."
>>>>>>> 65926528
    }
};

/**
 * Browser library error class thrown by the MSAL.js library for SPAs
 */
export class BrowserAuthError extends AuthError {

    constructor(errorCode: string, errorMessage?: string) {
        super(errorCode, errorMessage);

        Object.setPrototypeOf(this, BrowserAuthError.prototype);
        this.name = "BrowserAuthError";
    }

    /**
     * Creates an error thrown when PKCE is not implemented.
     * @param errDetail 
     */
    static createPkceNotGeneratedError(errDetail: string): BrowserAuthError {
        return new BrowserAuthError(BrowserAuthErrorMessage.pkceNotGenerated.code,
            `${BrowserAuthErrorMessage.pkceNotGenerated.desc} Detail:${errDetail}`);
    }

    /**
     * Creates an error thrown when the crypto object is unavailable.
     * @param errDetail 
     */
    static createCryptoNotAvailableError(errDetail: string): BrowserAuthError {
        return new BrowserAuthError(BrowserAuthErrorMessage.cryptoDoesNotExist.code,
            `${BrowserAuthErrorMessage.cryptoDoesNotExist.desc} Detail:${errDetail}`);
    }

    /**
     * Creates an error thrown when an HTTP method hasn't been implemented by the browser class.
     * @param method 
     */
    static createHttpMethodNotImplementedError(method: string): BrowserAuthError {
        return new BrowserAuthError(BrowserAuthErrorMessage.httpMethodNotImplementedError.code,
            `${BrowserAuthErrorMessage.httpMethodNotImplementedError.desc} Given Method: ${method}`);
    }

    /**
     * Creates an error thrown when the navigation URI is empty.
     */
    static createEmptyNavigationUriError(): BrowserAuthError {
        return new BrowserAuthError(BrowserAuthErrorMessage.emptyNavigateUriError.code, BrowserAuthErrorMessage.emptyNavigateUriError.desc);
    }

    /**
     * Creates an error thrown when the hash string value is unexpectedly empty.
     * @param hashValue 
     */
    static createEmptyHashError(hashValue: string): BrowserAuthError {
        return new BrowserAuthError(BrowserAuthErrorMessage.hashEmptyError.code, `${BrowserAuthErrorMessage.hashEmptyError.desc} Given Url: ${hashValue}`);
    }

    /**
     * Creates an error thrown when the hash string value is unexpectedly empty.
     */
    static createHashDoesNotContainStateError(): BrowserAuthError {
        return new BrowserAuthError(BrowserAuthErrorMessage.hashDoesNotContainStateError.code, BrowserAuthErrorMessage.hashDoesNotContainStateError.desc);
    }

    /**
     * Creates an error thrown when the hash string value does not contain known properties
     */
    static createHashDoesNotContainKnownPropertiesError(): BrowserAuthError {
        return new BrowserAuthError(BrowserAuthErrorMessage.hashDoesNotContainKnownPropertiesError.code, BrowserAuthErrorMessage.hashDoesNotContainKnownPropertiesError.desc);
    }

    /**
     * Creates an error thrown when the hash string value is unexpectedly empty.
     */
    static createUnableToParseStateError(): BrowserAuthError {
        return new BrowserAuthError(BrowserAuthErrorMessage.unableToParseStateError.code, BrowserAuthErrorMessage.unableToParseStateError.desc);
    }

    /**
     * Creates an error thrown when the state value in the hash does not match the interaction type of the API attempting to consume it.
     */
    static createStateInteractionTypeMismatchError(): BrowserAuthError {
        return new BrowserAuthError(BrowserAuthErrorMessage.stateInteractionTypeMismatchError.code, BrowserAuthErrorMessage.stateInteractionTypeMismatchError.desc);
    }

    /**
     * Creates an error thrown when a browser interaction (redirect or popup) is in progress.
     */
    static createInteractionInProgressError(): BrowserAuthError {
        return new BrowserAuthError(BrowserAuthErrorMessage.interactionInProgress.code, BrowserAuthErrorMessage.interactionInProgress.desc);
    }

    /**
     * Creates an error thrown when the popup window could not be opened.
     * @param errDetail 
     */
    static createPopupWindowError(errDetail?: string): BrowserAuthError {
        let errorMessage = BrowserAuthErrorMessage.popUpWindowError.desc;
        errorMessage = !StringUtils.isEmpty(errDetail) ? `${errorMessage} Details: ${errDetail}` : errorMessage;
        return new BrowserAuthError(BrowserAuthErrorMessage.popUpWindowError.code, errorMessage);
    }

    /**
     * Creates an error thrown when window.open returns an empty window object.
     * @param errDetail 
     */
    static createEmptyWindowCreatedError(): BrowserAuthError {
        return new BrowserAuthError(BrowserAuthErrorMessage.emptyWindowError.code, BrowserAuthErrorMessage.emptyWindowError.desc);
    }

    /**
     * Creates an error thrown when the user closes a popup.
     */
    static createUserCancelledError(): BrowserAuthError {
        return new BrowserAuthError(BrowserAuthErrorMessage.userCancelledError.code,
            BrowserAuthErrorMessage.userCancelledError.desc);
    }

    /**
     * Creates an error thrown when monitorPopupFromHash times out for a given popup.
     */
    static createMonitorPopupTimeoutError(): BrowserAuthError {
        return new BrowserAuthError(BrowserAuthErrorMessage.monitorPopupTimeoutError.code,
            BrowserAuthErrorMessage.monitorPopupTimeoutError.desc);
    }

    /**
     * Creates an error thrown when monitorIframeFromHash times out for a given iframe.
     */
    static createMonitorIframeTimeoutError(): BrowserAuthError {
        return new BrowserAuthError(BrowserAuthErrorMessage.monitorIframeTimeoutError.code,
            BrowserAuthErrorMessage.monitorIframeTimeoutError.desc);
    }

    /**
     * Creates an error thrown when navigateWindow is called inside an iframe.
     * @param windowParentCheck 
     */
    static createRedirectInIframeError(windowParentCheck: boolean): BrowserAuthError {
        return new BrowserAuthError(BrowserAuthErrorMessage.redirectInIframeError.code, 
            `${BrowserAuthErrorMessage.redirectInIframeError.desc} (window.parent !== window) => ${windowParentCheck}`);
    }

    /**
     * Creates an error thrown when an auth reload is done inside an iframe.
     */
    static createBlockReloadInHiddenIframeError(): BrowserAuthError {
        return new BrowserAuthError(BrowserAuthErrorMessage.blockTokenRequestsInHiddenIframeError.code,
            BrowserAuthErrorMessage.blockTokenRequestsInHiddenIframeError.desc);
    }

    /**
     * Creates an error thrown when a popup attempts to call an acquireToken API
     * @returns 
     */
    static createBlockAcquireTokenInPopupsError(): BrowserAuthError {
        return new BrowserAuthError(BrowserAuthErrorMessage.blockAcquireTokenInPopupsError.code, 
            BrowserAuthErrorMessage.blockAcquireTokenInPopupsError.desc);
    }

    /**
     * Creates an error thrown when an iframe is found to be closed before the timeout is reached.
     */
    static createIframeClosedPrematurelyError(): BrowserAuthError {
        return new BrowserAuthError(BrowserAuthErrorMessage.iframeClosedPrematurelyError.code, BrowserAuthErrorMessage.iframeClosedPrematurelyError.desc);
    }

    /**
     * Creates an error thrown when the login_hint, sid or account object is not provided in the ssoSilent API.
     */
    static createSilentSSOInsufficientInfoError(): BrowserAuthError {
        return new BrowserAuthError(BrowserAuthErrorMessage.silentSSOInsufficientInfoError.code, BrowserAuthErrorMessage.silentSSOInsufficientInfoError.desc);
    }

    /**
     * Creates an error thrown when the logout API is called on any of the silent interaction clients
     */
    static createSilentLogoutUnsupportedError(): BrowserAuthError {
        return new BrowserAuthError(BrowserAuthErrorMessage.silentLogoutUnsupportedError.code, BrowserAuthErrorMessage.silentLogoutUnsupportedError.desc);
    }

    /**
     * Creates an error thrown when the account object is not provided in the acquireTokenSilent API.
     */
    static createNoAccountError(): BrowserAuthError {
        return new BrowserAuthError(BrowserAuthErrorMessage.noAccountError.code, BrowserAuthErrorMessage.noAccountError.desc);
    }

    /**
     * Creates an error thrown when a given prompt value is invalid for silent requests.
     */
    static createSilentPromptValueError(givenPrompt: string): BrowserAuthError {
        return new BrowserAuthError(BrowserAuthErrorMessage.silentPromptValueError.code, `${BrowserAuthErrorMessage.silentPromptValueError.desc} Given value: ${givenPrompt}`);
    }

    /**
     * Creates an error thrown when the cached token request could not be retrieved from the cache
     */
    static createUnableToParseTokenRequestCacheError(): BrowserAuthError {
        return new BrowserAuthError(BrowserAuthErrorMessage.unableToParseTokenRequestCacheError.code,
            BrowserAuthErrorMessage.unableToParseTokenRequestCacheError.desc);
    }

    /**
     * Creates an error thrown when the token request could not be retrieved from the cache
     */
    static createNoTokenRequestCacheError(): BrowserAuthError {
        return new BrowserAuthError(BrowserAuthErrorMessage.noTokenRequestCacheError.code,
            BrowserAuthErrorMessage.noTokenRequestCacheError.desc);
    }

    /**
     * Creates an error thrown when handleCodeResponse is called before initiateAuthRequest (InteractionHandler)
     */
    static createAuthRequestNotSetError(): BrowserAuthError {
        return new BrowserAuthError(BrowserAuthErrorMessage.authRequestNotSet.code,
            BrowserAuthErrorMessage.authRequestNotSet.desc);
    }

    /**
     * Creates an error thrown when the authority could not be retrieved from the cache
     */
    static createNoCachedAuthorityError(): BrowserAuthError {
        return new BrowserAuthError(BrowserAuthErrorMessage.noCachedAuthorityError.code,
            BrowserAuthErrorMessage.noCachedAuthorityError.desc);
    }

    /**
     * Creates an error thrown if cache type is invalid.
     */
    static createInvalidCacheTypeError(): BrowserAuthError {
        return new BrowserAuthError(BrowserAuthErrorMessage.invalidCacheType.code, `${BrowserAuthErrorMessage.invalidCacheType.desc}`);
    }

    /**
     * Create an error thrown when login and token requests are made from a non-browser environment
     */
    static createNonBrowserEnvironmentError(): BrowserAuthError {
        return new BrowserAuthError(BrowserAuthErrorMessage.notInBrowserEnvironment.code, BrowserAuthErrorMessage.notInBrowserEnvironment.desc);
    }

    /**
     * Create an error thrown when indexDB database is not open
     */
    static createDatabaseNotOpenError(): BrowserAuthError {
        return new BrowserAuthError(BrowserAuthErrorMessage.databaseNotOpen.code, BrowserAuthErrorMessage.databaseNotOpen.desc);
    }

    /**
     * Create an error thrown when token fetch fails due to no internet
     */
    static createNoNetworkConnectivityError(): BrowserAuthError {
        return new BrowserAuthError(BrowserAuthErrorMessage.noNetworkConnectivity.code, BrowserAuthErrorMessage.noNetworkConnectivity.desc);
    }

    /**
     * Create an error thrown when token fetch fails due to reasons other than internet connectivity
     */
    static createPostRequestFailedError(errorDesc: string, endpoint: string): BrowserAuthError {
        return new BrowserAuthError(BrowserAuthErrorMessage.postRequestFailed.code, `${BrowserAuthErrorMessage.postRequestFailed.desc} | Network client threw: ${errorDesc} | Attempted to reach: ${endpoint.split("?")[0]}`);
    }

    /**
     * Create an error thrown when get request fails due to reasons other than internet connectivity
     */
    static createGetRequestFailedError(errorDesc: string, endpoint: string): BrowserAuthError {
        return new BrowserAuthError(BrowserAuthErrorMessage.getRequestFailed.code, `${BrowserAuthErrorMessage.getRequestFailed.desc} | Network client threw: ${errorDesc} | Attempted to reach: ${endpoint.split("?")[0]}`);
    }

    /**
     * Create an error thrown when network client fails to parse network response
     */
    static createFailedToParseNetworkResponseError(endpoint: string): BrowserAuthError {
        return new BrowserAuthError(BrowserAuthErrorMessage.failedToParseNetworkResponse.code, `${BrowserAuthErrorMessage.failedToParseNetworkResponse.desc} | Attempted to reach: ${endpoint.split("?")[0]}`);
    }

    /**
<<<<<<< HEAD
     * Create an error thrown when the necessary information is not available to sideload tokens 
     */
    static createUnableToLoadTokenError(errorDetail: string): BrowserAuthError {
        return new BrowserAuthError(BrowserAuthErrorMessage.unableToLoadTokenError.code, `${BrowserAuthErrorMessage.unableToLoadTokenError.desc} | ${errorDetail}`);
=======
     * Create an error thrown when the queried cryptographic key is not found in IndexedDB
     */
    static createSigningKeyNotFoundInStorageError(keyId: string): BrowserAuthError {
        return new BrowserAuthError(BrowserAuthErrorMessage.signingKeyNotFoundInStorage.code, `${BrowserAuthErrorMessage.signingKeyNotFoundInStorage.desc} | No match found for KeyId: ${keyId}`);
>>>>>>> 65926528
    }
}<|MERGE_RESOLUTION|>--- conflicted
+++ resolved
@@ -145,15 +145,13 @@
         code: "failed_to_parse_response",
         desc: "Failed to parse network response. Check network trace."
     },
-<<<<<<< HEAD
-    unableToLoadTokenError : {
+    unableToLoadTokenError: {
         code: "unable_to_load_token",
         desc: "Error loading token to cache."
-=======
+    },
     signingKeyNotFoundInStorage: {
         code: "crypto_key_not_found",
         desc: "Cryptographic Key or Keypair not found in browser storage."
->>>>>>> 65926528
     }
 };
 
@@ -431,16 +429,16 @@
     }
 
     /**
-<<<<<<< HEAD
      * Create an error thrown when the necessary information is not available to sideload tokens 
      */
     static createUnableToLoadTokenError(errorDetail: string): BrowserAuthError {
         return new BrowserAuthError(BrowserAuthErrorMessage.unableToLoadTokenError.code, `${BrowserAuthErrorMessage.unableToLoadTokenError.desc} | ${errorDetail}`);
-=======
+    }
+  
+    /**
      * Create an error thrown when the queried cryptographic key is not found in IndexedDB
      */
     static createSigningKeyNotFoundInStorageError(keyId: string): BrowserAuthError {
         return new BrowserAuthError(BrowserAuthErrorMessage.signingKeyNotFoundInStorage.code, `${BrowserAuthErrorMessage.signingKeyNotFoundInStorage.desc} | No match found for KeyId: ${keyId}`);
->>>>>>> 65926528
     }
 }