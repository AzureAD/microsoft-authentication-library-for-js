--- conflicted
+++ resolved
@@ -161,35 +161,33 @@
         code: "database_unavailable",
         desc: "IndexedDB, which is required for persistent cryptographic key storage, is unavailable. This may be caused by browser privacy features which block persistent storage in third-party contexts."
     },
-<<<<<<< HEAD
+    unableToAcquireTokenFromNativePlatform: {
+        code: "unable_to_acquire_token_from_native_platform",
+        desc: "Unable to acquire token from native platform. For a list of possible reasons visit aka.ms/msaljs/browser-errors."
+    },
+    nativeHandshakeTimeout: {
+        code: "native_handshake_timeout",
+        desc: "Timed out while attempting to establish connection to browser extension"
+    },
+    nativeExtensionNotInstalled: {
+        code: "native_extension_not_installed",
+        desc: "Native extension is not installed. If you think this is a mistake call the initialize function."
+    },
+    nativeConnectionNotEstablished: {
+        code: "native_connection_not_established",
+        desc: "Connection to native platform has not been established. Please install a compatible browser extension and run initialize(). For more please visit aka.ms/msaljs/browser-errors."
+    },
+    nativeBrokerCalledBeforeInitialize: {
+        code: "native_broker_called_before_initialize",
+        desc: "You must call and await the initialize function before attempting to call any other MSAL API when native brokering is enabled. For more please visit aka.ms/msaljs/browser-errors."
+    },
+    nativePromptNotSupported: {
+        code: "native_prompt_not_supported",
+        desc: "The provided prompt is not supported by the native platform. This request should be routed to the web based flow."
+    },
     keyGenerationFailed: {
         code: "key_generation_failed",
         desc: "Failed to generate cryptographic key"
-=======
-    unableToAcquireTokenFromNativePlatform: {
-        code: "unable_to_acquire_token_from_native_platform",
-        desc: "Unable to acquire token from native platform. For a list of possible reasons visit aka.ms/msaljs/browser-errors."
-    },
-    nativeHandshakeTimeout: {
-        code: "native_handshake_timeout",
-        desc: "Timed out while attempting to establish connection to browser extension"
-    },
-    nativeExtensionNotInstalled: {
-        code: "native_extension_not_installed",
-        desc: "Native extension is not installed. If you think this is a mistake call the initialize function."
-    },
-    nativeConnectionNotEstablished: {
-        code: "native_connection_not_established",
-        desc: "Connection to native platform has not been established. Please install a compatible browser extension and run initialize(). For more please visit aka.ms/msaljs/browser-errors."
-    },
-    nativeBrokerCalledBeforeInitialize: {
-        code: "native_broker_called_before_initialize",
-        desc: "You must call and await the initialize function before attempting to call any other MSAL API when native brokering is enabled. For more please visit aka.ms/msaljs/browser-errors."
-    },
-    nativePromptNotSupported: {
-        code: "native_prompt_not_supported",
-        desc: "The provided prompt is not supported by the native platform. This request should be routed to the web based flow."
->>>>>>> b731e11f
     }
 };
 
@@ -495,53 +493,53 @@
     }
 
     /**
-<<<<<<< HEAD
+     * Create an error when native token acquisition is not possible
+     */
+    static createUnableToAcquireTokenFromNativePlatformError(): BrowserAuthError {
+        return new BrowserAuthError(BrowserAuthErrorMessage.unableToAcquireTokenFromNativePlatform.code, BrowserAuthErrorMessage.unableToAcquireTokenFromNativePlatform.desc);
+    }
+
+    /**
+     * Create an error thrown when Handshake with browser extension times out
+     */
+    static createNativeHandshakeTimeoutError(): BrowserAuthError {
+        return new BrowserAuthError(BrowserAuthErrorMessage.nativeHandshakeTimeout.code, BrowserAuthErrorMessage.nativeHandshakeTimeout.desc);
+    }
+
+    /**
+     * Create an error thrown when browser extension is not installed
+     */
+    static createNativeExtensionNotInstalledError(): BrowserAuthError {
+        return new BrowserAuthError(BrowserAuthErrorMessage.nativeExtensionNotInstalled.code, BrowserAuthErrorMessage.nativeExtensionNotInstalled.desc);
+    }
+
+    /**
+     * Create an error when native connection has not been established
+     * @returns
+     */
+    static createNativeConnectionNotEstablishedError(): BrowserAuthError {
+        return new BrowserAuthError(BrowserAuthErrorMessage.nativeConnectionNotEstablished.code, BrowserAuthErrorMessage.nativeConnectionNotEstablished.desc);
+    }
+
+    /**
+     * Create an error thrown when the initialize function hasn't been called
+     */
+    static createNativeBrokerCalledBeforeInitialize(): BrowserAuthError {
+        return new BrowserAuthError(BrowserAuthErrorMessage.nativeBrokerCalledBeforeInitialize.code, BrowserAuthErrorMessage.nativeBrokerCalledBeforeInitialize.desc);
+    }
+
+    /**
+     * Create an error thrown when requesting a token directly from the native platform with an unsupported prompt parameter e.g. select_account, login or create
+     * These requests must go through eSTS to ensure eSTS is aware of the new account
+     */
+    static createNativePromptParameterNotSupportedError(): BrowserAuthError {
+        return new BrowserAuthError(BrowserAuthErrorMessage.nativePromptNotSupported.code, BrowserAuthErrorMessage.nativePromptNotSupported.desc);
+    }
+
+    /**
      * Create an error when key generation failed
      */
     static createKeyGenerationFailedError(details?: string): BrowserAuthError {
         return new BrowserAuthError(BrowserAuthErrorMessage.keyGenerationFailed.code,  `${BrowserAuthErrorMessage.keyGenerationFailed.desc}. Details: ${details}`);
-=======
-     * Create an error when native token acquisition is not possible
-     */
-    static createUnableToAcquireTokenFromNativePlatformError(): BrowserAuthError {
-        return new BrowserAuthError(BrowserAuthErrorMessage.unableToAcquireTokenFromNativePlatform.code, BrowserAuthErrorMessage.unableToAcquireTokenFromNativePlatform.desc);
-    }
-
-    /**
-     * Create an error thrown when Handshake with browser extension times out
-     */
-    static createNativeHandshakeTimeoutError(): BrowserAuthError {
-        return new BrowserAuthError(BrowserAuthErrorMessage.nativeHandshakeTimeout.code, BrowserAuthErrorMessage.nativeHandshakeTimeout.desc);
-    }
-
-    /**
-     * Create an error thrown when browser extension is not installed
-     */
-    static createNativeExtensionNotInstalledError(): BrowserAuthError {
-        return new BrowserAuthError(BrowserAuthErrorMessage.nativeExtensionNotInstalled.code, BrowserAuthErrorMessage.nativeExtensionNotInstalled.desc);
-    }
-
-    /**
-     * Create an error when native connection has not been established
-     * @returns
-     */
-    static createNativeConnectionNotEstablishedError(): BrowserAuthError {
-        return new BrowserAuthError(BrowserAuthErrorMessage.nativeConnectionNotEstablished.code, BrowserAuthErrorMessage.nativeConnectionNotEstablished.desc);
-    }
-
-    /**
-     * Create an error thrown when the initialize function hasn't been called
-     */
-    static createNativeBrokerCalledBeforeInitialize(): BrowserAuthError {
-        return new BrowserAuthError(BrowserAuthErrorMessage.nativeBrokerCalledBeforeInitialize.code, BrowserAuthErrorMessage.nativeBrokerCalledBeforeInitialize.desc);
-    }
-
-    /**
-     * Create an error thrown when requesting a token directly from the native platform with an unsupported prompt parameter e.g. select_account, login or create
-     * These requests must go through eSTS to ensure eSTS is aware of the new account
-     */
-    static createNativePromptParameterNotSupportedError(): BrowserAuthError {
-        return new BrowserAuthError(BrowserAuthErrorMessage.nativePromptNotSupported.code, BrowserAuthErrorMessage.nativePromptNotSupported.desc);
->>>>>>> b731e11f
     }
 }