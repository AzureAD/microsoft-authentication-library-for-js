--- conflicted
+++ resolved
@@ -5,11 +5,8 @@
 
 import { SystemOptions, LoggerOptions, INetworkModule, DEFAULT_SYSTEM_OPTIONS, Constants, ProtocolMode } from "@azure/msal-common";
 import { BrowserUtils } from "../utils/BrowserUtils";
-<<<<<<< HEAD
-import { BrowserConstants, InteractionType } from "../utils/BrowserConstants";
-=======
+import { InteractionType } from "../utils/BrowserConstants";
 import { BrowserCacheLocation } from "../utils/BrowserConstants";
->>>>>>> d8fbbd0a
 
 // Default timeout for popup windows and iframes in milliseconds
 const DEFAULT_POPUP_TIMEOUT_MS = 60000;
