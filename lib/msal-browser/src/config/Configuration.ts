--- conflicted
+++ resolved
@@ -19,11 +19,8 @@
     AzureCloudOptions,
     ApplicationTelemetry,
     ClientConfigurationError,
-<<<<<<< HEAD
-=======
     IPerformanceClient,
-    StubPerformanceClient
->>>>>>> 4c99ad07
+    StubPerformanceClient,
 } from "@azure/msal-common";
 import { BrowserUtils } from "../utils/BrowserUtils";
 import {
@@ -262,15 +259,11 @@
         protocolMode: ProtocolMode.AAD,
         OIDCOptions: {
             serverResponseType: ServerResponseType.FRAGMENT,
-<<<<<<< HEAD
             defaultScopes: [
                 Constants.OPENID_SCOPE,
                 Constants.PROFILE_SCOPE,
                 Constants.OFFLINE_ACCESS_SCOPE,
             ],
-=======
-            defaultScopes: [Constants.OPENID_SCOPE, Constants.PROFILE_SCOPE, Constants.OFFLINE_ACCESS_SCOPE]
->>>>>>> 4c99ad07
         },
         azureCloudOptions: {
             azureCloudInstance: AzureCloudInstance.None,
@@ -354,7 +347,6 @@
     };
 
     // Throw an error if user has set OIDCOptions without being in OIDC protocol mode
-<<<<<<< HEAD
     if (
         userInputAuth?.protocolMode !== ProtocolMode.OIDC &&
         userInputAuth?.OIDCOptions
@@ -364,13 +356,6 @@
         console.warn(
             ClientConfigurationError.createCannotSetOIDCOptionsError()
         );
-=======
-    if(userInputAuth?.protocolMode !== ProtocolMode.OIDC &&
-        userInputAuth?.OIDCOptions) {
-            // Logger has not been created yet
-            // eslint-disable-next-line no-console
-            console.warn(ClientConfigurationError.createCannotSetOIDCOptionsError());
->>>>>>> 4c99ad07
     }
 
     // Throw an error if user has set allowNativeBroker to true without being in AAD protocol mode
@@ -386,16 +371,11 @@
         auth: {
             ...DEFAULT_AUTH_OPTIONS,
             ...userInputAuth,
-<<<<<<< HEAD
             OIDCOptions: {
                 ...DEFAULT_AUTH_OPTIONS.OIDCOptions,
                 ...userInputAuth?.OIDCOptions,
             },
         },
-=======
-            OIDCOptions: { ...DEFAULT_AUTH_OPTIONS.OIDCOptions, ...userInputAuth?.OIDCOptions }
-           },
->>>>>>> 4c99ad07
         cache: { ...DEFAULT_CACHE_OPTIONS, ...userInputCache },
         system: { ...DEFAULT_BROWSER_SYSTEM_OPTIONS, ...providedSystemOptions },
         telemetry: { ...DEFAULT_TELEMETRY_OPTIONS, ...userInputTelemetry },
