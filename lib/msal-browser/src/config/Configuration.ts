/*
 * Copyright (c) Microsoft Corporation. All rights reserved.
 * Licensed under the MIT License.
 */

import {
    SystemOptions,
    LoggerOptions,
    INetworkModule,
    DEFAULT_SYSTEM_OPTIONS,
    Constants,
    ProtocolMode,
    OIDCOptions,
    ServerResponseType,
    LogLevel,
    StubbedNetworkModule,
    AzureCloudInstance,
    AzureCloudOptions,
    ApplicationTelemetry,
    ClientConfigurationError,
    IPerformanceClient,
    StubPerformanceClient,
} from "@azure/msal-common";
import {
    BrowserCacheLocation,
    BrowserConstants,
} from "../utils/BrowserConstants";
import { INavigationClient } from "../navigation/INavigationClient";
import { NavigationClient } from "../navigation/NavigationClient";
<<<<<<< HEAD
=======
import { FetchClient } from "../network/FetchClient";
import { name, version } from "../packageMetadata";
>>>>>>> 566f4781

// Default timeout for popup windows and iframes in milliseconds
export const DEFAULT_POPUP_TIMEOUT_MS = 60000;
export const DEFAULT_IFRAME_TIMEOUT_MS = 6000;
export const DEFAULT_REDIRECT_TIMEOUT_MS = 30000;
export const DEFAULT_NATIVE_BROKER_HANDSHAKE_TIMEOUT_MS = 2000;

/**
 * Use this to configure the auth options in the Configuration object
 */
export type BrowserAuthOptions = {
    /**
     * Client ID of your app registered with our Application registration portal : https://portal.azure.com/#blade/Microsoft_AAD_IAM/ActiveDirectoryMenuBlade/RegisteredAppsPreview in Microsoft Identity Platform
     */
    clientId: string;
    /**
     * You can configure a specific authority, defaults to " " or "https://login.microsoftonline.com/common"
     */
    authority?: string;
    /**
     * An array of URIs that are known to be valid. Used in B2C scenarios.
     */
    knownAuthorities?: Array<string>;
    /**
     * A string containing the cloud discovery response. Used in AAD scenarios.
     */
    cloudDiscoveryMetadata?: string;
    /**
     * A string containing the .well-known/openid-configuration endpoint response
     */
    authorityMetadata?: string;
    /**
     * The redirect URI where authentication responses can be received by your application. It must exactly match one of the redirect URIs registered in the Azure portal.
     */
    redirectUri?: string;
    /**
     * The redirect URI where the window navigates after a successful logout.
     */
    postLogoutRedirectUri?: string | null;
    /**
     * Boolean indicating whether to navigate to the original request URL after the auth server navigates to the redirect URL.
     */
    navigateToLoginRequestUrl?: boolean;
    /**
     * Array of capabilities which will be added to the claims.access_token.xms_cc request property on every network request.
     */
    clientCapabilities?: Array<string>;
    /**
     * Enum that represents the protocol that msal follows. Used for configuring proper endpoints.
     */
    protocolMode?: ProtocolMode;
    /**
     * Enum that configures options for the OIDC protocol mode.
     */
    OIDCOptions?: OIDCOptions;
    /**
     * Enum that represents the Azure Cloud to use.
     */
    azureCloudOptions?: AzureCloudOptions;
    /**
     * Flag of whether to use the local metadata cache
     */
    skipAuthorityMetadataCache?: boolean;
};

/** @internal */
export type InternalAuthOptions = Required<BrowserAuthOptions> & {
    OIDCOptions: Required<OIDCOptions>;
};

/**
 * Use this to configure the below cache configuration options:
 */
export type CacheOptions = {
    /**
     * Used to specify the cacheLocation user wants to set. Valid values are "localStorage", "sessionStorage" and "memoryStorage".
     */
    cacheLocation?: BrowserCacheLocation | string;
    /**
     * Used to specify the temporaryCacheLocation user wants to set. Valid values are "localStorage", "sessionStorage" and "memoryStorage".
     */
    temporaryCacheLocation?: BrowserCacheLocation | string;
    /**
     * If set, MSAL stores the auth request state required for validation of the auth flows in the browser cookies. By default this flag is set to false.
     */
    storeAuthStateInCookie?: boolean;
    /**
     * If set, MSAL sets the "Secure" flag on cookies so they can only be sent over HTTPS. By default this flag is set to false.
     */
    secureCookies?: boolean;
    /**
     * If set, MSAL will attempt to migrate cache entries from older versions on initialization. By default this flag is set to true if cacheLocation is localStorage, otherwise false.
     */
    cacheMigrationEnabled?: boolean;
    /**
     * Flag that determines whether access tokens are stored based on requested claims
     */
    claimsBasedCachingEnabled?: boolean;
};

export type BrowserSystemOptions = SystemOptions & {
    /**
     * Used to initialize the Logger object (See ClientConfiguration.ts)
     */
    loggerOptions?: LoggerOptions;
    /**
     * Network interface implementation
     */
    networkClient?: INetworkModule;
    /**
     * Override the methods used to navigate to other webpages. Particularly useful if you are using a client-side router
     */
    navigationClient?: INavigationClient;
    /**
     * Sets the timeout for waiting for a response hash in a popup. Will take precedence over loadFrameTimeout if both are set.
     */
    windowHashTimeout?: number;
    /**
     * Sets the timeout for waiting for a response hash in an iframe. Will take precedence over loadFrameTimeout if both are set.
     */
    iframeHashTimeout?: number;
    /**
     * Sets the timeout for waiting for a response hash in an iframe or popup
     */
    loadFrameTimeout?: number;
    /**
     * Maximum time the library should wait for a frame to load
     * @deprecated This was previously needed for older browsers which are no longer supported by MSAL.js. This option will be removed in the next major version
     */
    navigateFrameWait?: number;
    /**
     * Time to wait for redirection to occur before resolving promise
     */
    redirectNavigationTimeout?: number;
    /**
     * Sets whether popups are opened asynchronously. By default, this flag is set to false. When set to false, blank popups are opened before anything else happens. When set to true, popups are opened when making the network request.
     */
    asyncPopups?: boolean;
    /**
     * Flag to enable redirect opertaions when the app is rendered in an iframe (to support scenarios such as embedded B2C login).
     */
    allowRedirectInIframe?: boolean;
    /**
     * Flag to enable native broker support (e.g. acquiring tokens from WAM on Windows)
     */
    allowNativeBroker?: boolean;
    /**
     * Sets the timeout for waiting for the native broker handshake to resolve
     */
    nativeBrokerHandshakeTimeout?: number;
    /**
     * Sets the interval length in milliseconds for polling the location attribute in popup windows (default is 30ms)
     */
    pollIntervalMilliseconds?: number;
};

/**
 * Telemetry Options
 */
export type BrowserTelemetryOptions = {
    /**
     * Telemetry information sent on request
     * - appName: Unique string name of an application
     * - appVersion: Version of the application using MSAL
     */
    application?: ApplicationTelemetry;

    client?: IPerformanceClient;
};

/**
 * This object allows you to configure important elements of MSAL functionality and is passed into the constructor of PublicClientApplication
 */
export type Configuration = {
    /**
     * This is where you configure auth elements like clientID, authority used for authenticating against the Microsoft Identity Platform
     */
    auth: BrowserAuthOptions;
    /**
     * This is where you configure cache location and whether to store cache in cookies
     */
    cache?: CacheOptions;
    /**
     * This is where you can configure the network client, logger, token renewal offset
     */
    system?: BrowserSystemOptions;
    /**
     * This is where you can configure telemetry data and options
     */
    telemetry?: BrowserTelemetryOptions;
};

/** @internal */
export type BrowserConfiguration = {
    auth: InternalAuthOptions;
    cache: Required<CacheOptions>;
    system: Required<BrowserSystemOptions>;
    telemetry: Required<BrowserTelemetryOptions>;
};

/**
 * MSAL function that sets the default options when not explicitly configured from app developer
 *
 * @param auth
 * @param cache
 * @param system
 *
 * @returns Configuration object
 */
export function buildConfiguration(
    {
        auth: userInputAuth,
        cache: userInputCache,
        system: userInputSystem,
        telemetry: userInputTelemetry,
    }: Configuration,
    isBrowserEnvironment: boolean
): BrowserConfiguration {
    // Default auth options for browser
    const DEFAULT_AUTH_OPTIONS: InternalAuthOptions = {
        clientId: Constants.EMPTY_STRING,
        authority: `${Constants.DEFAULT_AUTHORITY}`,
        knownAuthorities: [],
        cloudDiscoveryMetadata: Constants.EMPTY_STRING,
        authorityMetadata: Constants.EMPTY_STRING,
        redirectUri: Constants.EMPTY_STRING,
        postLogoutRedirectUri: Constants.EMPTY_STRING,
        navigateToLoginRequestUrl: true,
        clientCapabilities: [],
        protocolMode: ProtocolMode.AAD,
        OIDCOptions: {
            serverResponseType: ServerResponseType.FRAGMENT,
            defaultScopes: [
                Constants.OPENID_SCOPE,
                Constants.PROFILE_SCOPE,
                Constants.OFFLINE_ACCESS_SCOPE,
            ],
        },
        azureCloudOptions: {
            azureCloudInstance: AzureCloudInstance.None,
            tenant: Constants.EMPTY_STRING,
        },
        skipAuthorityMetadataCache: false,
    };

    // Default cache options for browser
    const DEFAULT_CACHE_OPTIONS: Required<CacheOptions> = {
        cacheLocation: BrowserCacheLocation.SessionStorage,
        temporaryCacheLocation: BrowserCacheLocation.SessionStorage,
        storeAuthStateInCookie: false,
        secureCookies: false,
        // Default cache migration to true if cache location is localStorage since entries are preserved across tabs/windows. Migration has little to no benefit in sessionStorage and memoryStorage
        cacheMigrationEnabled:
            userInputCache &&
            userInputCache.cacheLocation === BrowserCacheLocation.LocalStorage
                ? true
                : false,
        claimsBasedCachingEnabled: false,
    };

    // Default logger options for browser
    const DEFAULT_LOGGER_OPTIONS: LoggerOptions = {
        // eslint-disable-next-line @typescript-eslint/no-empty-function
        loggerCallback: (): void => {
            // allow users to not set logger call back
        },
        logLevel: LogLevel.Info,
        piiLoggingEnabled: false,
    };

    // Default system options for browser
    const DEFAULT_BROWSER_SYSTEM_OPTIONS: Required<BrowserSystemOptions> = {
        ...DEFAULT_SYSTEM_OPTIONS,
        loggerOptions: DEFAULT_LOGGER_OPTIONS,
        networkClient: isBrowserEnvironment
            ? new FetchClient()
            : StubbedNetworkModule,
        navigationClient: new NavigationClient(),
        loadFrameTimeout: 0,
        // If loadFrameTimeout is provided, use that as default.
        windowHashTimeout:
            userInputSystem?.loadFrameTimeout || DEFAULT_POPUP_TIMEOUT_MS,
        iframeHashTimeout:
            userInputSystem?.loadFrameTimeout || DEFAULT_IFRAME_TIMEOUT_MS,
        navigateFrameWait: 0,
        redirectNavigationTimeout: DEFAULT_REDIRECT_TIMEOUT_MS,
        asyncPopups: false,
        allowRedirectInIframe: false,
        allowNativeBroker: false,
        nativeBrokerHandshakeTimeout:
            userInputSystem?.nativeBrokerHandshakeTimeout ||
            DEFAULT_NATIVE_BROKER_HANDSHAKE_TIMEOUT_MS,
        pollIntervalMilliseconds: BrowserConstants.DEFAULT_POLL_INTERVAL_MS,
    };

    const providedSystemOptions: BrowserSystemOptions = {
        ...userInputSystem,
        loggerOptions: userInputSystem?.loggerOptions || DEFAULT_LOGGER_OPTIONS,
    };

    const DEFAULT_TELEMETRY_OPTIONS: Required<BrowserTelemetryOptions> = {
        application: {
            appName: Constants.EMPTY_STRING,
            appVersion: Constants.EMPTY_STRING,
        },
        client: new StubPerformanceClient(),
    };

    // Throw an error if user has set OIDCOptions without being in OIDC protocol mode
    if (
        userInputAuth?.protocolMode !== ProtocolMode.OIDC &&
        userInputAuth?.OIDCOptions
    ) {
        // Logger has not been created yet
        // eslint-disable-next-line no-console
        console.warn(
            ClientConfigurationError.createCannotSetOIDCOptionsError()
        );
    }

    // Throw an error if user has set allowNativeBroker to true without being in AAD protocol mode
    if (
        userInputAuth?.protocolMode &&
        userInputAuth.protocolMode !== ProtocolMode.AAD &&
        providedSystemOptions?.allowNativeBroker
    ) {
        throw ClientConfigurationError.createCannotAllowNativeBrokerError();
    }

    const overlayedConfig: BrowserConfiguration = {
        auth: {
            ...DEFAULT_AUTH_OPTIONS,
            ...userInputAuth,
            OIDCOptions: {
                ...DEFAULT_AUTH_OPTIONS.OIDCOptions,
                ...userInputAuth?.OIDCOptions,
            },
        },
        cache: { ...DEFAULT_CACHE_OPTIONS, ...userInputCache },
        system: { ...DEFAULT_BROWSER_SYSTEM_OPTIONS, ...providedSystemOptions },
        telemetry: { ...DEFAULT_TELEMETRY_OPTIONS, ...userInputTelemetry },
    };

    return overlayedConfig;
}<|MERGE_RESOLUTION|>--- conflicted
+++ resolved
@@ -27,11 +27,8 @@
 } from "../utils/BrowserConstants";
 import { INavigationClient } from "../navigation/INavigationClient";
 import { NavigationClient } from "../navigation/NavigationClient";
-<<<<<<< HEAD
-=======
 import { FetchClient } from "../network/FetchClient";
 import { name, version } from "../packageMetadata";
->>>>>>> 566f4781
 
 // Default timeout for popup windows and iframes in milliseconds
 export const DEFAULT_POPUP_TIMEOUT_MS = 60000;
