/*
 * Copyright (c) Microsoft Corporation. All rights reserved.
 * Licensed under the MIT License.
 */

import { SystemOptions, LoggerOptions, INetworkModule, DEFAULT_SYSTEM_OPTIONS, Constants, ProtocolMode, LogLevel, StubbedNetworkModule } from "@azure/msal-common";
import { BrowserUtils } from "../utils/BrowserUtils";
import { InteractionType, BrowserCacheLocation } from "../utils/BrowserConstants";

// Default timeout for popup windows and iframes in milliseconds
export const DEFAULT_POPUP_TIMEOUT_MS = 60000;
export const DEFAULT_IFRAME_TIMEOUT_MS = 6000;
export const DEFAULT_REDIRECT_TIMEOUT_MS = 30000;

/**
 * Use this to configure the auth options in the Configuration object
 *
 * - clientId                    - Client ID of your app registered with our Application registration portal : https://portal.azure.com/#blade/Microsoft_AAD_IAM/ActiveDirectoryMenuBlade/RegisteredAppsPreview in Microsoft Identity Platform
 * - authority                   - You can configure a specific authority, defaults to " " or "https://login.microsoftonline.com/common"
 * - knownAuthorities            - An array of URIs that are known to be valid. Used in B2C scenarios.
 * - cloudDiscoveryMetadata      - A string containing the cloud discovery response. Used in AAD scenarios.
 * - redirectUri                - The redirect URI where authentication responses can be received by your application. It must exactly match one of the redirect URIs registered in the Azure portal.
 * - postLogoutRedirectUri      - The redirect URI where the window navigates after a successful logout.
 * - navigateToLoginRequestUrl  - Boolean indicating whether to navigate to the original request URL after the auth server navigates to the redirect URL.
 * - clientCapabilities         - Array of capabilities which will be added to the claims.access_token.xms_cc request property on every network request.
 * - protocolMode               - Enum that represents the protocol that msal follows. Used for configuring proper endpoints.
 */
export type BrowserAuthOptions = {
    clientId: string;
    authority?: string;
    knownAuthorities?: Array<string>;
    cloudDiscoveryMetadata?: string;
    redirectUri?: string;
    postLogoutRedirectUri?: string;
    navigateToLoginRequestUrl?: boolean;
    clientCapabilities?: Array<string>;
    protocolMode?: ProtocolMode;
};

/**
 * Use this to configure the below cache configuration options:
 *
 * - cacheLocation            - Used to specify the cacheLocation user wants to set. Valid values are "localStorage" and "sessionStorage"
 * - storeAuthStateInCookie   - If set, MSAL store's the auth request state required for validation of the auth flows in the browser cookies. By default this flag is set to false.
 */
export type CacheOptions = {
    cacheLocation?: BrowserCacheLocation | string;
    storeAuthStateInCookie?: boolean;
};

/**
 * Broker Options
 * 
 */
export type BrokerOptions = {
    actAsBroker?: boolean;
    allowLogout?: boolean;
    preferredInteractionType?: InteractionType.Popup | InteractionType.Redirect | InteractionType.None;
    allowBrokering?: boolean;
    trustedBrokerDomains?: string[];
    brokeredRedirectUri?: string;
};

/**
 * Library Specific Options
 *
 * - tokenRenewalOffsetSeconds    - Sets the window of offset needed to renew the token before expiry
 * - loggerOptions                - Used to initialize the Logger object (See ClientConfiguration.ts)
 * - networkClient                - Network interface implementation
 * - windowHashTimeout            - Sets the timeout for waiting for a response hash in a popup. Will take precedence over loadFrameTimeout if both are set.
 * - iframeHashTimeout            - Sets the timeout for waiting for a response hash in an iframe. Will take precedence over loadFrameTimeout if both are set.
 * - loadFrameTimeout             - Sets the timeout for waiting for a response hash in an iframe or popup
 * - navigateFrameWait            - Maximum time the library should wait for a frame to load
 * - redirectNavigationTimeout    - Time to wait for redirection to occur before resolving promise
 * - asyncPopups                  - Sets whether popups are opened asynchronously. By default, this flag is set to false. When set to false, blank popups are opened before anything else happens. When set to true, popups are opened when making the network request.
 * - allowRedirectInIframe        - Flag to enable redirect opertaions when the app is rendered in an iframe (to support scenarios such as embedded B2C login).
 */
export type BrowserSystemOptions = SystemOptions & {
    loggerOptions?: LoggerOptions;
    networkClient?: INetworkModule;
    windowHashTimeout?: number;
    iframeHashTimeout?: number;
    loadFrameTimeout?: number;
    navigateFrameWait?: number;
    redirectNavigationTimeout?: number;
    asyncPopups?: boolean;
    allowRedirectInIframe?: boolean;
};

export type ExperimentalOptions = {
    brokerOptions?: BrokerOptions;
};

/**
 * Use the configuration object to configure MSAL and initialize the UserAgentApplication.
 *
 * This object allows you to configure important elements of MSAL functionality:
 * - auth: this is where you configure auth elements like clientID, authority used for authenticating against the Microsoft Identity Platform
 * - cache: this is where you configure cache location and whether to store cache in cookies
 * - system: this is where you can configure the network client, logger, token renewal offset
 * - experimental: this is where you can experiment with new featueres (i.e. broker)
 */
export type Configuration = {
<<<<<<< HEAD
    auth?: BrowserAuthOptions;
    cache?: CacheOptions;
    system?: BrowserSystemOptions;
    experimental?: ExperimentalOptions;
=======
    auth: BrowserAuthOptions,
    cache?: CacheOptions,
    system?: BrowserSystemOptions
>>>>>>> 72b8e06c
};

export type BrowserConfiguration = {
    auth: Required<BrowserAuthOptions>,
    cache: Required<CacheOptions>,
    system: Required<BrowserSystemOptions>,
    experimental?: Required<ExperimentalOptions>;
};

/**
 * MSAL function that sets the default options when not explicitly configured from app developer
 *
 * @param auth
 * @param cache
 * @param system
 *
 * @returns Configuration object
 */
<<<<<<< HEAD
export function buildConfiguration({ auth: userInputAuth, cache: userInputCache, system: userInputSystem, experimental: userExperimental }: Configuration): BrowserConfiguration {
=======
export function buildConfiguration({ auth: userInputAuth, cache: userInputCache, system: userInputSystem }: Configuration, isBrowserEnvironment: boolean): BrowserConfiguration {
>>>>>>> 72b8e06c

    // Default auth options for browser
    const DEFAULT_AUTH_OPTIONS: Required<BrowserAuthOptions> = {
        clientId: "",
        authority: `${Constants.DEFAULT_AUTHORITY}`,
        knownAuthorities: [],
        cloudDiscoveryMetadata: "",
        redirectUri: "",
        postLogoutRedirectUri: "",
        navigateToLoginRequestUrl: true,
        clientCapabilities: [],
        protocolMode: ProtocolMode.AAD
    };

    // Default cache options for browser
    const DEFAULT_CACHE_OPTIONS: Required<CacheOptions> = {
        cacheLocation: BrowserCacheLocation.SessionStorage,
        storeAuthStateInCookie: false
    };

    // Default logger options for browser
    const DEFAULT_LOGGER_OPTIONS: LoggerOptions = {
        loggerCallback: (): void => {},
        logLevel: LogLevel.Info,
        piiLoggingEnabled: false
    };

    // Default broker options for browser
    const DEFAULT_BROKER_OPTIONS: BrokerOptions = {
        actAsBroker: false,
        allowLogout: false,
        preferredInteractionType: InteractionType.None,
        allowBrokering: false,
        trustedBrokerDomains: [],
        brokeredRedirectUri: "",
    };

    // Default system options for browser
    const DEFAULT_BROWSER_SYSTEM_OPTIONS: Required<BrowserSystemOptions> = {
        ...DEFAULT_SYSTEM_OPTIONS,
        loggerOptions: DEFAULT_LOGGER_OPTIONS,
        networkClient: isBrowserEnvironment ? BrowserUtils.getBrowserNetworkClient() : StubbedNetworkModule,
        loadFrameTimeout: 0,
        // If loadFrameTimeout is provided, use that as default.
        windowHashTimeout: (userInputSystem && userInputSystem.loadFrameTimeout) || DEFAULT_POPUP_TIMEOUT_MS,
        iframeHashTimeout: (userInputSystem && userInputSystem.loadFrameTimeout) || DEFAULT_IFRAME_TIMEOUT_MS,
        navigateFrameWait: isBrowserEnvironment && BrowserUtils.detectIEOrEdge() ? 500 : 0,
        redirectNavigationTimeout: DEFAULT_REDIRECT_TIMEOUT_MS,
        asyncPopups: false,
        allowRedirectInIframe: false
    };

    const DEFAULT_EXPERIMENTAL_OPTIONS: ExperimentalOptions = {
        brokerOptions: DEFAULT_BROKER_OPTIONS
    };

    const overlayedConfig: BrowserConfiguration = {
        auth: { ...DEFAULT_AUTH_OPTIONS, ...userInputAuth },
        cache: { ...DEFAULT_CACHE_OPTIONS, ...userInputCache },
        system: { 
            ...DEFAULT_BROWSER_SYSTEM_OPTIONS, 
            ...userInputSystem,
            loggerOptions: {
                ...DEFAULT_LOGGER_OPTIONS, 
                ...((userInputSystem && userInputSystem.loggerOptions) || {}),
            }
        },
        experimental: {
            ...DEFAULT_EXPERIMENTAL_OPTIONS,
            ...userExperimental,
            brokerOptions: {
                ...DEFAULT_BROKER_OPTIONS,
                ...((userExperimental && userExperimental.brokerOptions) || {}),
            }
        }
    };
    return overlayedConfig;
}<|MERGE_RESOLUTION|>--- conflicted
+++ resolved
@@ -101,16 +101,10 @@
  * - experimental: this is where you can experiment with new featueres (i.e. broker)
  */
 export type Configuration = {
-<<<<<<< HEAD
-    auth?: BrowserAuthOptions;
+    auth: BrowserAuthOptions;
     cache?: CacheOptions;
     system?: BrowserSystemOptions;
     experimental?: ExperimentalOptions;
-=======
-    auth: BrowserAuthOptions,
-    cache?: CacheOptions,
-    system?: BrowserSystemOptions
->>>>>>> 72b8e06c
 };
 
 export type BrowserConfiguration = {
@@ -129,11 +123,7 @@
  *
  * @returns Configuration object
  */
-<<<<<<< HEAD
-export function buildConfiguration({ auth: userInputAuth, cache: userInputCache, system: userInputSystem, experimental: userExperimental }: Configuration): BrowserConfiguration {
-=======
-export function buildConfiguration({ auth: userInputAuth, cache: userInputCache, system: userInputSystem }: Configuration, isBrowserEnvironment: boolean): BrowserConfiguration {
->>>>>>> 72b8e06c
+export function buildConfiguration({ auth: userInputAuth, cache: userInputCache, system: userInputSystem, experimental: userExperimental }: Configuration, isBrowserEnvironment: boolean): BrowserConfiguration {
 
     // Default auth options for browser
     const DEFAULT_AUTH_OPTIONS: Required<BrowserAuthOptions> = {
