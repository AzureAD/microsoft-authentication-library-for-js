--- conflicted
+++ resolved
@@ -19,11 +19,8 @@
     AzureCloudOptions,
     ApplicationTelemetry,
     ClientConfigurationError,
-<<<<<<< HEAD
-=======
     IPerformanceClient,
     StubPerformanceClient,
->>>>>>> e498fa34
 } from "@azure/msal-common";
 import { BrowserUtils } from "../utils/BrowserUtils";
 import {
