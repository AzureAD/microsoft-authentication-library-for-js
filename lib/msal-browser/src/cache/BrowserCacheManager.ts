--- conflicted
+++ resolved
@@ -1695,15 +1695,6 @@
             );
         }
 
-<<<<<<< HEAD
-        const parsedRequest = this.validateAndParseJson(
-            browserCrypto.base64Decode(encodedTokenRequest)
-        ) as CommonAuthorizationCodeRequest;
-        if (!parsedRequest) {
-            throw createBrowserAuthError(
-                BrowserAuthErrorCodes.unableToParseTokenRequestCacheError
-            );
-=======
         let parsedRequest: CommonAuthorizationCodeRequest;
         try {
             parsedRequest = JSON.parse(base64Decode(encodedTokenRequest));
@@ -1712,8 +1703,9 @@
             this.logger.error(
                 `Parsing cached token request threw with error: ${e}`
             );
-            throw BrowserAuthError.createUnableToParseTokenRequestCacheError();
->>>>>>> 2ef47fe4
+            throw createBrowserAuthError(
+                BrowserAuthErrorCodes.unableToParseTokenRequestCacheError
+            );
         }
         this.removeItem(
             this.generateCacheKey(TemporaryCacheKeys.REQUEST_PARAMS)
