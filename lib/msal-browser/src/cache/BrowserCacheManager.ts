/*
 * Copyright (c) Microsoft Corporation. All rights reserved.
 * Licensed under the MIT License.
 */

import {
    Constants,
    PersistentCacheKeys,
    StringUtils,
    CommonAuthorizationCodeRequest,
    ICrypto,
    AccountEntity,
    IdTokenEntity,
    AccessTokenEntity,
    RefreshTokenEntity,
    AppMetadataEntity,
    CacheManager,
    ServerTelemetryEntity,
    ThrottlingEntity,
    ProtocolUtils,
    Logger,
    AuthorityMetadataEntity,
    DEFAULT_CRYPTO_IMPLEMENTATION,
    AccountInfo,
    ActiveAccountFilters,
    CcsCredential,
    CcsCredentialType,
    IdToken,
    ValidCredentialType,
    ClientAuthError,
    TokenKeys,
    CredentialType,
} from "@azure/msal-common";
import { CacheOptions } from "../config/Configuration";
import { BrowserAuthError } from "../error/BrowserAuthError";
import {
    BrowserCacheLocation,
    InteractionType,
    TemporaryCacheKeys,
    InMemoryCacheKeys,
    StaticCacheKeys,
} from "../utils/BrowserConstants";
import { BrowserStorage } from "./BrowserStorage";
import { MemoryStorage } from "./MemoryStorage";
import { IWindowStorage } from "./IWindowStorage";
import { BrowserProtocolUtils } from "../utils/BrowserProtocolUtils";
import { NativeTokenRequest } from "../broker/nativeBroker/NativeRequest";

/**
 * This class implements the cache storage interface for MSAL through browser local or session storage.
 * Cookies are only used if storeAuthStateInCookie is true, and are only used for
 * parameters such as state and nonce, generally.
 */
export class BrowserCacheManager extends CacheManager {
    // Cache configuration, either set by user or default values.
    protected cacheConfig: Required<CacheOptions>;
    // Window storage object (either local or sessionStorage)
    protected browserStorage: IWindowStorage<string>;
    // Internal in-memory storage object used for data used by msal that does not need to persist across page loads
    protected internalStorage: MemoryStorage<string>;
    // Temporary cache
    protected temporaryCacheStorage: IWindowStorage<string>;
    // Logger instance
    protected logger: Logger;

    // Cookie life calculation (hours * minutes * seconds * ms)
    protected readonly COOKIE_LIFE_MULTIPLIER = 24 * 60 * 60 * 1000;

    constructor(
        clientId: string,
        cacheConfig: Required<CacheOptions>,
        cryptoImpl: ICrypto,
        logger: Logger
    ) {
        super(clientId, cryptoImpl, logger);
        this.cacheConfig = cacheConfig;
        this.logger = logger;
        this.internalStorage = new MemoryStorage();
<<<<<<< HEAD
        this.browserStorage = this.setupBrowserStorage(this.cacheConfig.cacheLocation);
        this.temporaryCacheStorage = this.setupTemporaryCacheStorage(this.cacheConfig.temporaryCacheLocation, this.cacheConfig.cacheLocation);
=======
        this.browserStorage = this.setupBrowserStorage(
            this.cacheConfig.cacheLocation
        );
        this.temporaryCacheStorage = this.setupTemporaryCacheStorage(
            this.cacheConfig.temporaryCacheLocation,
            this.cacheConfig.cacheLocation
        );
>>>>>>> eeb136bc

        // Migrate cache entries from older versions of MSAL.
        if (cacheConfig.cacheMigrationEnabled) {
            this.migrateCacheEntries();
            this.createKeyMaps();
        }
    }

    /**
     * Returns a window storage class implementing the IWindowStorage interface that corresponds to the configured cacheLocation.
     * @param cacheLocation
     */
    protected setupBrowserStorage(
        cacheLocation: BrowserCacheLocation | string
    ): IWindowStorage<string> {
        switch (cacheLocation) {
            case BrowserCacheLocation.LocalStorage:
            case BrowserCacheLocation.SessionStorage:
                try {
                    return new BrowserStorage(cacheLocation);
                } catch (e) {
                    this.logger.verbose(e as string);
                    break;
                }
            case BrowserCacheLocation.MemoryStorage:
            default:
                break;
        }
        this.cacheConfig.cacheLocation = BrowserCacheLocation.MemoryStorage;
        return new MemoryStorage();
    }

    /**
     * Returns a window storage class implementing the IWindowStorage interface that corresponds to the configured temporaryCacheLocation.
     * @param temporaryCacheLocation
     * @param cacheLocation
     */
<<<<<<< HEAD
    protected setupTemporaryCacheStorage(temporaryCacheLocation: BrowserCacheLocation | string, cacheLocation: BrowserCacheLocation | string): IWindowStorage<string> {
=======
    protected setupTemporaryCacheStorage(
        temporaryCacheLocation: BrowserCacheLocation | string,
        cacheLocation: BrowserCacheLocation | string
    ): IWindowStorage<string> {
>>>>>>> eeb136bc
        switch (cacheLocation) {
            case BrowserCacheLocation.LocalStorage:
            case BrowserCacheLocation.SessionStorage:
                try {
<<<<<<< HEAD
                    /*
                     * When users do not explicitly choose their own temporaryCacheLocation, 
                     * temporary cache items will always be stored in session storage to mitigate problems caused by multiple tabs
                     */
                    return new BrowserStorage(temporaryCacheLocation || BrowserCacheLocation.SessionStorage);
=======
                    // Temporary cache items will always be stored in session storage to mitigate problems caused by multiple tabs
                    return new BrowserStorage(
                        temporaryCacheLocation ||
                            BrowserCacheLocation.SessionStorage
                    );
>>>>>>> eeb136bc
                } catch (e) {
                    this.logger.verbose(e as string);
                    return this.internalStorage;
                }
            case BrowserCacheLocation.MemoryStorage:
            default:
                return this.internalStorage;
        }
    }

    /**
     * Migrate all old cache entries to new schema. No rollback supported.
     * @param storeAuthStateInCookie
     */
    protected migrateCacheEntries(): void {
        const idTokenKey = `${Constants.CACHE_PREFIX}.${PersistentCacheKeys.ID_TOKEN}`;
        const clientInfoKey = `${Constants.CACHE_PREFIX}.${PersistentCacheKeys.CLIENT_INFO}`;
        const errorKey = `${Constants.CACHE_PREFIX}.${PersistentCacheKeys.ERROR}`;
        const errorDescKey = `${Constants.CACHE_PREFIX}.${PersistentCacheKeys.ERROR_DESC}`;

        const idTokenValue = this.browserStorage.getItem(idTokenKey);
        const clientInfoValue = this.browserStorage.getItem(clientInfoKey);
        const errorValue = this.browserStorage.getItem(errorKey);
        const errorDescValue = this.browserStorage.getItem(errorDescKey);

        const values = [
            idTokenValue,
            clientInfoValue,
            errorValue,
            errorDescValue,
        ];
        const keysToMigrate = [
            PersistentCacheKeys.ID_TOKEN,
            PersistentCacheKeys.CLIENT_INFO,
            PersistentCacheKeys.ERROR,
            PersistentCacheKeys.ERROR_DESC,
        ];

<<<<<<< HEAD
        keysToMigrate.forEach((cacheKey: string, index: number) => this.migrateCacheEntry(cacheKey, values[index]));
=======
        keysToMigrate.forEach((cacheKey: string, index: number) =>
            this.migrateCacheEntry(cacheKey, values[index])
        );
>>>>>>> eeb136bc
    }

    /**
     * Utility function to help with migration.
     * @param newKey
     * @param value
     * @param storeAuthStateInCookie
     */
    protected migrateCacheEntry(newKey: string, value: string | null): void {
        if (value) {
            this.setTemporaryCache(newKey, value, true);
        }
    }

    /**
     * Searches all cache entries for MSAL accounts and creates the account key map
     * This is used to migrate users from older versions of MSAL which did not create the map.
     * @returns
     */
    private createKeyMaps(): void {
        this.logger.trace("BrowserCacheManager - createKeyMaps called.");
        const accountKeys = this.getItem(StaticCacheKeys.ACCOUNT_KEYS);
        const tokenKeys = this.getItem(
            `${StaticCacheKeys.TOKEN_KEYS}.${this.clientId}`
        );
        if (accountKeys && tokenKeys) {
            this.logger.verbose(
                "BrowserCacheManager:createKeyMaps - account and token key maps already exist, skipping migration."
            );
            // Key maps already exist, no need to iterate through cache
            return;
        }

        const allKeys = this.browserStorage.getKeys();
        allKeys.forEach((key) => {
            if (this.isCredentialKey(key)) {
                // Get item, parse, validate and write key to map
                const value = this.getItem(key);
                if (value) {
                    const credObj = this.validateAndParseJson(value);
                    if (credObj && credObj.hasOwnProperty("credentialType")) {
                        switch (credObj["credentialType"]) {
                            case CredentialType.ID_TOKEN:
                                if (IdTokenEntity.isIdTokenEntity(credObj)) {
                                    this.logger.trace(
                                        "BrowserCacheManager:createKeyMaps - idToken found, saving key to token key map"
                                    );
                                    this.logger.tracePii(
                                        `BrowserCacheManager:createKeyMaps - idToken with key: ${key} found, saving key to token key map`
                                    );
                                    const idTokenEntity = CacheManager.toObject(
                                        new IdTokenEntity(),
                                        credObj
                                    );
                                    const newKey =
                                        this.updateCredentialCacheKey(
                                            key,
                                            idTokenEntity
                                        );
                                    this.addTokenKey(
                                        newKey,
                                        CredentialType.ID_TOKEN
                                    );
                                    return;
                                } else {
                                    this.logger.trace(
                                        "BrowserCacheManager:createKeyMaps - key found matching idToken schema with value containing idToken credentialType field but value failed IdTokenEntity validation, skipping."
                                    );
                                    this.logger.tracePii(
                                        `BrowserCacheManager:createKeyMaps - failed idToken validation on key: ${key}`
                                    );
                                }
                                break;
                            case CredentialType.ACCESS_TOKEN:
                            case CredentialType.ACCESS_TOKEN_WITH_AUTH_SCHEME:
                                if (
                                    AccessTokenEntity.isAccessTokenEntity(
                                        credObj
                                    )
                                ) {
                                    this.logger.trace(
                                        "BrowserCacheManager:createKeyMaps - accessToken found, saving key to token key map"
                                    );
                                    this.logger.tracePii(
                                        `BrowserCacheManager:createKeyMaps - accessToken with key: ${key} found, saving key to token key map`
                                    );
                                    const accessTokenEntity =
                                        CacheManager.toObject(
                                            new AccessTokenEntity(),
                                            credObj
                                        );
                                    const newKey =
                                        this.updateCredentialCacheKey(
                                            key,
                                            accessTokenEntity
                                        );
                                    this.addTokenKey(
                                        newKey,
                                        CredentialType.ACCESS_TOKEN
                                    );
                                    return;
                                } else {
                                    this.logger.trace(
                                        "BrowserCacheManager:createKeyMaps - key found matching accessToken schema with value containing accessToken credentialType field but value failed AccessTokenEntity validation, skipping."
                                    );
                                    this.logger.tracePii(
                                        `BrowserCacheManager:createKeyMaps - failed accessToken validation on key: ${key}`
                                    );
                                }
                                break;
                            case CredentialType.REFRESH_TOKEN:
                                if (
                                    RefreshTokenEntity.isRefreshTokenEntity(
                                        credObj
                                    )
                                ) {
                                    this.logger.trace(
                                        "BrowserCacheManager:createKeyMaps - refreshToken found, saving key to token key map"
                                    );
                                    this.logger.tracePii(
                                        `BrowserCacheManager:createKeyMaps - refreshToken with key: ${key} found, saving key to token key map`
                                    );
                                    const refreshTokenEntity =
                                        CacheManager.toObject(
                                            new RefreshTokenEntity(),
                                            credObj
                                        );
                                    const newKey =
                                        this.updateCredentialCacheKey(
                                            key,
                                            refreshTokenEntity
                                        );
                                    this.addTokenKey(
                                        newKey,
                                        CredentialType.REFRESH_TOKEN
                                    );
                                    return;
                                } else {
                                    this.logger.trace(
                                        "BrowserCacheManager:createKeyMaps - key found matching refreshToken schema with value containing refreshToken credentialType field but value failed RefreshTokenEntity validation, skipping."
                                    );
                                    this.logger.tracePii(
                                        `BrowserCacheManager:createKeyMaps - failed refreshToken validation on key: ${key}`
                                    );
                                }
                                break;
                            default:
                            // If credentialType isn't one of our predefined ones, it may not be an MSAL cache value. Ignore.
                        }
                    }
                }
            }

            if (this.isAccountKey(key)) {
                const value = this.getItem(key);
                if (value) {
                    const accountObj = this.validateAndParseJson(value);
                    if (
                        accountObj &&
                        AccountEntity.isAccountEntity(accountObj)
                    ) {
                        this.logger.trace(
                            "BrowserCacheManager:createKeyMaps - account found, saving key to account key map"
                        );
                        this.logger.tracePii(
                            `BrowserCacheManager:createKeyMaps - account with key: ${key} found, saving key to account key map`
                        );
                        this.addAccountKeyToMap(key);
                    }
                }
            }
        });
    }

    /**
     * Parses passed value as JSON object, JSON.parse() will throw an error.
     * @param input
     */
    protected validateAndParseJson(jsonValue: string): object | null {
        try {
            const parsedJson = JSON.parse(jsonValue);
            /**
             * There are edge cases in which JSON.parse will successfully parse a non-valid JSON object
             * (e.g. JSON.parse will parse an escaped string into an unescaped string), so adding a type check
             * of the parsed value is necessary in order to be certain that the string represents a valid JSON object.
             *
             */
            return parsedJson && typeof parsedJson === "object"
                ? parsedJson
                : null;
        } catch (error) {
            return null;
        }
    }

    /**
     * fetches the entry from the browser storage based off the key
     * @param key
     */
    getItem(key: string): string | null {
        return this.browserStorage.getItem(key);
    }

    /**
     * sets the entry in the browser storage
     * @param key
     * @param value
     */
    setItem(key: string, value: string): void {
        this.browserStorage.setItem(key, value);
    }

    /**
     * fetch the account entity from the platform cache
     * @param accountKey
     */
    getAccount(accountKey: string): AccountEntity | null {
        this.logger.trace("BrowserCacheManager.getAccount called");
        const account = this.getItem(accountKey);
        if (!account) {
            this.removeAccountKeyFromMap(accountKey);
            return null;
        }

        const parsedAccount = this.validateAndParseJson(account);
        if (!parsedAccount || !AccountEntity.isAccountEntity(parsedAccount)) {
            this.removeAccountKeyFromMap(accountKey);
            return null;
        }

        return CacheManager.toObject<AccountEntity>(
            new AccountEntity(),
            parsedAccount
        );
    }

    /**
     * set account entity in the platform cache
     * @param key
     * @param value
     */
    setAccount(account: AccountEntity): void {
        this.logger.trace("BrowserCacheManager.setAccount called");
        const key = account.generateAccountKey();
        this.setItem(key, JSON.stringify(account));
        this.addAccountKeyToMap(key);
    }

    /**
     * Returns the array of account keys currently cached
     * @returns
     */
    getAccountKeys(): Array<string> {
        this.logger.trace("BrowserCacheManager.getAccountKeys called");
        const accountKeys = this.getItem(StaticCacheKeys.ACCOUNT_KEYS);
        if (accountKeys) {
            return JSON.parse(accountKeys);
        }

        this.logger.verbose(
            "BrowserCacheManager.getAccountKeys - No account keys found"
        );
        return [];
    }

    /**
     * Add a new account to the key map
     * @param key
     */
    addAccountKeyToMap(key: string): void {
        this.logger.trace("BrowserCacheManager.addAccountKeyToMap called");
        this.logger.tracePii(
            `BrowserCacheManager.addAccountKeyToMap called with key: ${key}`
        );
        const accountKeys = this.getAccountKeys();
        if (accountKeys.indexOf(key) === -1) {
            // Only add key if it does not already exist in the map
            accountKeys.push(key);
            this.setItem(
                StaticCacheKeys.ACCOUNT_KEYS,
                JSON.stringify(accountKeys)
            );
            this.logger.verbose(
                "BrowserCacheManager.addAccountKeyToMap account key added"
            );
        } else {
            this.logger.verbose(
                "BrowserCacheManager.addAccountKeyToMap account key already exists in map"
            );
        }
    }

    /**
     * Remove an account from the key map
     * @param key
     */
    removeAccountKeyFromMap(key: string): void {
        this.logger.trace("BrowserCacheManager.removeAccountKeyFromMap called");
        this.logger.tracePii(
            `BrowserCacheManager.removeAccountKeyFromMap called with key: ${key}`
        );
        const accountKeys = this.getAccountKeys();
        const removalIndex = accountKeys.indexOf(key);
        if (removalIndex > -1) {
            accountKeys.splice(removalIndex, 1);
            this.setItem(
                StaticCacheKeys.ACCOUNT_KEYS,
                JSON.stringify(accountKeys)
            );
            this.logger.trace(
                "BrowserCacheManager.removeAccountKeyFromMap account key removed"
            );
        } else {
            this.logger.trace(
                "BrowserCacheManager.removeAccountKeyFromMap key not found in existing map"
            );
        }
    }

    /**
     * Extends inherited removeAccount function to include removal of the account key from the map
     * @param key
     */
    async removeAccount(key: string): Promise<void> {
        super.removeAccount(key);
        this.removeAccountKeyFromMap(key);
    }

    /**
     * Removes given idToken from the cache and from the key map
     * @param key
     */
    removeIdToken(key: string): void {
        super.removeIdToken(key);
        this.removeTokenKey(key, CredentialType.ID_TOKEN);
    }

    /**
     * Removes given accessToken from the cache and from the key map
     * @param key
     */
    async removeAccessToken(key: string): Promise<void> {
        super.removeAccessToken(key);
        this.removeTokenKey(key, CredentialType.ACCESS_TOKEN);
    }

    /**
     * Removes given refreshToken from the cache and from the key map
     * @param key
     */
    removeRefreshToken(key: string): void {
        super.removeRefreshToken(key);
        this.removeTokenKey(key, CredentialType.REFRESH_TOKEN);
    }

    /**
     * Gets the keys for the cached tokens associated with this clientId
     * @returns
     */
    getTokenKeys(): TokenKeys {
        this.logger.trace("BrowserCacheManager.getTokenKeys called");
        const item = this.getItem(
            `${StaticCacheKeys.TOKEN_KEYS}.${this.clientId}`
        );
        if (item) {
            const tokenKeys = this.validateAndParseJson(item);
            if (
                tokenKeys &&
                tokenKeys.hasOwnProperty("idToken") &&
                tokenKeys.hasOwnProperty("accessToken") &&
                tokenKeys.hasOwnProperty("refreshToken")
            ) {
                return tokenKeys as TokenKeys;
            } else {
                this.logger.error(
                    "BrowserCacheManager.getTokenKeys - Token keys found but in an unknown format. Returning empty key map."
                );
            }
        } else {
            this.logger.verbose(
                "BrowserCacheManager.getTokenKeys - No token keys found"
            );
        }

        return {
            idToken: [],
            accessToken: [],
            refreshToken: [],
        };
    }

    /**
     * Adds the given key to the token key map
     * @param key
     * @param type
     */
    addTokenKey(key: string, type: CredentialType): void {
        this.logger.trace("BrowserCacheManager addTokenKey called");
        const tokenKeys = this.getTokenKeys();

        switch (type) {
            case CredentialType.ID_TOKEN:
                if (tokenKeys.idToken.indexOf(key) === -1) {
                    this.logger.info(
                        "BrowserCacheManager: addTokenKey - idToken added to map"
                    );
                    tokenKeys.idToken.push(key);
                }
                break;
            case CredentialType.ACCESS_TOKEN:
                if (tokenKeys.accessToken.indexOf(key) === -1) {
                    this.logger.info(
                        "BrowserCacheManager: addTokenKey - accessToken added to map"
                    );
                    tokenKeys.accessToken.push(key);
                }
                break;
            case CredentialType.REFRESH_TOKEN:
                if (tokenKeys.refreshToken.indexOf(key) === -1) {
                    this.logger.info(
                        "BrowserCacheManager: addTokenKey - refreshToken added to map"
                    );
                    tokenKeys.refreshToken.push(key);
                }
                break;
            default:
                this.logger.error(
                    `BrowserCacheManager:addTokenKey - CredentialType provided invalid. CredentialType: ${type}`
                );
                ClientAuthError.createUnexpectedCredentialTypeError();
        }

        this.setItem(
            `${StaticCacheKeys.TOKEN_KEYS}.${this.clientId}`,
            JSON.stringify(tokenKeys)
        );
    }

    /**
     * Removes the given key from the token key map
     * @param key
     * @param type
     */
    removeTokenKey(key: string, type: CredentialType): void {
        this.logger.trace("BrowserCacheManager removeTokenKey called");
        const tokenKeys = this.getTokenKeys();

        switch (type) {
            case CredentialType.ID_TOKEN:
                this.logger.infoPii(
                    `BrowserCacheManager: removeTokenKey - attempting to remove idToken with key: ${key} from map`
                );
                const idRemoval = tokenKeys.idToken.indexOf(key);
                if (idRemoval > -1) {
                    this.logger.info(
                        "BrowserCacheManager: removeTokenKey - idToken removed from map"
                    );
                    tokenKeys.idToken.splice(idRemoval, 1);
                } else {
                    this.logger.info(
                        "BrowserCacheManager: removeTokenKey - idToken does not exist in map. Either it was previously removed or it was never added."
                    );
                }
                break;
            case CredentialType.ACCESS_TOKEN:
                this.logger.infoPii(
                    `BrowserCacheManager: removeTokenKey - attempting to remove accessToken with key: ${key} from map`
                );
                const accessRemoval = tokenKeys.accessToken.indexOf(key);
                if (accessRemoval > -1) {
<<<<<<< HEAD
                    this.logger.info("BrowserCacheManager: removeTokenKey - accessToken removed from map");
=======
                    this.logger.info(
                        "BrowserCacheManager: removeTokenKey - accessToken removed from map"
                    );
>>>>>>> eeb136bc
                    tokenKeys.accessToken.splice(accessRemoval, 1);
                } else {
                    this.logger.info(
                        "BrowserCacheManager: removeTokenKey - accessToken does not exist in map. Either it was previously removed or it was never added."
                    );
                }
                break;
            case CredentialType.REFRESH_TOKEN:
                this.logger.infoPii(
                    `BrowserCacheManager: removeTokenKey - attempting to remove refreshToken with key: ${key} from map`
                );
                const refreshRemoval = tokenKeys.refreshToken.indexOf(key);
                if (refreshRemoval > -1) {
<<<<<<< HEAD
                    this.logger.info("BrowserCacheManager: removeTokenKey - refreshToken removed from map");
=======
                    this.logger.info(
                        "BrowserCacheManager: removeTokenKey - refreshToken removed from map"
                    );
>>>>>>> eeb136bc
                    tokenKeys.refreshToken.splice(refreshRemoval, 1);
                } else {
                    this.logger.info(
                        "BrowserCacheManager: removeTokenKey - refreshToken does not exist in map. Either it was previously removed or it was never added."
                    );
                }
                break;
            default:
                this.logger.error(
                    `BrowserCacheManager:removeTokenKey - CredentialType provided invalid. CredentialType: ${type}`
                );
                ClientAuthError.createUnexpectedCredentialTypeError();
        }

        this.setItem(
            `${StaticCacheKeys.TOKEN_KEYS}.${this.clientId}`,
            JSON.stringify(tokenKeys)
        );
    }

    /**
     * generates idToken entity from a string
     * @param idTokenKey
     */
    getIdTokenCredential(idTokenKey: string): IdTokenEntity | null {
        const value = this.getItem(idTokenKey);
        if (!value) {
            this.logger.trace(
                "BrowserCacheManager.getIdTokenCredential: called, no cache hit"
            );
            this.removeTokenKey(idTokenKey, CredentialType.ID_TOKEN);
            return null;
        }

        const parsedIdToken = this.validateAndParseJson(value);
        if (!parsedIdToken || !IdTokenEntity.isIdTokenEntity(parsedIdToken)) {
            this.logger.trace(
                "BrowserCacheManager.getIdTokenCredential: called, no cache hit"
            );
            this.removeTokenKey(idTokenKey, CredentialType.ID_TOKEN);
            return null;
        }

        this.logger.trace(
            "BrowserCacheManager.getIdTokenCredential: cache hit"
        );
        return CacheManager.toObject(new IdTokenEntity(), parsedIdToken);
    }

    /**
     * set IdToken credential to the platform cache
     * @param idToken
     */
    setIdTokenCredential(idToken: IdTokenEntity): void {
        this.logger.trace("BrowserCacheManager.setIdTokenCredential called");
        const idTokenKey = idToken.generateCredentialKey();

        this.setItem(idTokenKey, JSON.stringify(idToken));

        this.addTokenKey(idTokenKey, CredentialType.ID_TOKEN);
    }

    /**
     * generates accessToken entity from a string
     * @param key
     */
    getAccessTokenCredential(accessTokenKey: string): AccessTokenEntity | null {
        const value = this.getItem(accessTokenKey);
        if (!value) {
            this.logger.trace(
                "BrowserCacheManager.getAccessTokenCredential: called, no cache hit"
            );
            this.removeTokenKey(accessTokenKey, CredentialType.ACCESS_TOKEN);
            return null;
        }
        const parsedAccessToken = this.validateAndParseJson(value);
        if (
            !parsedAccessToken ||
            !AccessTokenEntity.isAccessTokenEntity(parsedAccessToken)
        ) {
            this.logger.trace(
                "BrowserCacheManager.getAccessTokenCredential: called, no cache hit"
            );
            this.removeTokenKey(accessTokenKey, CredentialType.ACCESS_TOKEN);
            return null;
        }

        this.logger.trace(
            "BrowserCacheManager.getAccessTokenCredential: cache hit"
        );
        return CacheManager.toObject(
            new AccessTokenEntity(),
            parsedAccessToken
        );
    }

    /**
     * set accessToken credential to the platform cache
     * @param accessToken
     */
    setAccessTokenCredential(accessToken: AccessTokenEntity): void {
        this.logger.trace(
            "BrowserCacheManager.setAccessTokenCredential called"
        );
        const accessTokenKey = accessToken.generateCredentialKey();
        this.setItem(accessTokenKey, JSON.stringify(accessToken));

        this.addTokenKey(accessTokenKey, CredentialType.ACCESS_TOKEN);
    }

    /**
     * generates refreshToken entity from a string
     * @param refreshTokenKey
     */
    getRefreshTokenCredential(
        refreshTokenKey: string
    ): RefreshTokenEntity | null {
        const value = this.getItem(refreshTokenKey);
        if (!value) {
            this.logger.trace(
                "BrowserCacheManager.getRefreshTokenCredential: called, no cache hit"
            );
            this.removeTokenKey(refreshTokenKey, CredentialType.REFRESH_TOKEN);
            return null;
        }
        const parsedRefreshToken = this.validateAndParseJson(value);
        if (
            !parsedRefreshToken ||
            !RefreshTokenEntity.isRefreshTokenEntity(parsedRefreshToken)
        ) {
            this.logger.trace(
                "BrowserCacheManager.getRefreshTokenCredential: called, no cache hit"
            );
            this.removeTokenKey(refreshTokenKey, CredentialType.REFRESH_TOKEN);
            return null;
        }

        this.logger.trace(
            "BrowserCacheManager.getRefreshTokenCredential: cache hit"
        );
        return CacheManager.toObject(
            new RefreshTokenEntity(),
            parsedRefreshToken
        );
    }

    /**
     * set refreshToken credential to the platform cache
     * @param refreshToken
     */
    setRefreshTokenCredential(refreshToken: RefreshTokenEntity): void {
        this.logger.trace(
            "BrowserCacheManager.setRefreshTokenCredential called"
        );
        const refreshTokenKey = refreshToken.generateCredentialKey();
        this.setItem(refreshTokenKey, JSON.stringify(refreshToken));

        this.addTokenKey(refreshTokenKey, CredentialType.REFRESH_TOKEN);
    }

    /**
     * fetch appMetadata entity from the platform cache
     * @param appMetadataKey
     */
    getAppMetadata(appMetadataKey: string): AppMetadataEntity | null {
        const value = this.getItem(appMetadataKey);
        if (!value) {
            this.logger.trace(
                "BrowserCacheManager.getAppMetadata: called, no cache hit"
            );
            return null;
        }

        const parsedMetadata = this.validateAndParseJson(value);
        if (
            !parsedMetadata ||
            !AppMetadataEntity.isAppMetadataEntity(
                appMetadataKey,
                parsedMetadata
            )
        ) {
            this.logger.trace(
                "BrowserCacheManager.getAppMetadata: called, no cache hit"
            );
            return null;
        }

        this.logger.trace("BrowserCacheManager.getAppMetadata: cache hit");
        return CacheManager.toObject(new AppMetadataEntity(), parsedMetadata);
    }

    /**
     * set appMetadata entity to the platform cache
     * @param appMetadata
     */
    setAppMetadata(appMetadata: AppMetadataEntity): void {
        this.logger.trace("BrowserCacheManager.setAppMetadata called");
        const appMetadataKey = appMetadata.generateAppMetadataKey();
        this.setItem(appMetadataKey, JSON.stringify(appMetadata));
    }

    /**
     * fetch server telemetry entity from the platform cache
     * @param serverTelemetryKey
     */
    getServerTelemetry(
        serverTelemetryKey: string
    ): ServerTelemetryEntity | null {
        const value = this.getItem(serverTelemetryKey);
        if (!value) {
            this.logger.trace(
                "BrowserCacheManager.getServerTelemetry: called, no cache hit"
            );
            return null;
        }
        const parsedMetadata = this.validateAndParseJson(value);
        if (
            !parsedMetadata ||
            !ServerTelemetryEntity.isServerTelemetryEntity(
                serverTelemetryKey,
                parsedMetadata
            )
        ) {
            this.logger.trace(
                "BrowserCacheManager.getServerTelemetry: called, no cache hit"
            );
            return null;
        }

        this.logger.trace("BrowserCacheManager.getServerTelemetry: cache hit");
        return CacheManager.toObject(
            new ServerTelemetryEntity(),
            parsedMetadata
        );
    }

    /**
     * set server telemetry entity to the platform cache
     * @param serverTelemetryKey
     * @param serverTelemetry
     */
    setServerTelemetry(
        serverTelemetryKey: string,
        serverTelemetry: ServerTelemetryEntity
    ): void {
        this.logger.trace("BrowserCacheManager.setServerTelemetry called");
        this.setItem(serverTelemetryKey, JSON.stringify(serverTelemetry));
    }

    /**
     *
     */
    getAuthorityMetadata(key: string): AuthorityMetadataEntity | null {
        const value = this.internalStorage.getItem(key);
        if (!value) {
            this.logger.trace(
                "BrowserCacheManager.getAuthorityMetadata: called, no cache hit"
            );
            return null;
        }
        const parsedMetadata = this.validateAndParseJson(value);
        if (
            parsedMetadata &&
            AuthorityMetadataEntity.isAuthorityMetadataEntity(
                key,
                parsedMetadata
            )
        ) {
            this.logger.trace(
                "BrowserCacheManager.getAuthorityMetadata: cache hit"
            );
            return CacheManager.toObject(
                new AuthorityMetadataEntity(),
                parsedMetadata
            );
        }
        return null;
    }

    /**
     *
     */
    getAuthorityMetadataKeys(): Array<string> {
        const allKeys = this.internalStorage.getKeys();
        return allKeys.filter((key) => {
            return this.isAuthorityMetadata(key);
        });
    }

    /**
     * Sets wrapper metadata in memory
     * @param wrapperSKU
     * @param wrapperVersion
     */
    setWrapperMetadata(wrapperSKU: string, wrapperVersion: string): void {
        this.internalStorage.setItem(InMemoryCacheKeys.WRAPPER_SKU, wrapperSKU);
        this.internalStorage.setItem(
            InMemoryCacheKeys.WRAPPER_VER,
            wrapperVersion
        );
    }

    /**
     * Returns wrapper metadata from in-memory storage
     */
    getWrapperMetadata(): [string, string] {
        const sku =
            this.internalStorage.getItem(InMemoryCacheKeys.WRAPPER_SKU) ||
            Constants.EMPTY_STRING;
        const version =
            this.internalStorage.getItem(InMemoryCacheKeys.WRAPPER_VER) ||
            Constants.EMPTY_STRING;
        return [sku, version];
    }

    /**
     *
     * @param entity
     */
    setAuthorityMetadata(key: string, entity: AuthorityMetadataEntity): void {
        this.logger.trace("BrowserCacheManager.setAuthorityMetadata called");
        this.internalStorage.setItem(key, JSON.stringify(entity));
    }

    /**
     * Gets the active account
     */
    getActiveAccount(): AccountInfo | null {
        const activeAccountKeyFilters = this.generateCacheKey(
            PersistentCacheKeys.ACTIVE_ACCOUNT_FILTERS
        );
        const activeAccountValueFilters = this.getItem(activeAccountKeyFilters);
        if (!activeAccountValueFilters) {
            // if new active account cache type isn't found, it's an old version, so look for that instead
            this.logger.trace(
                "BrowserCacheManager.getActiveAccount: No active account filters cache schema found, looking for legacy schema"
            );
            const activeAccountKeyLocal = this.generateCacheKey(
                PersistentCacheKeys.ACTIVE_ACCOUNT
            );
            const activeAccountValueLocal = this.getItem(activeAccountKeyLocal);
            if (!activeAccountValueLocal) {
<<<<<<< HEAD
                this.logger.trace("BrowserCacheManager.getActiveAccount: No active account found");
                return null;
            }
            const activeAccount = this.getAccountInfoByFilter({ localAccountId: activeAccountValueLocal })[0] || null;
            if (activeAccount) {
                this.logger.trace("BrowserCacheManager.getActiveAccount: Legacy active account cache schema found");
                this.logger.trace("BrowserCacheManager.getActiveAccount: Adding active account filters cache schema");
=======
                this.logger.trace(
                    "BrowserCacheManager.getActiveAccount: No active account found"
                );
                return null;
            }
            const activeAccount =
                this.getAccountInfoByFilter({
                    localAccountId: activeAccountValueLocal,
                })[0] || null;
            if (activeAccount) {
                this.logger.trace(
                    "BrowserCacheManager.getActiveAccount: Legacy active account cache schema found"
                );
                this.logger.trace(
                    "BrowserCacheManager.getActiveAccount: Adding active account filters cache schema"
                );
>>>>>>> eeb136bc
                this.setActiveAccount(activeAccount);
                return activeAccount;
            }
            return null;
        }
<<<<<<< HEAD
        const activeAccountValueObj = this.validateAndParseJson(activeAccountValueFilters) as AccountInfo;
        if (activeAccountValueObj) {
            this.logger.trace("BrowserCacheManager.getActiveAccount: Active account filters schema found");
            return this.getAccountInfoByFilter({
                homeAccountId: activeAccountValueObj.homeAccountId,
                localAccountId: activeAccountValueObj.localAccountId
            })[0] || null;
=======
        const activeAccountValueObj = this.validateAndParseJson(
            activeAccountValueFilters
        ) as AccountInfo;
        if (activeAccountValueObj) {
            this.logger.trace(
                "BrowserCacheManager.getActiveAccount: Active account filters schema found"
            );
            return (
                this.getAccountInfoByFilter({
                    homeAccountId: activeAccountValueObj.homeAccountId,
                    localAccountId: activeAccountValueObj.localAccountId,
                })[0] || null
            );
>>>>>>> eeb136bc
        }
        this.logger.trace(
            "BrowserCacheManager.getActiveAccount: No active account found"
        );
        return null;
    }

    /**
     * Sets the active account's localAccountId in cache
     * @param account
     */
    setActiveAccount(account: AccountInfo | null): void {
        const activeAccountKey = this.generateCacheKey(
            PersistentCacheKeys.ACTIVE_ACCOUNT_FILTERS
        );
        const activeAccountKeyLocal = this.generateCacheKey(
            PersistentCacheKeys.ACTIVE_ACCOUNT
        );
        if (account) {
            this.logger.verbose("setActiveAccount: Active account set");
            const activeAccountValue: ActiveAccountFilters = {
                homeAccountId: account.homeAccountId,
                localAccountId: account.localAccountId,
            };
            this.browserStorage.setItem(
                activeAccountKey,
                JSON.stringify(activeAccountValue)
            );
            this.browserStorage.setItem(
                activeAccountKeyLocal,
                account.localAccountId
            );
        } else {
            this.logger.verbose(
                "setActiveAccount: No account passed, active account not set"
            );
            this.browserStorage.removeItem(activeAccountKey);
            this.browserStorage.removeItem(activeAccountKeyLocal);
        }
    }

    /**
     * Gets a list of accounts that match all of the filters provided
     * @param account
     */
<<<<<<< HEAD
    getAccountInfoByFilter(accountFilter: Partial<Omit<AccountInfo, "idTokenClaims" | "name">>): AccountInfo[] {
=======
    getAccountInfoByFilter(
        accountFilter: Partial<Omit<AccountInfo, "idTokenClaims" | "name">>
    ): AccountInfo[] {
>>>>>>> eeb136bc
        const allAccounts = this.getAllAccounts();
        this.logger.trace(
            `BrowserCacheManager.getAccountInfoByFilter: total ${allAccounts.length} accounts found`
        );

        return allAccounts.filter((accountObj) => {
            if (
                accountFilter.username &&
                accountFilter.username.toLowerCase() !==
                    accountObj.username.toLowerCase()
            ) {
                return false;
            }

            if (
                accountFilter.homeAccountId &&
                accountFilter.homeAccountId !== accountObj.homeAccountId
            ) {
                return false;
            }

            if (
                accountFilter.localAccountId &&
                accountFilter.localAccountId !== accountObj.localAccountId
            ) {
                return false;
            }

            if (
                accountFilter.tenantId &&
                accountFilter.tenantId !== accountObj.tenantId
            ) {
                return false;
            }

            if (
                accountFilter.environment &&
                accountFilter.environment !== accountObj.environment
            ) {
                return false;
            }

            return true;
        });
    }

    /**
     * Checks the cache for accounts matching loginHint or SID
     * @param loginHint
     * @param sid
     */
    getAccountInfoByHints(
        loginHint?: string,
        sid?: string
    ): AccountInfo | null {
        const matchingAccounts = this.getAllAccounts().filter((accountInfo) => {
            if (sid) {
                const accountSid =
                    accountInfo.idTokenClaims &&
                    accountInfo.idTokenClaims["sid"];
                return sid === accountSid;
            }

            if (loginHint) {
                return loginHint === accountInfo.username;
            }

            return false;
        });

        if (matchingAccounts.length === 1) {
            return matchingAccounts[0];
        } else if (matchingAccounts.length > 1) {
            throw ClientAuthError.createMultipleMatchingAccountsInCacheError();
        }

        return null;
    }

    /**
     * fetch throttling entity from the platform cache
     * @param throttlingCacheKey
     */
    getThrottlingCache(throttlingCacheKey: string): ThrottlingEntity | null {
        const value = this.getItem(throttlingCacheKey);
        if (!value) {
            this.logger.trace(
                "BrowserCacheManager.getThrottlingCache: called, no cache hit"
            );
            return null;
        }

        const parsedThrottlingCache = this.validateAndParseJson(value);
        if (
            !parsedThrottlingCache ||
            !ThrottlingEntity.isThrottlingEntity(
                throttlingCacheKey,
                parsedThrottlingCache
            )
        ) {
            this.logger.trace(
                "BrowserCacheManager.getThrottlingCache: called, no cache hit"
            );
            return null;
        }

        this.logger.trace("BrowserCacheManager.getThrottlingCache: cache hit");
        return CacheManager.toObject(
            new ThrottlingEntity(),
            parsedThrottlingCache
        );
    }

    /**
     * set throttling entity to the platform cache
     * @param throttlingCacheKey
     * @param throttlingCache
     */
    setThrottlingCache(
        throttlingCacheKey: string,
        throttlingCache: ThrottlingEntity
    ): void {
        this.logger.trace("BrowserCacheManager.setThrottlingCache called");
        this.setItem(throttlingCacheKey, JSON.stringify(throttlingCache));
    }

    /**
     * Gets cache item with given key.
     * Will retrieve from cookies if storeAuthStateInCookie is set to true.
     * @param key
     */
    getTemporaryCache(cacheKey: string, generateKey?: boolean): string | null {
        const key = generateKey ? this.generateCacheKey(cacheKey) : cacheKey;
        if (this.cacheConfig.storeAuthStateInCookie) {
            const itemCookie = this.getItemCookie(key);
            if (itemCookie) {
                this.logger.trace(
                    "BrowserCacheManager.getTemporaryCache: storeAuthStateInCookies set to true, retrieving from cookies"
                );
                return itemCookie;
            }
        }

        const value = this.temporaryCacheStorage.getItem(key);
        if (!value) {
            // If temp cache item not found in session/memory, check local storage for items set by old versions
            if (
                this.cacheConfig.cacheLocation ===
                BrowserCacheLocation.LocalStorage
            ) {
                const item = this.browserStorage.getItem(key);
                if (item) {
                    this.logger.trace(
                        "BrowserCacheManager.getTemporaryCache: Temporary cache item found in local storage"
                    );
                    return item;
                }
            }
            this.logger.trace(
                "BrowserCacheManager.getTemporaryCache: No cache item found in local storage"
            );
            return null;
        }
        this.logger.trace(
            "BrowserCacheManager.getTemporaryCache: Temporary cache item returned"
        );
        return value;
    }

    /**
     * Sets the cache item with the key and value given.
     * Stores in cookie if storeAuthStateInCookie is set to true.
     * This can cause cookie overflow if used incorrectly.
     * @param key
     * @param value
     */
    setTemporaryCache(
        cacheKey: string,
        value: string,
        generateKey?: boolean
    ): void {
        const key = generateKey ? this.generateCacheKey(cacheKey) : cacheKey;

        this.temporaryCacheStorage.setItem(key, value);
        if (this.cacheConfig.storeAuthStateInCookie) {
            this.logger.trace(
                "BrowserCacheManager.setTemporaryCache: storeAuthStateInCookie set to true, setting item cookie"
            );
            this.setItemCookie(key, value);
        }
    }

    /**
     * Removes the cache item with the given key.
     * Will also clear the cookie item if storeAuthStateInCookie is set to true.
     * @param key
     */
    removeItem(key: string): void {
        this.browserStorage.removeItem(key);
        this.temporaryCacheStorage.removeItem(key);
        if (this.cacheConfig.storeAuthStateInCookie) {
            this.logger.trace(
                "BrowserCacheManager.removeItem: storeAuthStateInCookie is true, clearing item cookie"
            );
            this.clearItemCookie(key);
        }
    }

    /**
     * Checks whether key is in cache.
     * @param key
     */
    containsKey(key: string): boolean {
        return (
            this.browserStorage.containsKey(key) ||
            this.temporaryCacheStorage.containsKey(key)
        );
    }

    /**
     * Gets all keys in window.
     */
    getKeys(): string[] {
        return [
            ...this.browserStorage.getKeys(),
            ...this.temporaryCacheStorage.getKeys(),
        ];
    }

    /**
     * Clears all cache entries created by MSAL.
     */
    async clear(): Promise<void> {
        // Removes all accounts and their credentials
        await this.removeAllAccounts();
        this.removeAppMetadata();

        // Removes all remaining MSAL cache items
        this.getKeys().forEach((cacheKey: string) => {
            // Check if key contains msal prefix; For now, we are clearing all the cache items created by MSAL.js
            if (
                (this.browserStorage.containsKey(cacheKey) ||
                    this.temporaryCacheStorage.containsKey(cacheKey)) &&
                (cacheKey.indexOf(Constants.CACHE_PREFIX) !== -1 ||
                    cacheKey.indexOf(this.clientId) !== -1)
            ) {
                this.removeItem(cacheKey);
            }
        });

        this.internalStorage.clear();
    }

    /**
     * Add value to cookies
     * @param cookieName
     * @param cookieValue
     * @param expires
     */
    setItemCookie(
        cookieName: string,
        cookieValue: string,
        expires?: number
    ): void {
        let cookieStr = `${encodeURIComponent(cookieName)}=${encodeURIComponent(
            cookieValue
        )};path=/;SameSite=Lax;`;
        if (expires) {
            const expireTime = this.getCookieExpirationTime(expires);
            cookieStr += `expires=${expireTime};`;
        }

        if (this.cacheConfig.secureCookies) {
            cookieStr += "Secure;";
        }

        document.cookie = cookieStr;
    }

    /**
     * Get one item by key from cookies
     * @param cookieName
     */
    getItemCookie(cookieName: string): string {
        const name = `${encodeURIComponent(cookieName)}=`;
        const cookieList = document.cookie.split(";");
        for (let i: number = 0; i < cookieList.length; i++) {
            let cookie = cookieList[i];
            while (cookie.charAt(0) === " ") {
                cookie = cookie.substring(1);
            }
            if (cookie.indexOf(name) === 0) {
                return decodeURIComponent(
                    cookie.substring(name.length, cookie.length)
                );
            }
        }
        return Constants.EMPTY_STRING;
    }

    /**
     * Clear all msal-related cookies currently set in the browser. Should only be used to clear temporary cache items.
     */
    clearMsalCookies(): void {
        const cookiePrefix = `${Constants.CACHE_PREFIX}.${this.clientId}`;
        const cookieList = document.cookie.split(";");
        cookieList.forEach((cookie: string): void => {
            while (cookie.charAt(0) === " ") {
                // eslint-disable-next-line no-param-reassign
                cookie = cookie.substring(1);
            }
            if (cookie.indexOf(cookiePrefix) === 0) {
                const cookieKey = cookie.split("=")[0];
                this.clearItemCookie(cookieKey);
            }
        });
    }

    /**
     * Clear an item in the cookies by key
     * @param cookieName
     */
    clearItemCookie(cookieName: string): void {
        this.setItemCookie(cookieName, Constants.EMPTY_STRING, -1);
    }

    /**
     * Get cookie expiration time
     * @param cookieLifeDays
     */
    getCookieExpirationTime(cookieLifeDays: number): string {
        const today = new Date();
        const expr = new Date(
            today.getTime() + cookieLifeDays * this.COOKIE_LIFE_MULTIPLIER
        );
        return expr.toUTCString();
    }

    /**
     * Gets the cache object referenced by the browser
     */
    getCache(): object {
        return this.browserStorage;
    }

    /**
     * interface compat, we cannot overwrite browser cache; Functionality is supported by individual entities in browser
     */
    setCache(): void {
        // sets nothing
    }

    /**
     * Prepend msal.<client-id> to each key; Skip for any JSON object as Key (defined schemas do not need the key appended: AccessToken Keys or the upcoming schema)
     * @param key
     * @param addInstanceId
     */
    generateCacheKey(key: string): string {
        const generatedKey = this.validateAndParseJson(key);
        if (!generatedKey) {
            if (
                StringUtils.startsWith(key, Constants.CACHE_PREFIX) ||
                StringUtils.startsWith(key, PersistentCacheKeys.ADAL_ID_TOKEN)
            ) {
                return key;
            }
            return `${Constants.CACHE_PREFIX}.${this.clientId}.${key}`;
        }

        return JSON.stringify(key);
    }

    /**
     * Create authorityKey to cache authority
     * @param state
     */
    generateAuthorityKey(stateString: string): string {
        const {
            libraryState: { id: stateId },
        } = ProtocolUtils.parseRequestState(this.cryptoImpl, stateString);

        return this.generateCacheKey(
            `${TemporaryCacheKeys.AUTHORITY}.${stateId}`
        );
    }

    /**
     * Create Nonce key to cache nonce
     * @param state
     */
    generateNonceKey(stateString: string): string {
        const {
            libraryState: { id: stateId },
        } = ProtocolUtils.parseRequestState(this.cryptoImpl, stateString);

        return this.generateCacheKey(
            `${TemporaryCacheKeys.NONCE_IDTOKEN}.${stateId}`
        );
    }

    /**
     * Creates full cache key for the request state
     * @param stateString State string for the request
     */
    generateStateKey(stateString: string): string {
        // Use the library state id to key temp storage for uniqueness for multiple concurrent requests
        const {
            libraryState: { id: stateId },
        } = ProtocolUtils.parseRequestState(this.cryptoImpl, stateString);
        return this.generateCacheKey(
            `${TemporaryCacheKeys.REQUEST_STATE}.${stateId}`
        );
    }

    /**
     * Gets the cached authority based on the cached state. Returns empty if no cached state found.
     */
    getCachedAuthority(cachedState: string): string | null {
        const stateCacheKey = this.generateStateKey(cachedState);
        const state = this.getTemporaryCache(stateCacheKey);
        if (!state) {
            return null;
        }

        const authorityCacheKey = this.generateAuthorityKey(state);
        return this.getTemporaryCache(authorityCacheKey);
    }

    /**
     * Updates account, authority, and state in cache
     * @param serverAuthenticationRequest
     * @param account
     */
<<<<<<< HEAD
    updateCacheEntries(state: string, nonce: string, authorityInstance: string, loginHint: string, account: AccountInfo | null): void {
=======
    updateCacheEntries(
        state: string,
        nonce: string,
        authorityInstance: string,
        loginHint: string,
        account: AccountInfo | null
    ): void {
>>>>>>> eeb136bc
        this.logger.trace("BrowserCacheManager.updateCacheEntries called");
        // Cache the request state
        const stateCacheKey = this.generateStateKey(state);
        this.setTemporaryCache(stateCacheKey, state, false);

        // Cache the nonce
        const nonceCacheKey = this.generateNonceKey(state);
        this.setTemporaryCache(nonceCacheKey, nonce, false);

        // Cache authorityKey
        const authorityCacheKey = this.generateAuthorityKey(state);
        this.setTemporaryCache(authorityCacheKey, authorityInstance, false);

        if (account) {
            const ccsCredential: CcsCredential = {
                credential: account.homeAccountId,
                type: CcsCredentialType.HOME_ACCOUNT_ID,
            };
            this.setTemporaryCache(
                TemporaryCacheKeys.CCS_CREDENTIAL,
                JSON.stringify(ccsCredential),
                true
            );
        } else if (!StringUtils.isEmpty(loginHint)) {
            const ccsCredential: CcsCredential = {
                credential: loginHint,
                type: CcsCredentialType.UPN,
            };
            this.setTemporaryCache(
                TemporaryCacheKeys.CCS_CREDENTIAL,
                JSON.stringify(ccsCredential),
                true
            );
        }
    }

    /**
     * Reset all temporary cache items
     * @param state
     */
    resetRequestCache(state: string): void {
        this.logger.trace("BrowserCacheManager.resetRequestCache called");
        // check state and remove associated cache items
        if (!StringUtils.isEmpty(state)) {
            this.getKeys().forEach((key) => {
                if (key.indexOf(state) !== -1) {
                    this.removeItem(key);
                }
            });
        }

        // delete generic interactive request parameters
        if (state) {
            this.removeItem(this.generateStateKey(state));
            this.removeItem(this.generateNonceKey(state));
            this.removeItem(this.generateAuthorityKey(state));
        }
        this.removeItem(
            this.generateCacheKey(TemporaryCacheKeys.REQUEST_PARAMS)
        );
        this.removeItem(this.generateCacheKey(TemporaryCacheKeys.ORIGIN_URI));
        this.removeItem(this.generateCacheKey(TemporaryCacheKeys.URL_HASH));
        this.removeItem(
            this.generateCacheKey(TemporaryCacheKeys.CORRELATION_ID)
        );
        this.removeItem(
            this.generateCacheKey(TemporaryCacheKeys.CCS_CREDENTIAL)
        );
        this.removeItem(
            this.generateCacheKey(TemporaryCacheKeys.NATIVE_REQUEST)
        );
        this.setInteractionInProgress(false);
    }

    /**
     * Removes temporary cache for the provided state
     * @param stateString
     */
    cleanRequestByState(stateString: string): void {
        this.logger.trace("BrowserCacheManager.cleanRequestByState called");
        // Interaction is completed - remove interaction status.
        if (stateString) {
            const stateKey = this.generateStateKey(stateString);
            const cachedState = this.temporaryCacheStorage.getItem(stateKey);
            this.logger.infoPii(
                `BrowserCacheManager.cleanRequestByState: Removing temporary cache items for state: ${cachedState}`
            );
            this.resetRequestCache(cachedState || Constants.EMPTY_STRING);
        }
        this.clearMsalCookies();
    }

    /**
     * Looks in temporary cache for any state values with the provided interactionType and removes all temporary cache items for that state
     * Used in scenarios where temp cache needs to be cleaned but state is not known, such as clicking browser back button.
     * @param interactionType
     */
    cleanRequestByInteractionType(interactionType: InteractionType): void {
        this.logger.trace(
            "BrowserCacheManager.cleanRequestByInteractionType called"
        );
        // Loop through all keys to find state key
        this.getKeys().forEach((key) => {
            // If this key is not the state key, move on
            if (key.indexOf(TemporaryCacheKeys.REQUEST_STATE) === -1) {
                return;
            }

            // Retrieve state value, return if not a valid value
            const stateValue = this.temporaryCacheStorage.getItem(key);
            if (!stateValue) {
                return;
            }
            // Extract state and ensure it matches given InteractionType, then clean request cache
            const parsedState = BrowserProtocolUtils.extractBrowserRequestState(
                this.cryptoImpl,
                stateValue
            );
            if (
                parsedState &&
                parsedState.interactionType === interactionType
            ) {
                this.logger.infoPii(
                    `BrowserCacheManager.cleanRequestByInteractionType: Removing temporary cache items for state: ${stateValue}`
                );
                this.resetRequestCache(stateValue);
            }
        });
        this.clearMsalCookies();
        this.setInteractionInProgress(false);
    }

    cacheCodeRequest(
        authCodeRequest: CommonAuthorizationCodeRequest,
        browserCrypto: ICrypto
    ): void {
        this.logger.trace("BrowserCacheManager.cacheCodeRequest called");

        const encodedValue = browserCrypto.base64Encode(
            JSON.stringify(authCodeRequest)
        );
        this.setTemporaryCache(
            TemporaryCacheKeys.REQUEST_PARAMS,
            encodedValue,
            true
        );
    }

    /**
     * Gets the token exchange parameters from the cache. Throws an error if nothing is found.
     */
    getCachedRequest(
        state: string,
        browserCrypto: ICrypto
    ): CommonAuthorizationCodeRequest {
        this.logger.trace("BrowserCacheManager.getCachedRequest called");
        // Get token request from cache and parse as TokenExchangeParameters.
        const encodedTokenRequest = this.getTemporaryCache(
            TemporaryCacheKeys.REQUEST_PARAMS,
            true
        );
        if (!encodedTokenRequest) {
            throw BrowserAuthError.createNoTokenRequestCacheError();
        }

        const parsedRequest = this.validateAndParseJson(
            browserCrypto.base64Decode(encodedTokenRequest)
        ) as CommonAuthorizationCodeRequest;
        if (!parsedRequest) {
            throw BrowserAuthError.createUnableToParseTokenRequestCacheError();
        }
        this.removeItem(
            this.generateCacheKey(TemporaryCacheKeys.REQUEST_PARAMS)
        );

        // Get cached authority and use if no authority is cached with request.
        if (StringUtils.isEmpty(parsedRequest.authority)) {
            const authorityCacheKey: string = this.generateAuthorityKey(state);
            const cachedAuthority = this.getTemporaryCache(authorityCacheKey);
            if (!cachedAuthority) {
                throw BrowserAuthError.createNoCachedAuthorityError();
            }
            parsedRequest.authority = cachedAuthority;
        }

        return parsedRequest;
    }

    /**
     * Gets cached native request for redirect flows
     */
    getCachedNativeRequest(): NativeTokenRequest | null {
        this.logger.trace("BrowserCacheManager.getCachedNativeRequest called");
        const cachedRequest = this.getTemporaryCache(
            TemporaryCacheKeys.NATIVE_REQUEST,
            true
        );
        if (!cachedRequest) {
            this.logger.trace(
                "BrowserCacheManager.getCachedNativeRequest: No cached native request found"
            );
            return null;
        }

        const parsedRequest = this.validateAndParseJson(
            cachedRequest
        ) as NativeTokenRequest;
        if (!parsedRequest) {
            this.logger.error(
                "BrowserCacheManager.getCachedNativeRequest: Unable to parse native request"
            );
            return null;
        }

        return parsedRequest;
    }

    isInteractionInProgress(matchClientId?: boolean): boolean {
        const clientId = this.getInteractionInProgress();

        if (matchClientId) {
            return clientId === this.clientId;
        } else {
            return !!clientId;
        }
    }

    getInteractionInProgress(): string | null {
        const key = `${Constants.CACHE_PREFIX}.${TemporaryCacheKeys.INTERACTION_STATUS_KEY}`;
        return this.getTemporaryCache(key, false);
    }

    setInteractionInProgress(inProgress: boolean): void {
        // Ensure we don't overwrite interaction in progress for a different clientId
        const key = `${Constants.CACHE_PREFIX}.${TemporaryCacheKeys.INTERACTION_STATUS_KEY}`;
        if (inProgress) {
            if (this.getInteractionInProgress()) {
                throw BrowserAuthError.createInteractionInProgressError();
            } else {
                // No interaction is in progress
                this.setTemporaryCache(key, this.clientId, false);
            }
        } else if (
            !inProgress &&
            this.getInteractionInProgress() === this.clientId
        ) {
            this.removeItem(key);
        }
    }

    /**
     * Returns username retrieved from ADAL or MSAL v1 idToken
     */
    getLegacyLoginHint(): string | null {
        // Only check for adal/msal token if no SSO params are being used
        const adalIdTokenString = this.getTemporaryCache(
            PersistentCacheKeys.ADAL_ID_TOKEN
        );
        if (adalIdTokenString) {
            this.browserStorage.removeItem(PersistentCacheKeys.ADAL_ID_TOKEN);
            this.logger.verbose("Cached ADAL id token retrieved.");
        }

        // Check for cached MSAL v1 id token
        const msalIdTokenString = this.getTemporaryCache(
            PersistentCacheKeys.ID_TOKEN,
            true
        );
        if (msalIdTokenString) {
            this.removeItem(
                this.generateCacheKey(PersistentCacheKeys.ID_TOKEN)
            );
            this.logger.verbose("Cached MSAL.js v1 id token retrieved");
        }

        const cachedIdTokenString = msalIdTokenString || adalIdTokenString;
        if (cachedIdTokenString) {
            const cachedIdToken = new IdToken(
                cachedIdTokenString,
                this.cryptoImpl
            );
            if (
                cachedIdToken.claims &&
                cachedIdToken.claims.preferred_username
            ) {
                this.logger.verbose(
                    "No SSO params used and ADAL/MSAL v1 token retrieved, setting ADAL/MSAL v1 preferred_username as loginHint"
                );
                return cachedIdToken.claims.preferred_username;
            } else if (cachedIdToken.claims && cachedIdToken.claims.upn) {
                this.logger.verbose(
                    "No SSO params used and ADAL/MSAL v1 token retrieved, setting ADAL/MSAL v1 upn as loginHint"
                );
                return cachedIdToken.claims.upn;
            } else {
                this.logger.verbose(
                    "No SSO params used and ADAL/MSAL v1 token retrieved, however, no account hint claim found. Enable preferred_username or upn id token claim to get SSO."
                );
            }
        }

        return null;
    }

    /**
     * Updates a credential's cache key if the current cache key is outdated
     */
    updateCredentialCacheKey(
        currentCacheKey: string,
        credential: ValidCredentialType
    ): string {
        const updatedCacheKey = credential.generateCredentialKey();

        if (currentCacheKey !== updatedCacheKey) {
            const cacheItem = this.getItem(currentCacheKey);
            if (cacheItem) {
                this.removeItem(currentCacheKey);
                this.setItem(updatedCacheKey, cacheItem);
                this.logger.verbose(
                    `Updated an outdated ${credential.credentialType} cache key`
                );
                return updatedCacheKey;
            } else {
                this.logger.error(
                    `Attempted to update an outdated ${credential.credentialType} cache key but no item matching the outdated key was found in storage`
                );
            }
        }

        return currentCacheKey;
    }

    /**
     * Returns application id as redirect context during AcquireTokenRedirect flow.
     */
    getRedirectRequestContext(): string | null {
        return this.getTemporaryCache(
            TemporaryCacheKeys.REDIRECT_CONTEXT,
            true
        );
    }

    /**
     * Sets application id as the redirect context during AcquireTokenRedirect flow.
     * @param value
     */
    setRedirectRequestContext(value: string): void {
        this.setTemporaryCache(
            TemporaryCacheKeys.REDIRECT_CONTEXT,
            value,
            true
        );
    }
}

export const DEFAULT_BROWSER_CACHE_MANAGER = (
    clientId: string,
    logger: Logger
): BrowserCacheManager => {
    const cacheOptions: Required<CacheOptions> = {
        cacheLocation: BrowserCacheLocation.MemoryStorage,
        temporaryCacheLocation: BrowserCacheLocation.MemoryStorage,
        storeAuthStateInCookie: false,
        secureCookies: false,
        cacheMigrationEnabled: false,
    };
    return new BrowserCacheManager(
        clientId,
        cacheOptions,
        DEFAULT_CRYPTO_IMPLEMENTATION,
        logger
    );
};<|MERGE_RESOLUTION|>--- conflicted
+++ resolved
@@ -76,10 +76,6 @@
         this.cacheConfig = cacheConfig;
         this.logger = logger;
         this.internalStorage = new MemoryStorage();
-<<<<<<< HEAD
-        this.browserStorage = this.setupBrowserStorage(this.cacheConfig.cacheLocation);
-        this.temporaryCacheStorage = this.setupTemporaryCacheStorage(this.cacheConfig.temporaryCacheLocation, this.cacheConfig.cacheLocation);
-=======
         this.browserStorage = this.setupBrowserStorage(
             this.cacheConfig.cacheLocation
         );
@@ -87,7 +83,6 @@
             this.cacheConfig.temporaryCacheLocation,
             this.cacheConfig.cacheLocation
         );
->>>>>>> eeb136bc
 
         // Migrate cache entries from older versions of MSAL.
         if (cacheConfig.cacheMigrationEnabled) {
@@ -125,31 +120,19 @@
      * @param temporaryCacheLocation
      * @param cacheLocation
      */
-<<<<<<< HEAD
-    protected setupTemporaryCacheStorage(temporaryCacheLocation: BrowserCacheLocation | string, cacheLocation: BrowserCacheLocation | string): IWindowStorage<string> {
-=======
     protected setupTemporaryCacheStorage(
         temporaryCacheLocation: BrowserCacheLocation | string,
         cacheLocation: BrowserCacheLocation | string
     ): IWindowStorage<string> {
->>>>>>> eeb136bc
         switch (cacheLocation) {
             case BrowserCacheLocation.LocalStorage:
             case BrowserCacheLocation.SessionStorage:
                 try {
-<<<<<<< HEAD
-                    /*
-                     * When users do not explicitly choose their own temporaryCacheLocation, 
-                     * temporary cache items will always be stored in session storage to mitigate problems caused by multiple tabs
-                     */
-                    return new BrowserStorage(temporaryCacheLocation || BrowserCacheLocation.SessionStorage);
-=======
                     // Temporary cache items will always be stored in session storage to mitigate problems caused by multiple tabs
                     return new BrowserStorage(
                         temporaryCacheLocation ||
                             BrowserCacheLocation.SessionStorage
                     );
->>>>>>> eeb136bc
                 } catch (e) {
                     this.logger.verbose(e as string);
                     return this.internalStorage;
@@ -188,13 +171,9 @@
             PersistentCacheKeys.ERROR_DESC,
         ];
 
-<<<<<<< HEAD
-        keysToMigrate.forEach((cacheKey: string, index: number) => this.migrateCacheEntry(cacheKey, values[index]));
-=======
         keysToMigrate.forEach((cacheKey: string, index: number) =>
             this.migrateCacheEntry(cacheKey, values[index])
         );
->>>>>>> eeb136bc
     }
 
     /**
@@ -665,13 +644,9 @@
                 );
                 const accessRemoval = tokenKeys.accessToken.indexOf(key);
                 if (accessRemoval > -1) {
-<<<<<<< HEAD
-                    this.logger.info("BrowserCacheManager: removeTokenKey - accessToken removed from map");
-=======
                     this.logger.info(
                         "BrowserCacheManager: removeTokenKey - accessToken removed from map"
                     );
->>>>>>> eeb136bc
                     tokenKeys.accessToken.splice(accessRemoval, 1);
                 } else {
                     this.logger.info(
@@ -685,13 +660,9 @@
                 );
                 const refreshRemoval = tokenKeys.refreshToken.indexOf(key);
                 if (refreshRemoval > -1) {
-<<<<<<< HEAD
-                    this.logger.info("BrowserCacheManager: removeTokenKey - refreshToken removed from map");
-=======
                     this.logger.info(
                         "BrowserCacheManager: removeTokenKey - refreshToken removed from map"
                     );
->>>>>>> eeb136bc
                     tokenKeys.refreshToken.splice(refreshRemoval, 1);
                 } else {
                     this.logger.info(
@@ -1034,15 +1005,6 @@
             );
             const activeAccountValueLocal = this.getItem(activeAccountKeyLocal);
             if (!activeAccountValueLocal) {
-<<<<<<< HEAD
-                this.logger.trace("BrowserCacheManager.getActiveAccount: No active account found");
-                return null;
-            }
-            const activeAccount = this.getAccountInfoByFilter({ localAccountId: activeAccountValueLocal })[0] || null;
-            if (activeAccount) {
-                this.logger.trace("BrowserCacheManager.getActiveAccount: Legacy active account cache schema found");
-                this.logger.trace("BrowserCacheManager.getActiveAccount: Adding active account filters cache schema");
-=======
                 this.logger.trace(
                     "BrowserCacheManager.getActiveAccount: No active account found"
                 );
@@ -1059,21 +1021,11 @@
                 this.logger.trace(
                     "BrowserCacheManager.getActiveAccount: Adding active account filters cache schema"
                 );
->>>>>>> eeb136bc
                 this.setActiveAccount(activeAccount);
                 return activeAccount;
             }
             return null;
         }
-<<<<<<< HEAD
-        const activeAccountValueObj = this.validateAndParseJson(activeAccountValueFilters) as AccountInfo;
-        if (activeAccountValueObj) {
-            this.logger.trace("BrowserCacheManager.getActiveAccount: Active account filters schema found");
-            return this.getAccountInfoByFilter({
-                homeAccountId: activeAccountValueObj.homeAccountId,
-                localAccountId: activeAccountValueObj.localAccountId
-            })[0] || null;
-=======
         const activeAccountValueObj = this.validateAndParseJson(
             activeAccountValueFilters
         ) as AccountInfo;
@@ -1087,7 +1039,6 @@
                     localAccountId: activeAccountValueObj.localAccountId,
                 })[0] || null
             );
->>>>>>> eeb136bc
         }
         this.logger.trace(
             "BrowserCacheManager.getActiveAccount: No active account found"
@@ -1133,13 +1084,9 @@
      * Gets a list of accounts that match all of the filters provided
      * @param account
      */
-<<<<<<< HEAD
-    getAccountInfoByFilter(accountFilter: Partial<Omit<AccountInfo, "idTokenClaims" | "name">>): AccountInfo[] {
-=======
     getAccountInfoByFilter(
         accountFilter: Partial<Omit<AccountInfo, "idTokenClaims" | "name">>
     ): AccountInfo[] {
->>>>>>> eeb136bc
         const allAccounts = this.getAllAccounts();
         this.logger.trace(
             `BrowserCacheManager.getAccountInfoByFilter: total ${allAccounts.length} accounts found`
@@ -1573,9 +1520,6 @@
      * @param serverAuthenticationRequest
      * @param account
      */
-<<<<<<< HEAD
-    updateCacheEntries(state: string, nonce: string, authorityInstance: string, loginHint: string, account: AccountInfo | null): void {
-=======
     updateCacheEntries(
         state: string,
         nonce: string,
@@ -1583,7 +1527,6 @@
         loginHint: string,
         account: AccountInfo | null
     ): void {
->>>>>>> eeb136bc
         this.logger.trace("BrowserCacheManager.updateCacheEntries called");
         // Cache the request state
         const stateCacheKey = this.generateStateKey(state);
