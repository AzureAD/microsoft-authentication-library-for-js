/*
 * Copyright (c) Microsoft Corporation. All rights reserved.
 * Licensed under the MIT License.
 */

import {
    Constants,
    PersistentCacheKeys,
    StringUtils,
    CommonAuthorizationCodeRequest,
    ICrypto,
    AccountEntity,
    IdTokenEntity,
    AccessTokenEntity,
    RefreshTokenEntity,
    AppMetadataEntity,
    CacheManager,
    ServerTelemetryEntity,
    ThrottlingEntity,
    ProtocolUtils,
    Logger,
    AuthorityMetadataEntity,
    DEFAULT_CRYPTO_IMPLEMENTATION,
    AccountInfo,
    ActiveAccountFilters,
    CcsCredential,
    CcsCredentialType,
    IdToken,
    ValidCredentialType,
    ClientAuthError,
    TokenKeys,
    CredentialType,
} from "@azure/msal-common";
import { CacheOptions } from "../config/Configuration";
import { BrowserAuthError } from "../error/BrowserAuthError";
import {
    BrowserCacheLocation,
    InteractionType,
    TemporaryCacheKeys,
    InMemoryCacheKeys,
    StaticCacheKeys,
} from "../utils/BrowserConstants";
import { BrowserStorage } from "./BrowserStorage";
import { MemoryStorage } from "./MemoryStorage";
import { IWindowStorage } from "./IWindowStorage";
import { BrowserProtocolUtils } from "../utils/BrowserProtocolUtils";
import { NativeTokenRequest } from "../broker/nativeBroker/NativeRequest";

/**
 * This class implements the cache storage interface for MSAL through browser local or session storage.
 * Cookies are only used if storeAuthStateInCookie is true, and are only used for
 * parameters such as state and nonce, generally.
 */
export class BrowserCacheManager extends CacheManager {
    // Cache configuration, either set by user or default values.
    protected cacheConfig: Required<CacheOptions>;
    // Window storage object (either local or sessionStorage)
    protected browserStorage: IWindowStorage<string>;
    // Internal in-memory storage object used for data used by msal that does not need to persist across page loads
    protected internalStorage: MemoryStorage<string>;
    // Temporary cache
    protected temporaryCacheStorage: IWindowStorage<string>;
    // Logger instance
    protected logger: Logger;

    // Cookie life calculation (hours * minutes * seconds * ms)
    protected readonly COOKIE_LIFE_MULTIPLIER = 24 * 60 * 60 * 1000;

    constructor(
        clientId: string,
        cacheConfig: Required<CacheOptions>,
        cryptoImpl: ICrypto,
        logger: Logger
    ) {
        super(clientId, cryptoImpl, logger);
        this.cacheConfig = cacheConfig;
        this.logger = logger;
        this.internalStorage = new MemoryStorage();
        this.browserStorage = this.setupBrowserStorage(
            this.cacheConfig.cacheLocation
        );
        this.temporaryCacheStorage = this.setupTemporaryCacheStorage(
            this.cacheConfig.cacheLocation
        );

        // Migrate cache entries from older versions of MSAL.
        if (cacheConfig.cacheMigrationEnabled) {
            this.migrateCacheEntries();
            this.createKeyMaps();
        }
    }

    /**
     * Returns a window storage class implementing the IWindowStorage interface that corresponds to the configured cacheLocation.
     * @param cacheLocation
     */
    protected setupBrowserStorage(
        cacheLocation: BrowserCacheLocation | string
    ): IWindowStorage<string> {
        switch (cacheLocation) {
            case BrowserCacheLocation.LocalStorage:
            case BrowserCacheLocation.SessionStorage:
                try {
                    // Temporary cache items will always be stored in session storage to mitigate problems caused by multiple tabs
                    return new BrowserStorage(cacheLocation);
                } catch (e) {
                    this.logger.verbose(e as string);
                    break;
                }
            case BrowserCacheLocation.MemoryStorage:
            default:
                break;
        }
        this.cacheConfig.cacheLocation = BrowserCacheLocation.MemoryStorage;
        return new MemoryStorage();
    }

    /**
     *
     * @param cacheLocation
     */
    protected setupTemporaryCacheStorage(
        cacheLocation: BrowserCacheLocation | string
    ): IWindowStorage<string> {
        switch (cacheLocation) {
            case BrowserCacheLocation.LocalStorage:
            case BrowserCacheLocation.SessionStorage:
                try {
                    // Temporary cache items will always be stored in session storage to mitigate problems caused by multiple tabs
                    return new BrowserStorage(
                        BrowserCacheLocation.SessionStorage
                    );
                } catch (e) {
                    this.logger.verbose(e as string);
                    return this.internalStorage;
                }
            case BrowserCacheLocation.MemoryStorage:
            default:
                return this.internalStorage;
        }
    }

    /**
     * Migrate all old cache entries to new schema. No rollback supported.
     * @param storeAuthStateInCookie
     */
    protected migrateCacheEntries(): void {
        const idTokenKey = `${Constants.CACHE_PREFIX}.${PersistentCacheKeys.ID_TOKEN}`;
        const clientInfoKey = `${Constants.CACHE_PREFIX}.${PersistentCacheKeys.CLIENT_INFO}`;
        const errorKey = `${Constants.CACHE_PREFIX}.${PersistentCacheKeys.ERROR}`;
        const errorDescKey = `${Constants.CACHE_PREFIX}.${PersistentCacheKeys.ERROR_DESC}`;

        const idTokenValue = this.browserStorage.getItem(idTokenKey);
        const clientInfoValue = this.browserStorage.getItem(clientInfoKey);
        const errorValue = this.browserStorage.getItem(errorKey);
        const errorDescValue = this.browserStorage.getItem(errorDescKey);

        const values = [
            idTokenValue,
            clientInfoValue,
            errorValue,
            errorDescValue,
        ];
        const keysToMigrate = [
            PersistentCacheKeys.ID_TOKEN,
            PersistentCacheKeys.CLIENT_INFO,
            PersistentCacheKeys.ERROR,
            PersistentCacheKeys.ERROR_DESC,
        ];

        keysToMigrate.forEach((cacheKey: string, index: number) =>
            this.migrateCacheEntry(cacheKey, values[index])
        );
    }

    /**
     * Utility function to help with migration.
     * @param newKey
     * @param value
     * @param storeAuthStateInCookie
     */
    protected migrateCacheEntry(newKey: string, value: string | null): void {
        if (value) {
            this.setTemporaryCache(newKey, value, true);
        }
    }

    /**
     * Searches all cache entries for MSAL accounts and creates the account key map
     * This is used to migrate users from older versions of MSAL which did not create the map.
     * @returns
     */
    private createKeyMaps(): void {
        this.logger.trace("BrowserCacheManager - createKeyMaps called.");
        const accountKeys = this.getItem(StaticCacheKeys.ACCOUNT_KEYS);
        const tokenKeys = this.getItem(
            `${StaticCacheKeys.TOKEN_KEYS}.${this.clientId}`
        );
        if (accountKeys && tokenKeys) {
            this.logger.verbose(
                "BrowserCacheManager:createKeyMaps - account and token key maps already exist, skipping migration."
            );
            // Key maps already exist, no need to iterate through cache
            return;
        }

        const allKeys = this.browserStorage.getKeys();
        allKeys.forEach((key) => {
            if (this.isCredentialKey(key)) {
                // Get item, parse, validate and write key to map
                const value = this.getItem(key);
                if (value) {
                    const credObj = this.validateAndParseJson(value);
                    if (credObj && credObj.hasOwnProperty("credentialType")) {
                        switch (credObj["credentialType"]) {
                            case CredentialType.ID_TOKEN:
                                if (IdTokenEntity.isIdTokenEntity(credObj)) {
                                    this.logger.trace(
                                        "BrowserCacheManager:createKeyMaps - idToken found, saving key to token key map"
                                    );
                                    this.logger.tracePii(
                                        `BrowserCacheManager:createKeyMaps - idToken with key: ${key} found, saving key to token key map`
                                    );
                                    const idTokenEntity = CacheManager.toObject(
                                        new IdTokenEntity(),
                                        credObj
                                    );
                                    const newKey =
                                        this.updateCredentialCacheKey(
                                            key,
                                            idTokenEntity
                                        );
                                    this.addTokenKey(
                                        newKey,
                                        CredentialType.ID_TOKEN
                                    );
                                    return;
                                } else {
                                    this.logger.trace(
                                        "BrowserCacheManager:createKeyMaps - key found matching idToken schema with value containing idToken credentialType field but value failed IdTokenEntity validation, skipping."
                                    );
                                    this.logger.tracePii(
                                        `BrowserCacheManager:createKeyMaps - failed idToken validation on key: ${key}`
                                    );
                                }
                                break;
                            case CredentialType.ACCESS_TOKEN:
                            case CredentialType.ACCESS_TOKEN_WITH_AUTH_SCHEME:
                                if (
                                    AccessTokenEntity.isAccessTokenEntity(
                                        credObj
                                    )
                                ) {
                                    this.logger.trace(
                                        "BrowserCacheManager:createKeyMaps - accessToken found, saving key to token key map"
                                    );
                                    this.logger.tracePii(
                                        `BrowserCacheManager:createKeyMaps - accessToken with key: ${key} found, saving key to token key map`
                                    );
                                    const accessTokenEntity =
                                        CacheManager.toObject(
                                            new AccessTokenEntity(),
                                            credObj
                                        );
                                    const newKey =
                                        this.updateCredentialCacheKey(
                                            key,
                                            accessTokenEntity
                                        );
                                    this.addTokenKey(
                                        newKey,
                                        CredentialType.ACCESS_TOKEN
                                    );
                                    return;
                                } else {
                                    this.logger.trace(
                                        "BrowserCacheManager:createKeyMaps - key found matching accessToken schema with value containing accessToken credentialType field but value failed AccessTokenEntity validation, skipping."
                                    );
                                    this.logger.tracePii(
                                        `BrowserCacheManager:createKeyMaps - failed accessToken validation on key: ${key}`
                                    );
                                }
                                break;
                            case CredentialType.REFRESH_TOKEN:
                                if (
                                    RefreshTokenEntity.isRefreshTokenEntity(
                                        credObj
                                    )
                                ) {
                                    this.logger.trace(
                                        "BrowserCacheManager:createKeyMaps - refreshToken found, saving key to token key map"
                                    );
                                    this.logger.tracePii(
                                        `BrowserCacheManager:createKeyMaps - refreshToken with key: ${key} found, saving key to token key map`
                                    );
                                    const refreshTokenEntity =
                                        CacheManager.toObject(
                                            new RefreshTokenEntity(),
                                            credObj
                                        );
                                    const newKey =
                                        this.updateCredentialCacheKey(
                                            key,
                                            refreshTokenEntity
                                        );
                                    this.addTokenKey(
                                        newKey,
                                        CredentialType.REFRESH_TOKEN
                                    );
                                    return;
                                } else {
                                    this.logger.trace(
                                        "BrowserCacheManager:createKeyMaps - key found matching refreshToken schema with value containing refreshToken credentialType field but value failed RefreshTokenEntity validation, skipping."
                                    );
                                    this.logger.tracePii(
                                        `BrowserCacheManager:createKeyMaps - failed refreshToken validation on key: ${key}`
                                    );
                                }
                                break;
                            default:
                            // If credentialType isn't one of our predefined ones, it may not be an MSAL cache value. Ignore.
                        }
                    }
                }
            }

            if (this.isAccountKey(key)) {
                const value = this.getItem(key);
                if (value) {
                    const accountObj = this.validateAndParseJson(value);
                    if (
                        accountObj &&
                        AccountEntity.isAccountEntity(accountObj)
                    ) {
                        this.logger.trace(
                            "BrowserCacheManager:createKeyMaps - account found, saving key to account key map"
                        );
                        this.logger.tracePii(
                            `BrowserCacheManager:createKeyMaps - account with key: ${key} found, saving key to account key map`
                        );
                        this.addAccountKeyToMap(key);
                    }
                }
            }
        });
    }

    /**
     * Parses passed value as JSON object, JSON.parse() will throw an error.
     * @param input
     */
    protected validateAndParseJson(jsonValue: string): object | null {
        try {
            const parsedJson = JSON.parse(jsonValue);
            /**
             * There are edge cases in which JSON.parse will successfully parse a non-valid JSON object
             * (e.g. JSON.parse will parse an escaped string into an unescaped string), so adding a type check
             * of the parsed value is necessary in order to be certain that the string represents a valid JSON object.
             *
             */
            return parsedJson && typeof parsedJson === "object"
                ? parsedJson
                : null;
        } catch (error) {
            return null;
        }
    }

    /**
     * fetches the entry from the browser storage based off the key
     * @param key
     */
    getItem(key: string): string | null {
        return this.browserStorage.getItem(key);
    }

    /**
     * sets the entry in the browser storage
     * @param key
     * @param value
     */
    setItem(key: string, value: string): void {
        this.browserStorage.setItem(key, value);
    }

    /**
     * fetch the account entity from the platform cache
     * @param accountKey
     */
    getAccount(accountKey: string): AccountEntity | null {
        this.logger.trace("BrowserCacheManager.getAccount called");
        const account = this.getItem(accountKey);
        if (!account) {
            this.removeAccountKeyFromMap(accountKey);
            return null;
        }

        const parsedAccount = this.validateAndParseJson(account);
        if (!parsedAccount || !AccountEntity.isAccountEntity(parsedAccount)) {
            this.removeAccountKeyFromMap(accountKey);
            return null;
        }

        return CacheManager.toObject<AccountEntity>(
            new AccountEntity(),
            parsedAccount
        );
    }

    /**
     * set account entity in the platform cache
     * @param key
     * @param value
     */
    setAccount(account: AccountEntity): void {
        this.logger.trace("BrowserCacheManager.setAccount called");
        const key = account.generateAccountKey();
        this.setItem(key, JSON.stringify(account));
        this.addAccountKeyToMap(key);
    }

    /**
     * Returns the array of account keys currently cached
     * @returns
     */
    getAccountKeys(): Array<string> {
        this.logger.trace("BrowserCacheManager.getAccountKeys called");
        const accountKeys = this.getItem(StaticCacheKeys.ACCOUNT_KEYS);
        if (accountKeys) {
            return JSON.parse(accountKeys);
        }

        this.logger.verbose(
            "BrowserCacheManager.getAccountKeys - No account keys found"
        );
        return [];
    }

    /**
     * Add a new account to the key map
     * @param key
     */
    addAccountKeyToMap(key: string): void {
        this.logger.trace("BrowserCacheManager.addAccountKeyToMap called");
        this.logger.tracePii(
            `BrowserCacheManager.addAccountKeyToMap called with key: ${key}`
        );
        const accountKeys = this.getAccountKeys();
        if (accountKeys.indexOf(key) === -1) {
            // Only add key if it does not already exist in the map
            accountKeys.push(key);
            this.setItem(
                StaticCacheKeys.ACCOUNT_KEYS,
                JSON.stringify(accountKeys)
            );
            this.logger.verbose(
                "BrowserCacheManager.addAccountKeyToMap account key added"
            );
        } else {
            this.logger.verbose(
                "BrowserCacheManager.addAccountKeyToMap account key already exists in map"
            );
        }
    }

    /**
     * Remove an account from the key map
     * @param key
     */
    removeAccountKeyFromMap(key: string): void {
        this.logger.trace("BrowserCacheManager.removeAccountKeyFromMap called");
        this.logger.tracePii(
            `BrowserCacheManager.removeAccountKeyFromMap called with key: ${key}`
        );
        const accountKeys = this.getAccountKeys();
        const removalIndex = accountKeys.indexOf(key);
        if (removalIndex > -1) {
            accountKeys.splice(removalIndex, 1);
            this.setItem(
                StaticCacheKeys.ACCOUNT_KEYS,
                JSON.stringify(accountKeys)
            );
            this.logger.trace(
                "BrowserCacheManager.removeAccountKeyFromMap account key removed"
            );
        } else {
            this.logger.trace(
                "BrowserCacheManager.removeAccountKeyFromMap key not found in existing map"
            );
        }
    }

    /**
     * Extends inherited removeAccount function to include removal of the account key from the map
     * @param key
     */
    async removeAccount(key: string): Promise<void> {
        super.removeAccount(key);
        this.removeAccountKeyFromMap(key);
    }

    /**
     * Removes given idToken from the cache and from the key map
     * @param key
     */
    removeIdToken(key: string): void {
        super.removeIdToken(key);
        this.removeTokenKey(key, CredentialType.ID_TOKEN);
    }

    /**
     * Removes given accessToken from the cache and from the key map
     * @param key
     */
    async removeAccessToken(key: string): Promise<void> {
        super.removeAccessToken(key);
        this.removeTokenKey(key, CredentialType.ACCESS_TOKEN);
    }

    /**
     * Removes given refreshToken from the cache and from the key map
     * @param key
     */
    removeRefreshToken(key: string): void {
        super.removeRefreshToken(key);
        this.removeTokenKey(key, CredentialType.REFRESH_TOKEN);
    }

    /**
     * Gets the keys for the cached tokens associated with this clientId
     * @returns
     */
    getTokenKeys(): TokenKeys {
        this.logger.trace("BrowserCacheManager.getTokenKeys called");
        const item = this.getItem(
            `${StaticCacheKeys.TOKEN_KEYS}.${this.clientId}`
        );
        if (item) {
            const tokenKeys = this.validateAndParseJson(item);
            if (
                tokenKeys &&
                tokenKeys.hasOwnProperty("idToken") &&
                tokenKeys.hasOwnProperty("accessToken") &&
                tokenKeys.hasOwnProperty("refreshToken")
            ) {
                return tokenKeys as TokenKeys;
            } else {
                this.logger.error(
                    "BrowserCacheManager.getTokenKeys - Token keys found but in an unknown format. Returning empty key map."
                );
            }
        } else {
            this.logger.verbose(
                "BrowserCacheManager.getTokenKeys - No token keys found"
            );
        }

        return {
            idToken: [],
            accessToken: [],
            refreshToken: [],
        };
    }

    /**
     * Adds the given key to the token key map
     * @param key
     * @param type
     */
    addTokenKey(key: string, type: CredentialType): void {
        this.logger.trace("BrowserCacheManager addTokenKey called");
        const tokenKeys = this.getTokenKeys();

        switch (type) {
            case CredentialType.ID_TOKEN:
                if (tokenKeys.idToken.indexOf(key) === -1) {
                    this.logger.info(
                        "BrowserCacheManager: addTokenKey - idToken added to map"
                    );
                    tokenKeys.idToken.push(key);
                }
                break;
            case CredentialType.ACCESS_TOKEN:
                if (tokenKeys.accessToken.indexOf(key) === -1) {
                    this.logger.info(
                        "BrowserCacheManager: addTokenKey - accessToken added to map"
                    );
                    tokenKeys.accessToken.push(key);
                }
                break;
            case CredentialType.REFRESH_TOKEN:
                if (tokenKeys.refreshToken.indexOf(key) === -1) {
                    this.logger.info(
                        "BrowserCacheManager: addTokenKey - refreshToken added to map"
                    );
                    tokenKeys.refreshToken.push(key);
                }
                break;
            default:
                this.logger.error(
                    `BrowserCacheManager:addTokenKey - CredentialType provided invalid. CredentialType: ${type}`
                );
                ClientAuthError.createUnexpectedCredentialTypeError();
        }

        this.setItem(
            `${StaticCacheKeys.TOKEN_KEYS}.${this.clientId}`,
            JSON.stringify(tokenKeys)
        );
    }

    /**
     * Removes the given key from the token key map
     * @param key
     * @param type
     */
    removeTokenKey(key: string, type: CredentialType): void {
        this.logger.trace("BrowserCacheManager removeTokenKey called");
        const tokenKeys = this.getTokenKeys();

        switch (type) {
            case CredentialType.ID_TOKEN:
                this.logger.infoPii(
                    `BrowserCacheManager: removeTokenKey - attempting to remove idToken with key: ${key} from map`
                );
                const idRemoval = tokenKeys.idToken.indexOf(key);
                if (idRemoval > -1) {
                    this.logger.info(
                        "BrowserCacheManager: removeTokenKey - idToken removed from map"
                    );
                    tokenKeys.idToken.splice(idRemoval, 1);
                } else {
                    this.logger.info(
                        "BrowserCacheManager: removeTokenKey - idToken does not exist in map. Either it was previously removed or it was never added."
                    );
                }
                break;
            case CredentialType.ACCESS_TOKEN:
                this.logger.infoPii(
                    `BrowserCacheManager: removeTokenKey - attempting to remove accessToken with key: ${key} from map`
                );
                const accessRemoval = tokenKeys.accessToken.indexOf(key);
                if (accessRemoval > -1) {
<<<<<<< HEAD
                    this.logger.info(
                        "BrowserCacheManager: removeTokenKey - accessToken removed from map"
                    );
                    tokenKeys.idToken.splice(accessRemoval, 1);
=======
                    this.logger.info("BrowserCacheManager: removeTokenKey - accessToken removed from map");
                    tokenKeys.accessToken.splice(accessRemoval, 1);
>>>>>>> 1a04e92c
                } else {
                    this.logger.info(
                        "BrowserCacheManager: removeTokenKey - accessToken does not exist in map. Either it was previously removed or it was never added."
                    );
                }
                break;
            case CredentialType.REFRESH_TOKEN:
                this.logger.infoPii(
                    `BrowserCacheManager: removeTokenKey - attempting to remove refreshToken with key: ${key} from map`
                );
                const refreshRemoval = tokenKeys.refreshToken.indexOf(key);
                if (refreshRemoval > -1) {
<<<<<<< HEAD
                    this.logger.info(
                        "BrowserCacheManager: removeTokenKey - refreshToken removed from map"
                    );
                    tokenKeys.idToken.splice(refreshRemoval, 1);
=======
                    this.logger.info("BrowserCacheManager: removeTokenKey - refreshToken removed from map");
                    tokenKeys.refreshToken.splice(refreshRemoval, 1);
>>>>>>> 1a04e92c
                } else {
                    this.logger.info(
                        "BrowserCacheManager: removeTokenKey - refreshToken does not exist in map. Either it was previously removed or it was never added."
                    );
                }
                break;
            default:
                this.logger.error(
                    `BrowserCacheManager:removeTokenKey - CredentialType provided invalid. CredentialType: ${type}`
                );
                ClientAuthError.createUnexpectedCredentialTypeError();
        }

        this.setItem(
            `${StaticCacheKeys.TOKEN_KEYS}.${this.clientId}`,
            JSON.stringify(tokenKeys)
        );
    }

    /**
     * generates idToken entity from a string
     * @param idTokenKey
     */
    getIdTokenCredential(idTokenKey: string): IdTokenEntity | null {
        const value = this.getItem(idTokenKey);
        if (!value) {
            this.logger.trace(
                "BrowserCacheManager.getIdTokenCredential: called, no cache hit"
            );
            this.removeTokenKey(idTokenKey, CredentialType.ID_TOKEN);
            return null;
        }

        const parsedIdToken = this.validateAndParseJson(value);
        if (!parsedIdToken || !IdTokenEntity.isIdTokenEntity(parsedIdToken)) {
            this.logger.trace(
                "BrowserCacheManager.getIdTokenCredential: called, no cache hit"
            );
            this.removeTokenKey(idTokenKey, CredentialType.ID_TOKEN);
            return null;
        }

        this.logger.trace(
            "BrowserCacheManager.getIdTokenCredential: cache hit"
        );
        return CacheManager.toObject(new IdTokenEntity(), parsedIdToken);
    }

    /**
     * set IdToken credential to the platform cache
     * @param idToken
     */
    setIdTokenCredential(idToken: IdTokenEntity): void {
        this.logger.trace("BrowserCacheManager.setIdTokenCredential called");
        const idTokenKey = idToken.generateCredentialKey();

        this.setItem(idTokenKey, JSON.stringify(idToken));

        this.addTokenKey(idTokenKey, CredentialType.ID_TOKEN);
    }

    /**
     * generates accessToken entity from a string
     * @param key
     */
    getAccessTokenCredential(accessTokenKey: string): AccessTokenEntity | null {
        const value = this.getItem(accessTokenKey);
        if (!value) {
            this.logger.trace(
                "BrowserCacheManager.getAccessTokenCredential: called, no cache hit"
            );
            this.removeTokenKey(accessTokenKey, CredentialType.ACCESS_TOKEN);
            return null;
        }
        const parsedAccessToken = this.validateAndParseJson(value);
        if (
            !parsedAccessToken ||
            !AccessTokenEntity.isAccessTokenEntity(parsedAccessToken)
        ) {
            this.logger.trace(
                "BrowserCacheManager.getAccessTokenCredential: called, no cache hit"
            );
            this.removeTokenKey(accessTokenKey, CredentialType.ACCESS_TOKEN);
            return null;
        }

        this.logger.trace(
            "BrowserCacheManager.getAccessTokenCredential: cache hit"
        );
        return CacheManager.toObject(
            new AccessTokenEntity(),
            parsedAccessToken
        );
    }

    /**
     * set accessToken credential to the platform cache
     * @param accessToken
     */
    setAccessTokenCredential(accessToken: AccessTokenEntity): void {
        this.logger.trace(
            "BrowserCacheManager.setAccessTokenCredential called"
        );
        const accessTokenKey = accessToken.generateCredentialKey();
        this.setItem(accessTokenKey, JSON.stringify(accessToken));

        this.addTokenKey(accessTokenKey, CredentialType.ACCESS_TOKEN);
    }

    /**
     * generates refreshToken entity from a string
     * @param refreshTokenKey
     */
    getRefreshTokenCredential(
        refreshTokenKey: string
    ): RefreshTokenEntity | null {
        const value = this.getItem(refreshTokenKey);
        if (!value) {
            this.logger.trace(
                "BrowserCacheManager.getRefreshTokenCredential: called, no cache hit"
            );
            this.removeTokenKey(refreshTokenKey, CredentialType.REFRESH_TOKEN);
            return null;
        }
        const parsedRefreshToken = this.validateAndParseJson(value);
        if (
            !parsedRefreshToken ||
            !RefreshTokenEntity.isRefreshTokenEntity(parsedRefreshToken)
        ) {
            this.logger.trace(
                "BrowserCacheManager.getRefreshTokenCredential: called, no cache hit"
            );
            this.removeTokenKey(refreshTokenKey, CredentialType.REFRESH_TOKEN);
            return null;
        }

        this.logger.trace(
            "BrowserCacheManager.getRefreshTokenCredential: cache hit"
        );
        return CacheManager.toObject(
            new RefreshTokenEntity(),
            parsedRefreshToken
        );
    }

    /**
     * set refreshToken credential to the platform cache
     * @param refreshToken
     */
    setRefreshTokenCredential(refreshToken: RefreshTokenEntity): void {
        this.logger.trace(
            "BrowserCacheManager.setRefreshTokenCredential called"
        );
        const refreshTokenKey = refreshToken.generateCredentialKey();
        this.setItem(refreshTokenKey, JSON.stringify(refreshToken));

        this.addTokenKey(refreshTokenKey, CredentialType.REFRESH_TOKEN);
    }

    /**
     * fetch appMetadata entity from the platform cache
     * @param appMetadataKey
     */
    getAppMetadata(appMetadataKey: string): AppMetadataEntity | null {
        const value = this.getItem(appMetadataKey);
        if (!value) {
            this.logger.trace(
                "BrowserCacheManager.getAppMetadata: called, no cache hit"
            );
            return null;
        }

        const parsedMetadata = this.validateAndParseJson(value);
        if (
            !parsedMetadata ||
            !AppMetadataEntity.isAppMetadataEntity(
                appMetadataKey,
                parsedMetadata
            )
        ) {
            this.logger.trace(
                "BrowserCacheManager.getAppMetadata: called, no cache hit"
            );
            return null;
        }

        this.logger.trace("BrowserCacheManager.getAppMetadata: cache hit");
        return CacheManager.toObject(new AppMetadataEntity(), parsedMetadata);
    }

    /**
     * set appMetadata entity to the platform cache
     * @param appMetadata
     */
    setAppMetadata(appMetadata: AppMetadataEntity): void {
        this.logger.trace("BrowserCacheManager.setAppMetadata called");
        const appMetadataKey = appMetadata.generateAppMetadataKey();
        this.setItem(appMetadataKey, JSON.stringify(appMetadata));
    }

    /**
     * fetch server telemetry entity from the platform cache
     * @param serverTelemetryKey
     */
    getServerTelemetry(
        serverTelemetryKey: string
    ): ServerTelemetryEntity | null {
        const value = this.getItem(serverTelemetryKey);
        if (!value) {
            this.logger.trace(
                "BrowserCacheManager.getServerTelemetry: called, no cache hit"
            );
            return null;
        }
        const parsedMetadata = this.validateAndParseJson(value);
        if (
            !parsedMetadata ||
            !ServerTelemetryEntity.isServerTelemetryEntity(
                serverTelemetryKey,
                parsedMetadata
            )
        ) {
            this.logger.trace(
                "BrowserCacheManager.getServerTelemetry: called, no cache hit"
            );
            return null;
        }

        this.logger.trace("BrowserCacheManager.getServerTelemetry: cache hit");
        return CacheManager.toObject(
            new ServerTelemetryEntity(),
            parsedMetadata
        );
    }

    /**
     * set server telemetry entity to the platform cache
     * @param serverTelemetryKey
     * @param serverTelemetry
     */
    setServerTelemetry(
        serverTelemetryKey: string,
        serverTelemetry: ServerTelemetryEntity
    ): void {
        this.logger.trace("BrowserCacheManager.setServerTelemetry called");
        this.setItem(serverTelemetryKey, JSON.stringify(serverTelemetry));
    }

    /**
     *
     */
    getAuthorityMetadata(key: string): AuthorityMetadataEntity | null {
        const value = this.internalStorage.getItem(key);
        if (!value) {
            this.logger.trace(
                "BrowserCacheManager.getAuthorityMetadata: called, no cache hit"
            );
            return null;
        }
        const parsedMetadata = this.validateAndParseJson(value);
        if (
            parsedMetadata &&
            AuthorityMetadataEntity.isAuthorityMetadataEntity(
                key,
                parsedMetadata
            )
        ) {
            this.logger.trace(
                "BrowserCacheManager.getAuthorityMetadata: cache hit"
            );
            return CacheManager.toObject(
                new AuthorityMetadataEntity(),
                parsedMetadata
            );
        }
        return null;
    }

    /**
     *
     */
    getAuthorityMetadataKeys(): Array<string> {
        const allKeys = this.internalStorage.getKeys();
        return allKeys.filter((key) => {
            return this.isAuthorityMetadata(key);
        });
    }

    /**
     * Sets wrapper metadata in memory
     * @param wrapperSKU
     * @param wrapperVersion
     */
    setWrapperMetadata(wrapperSKU: string, wrapperVersion: string): void {
        this.internalStorage.setItem(InMemoryCacheKeys.WRAPPER_SKU, wrapperSKU);
        this.internalStorage.setItem(
            InMemoryCacheKeys.WRAPPER_VER,
            wrapperVersion
        );
    }

    /**
     * Returns wrapper metadata from in-memory storage
     */
    getWrapperMetadata(): [string, string] {
        const sku =
            this.internalStorage.getItem(InMemoryCacheKeys.WRAPPER_SKU) ||
            Constants.EMPTY_STRING;
        const version =
            this.internalStorage.getItem(InMemoryCacheKeys.WRAPPER_VER) ||
            Constants.EMPTY_STRING;
        return [sku, version];
    }

    /**
     *
     * @param entity
     */
    setAuthorityMetadata(key: string, entity: AuthorityMetadataEntity): void {
        this.logger.trace("BrowserCacheManager.setAuthorityMetadata called");
        this.internalStorage.setItem(key, JSON.stringify(entity));
    }

    /**
     * Gets the active account
     */
    getActiveAccount(): AccountInfo | null {
        const activeAccountKeyFilters = this.generateCacheKey(
            PersistentCacheKeys.ACTIVE_ACCOUNT_FILTERS
        );
        const activeAccountValueFilters = this.getItem(activeAccountKeyFilters);
        if (!activeAccountValueFilters) {
            // if new active account cache type isn't found, it's an old version, so look for that instead
            this.logger.trace(
                "BrowserCacheManager.getActiveAccount: No active account filters cache schema found, looking for legacy schema"
            );
            const activeAccountKeyLocal = this.generateCacheKey(
                PersistentCacheKeys.ACTIVE_ACCOUNT
            );
            const activeAccountValueLocal = this.getItem(activeAccountKeyLocal);
            if (!activeAccountValueLocal) {
                this.logger.trace(
                    "BrowserCacheManager.getActiveAccount: No active account found"
                );
                return null;
            }
            const activeAccount =
                this.getAccountInfoByFilter({
                    localAccountId: activeAccountValueLocal,
                })[0] || null;
            if (activeAccount) {
                this.logger.trace(
                    "BrowserCacheManager.getActiveAccount: Legacy active account cache schema found"
                );
                this.logger.trace(
                    "BrowserCacheManager.getActiveAccount: Adding active account filters cache schema"
                );
                this.setActiveAccount(activeAccount);
                return activeAccount;
            }
            return null;
        }
        const activeAccountValueObj = this.validateAndParseJson(
            activeAccountValueFilters
        ) as AccountInfo;
        if (activeAccountValueObj) {
            this.logger.trace(
                "BrowserCacheManager.getActiveAccount: Active account filters schema found"
            );
            return (
                this.getAccountInfoByFilter({
                    homeAccountId: activeAccountValueObj.homeAccountId,
                    localAccountId: activeAccountValueObj.localAccountId,
                })[0] || null
            );
        }
        this.logger.trace(
            "BrowserCacheManager.getActiveAccount: No active account found"
        );
        return null;
    }

    /**
     * Sets the active account's localAccountId in cache
     * @param account
     */
    setActiveAccount(account: AccountInfo | null): void {
        const activeAccountKey = this.generateCacheKey(
            PersistentCacheKeys.ACTIVE_ACCOUNT_FILTERS
        );
        const activeAccountKeyLocal = this.generateCacheKey(
            PersistentCacheKeys.ACTIVE_ACCOUNT
        );
        if (account) {
            this.logger.verbose("setActiveAccount: Active account set");
            const activeAccountValue: ActiveAccountFilters = {
                homeAccountId: account.homeAccountId,
                localAccountId: account.localAccountId,
            };
            this.browserStorage.setItem(
                activeAccountKey,
                JSON.stringify(activeAccountValue)
            );
            this.browserStorage.setItem(
                activeAccountKeyLocal,
                account.localAccountId
            );
        } else {
            this.logger.verbose(
                "setActiveAccount: No account passed, active account not set"
            );
            this.browserStorage.removeItem(activeAccountKey);
            this.browserStorage.removeItem(activeAccountKeyLocal);
        }
    }

    /**
     * Gets a list of accounts that match all of the filters provided
     * @param account
     */
    getAccountInfoByFilter(
        accountFilter: Partial<Omit<AccountInfo, "idTokenClaims" | "name">>
    ): AccountInfo[] {
        const allAccounts = this.getAllAccounts();
        this.logger.trace(
            `BrowserCacheManager.getAccountInfoByFilter: total ${allAccounts.length} accounts found`
        );

        return allAccounts.filter((accountObj) => {
            if (
                accountFilter.username &&
                accountFilter.username.toLowerCase() !==
                    accountObj.username.toLowerCase()
            ) {
                return false;
            }

            if (
                accountFilter.homeAccountId &&
                accountFilter.homeAccountId !== accountObj.homeAccountId
            ) {
                return false;
            }

            if (
                accountFilter.localAccountId &&
                accountFilter.localAccountId !== accountObj.localAccountId
            ) {
                return false;
            }

            if (
                accountFilter.tenantId &&
                accountFilter.tenantId !== accountObj.tenantId
            ) {
                return false;
            }

            if (
                accountFilter.environment &&
                accountFilter.environment !== accountObj.environment
            ) {
                return false;
            }

            return true;
        });
    }

    /**
     * Checks the cache for accounts matching loginHint or SID
     * @param loginHint
     * @param sid
     */
    getAccountInfoByHints(
        loginHint?: string,
        sid?: string
    ): AccountInfo | null {
        const matchingAccounts = this.getAllAccounts().filter((accountInfo) => {
            if (sid) {
                const accountSid =
                    accountInfo.idTokenClaims &&
                    accountInfo.idTokenClaims["sid"];
                return sid === accountSid;
            }

            if (loginHint) {
                return loginHint === accountInfo.username;
            }

            return false;
        });

        if (matchingAccounts.length === 1) {
            return matchingAccounts[0];
        } else if (matchingAccounts.length > 1) {
            throw ClientAuthError.createMultipleMatchingAccountsInCacheError();
        }

        return null;
    }

    /**
     * fetch throttling entity from the platform cache
     * @param throttlingCacheKey
     */
    getThrottlingCache(throttlingCacheKey: string): ThrottlingEntity | null {
        const value = this.getItem(throttlingCacheKey);
        if (!value) {
            this.logger.trace(
                "BrowserCacheManager.getThrottlingCache: called, no cache hit"
            );
            return null;
        }

        const parsedThrottlingCache = this.validateAndParseJson(value);
        if (
            !parsedThrottlingCache ||
            !ThrottlingEntity.isThrottlingEntity(
                throttlingCacheKey,
                parsedThrottlingCache
            )
        ) {
            this.logger.trace(
                "BrowserCacheManager.getThrottlingCache: called, no cache hit"
            );
            return null;
        }

        this.logger.trace("BrowserCacheManager.getThrottlingCache: cache hit");
        return CacheManager.toObject(
            new ThrottlingEntity(),
            parsedThrottlingCache
        );
    }

    /**
     * set throttling entity to the platform cache
     * @param throttlingCacheKey
     * @param throttlingCache
     */
    setThrottlingCache(
        throttlingCacheKey: string,
        throttlingCache: ThrottlingEntity
    ): void {
        this.logger.trace("BrowserCacheManager.setThrottlingCache called");
        this.setItem(throttlingCacheKey, JSON.stringify(throttlingCache));
    }

    /**
     * Gets cache item with given key.
     * Will retrieve from cookies if storeAuthStateInCookie is set to true.
     * @param key
     */
    getTemporaryCache(cacheKey: string, generateKey?: boolean): string | null {
        const key = generateKey ? this.generateCacheKey(cacheKey) : cacheKey;
        if (this.cacheConfig.storeAuthStateInCookie) {
            const itemCookie = this.getItemCookie(key);
            if (itemCookie) {
                this.logger.trace(
                    "BrowserCacheManager.getTemporaryCache: storeAuthStateInCookies set to true, retrieving from cookies"
                );
                return itemCookie;
            }
        }

        const value = this.temporaryCacheStorage.getItem(key);
        if (!value) {
            // If temp cache item not found in session/memory, check local storage for items set by old versions
            if (
                this.cacheConfig.cacheLocation ===
                BrowserCacheLocation.LocalStorage
            ) {
                const item = this.browserStorage.getItem(key);
                if (item) {
                    this.logger.trace(
                        "BrowserCacheManager.getTemporaryCache: Temporary cache item found in local storage"
                    );
                    return item;
                }
            }
            this.logger.trace(
                "BrowserCacheManager.getTemporaryCache: No cache item found in local storage"
            );
            return null;
        }
        this.logger.trace(
            "BrowserCacheManager.getTemporaryCache: Temporary cache item returned"
        );
        return value;
    }

    /**
     * Sets the cache item with the key and value given.
     * Stores in cookie if storeAuthStateInCookie is set to true.
     * This can cause cookie overflow if used incorrectly.
     * @param key
     * @param value
     */
    setTemporaryCache(
        cacheKey: string,
        value: string,
        generateKey?: boolean
    ): void {
        const key = generateKey ? this.generateCacheKey(cacheKey) : cacheKey;

        this.temporaryCacheStorage.setItem(key, value);
        if (this.cacheConfig.storeAuthStateInCookie) {
            this.logger.trace(
                "BrowserCacheManager.setTemporaryCache: storeAuthStateInCookie set to true, setting item cookie"
            );
            this.setItemCookie(key, value);
        }
    }

    /**
     * Removes the cache item with the given key.
     * Will also clear the cookie item if storeAuthStateInCookie is set to true.
     * @param key
     */
    removeItem(key: string): void {
        this.browserStorage.removeItem(key);
        this.temporaryCacheStorage.removeItem(key);
        if (this.cacheConfig.storeAuthStateInCookie) {
            this.logger.trace(
                "BrowserCacheManager.removeItem: storeAuthStateInCookie is true, clearing item cookie"
            );
            this.clearItemCookie(key);
        }
    }

    /**
     * Checks whether key is in cache.
     * @param key
     */
    containsKey(key: string): boolean {
        return (
            this.browserStorage.containsKey(key) ||
            this.temporaryCacheStorage.containsKey(key)
        );
    }

    /**
     * Gets all keys in window.
     */
    getKeys(): string[] {
        return [
            ...this.browserStorage.getKeys(),
            ...this.temporaryCacheStorage.getKeys(),
        ];
    }

    /**
     * Clears all cache entries created by MSAL.
     */
    async clear(): Promise<void> {
        // Removes all accounts and their credentials
        await this.removeAllAccounts();
        this.removeAppMetadata();

        // Removes all remaining MSAL cache items
        this.getKeys().forEach((cacheKey: string) => {
            // Check if key contains msal prefix; For now, we are clearing all the cache items created by MSAL.js
            if (
                (this.browserStorage.containsKey(cacheKey) ||
                    this.temporaryCacheStorage.containsKey(cacheKey)) &&
                (cacheKey.indexOf(Constants.CACHE_PREFIX) !== -1 ||
                    cacheKey.indexOf(this.clientId) !== -1)
            ) {
                this.removeItem(cacheKey);
            }
        });

        this.internalStorage.clear();
    }

    /**
     * Add value to cookies
     * @param cookieName
     * @param cookieValue
     * @param expires
     */
    setItemCookie(
        cookieName: string,
        cookieValue: string,
        expires?: number
    ): void {
        let cookieStr = `${encodeURIComponent(cookieName)}=${encodeURIComponent(
            cookieValue
        )};path=/;SameSite=Lax;`;
        if (expires) {
            const expireTime = this.getCookieExpirationTime(expires);
            cookieStr += `expires=${expireTime};`;
        }

        if (this.cacheConfig.secureCookies) {
            cookieStr += "Secure;";
        }

        document.cookie = cookieStr;
    }

    /**
     * Get one item by key from cookies
     * @param cookieName
     */
    getItemCookie(cookieName: string): string {
        const name = `${encodeURIComponent(cookieName)}=`;
        const cookieList = document.cookie.split(";");
        for (let i: number = 0; i < cookieList.length; i++) {
            let cookie = cookieList[i];
            while (cookie.charAt(0) === " ") {
                cookie = cookie.substring(1);
            }
            if (cookie.indexOf(name) === 0) {
                return decodeURIComponent(
                    cookie.substring(name.length, cookie.length)
                );
            }
        }
        return Constants.EMPTY_STRING;
    }

    /**
     * Clear all msal-related cookies currently set in the browser. Should only be used to clear temporary cache items.
     */
    clearMsalCookies(): void {
        const cookiePrefix = `${Constants.CACHE_PREFIX}.${this.clientId}`;
        const cookieList = document.cookie.split(";");
        cookieList.forEach((cookie: string): void => {
            while (cookie.charAt(0) === " ") {
                // eslint-disable-next-line no-param-reassign
                cookie = cookie.substring(1);
            }
            if (cookie.indexOf(cookiePrefix) === 0) {
                const cookieKey = cookie.split("=")[0];
                this.clearItemCookie(cookieKey);
            }
        });
    }

    /**
     * Clear an item in the cookies by key
     * @param cookieName
     */
    clearItemCookie(cookieName: string): void {
        this.setItemCookie(cookieName, Constants.EMPTY_STRING, -1);
    }

    /**
     * Get cookie expiration time
     * @param cookieLifeDays
     */
    getCookieExpirationTime(cookieLifeDays: number): string {
        const today = new Date();
        const expr = new Date(
            today.getTime() + cookieLifeDays * this.COOKIE_LIFE_MULTIPLIER
        );
        return expr.toUTCString();
    }

    /**
     * Gets the cache object referenced by the browser
     */
    getCache(): object {
        return this.browserStorage;
    }

    /**
     * interface compat, we cannot overwrite browser cache; Functionality is supported by individual entities in browser
     */
    setCache(): void {
        // sets nothing
    }

    /**
     * Prepend msal.<client-id> to each key; Skip for any JSON object as Key (defined schemas do not need the key appended: AccessToken Keys or the upcoming schema)
     * @param key
     * @param addInstanceId
     */
    generateCacheKey(key: string): string {
        const generatedKey = this.validateAndParseJson(key);
        if (!generatedKey) {
            if (
                StringUtils.startsWith(key, Constants.CACHE_PREFIX) ||
                StringUtils.startsWith(key, PersistentCacheKeys.ADAL_ID_TOKEN)
            ) {
                return key;
            }
            return `${Constants.CACHE_PREFIX}.${this.clientId}.${key}`;
        }

        return JSON.stringify(key);
    }

    /**
     * Create authorityKey to cache authority
     * @param state
     */
    generateAuthorityKey(stateString: string): string {
        const {
            libraryState: { id: stateId },
        } = ProtocolUtils.parseRequestState(this.cryptoImpl, stateString);

        return this.generateCacheKey(
            `${TemporaryCacheKeys.AUTHORITY}.${stateId}`
        );
    }

    /**
     * Create Nonce key to cache nonce
     * @param state
     */
    generateNonceKey(stateString: string): string {
        const {
            libraryState: { id: stateId },
        } = ProtocolUtils.parseRequestState(this.cryptoImpl, stateString);

        return this.generateCacheKey(
            `${TemporaryCacheKeys.NONCE_IDTOKEN}.${stateId}`
        );
    }

    /**
     * Creates full cache key for the request state
     * @param stateString State string for the request
     */
    generateStateKey(stateString: string): string {
        // Use the library state id to key temp storage for uniqueness for multiple concurrent requests
        const {
            libraryState: { id: stateId },
        } = ProtocolUtils.parseRequestState(this.cryptoImpl, stateString);
        return this.generateCacheKey(
            `${TemporaryCacheKeys.REQUEST_STATE}.${stateId}`
        );
    }

    /**
     * Gets the cached authority based on the cached state. Returns empty if no cached state found.
     */
    getCachedAuthority(cachedState: string): string | null {
        const stateCacheKey = this.generateStateKey(cachedState);
        const state = this.getTemporaryCache(stateCacheKey);
        if (!state) {
            return null;
        }

        const authorityCacheKey = this.generateAuthorityKey(state);
        return this.getTemporaryCache(authorityCacheKey);
    }

    /**
     * Updates account, authority, and state in cache
     * @param serverAuthenticationRequest
     * @param account
     */
    updateCacheEntries(
        state: string,
        nonce: string,
        authorityInstance: string,
        loginHint: string,
        account: AccountInfo | null
    ): void {
        this.logger.trace("BrowserCacheManager.updateCacheEntries called");
        // Cache the request state
        const stateCacheKey = this.generateStateKey(state);
        this.setTemporaryCache(stateCacheKey, state, false);

        // Cache the nonce
        const nonceCacheKey = this.generateNonceKey(state);
        this.setTemporaryCache(nonceCacheKey, nonce, false);

        // Cache authorityKey
        const authorityCacheKey = this.generateAuthorityKey(state);
        this.setTemporaryCache(authorityCacheKey, authorityInstance, false);

        if (account) {
            const ccsCredential: CcsCredential = {
                credential: account.homeAccountId,
                type: CcsCredentialType.HOME_ACCOUNT_ID,
            };
            this.setTemporaryCache(
                TemporaryCacheKeys.CCS_CREDENTIAL,
                JSON.stringify(ccsCredential),
                true
            );
        } else if (!StringUtils.isEmpty(loginHint)) {
            const ccsCredential: CcsCredential = {
                credential: loginHint,
                type: CcsCredentialType.UPN,
            };
            this.setTemporaryCache(
                TemporaryCacheKeys.CCS_CREDENTIAL,
                JSON.stringify(ccsCredential),
                true
            );
        }
    }

    /**
     * Reset all temporary cache items
     * @param state
     */
    resetRequestCache(state: string): void {
        this.logger.trace("BrowserCacheManager.resetRequestCache called");
        // check state and remove associated cache items
        if (!StringUtils.isEmpty(state)) {
            this.getKeys().forEach((key) => {
                if (key.indexOf(state) !== -1) {
                    this.removeItem(key);
                }
            });
        }

        // delete generic interactive request parameters
        if (state) {
            this.removeItem(this.generateStateKey(state));
            this.removeItem(this.generateNonceKey(state));
            this.removeItem(this.generateAuthorityKey(state));
        }
        this.removeItem(
            this.generateCacheKey(TemporaryCacheKeys.REQUEST_PARAMS)
        );
        this.removeItem(this.generateCacheKey(TemporaryCacheKeys.ORIGIN_URI));
        this.removeItem(this.generateCacheKey(TemporaryCacheKeys.URL_HASH));
        this.removeItem(
            this.generateCacheKey(TemporaryCacheKeys.CORRELATION_ID)
        );
        this.removeItem(
            this.generateCacheKey(TemporaryCacheKeys.CCS_CREDENTIAL)
        );
        this.removeItem(
            this.generateCacheKey(TemporaryCacheKeys.NATIVE_REQUEST)
        );
        this.setInteractionInProgress(false);
    }

    /**
     * Removes temporary cache for the provided state
     * @param stateString
     */
    cleanRequestByState(stateString: string): void {
        this.logger.trace("BrowserCacheManager.cleanRequestByState called");
        // Interaction is completed - remove interaction status.
        if (stateString) {
            const stateKey = this.generateStateKey(stateString);
            const cachedState = this.temporaryCacheStorage.getItem(stateKey);
            this.logger.infoPii(
                `BrowserCacheManager.cleanRequestByState: Removing temporary cache items for state: ${cachedState}`
            );
            this.resetRequestCache(cachedState || Constants.EMPTY_STRING);
        }
        this.clearMsalCookies();
    }

    /**
     * Looks in temporary cache for any state values with the provided interactionType and removes all temporary cache items for that state
     * Used in scenarios where temp cache needs to be cleaned but state is not known, such as clicking browser back button.
     * @param interactionType
     */
    cleanRequestByInteractionType(interactionType: InteractionType): void {
        this.logger.trace(
            "BrowserCacheManager.cleanRequestByInteractionType called"
        );
        // Loop through all keys to find state key
        this.getKeys().forEach((key) => {
            // If this key is not the state key, move on
            if (key.indexOf(TemporaryCacheKeys.REQUEST_STATE) === -1) {
                return;
            }

            // Retrieve state value, return if not a valid value
            const stateValue = this.temporaryCacheStorage.getItem(key);
            if (!stateValue) {
                return;
            }
            // Extract state and ensure it matches given InteractionType, then clean request cache
            const parsedState = BrowserProtocolUtils.extractBrowserRequestState(
                this.cryptoImpl,
                stateValue
            );
            if (
                parsedState &&
                parsedState.interactionType === interactionType
            ) {
                this.logger.infoPii(
                    `BrowserCacheManager.cleanRequestByInteractionType: Removing temporary cache items for state: ${stateValue}`
                );
                this.resetRequestCache(stateValue);
            }
        });
        this.clearMsalCookies();
        this.setInteractionInProgress(false);
    }

    cacheCodeRequest(
        authCodeRequest: CommonAuthorizationCodeRequest,
        browserCrypto: ICrypto
    ): void {
        this.logger.trace("BrowserCacheManager.cacheCodeRequest called");

        const encodedValue = browserCrypto.base64Encode(
            JSON.stringify(authCodeRequest)
        );
        this.setTemporaryCache(
            TemporaryCacheKeys.REQUEST_PARAMS,
            encodedValue,
            true
        );
    }

    /**
     * Gets the token exchange parameters from the cache. Throws an error if nothing is found.
     */
    getCachedRequest(
        state: string,
        browserCrypto: ICrypto
    ): CommonAuthorizationCodeRequest {
        this.logger.trace("BrowserCacheManager.getCachedRequest called");
        // Get token request from cache and parse as TokenExchangeParameters.
        const encodedTokenRequest = this.getTemporaryCache(
            TemporaryCacheKeys.REQUEST_PARAMS,
            true
        );
        if (!encodedTokenRequest) {
            throw BrowserAuthError.createNoTokenRequestCacheError();
        }

        const parsedRequest = this.validateAndParseJson(
            browserCrypto.base64Decode(encodedTokenRequest)
        ) as CommonAuthorizationCodeRequest;
        if (!parsedRequest) {
            throw BrowserAuthError.createUnableToParseTokenRequestCacheError();
        }
        this.removeItem(
            this.generateCacheKey(TemporaryCacheKeys.REQUEST_PARAMS)
        );

        // Get cached authority and use if no authority is cached with request.
        if (StringUtils.isEmpty(parsedRequest.authority)) {
            const authorityCacheKey: string = this.generateAuthorityKey(state);
            const cachedAuthority = this.getTemporaryCache(authorityCacheKey);
            if (!cachedAuthority) {
                throw BrowserAuthError.createNoCachedAuthorityError();
            }
            parsedRequest.authority = cachedAuthority;
        }

        return parsedRequest;
    }

    /**
     * Gets cached native request for redirect flows
     */
    getCachedNativeRequest(): NativeTokenRequest | null {
        this.logger.trace("BrowserCacheManager.getCachedNativeRequest called");
        const cachedRequest = this.getTemporaryCache(
            TemporaryCacheKeys.NATIVE_REQUEST,
            true
        );
        if (!cachedRequest) {
            this.logger.trace(
                "BrowserCacheManager.getCachedNativeRequest: No cached native request found"
            );
            return null;
        }

        const parsedRequest = this.validateAndParseJson(
            cachedRequest
        ) as NativeTokenRequest;
        if (!parsedRequest) {
            this.logger.error(
                "BrowserCacheManager.getCachedNativeRequest: Unable to parse native request"
            );
            return null;
        }

        return parsedRequest;
    }

    isInteractionInProgress(matchClientId?: boolean): boolean {
        const clientId = this.getInteractionInProgress();

        if (matchClientId) {
            return clientId === this.clientId;
        } else {
            return !!clientId;
        }
    }

    getInteractionInProgress(): string | null {
        const key = `${Constants.CACHE_PREFIX}.${TemporaryCacheKeys.INTERACTION_STATUS_KEY}`;
        return this.getTemporaryCache(key, false);
    }

    setInteractionInProgress(inProgress: boolean): void {
        // Ensure we don't overwrite interaction in progress for a different clientId
        const key = `${Constants.CACHE_PREFIX}.${TemporaryCacheKeys.INTERACTION_STATUS_KEY}`;
        if (inProgress) {
            if (this.getInteractionInProgress()) {
                throw BrowserAuthError.createInteractionInProgressError();
            } else {
                // No interaction is in progress
                this.setTemporaryCache(key, this.clientId, false);
            }
        } else if (
            !inProgress &&
            this.getInteractionInProgress() === this.clientId
        ) {
            this.removeItem(key);
        }
    }

    /**
     * Returns username retrieved from ADAL or MSAL v1 idToken
     */
    getLegacyLoginHint(): string | null {
        // Only check for adal/msal token if no SSO params are being used
        const adalIdTokenString = this.getTemporaryCache(
            PersistentCacheKeys.ADAL_ID_TOKEN
        );
        if (adalIdTokenString) {
            this.browserStorage.removeItem(PersistentCacheKeys.ADAL_ID_TOKEN);
            this.logger.verbose("Cached ADAL id token retrieved.");
        }

        // Check for cached MSAL v1 id token
        const msalIdTokenString = this.getTemporaryCache(
            PersistentCacheKeys.ID_TOKEN,
            true
        );
        if (msalIdTokenString) {
            this.removeItem(
                this.generateCacheKey(PersistentCacheKeys.ID_TOKEN)
            );
            this.logger.verbose("Cached MSAL.js v1 id token retrieved");
        }

        const cachedIdTokenString = msalIdTokenString || adalIdTokenString;
        if (cachedIdTokenString) {
            const cachedIdToken = new IdToken(
                cachedIdTokenString,
                this.cryptoImpl
            );
            if (
                cachedIdToken.claims &&
                cachedIdToken.claims.preferred_username
            ) {
                this.logger.verbose(
                    "No SSO params used and ADAL/MSAL v1 token retrieved, setting ADAL/MSAL v1 preferred_username as loginHint"
                );
                return cachedIdToken.claims.preferred_username;
            } else if (cachedIdToken.claims && cachedIdToken.claims.upn) {
                this.logger.verbose(
                    "No SSO params used and ADAL/MSAL v1 token retrieved, setting ADAL/MSAL v1 upn as loginHint"
                );
                return cachedIdToken.claims.upn;
            } else {
                this.logger.verbose(
                    "No SSO params used and ADAL/MSAL v1 token retrieved, however, no account hint claim found. Enable preferred_username or upn id token claim to get SSO."
                );
            }
        }

        return null;
    }

    /**
     * Updates a credential's cache key if the current cache key is outdated
     */
    updateCredentialCacheKey(
        currentCacheKey: string,
        credential: ValidCredentialType
    ): string {
        const updatedCacheKey = credential.generateCredentialKey();

        if (currentCacheKey !== updatedCacheKey) {
            const cacheItem = this.getItem(currentCacheKey);
            if (cacheItem) {
                this.removeItem(currentCacheKey);
                this.setItem(updatedCacheKey, cacheItem);
                this.logger.verbose(
                    `Updated an outdated ${credential.credentialType} cache key`
                );
                return updatedCacheKey;
            } else {
                this.logger.error(
                    `Attempted to update an outdated ${credential.credentialType} cache key but no item matching the outdated key was found in storage`
                );
            }
        }

        return currentCacheKey;
    }

    /**
     * Returns application id as redirect context during AcquireTokenRedirect flow.
     */
    getRedirectRequestContext(): string | null {
        return this.getTemporaryCache(
            TemporaryCacheKeys.REDIRECT_CONTEXT,
            true
        );
    }

    /**
     * Sets application id as the redirect context during AcquireTokenRedirect flow.
     * @param value
     */
    setRedirectRequestContext(value: string): void {
        this.setTemporaryCache(
            TemporaryCacheKeys.REDIRECT_CONTEXT,
            value,
            true
        );
    }
}

export const DEFAULT_BROWSER_CACHE_MANAGER = (
    clientId: string,
    logger: Logger
): BrowserCacheManager => {
    const cacheOptions: Required<CacheOptions> = {
        cacheLocation: BrowserCacheLocation.MemoryStorage,
        storeAuthStateInCookie: false,
        secureCookies: false,
        cacheMigrationEnabled: false,
    };
    return new BrowserCacheManager(
        clientId,
        cacheOptions,
        DEFAULT_CRYPTO_IMPLEMENTATION,
        logger
    );
};<|MERGE_RESOLUTION|>--- conflicted
+++ resolved
@@ -641,15 +641,10 @@
                 );
                 const accessRemoval = tokenKeys.accessToken.indexOf(key);
                 if (accessRemoval > -1) {
-<<<<<<< HEAD
                     this.logger.info(
                         "BrowserCacheManager: removeTokenKey - accessToken removed from map"
                     );
-                    tokenKeys.idToken.splice(accessRemoval, 1);
-=======
-                    this.logger.info("BrowserCacheManager: removeTokenKey - accessToken removed from map");
                     tokenKeys.accessToken.splice(accessRemoval, 1);
->>>>>>> 1a04e92c
                 } else {
                     this.logger.info(
                         "BrowserCacheManager: removeTokenKey - accessToken does not exist in map. Either it was previously removed or it was never added."
@@ -662,15 +657,10 @@
                 );
                 const refreshRemoval = tokenKeys.refreshToken.indexOf(key);
                 if (refreshRemoval > -1) {
-<<<<<<< HEAD
                     this.logger.info(
                         "BrowserCacheManager: removeTokenKey - refreshToken removed from map"
                     );
-                    tokenKeys.idToken.splice(refreshRemoval, 1);
-=======
-                    this.logger.info("BrowserCacheManager: removeTokenKey - refreshToken removed from map");
                     tokenKeys.refreshToken.splice(refreshRemoval, 1);
->>>>>>> 1a04e92c
                 } else {
                     this.logger.info(
                         "BrowserCacheManager: removeTokenKey - refreshToken does not exist in map. Either it was previously removed or it was never added."
