/*
 * Copyright (c) Microsoft Corporation. All rights reserved.
 * Licensed under the MIT License.
 */

<<<<<<< HEAD
import { AuthBridge, AuthBridgeResponse } from "./AuthBridge.js";
import { AuthResult } from "./AuthResult.js";
import { BridgeCapabilities } from "./BridgeCapabilities.js";
import { AccountContext } from "./BridgeAccountContext.js";
import { BridgeError } from "./BridgeError.js";
import { BridgeRequest } from "./BridgeRequest.js";
import {
    BridgeRequestEnvelope,
    BridgeMethods,
} from "./BridgeRequestEnvelope.js";
import { BridgeResponseEnvelope } from "./BridgeResponseEnvelope.js";
import { BridgeStatusCode } from "./BridgeStatusCode.js";
import { IBridgeProxy } from "./IBridgeProxy.js";
import { InitContext } from "./InitContext.js";
import { TokenRequest } from "./TokenRequest.js";
import * as BrowserCrypto from "../crypto/BrowserCrypto.js";
=======
import { AuthBridge, AuthBridgeResponse } from "./AuthBridge";
import { AuthResult } from "./AuthResult";
import { BridgeCapabilities } from "./BridgeCapabilities";
import { AccountContext } from "./BridgeAccountContext";
import { BridgeError } from "./BridgeError";
import { BridgeRequest } from "./BridgeRequest";
import { BridgeRequestEnvelope, BridgeMethods } from "./BridgeRequestEnvelope";
import { BridgeResponseEnvelope } from "./BridgeResponseEnvelope";
import { BridgeStatusCode } from "./BridgeStatusCode";
import { IBridgeProxy } from "./IBridgeProxy";
import { InitContext } from "./InitContext";
import { TokenRequest } from "./TokenRequest";
import * as BrowserCrypto from "../crypto/BrowserCrypto";
import { BrowserConstants } from "../utils/BrowserConstants";
import { version } from "../packageMetadata";
>>>>>>> 22d3070a

declare global {
    interface Window {
        nestedAppAuthBridge: AuthBridge;
    }
}

/**
 * BridgeProxy
 * Provides a proxy for accessing a bridge to a host app and/or
 * platform broker
 */
export class BridgeProxy implements IBridgeProxy {
    static bridgeRequests: BridgeRequest[] = [];
    sdkName: string;
    sdkVersion: string;
    capabilities?: BridgeCapabilities;
    accountContext?: AccountContext;

    /**
     * initializeNestedAppAuthBridge - Initializes the bridge to the host app
     * @returns a promise that resolves to an InitializeBridgeResponse or rejects with an Error
     * @remarks This method will be called by the create factory method
     * @remarks If the bridge is not available, this method will throw an error
     */
    protected static async initializeNestedAppAuthBridge(): Promise<InitContext> {
        if (window === undefined) {
            throw new Error("window is undefined");
        }
        if (window.nestedAppAuthBridge === undefined) {
            throw new Error("window.nestedAppAuthBridge is undefined");
        }

        try {
            window.nestedAppAuthBridge.addEventListener(
                "message",
                (response: AuthBridgeResponse) => {
                    const responsePayload =
                        typeof response === "string" ? response : response.data;
                    const responseEnvelope: BridgeResponseEnvelope =
                        JSON.parse(responsePayload);
                    const request = BridgeProxy.bridgeRequests.find(
                        (element) =>
                            element.requestId === responseEnvelope.requestId
                    );
                    if (request !== undefined) {
                        BridgeProxy.bridgeRequests.splice(
                            BridgeProxy.bridgeRequests.indexOf(request),
                            1
                        );
                        if (responseEnvelope.success) {
                            request.resolve(responseEnvelope);
                        } else {
                            request.reject(responseEnvelope.error);
                        }
                    }
                }
            );

            const bridgeResponse = await new Promise<BridgeResponseEnvelope>(
                (resolve, reject) => {
                    const message = BridgeProxy.buildRequest("GetInitContext");

                    const request: BridgeRequest = {
                        requestId: message.requestId,
                        method: message.method,
                        resolve: resolve,
                        reject: reject,
                    };
                    BridgeProxy.bridgeRequests.push(request);
                    window.nestedAppAuthBridge.postMessage(
                        JSON.stringify(message)
                    );
                }
            );

            return BridgeProxy.validateBridgeResultOrThrow(
                bridgeResponse.initContext
            );
        } catch (error) {
            window.console.log(error);
            throw error;
        }
    }

    /**
     * getTokenInteractive - Attempts to get a token interactively from the bridge
     * @param request A token request
     * @returns a promise that resolves to an auth result or rejects with a BridgeError
     */
    public getTokenInteractive(request: TokenRequest): Promise<AuthResult> {
        return this.getToken("GetTokenPopup", request);
    }

    /**
     * getTokenSilent Attempts to get a token silently from the bridge
     * @param request A token request
     * @returns a promise that resolves to an auth result or rejects with a BridgeError
     */
    public getTokenSilent(request: TokenRequest): Promise<AuthResult> {
        return this.getToken("GetToken", request);
    }

    private async getToken(
        requestType: BridgeMethods,
        request: TokenRequest
    ): Promise<AuthResult> {
        const result = await this.sendRequest(requestType, {
            tokenParams: request,
        });
        return {
            token: BridgeProxy.validateBridgeResultOrThrow(result.token),
            account: BridgeProxy.validateBridgeResultOrThrow(result.account),
        };
    }

    public getHostCapabilities(): BridgeCapabilities | null {
        return this.capabilities ?? null;
    }

    public getAccountContext(): AccountContext | null {
        return this.accountContext ? this.accountContext : null;
    }

    private static buildRequest(
        method: BridgeMethods,
        requestParams?: Partial<BridgeRequestEnvelope>
    ): BridgeRequestEnvelope {
        return {
            messageType: "NestedAppAuthRequest",
            method: method,
            requestId: BrowserCrypto.createNewGuid(),
            sendTime: Date.now(),
            clientLibrary: BrowserConstants.MSAL_SKU,
            clientLibraryVersion: version,
            ...requestParams,
        };
    }

    /**
     * A method used to send a request to the bridge
     * @param request A token request
     * @returns a promise that resolves to a response of provided type or rejects with a BridgeError
     */
    private sendRequest(
        method: BridgeMethods,
        requestParams?: Partial<BridgeRequestEnvelope>
    ): Promise<BridgeResponseEnvelope> {
        const message = BridgeProxy.buildRequest(method, requestParams);

        const promise = new Promise<BridgeResponseEnvelope>(
            (resolve, reject) => {
                const request: BridgeRequest = {
                    requestId: message.requestId,
                    method: message.method,
                    resolve: resolve,
                    reject: reject,
                };
                BridgeProxy.bridgeRequests.push(request);
                window.nestedAppAuthBridge.postMessage(JSON.stringify(message));
            }
        );

        return promise;
    }

    private static validateBridgeResultOrThrow<T>(input: T | undefined): T {
        if (input === undefined) {
            const bridgeError: BridgeError = {
                status: BridgeStatusCode.NestedAppAuthUnavailable,
            };
            throw bridgeError;
        }
        return input;
    }

    /**
     * Private constructor for BridgeProxy
     * @param sdkName The name of the SDK being used to make requests on behalf of the app
     * @param sdkVersion The version of the SDK being used to make requests on behalf of the app
     * @param capabilities The capabilities of the bridge / SDK / platform broker
     */
    private constructor(
        sdkName: string,
        sdkVersion: string,
        accountContext?: AccountContext,
        capabilities?: BridgeCapabilities
    ) {
        this.sdkName = sdkName;
        this.sdkVersion = sdkVersion;
        this.accountContext = accountContext;
        this.capabilities = capabilities;
    }

    /**
     * Factory method for creating an implementation of IBridgeProxy
     * @returns A promise that resolves to a BridgeProxy implementation
     */
    public static async create(): Promise<IBridgeProxy> {
        const response = await BridgeProxy.initializeNestedAppAuthBridge();
        return new BridgeProxy(
            response.sdkName,
            response.sdkVersion,
            response.accountContext,
            response.capabilities
        );
    }
}

export default BridgeProxy;<|MERGE_RESOLUTION|>--- conflicted
+++ resolved
@@ -3,7 +3,6 @@
  * Licensed under the MIT License.
  */
 
-<<<<<<< HEAD
 import { AuthBridge, AuthBridgeResponse } from "./AuthBridge.js";
 import { AuthResult } from "./AuthResult.js";
 import { BridgeCapabilities } from "./BridgeCapabilities.js";
@@ -20,23 +19,8 @@
 import { InitContext } from "./InitContext.js";
 import { TokenRequest } from "./TokenRequest.js";
 import * as BrowserCrypto from "../crypto/BrowserCrypto.js";
-=======
-import { AuthBridge, AuthBridgeResponse } from "./AuthBridge";
-import { AuthResult } from "./AuthResult";
-import { BridgeCapabilities } from "./BridgeCapabilities";
-import { AccountContext } from "./BridgeAccountContext";
-import { BridgeError } from "./BridgeError";
-import { BridgeRequest } from "./BridgeRequest";
-import { BridgeRequestEnvelope, BridgeMethods } from "./BridgeRequestEnvelope";
-import { BridgeResponseEnvelope } from "./BridgeResponseEnvelope";
-import { BridgeStatusCode } from "./BridgeStatusCode";
-import { IBridgeProxy } from "./IBridgeProxy";
-import { InitContext } from "./InitContext";
-import { TokenRequest } from "./TokenRequest";
-import * as BrowserCrypto from "../crypto/BrowserCrypto";
-import { BrowserConstants } from "../utils/BrowserConstants";
-import { version } from "../packageMetadata";
->>>>>>> 22d3070a
+import { BrowserConstants } from "../utils/BrowserConstants.js";
+import { version } from "../packageMetadata.js";
 
 declare global {
     interface Window {
