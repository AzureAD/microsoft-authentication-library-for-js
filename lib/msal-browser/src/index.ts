--- conflicted
+++ resolved
@@ -70,13 +70,8 @@
     ExternalTokenResponse,
     // Utils
     StringUtils,
-<<<<<<< HEAD
     UrlString,
     AuthenticationHeaderParser
 } from "@azure/msal-common";
-=======
-    UrlString
-} from "@azure/msal-common";
 
-export { version } from "./packageMetadata";
->>>>>>> 4041cc13
+export { version } from "./packageMetadata";