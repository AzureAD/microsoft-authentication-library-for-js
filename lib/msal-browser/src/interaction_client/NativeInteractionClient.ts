--- conflicted
+++ resolved
@@ -327,12 +327,8 @@
             const reqCnfData = await popTokenGenerator.generateCnf(shrParameters);
 
             // to reduce the URL length, it is recommended to send the hash of the req_cnf instead of the whole string
-<<<<<<< HEAD
-            validatedRequest.reqCnf = await popTokenGenerator.generateCnfHash(cnf);
-=======
-            validatedRequest.req_cnf = reqCnfData.reqCnfHash;
+            validatedRequest.reqCnf = reqCnfData.reqCnfHash;
             validatedRequest.keyId = reqCnfData.kid;
->>>>>>> 90365303
         }
 
         if (this.apiId === ApiId.ssoSilent || this.apiId === ApiId.acquireTokenSilent_silentFlow) {
