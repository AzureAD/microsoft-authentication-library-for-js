/*
 * Copyright (c) Microsoft Corporation. All rights reserved.
 * Licensed under the MIT License.
 */

import {
    Logger,
    ICrypto,
    PromptValue,
    AuthToken,
    Constants,
    AccountEntity,
    AuthorityType,
    ScopeSet,
    TimeUtils,
    AuthenticationScheme,
    UrlString,
    OIDC_DEFAULT_SCOPES,
    PopTokenGenerator,
    SignedHttpRequestParameters,
    IPerformanceClient,
    PerformanceEvents,
    IdTokenEntity,
    AccessTokenEntity,
    AuthError,
    CommonSilentFlowRequest,
    AccountInfo,
    CacheRecord,
    AADServerParamKeys,
    TokenClaims,
    createClientAuthError,
    ClientAuthErrorCodes,
    invokeAsync,
    createAuthError,
    AuthErrorCodes,
} from "@azure/msal-common";
import { BaseInteractionClient } from "./BaseInteractionClient";
import { BrowserConfiguration } from "../config/Configuration";
import { BrowserCacheManager } from "../cache/BrowserCacheManager";
import { EventHandler } from "../event/EventHandler";
import { PopupRequest } from "../request/PopupRequest";
import { SilentRequest } from "../request/SilentRequest";
import { SsoSilentRequest } from "../request/SsoSilentRequest";
import { NativeMessageHandler } from "../broker/nativeBroker/NativeMessageHandler";
import {
    NativeExtensionMethod,
    ApiId,
    TemporaryCacheKeys,
    NativeConstants,
} from "../utils/BrowserConstants";
import {
    NativeExtensionRequestBody,
    NativeTokenRequest,
} from "../broker/nativeBroker/NativeRequest";
import { MATS, NativeResponse } from "../broker/nativeBroker/NativeResponse";
import {
    NativeAuthError,
    NativeAuthErrorCodes,
    createNativeAuthError,
    isFatalNativeAuthError,
} from "../error/NativeAuthError";
import { RedirectRequest } from "../request/RedirectRequest";
import { NavigationOptions } from "../navigation/NavigationOptions";
import { INavigationClient } from "../navigation/INavigationClient";
import {
    createBrowserAuthError,
    BrowserAuthErrorCodes,
} from "../error/BrowserAuthError";
import { SilentCacheClient } from "./SilentCacheClient";
import { AuthenticationResult } from "../response/AuthenticationResult";
import { base64Decode } from "../encode/Base64Decode";

const BrokerServerParamKeys = {
    BROKER_CLIENT_ID: "brk_client_id",
    BROKER_REDIRECT_URI: "brk_redirect_uri",
};

export class NativeInteractionClient extends BaseInteractionClient {
    protected apiId: ApiId;
    protected accountId: string;
    protected nativeMessageHandler: NativeMessageHandler;
    protected silentCacheClient: SilentCacheClient;
    protected nativeStorageManager: BrowserCacheManager;

    constructor(
        config: BrowserConfiguration,
        browserStorage: BrowserCacheManager,
        browserCrypto: ICrypto,
        logger: Logger,
        eventHandler: EventHandler,
        navigationClient: INavigationClient,
        apiId: ApiId,
        performanceClient: IPerformanceClient,
        provider: NativeMessageHandler,
        accountId: string,
        nativeStorageImpl: BrowserCacheManager,
        correlationId?: string
    ) {
        super(
            config,
            browserStorage,
            browserCrypto,
            logger,
            eventHandler,
            navigationClient,
            performanceClient,
            provider,
            correlationId
        );
        this.apiId = apiId;
        this.accountId = accountId;
        this.nativeMessageHandler = provider;
        this.nativeStorageManager = nativeStorageImpl;
        this.silentCacheClient = new SilentCacheClient(
            config,
            this.nativeStorageManager,
            browserCrypto,
            logger,
            eventHandler,
            navigationClient,
            performanceClient,
            provider,
            correlationId
        );
    }

    /**
     * Acquire token from native platform via browser extension
     * @param request
     */
    async acquireToken(
        request: PopupRequest | SilentRequest | SsoSilentRequest
    ): Promise<AuthenticationResult> {
        this.performanceClient.addQueueMeasurement(
            PerformanceEvents.NativeInteractionClientAcquireToken,
            request.correlationId
        );
        this.logger.trace("NativeInteractionClient - acquireToken called.");

        // start the perf measurement
        const nativeATMeasurement = this.performanceClient.startMeasurement(
            PerformanceEvents.NativeInteractionClientAcquireToken,
            request.correlationId
        );
        const reqTimestamp = TimeUtils.nowSeconds();

        // initialize native request
        const nativeRequest = await this.initializeNativeRequest(request);

        // check if the tokens can be retrieved from internal cache
        try {
            const result = await this.acquireTokensFromCache(
                this.accountId,
                nativeRequest
            );
            nativeATMeasurement.end({
                success: true,
                isNativeBroker: false, // Should be true only when the result is coming directly from the broker
                fromCache: true,
            });
            return result;
        } catch (e) {
            // continue with a native call for any and all errors
            this.logger.info(
                "MSAL internal Cache does not contain tokens, proceed to make a native call"
            );
        }

        // fall back to native calls
        const messageBody: NativeExtensionRequestBody = {
            method: NativeExtensionMethod.GetToken,
            request: nativeRequest,
        };

        const response: object = await this.nativeMessageHandler.sendMessage(
            messageBody
        );
        const validatedResponse: NativeResponse =
            this.validateNativeResponse(response);

        return this.handleNativeResponse(
            validatedResponse,
            nativeRequest,
            reqTimestamp
        )
            .then((result: AuthenticationResult) => {
                nativeATMeasurement.end({
                    success: true,
                    isNativeBroker: true,
                    requestId: result.requestId,
                });
                return result;
            })
            .catch((error: AuthError) => {
                nativeATMeasurement.end({
                    success: false,
                    errorCode: error.errorCode,
                    subErrorCode: error.subError,
                    isNativeBroker: true,
                });
                throw error;
            });
    }

    /**
     * Creates silent flow request
     * @param request
     * @param cachedAccount
     * @returns CommonSilentFlowRequest
     */
    private createSilentCacheRequest(
        request: NativeTokenRequest,
        cachedAccount: AccountInfo
    ): CommonSilentFlowRequest {
        return {
            authority: request.authority,
            correlationId: this.correlationId,
            scopes: ScopeSet.fromString(request.scope).asArray(),
            account: cachedAccount,
            forceRefresh: false,
        };
    }

    /**
     * Fetches the tokens from the cache if un-expired
     * @param nativeAccountId
     * @param request
     * @returns authenticationResult
     */
    protected async acquireTokensFromCache(
        nativeAccountId: string,
        request: NativeTokenRequest
    ): Promise<AuthenticationResult> {
        if (!nativeAccountId) {
            this.logger.warning(
                "NativeInteractionClient:acquireTokensFromCache - No nativeAccountId provided"
            );
            throw createClientAuthError(ClientAuthErrorCodes.noAccountFound);
        }
        // fetch the account from browser cache
        const account = this.browserStorage.getAccountInfoFilteredBy({
            nativeAccountId,
        });
        if (!account) {
            throw createClientAuthError(ClientAuthErrorCodes.noAccountFound);
        }

        // leverage silent flow for cached tokens retrieval
        try {
            const silentRequest = this.createSilentCacheRequest(
                request,
                account
            );
            const result = await this.silentCacheClient.acquireToken(
                silentRequest
            );
            return {
                ...result,
                account,
            };
        } catch (e) {
            throw e;
        }
    }

    /**
     * Acquires a token from native platform then redirects to the redirectUri instead of returning the response
     * @param request
     */
    async acquireTokenRedirect(request: RedirectRequest): Promise<void> {
        this.logger.trace(
            "NativeInteractionClient - acquireTokenRedirect called."
        );
        const nativeRequest = await this.initializeNativeRequest(request);

        const messageBody: NativeExtensionRequestBody = {
            method: NativeExtensionMethod.GetToken,
            request: nativeRequest,
        };

        try {
            const response: object =
                await this.nativeMessageHandler.sendMessage(messageBody);
            this.validateNativeResponse(response);
        } catch (e) {
            // Only throw fatal errors here to allow application to fallback to regular redirect. Otherwise proceed and the error will be thrown in handleRedirectPromise
            if (e instanceof NativeAuthError && isFatalNativeAuthError(e)) {
                throw e;
            }
        }
        this.browserStorage.setTemporaryCache(
            TemporaryCacheKeys.NATIVE_REQUEST,
            JSON.stringify(nativeRequest),
            true
        );

        const navigationOptions: NavigationOptions = {
            apiId: ApiId.acquireTokenRedirect,
            timeout: this.config.system.redirectNavigationTimeout,
            noHistory: false,
        };
        const redirectUri = this.config.auth.navigateToLoginRequestUrl
            ? window.location.href
            : this.getRedirectUri(request.redirectUri);
        await this.navigationClient.navigateExternal(
            redirectUri,
            navigationOptions
        ); // Need to treat this as external to ensure handleRedirectPromise is run again
    }

    /**
     * If the previous page called native platform for a token using redirect APIs, send the same request again and return the response
     */
    async handleRedirectPromise(): Promise<AuthenticationResult | null> {
        this.logger.trace(
            "NativeInteractionClient - handleRedirectPromise called."
        );
        if (!this.browserStorage.isInteractionInProgress(true)) {
            this.logger.info(
                "handleRedirectPromise called but there is no interaction in progress, returning null."
            );
            return null;
        }

        // remove prompt from the request to prevent WAM from prompting twice
        const cachedRequest = this.browserStorage.getCachedNativeRequest();
        if (!cachedRequest) {
            this.logger.verbose(
                "NativeInteractionClient - handleRedirectPromise called but there is no cached request, returning null."
            );
            return null;
        }

        const { prompt, ...request } = cachedRequest;
        if (prompt) {
            this.logger.verbose(
                "NativeInteractionClient - handleRedirectPromise called and prompt was included in the original request, removing prompt from cached request to prevent second interaction with native broker window."
            );
        }

        this.browserStorage.removeItem(
            this.browserStorage.generateCacheKey(
                TemporaryCacheKeys.NATIVE_REQUEST
            )
        );

        const messageBody: NativeExtensionRequestBody = {
            method: NativeExtensionMethod.GetToken,
            request: request,
        };

        const reqTimestamp = TimeUtils.nowSeconds();

        try {
            this.logger.verbose(
                "NativeInteractionClient - handleRedirectPromise sending message to native broker."
            );
            const response: object =
                await this.nativeMessageHandler.sendMessage(messageBody);
            this.validateNativeResponse(response);
            const result = this.handleNativeResponse(
                response as NativeResponse,
                request,
                reqTimestamp
            );
            this.browserStorage.setInteractionInProgress(false);
            return result;
        } catch (e) {
            this.browserStorage.setInteractionInProgress(false);
            throw e;
        }
    }

    /**
     * Logout from native platform via browser extension
     * @param request
     */
    logout(): Promise<void> {
        this.logger.trace("NativeInteractionClient - logout called.");
        return Promise.reject("Logout not implemented yet");
    }

    /**
     * Transform response from native platform into AuthenticationResult object which will be returned to the end user
     * @param response
     * @param request
     * @param reqTimestamp
     */
    protected async handleNativeResponse(
        response: NativeResponse,
        request: NativeTokenRequest,
        reqTimestamp: number
    ): Promise<AuthenticationResult> {
        this.logger.trace(
            "NativeInteractionClient - handleNativeResponse called."
        );

        if (response.account.id !== request.accountId) {
            // User switch in native broker prompt is not supported. All users must first sign in through web flow to ensure server state is in sync
            throw createNativeAuthError(NativeAuthErrorCodes.userSwitch);
        }

        // Get the preferred_cache domain for the given authority
        const authority = await this.getDiscoveredAuthority(request.authority);

        // generate identifiers
        const idTokenClaims = AuthToken.extractTokenClaims(
            response.id_token,
            base64Decode
        );
        const homeAccountIdentifier = this.createHomeAccountIdentifier(
            response,
            idTokenClaims
        );
        const accountEntity = AccountEntity.createAccount(
            {
                homeAccountId: homeAccountIdentifier,
                idTokenClaims: idTokenClaims,
                clientInfo: response.client_info,
                nativeAccountId: response.account.id,
            },
            authority
        );

        // generate authenticationResult
        const result = await this.generateAuthenticationResult(
            response,
            request,
            idTokenClaims,
            accountEntity,
            authority.canonicalAuthority,
            reqTimestamp
        );

        // cache accounts and tokens in the appropriate storage
        this.cacheAccount(accountEntity);
        this.cacheNativeTokens(
            response,
            request,
            homeAccountIdentifier,
            idTokenClaims,
            result.accessToken,
            result.tenantId,
            reqTimestamp
        );

        return result;
    }

    /**
     * creates an homeAccountIdentifier for the account
     * @param response
     * @param idTokenObj
     * @returns
     */
    protected createHomeAccountIdentifier(
        response: NativeResponse,
        idTokenClaims: TokenClaims
    ): string {
        // Save account in browser storage
        const homeAccountIdentifier = AccountEntity.generateHomeAccountId(
            response.client_info || Constants.EMPTY_STRING,
            AuthorityType.Default,
            this.logger,
            this.browserCrypto,
            idTokenClaims
        );

        return homeAccountIdentifier;
    }

    /**
     * Helper to generate scopes
     * @param response
     * @param request
     * @returns
     */
    generateScopes(
        response: NativeResponse,
        request: NativeTokenRequest
    ): ScopeSet {
        return response.scope
            ? ScopeSet.fromString(response.scope)
            : ScopeSet.fromString(request.scope);
    }

    /**
     * If PoP token is requesred, records the PoP token if returned from the WAM, else generates one in the browser
     * @param request
     * @param response
     */
    async generatePopAccessToken(
        response: NativeResponse,
        request: NativeTokenRequest
    ): Promise<string> {
        if (request.tokenType === AuthenticationScheme.POP) {
            /**
             * This code prioritizes SHR returned from the native layer. In case of error/SHR not calculated from WAM and the AT
             * is still received, SHR is calculated locally
             */

            // Check if native layer returned an SHR token
            if (response.shr) {
                this.logger.trace(
                    "handleNativeServerResponse: SHR is enabled in native layer"
                );
                return response.shr;
            }

            // Generate SHR in msal js if WAM does not compute it when POP is enabled
            const popTokenGenerator: PopTokenGenerator = new PopTokenGenerator(
                this.browserCrypto
            );
            const shrParameters: SignedHttpRequestParameters = {
                resourceRequestMethod: request.resourceRequestMethod,
                resourceRequestUri: request.resourceRequestUri,
                shrClaims: request.shrClaims,
                shrNonce: request.shrNonce,
            };

            /**
             * KeyID must be present in the native request from when the PoP key was generated in order for
             * PopTokenGenerator to query the full key for signing
             */
            if (!request.keyId) {
                throw createClientAuthError(ClientAuthErrorCodes.keyIdMissing);
            }
            return await popTokenGenerator.signPopToken(
                response.access_token,
                request.keyId,
                shrParameters
            );
        } else {
            return response.access_token;
        }
    }

    /**
     * Generates authentication result
     * @param response
     * @param request
     * @param idTokenObj
     * @param accountEntity
     * @param authority
     * @param reqTimestamp
     * @returns
     */
    protected async generateAuthenticationResult(
        response: NativeResponse,
        request: NativeTokenRequest,
        idTokenClaims: TokenClaims,
        accountEntity: AccountEntity,
        authority: string,
        reqTimestamp: number
    ): Promise<AuthenticationResult> {
        // Add Native Broker fields to Telemetry
        const mats = this.addTelemetryFromNativeResponse(response);

        // If scopes not returned in server response, use request scopes
        const responseScopes = response.scope
            ? ScopeSet.fromString(response.scope)
            : ScopeSet.fromString(request.scope);

        const accountProperties = response.account.properties || {};
        const uid =
            accountProperties["UID"] ||
            idTokenClaims.oid ||
            idTokenClaims.sub ||
            Constants.EMPTY_STRING;
        const tid =
            accountProperties["TenantId"] ||
            idTokenClaims.tid ||
            Constants.EMPTY_STRING;

        // generate PoP token as needed
        const responseAccessToken = await this.generatePopAccessToken(
            response,
            request
        );
        const tokenType =
            request.tokenType === AuthenticationScheme.POP
                ? AuthenticationScheme.POP
                : AuthenticationScheme.BEARER;

        const result: AuthenticationResult = {
            authority: authority,
            uniqueId: uid,
            tenantId: tid,
            scopes: responseScopes.asArray(),
            account: accountEntity.getAccountInfo(),
            idToken: response.id_token,
            idTokenClaims: idTokenClaims,
            accessToken: responseAccessToken,
            fromCache: mats ? this.isResponseFromCache(mats) : false,
            expiresOn: new Date(
                Number(reqTimestamp + response.expires_in) * 1000
            ),
            tokenType: tokenType,
            correlationId: this.correlationId,
            state: response.state,
            fromNativeBroker: true,
        };

        return result;
    }

    /**
     * cache the account entity in browser storage
     * @param accountEntity
     */
    cacheAccount(accountEntity: AccountEntity): void {
        // Store the account info and hence `nativeAccountId` in browser cache
        this.browserStorage.setAccount(accountEntity);

        // Remove any existing cached tokens for this account in browser storage
        this.browserStorage.removeAccountContext(accountEntity).catch((e) => {
            this.logger.error(
                `Error occurred while removing account context from browser storage. ${e}`
            );
        });
    }

    /**
     * Stores the access_token and id_token in inmemory storage
     * @param response
     * @param request
     * @param homeAccountIdentifier
     * @param idTokenObj
     * @param responseAccessToken
     * @param tenantId
     * @param reqTimestamp
     */
    cacheNativeTokens(
        response: NativeResponse,
        request: NativeTokenRequest,
        homeAccountIdentifier: string,
        idTokenClaims: TokenClaims,
        responseAccessToken: string,
        tenantId: string,
        reqTimestamp: number
    ): void {
        const cachedIdToken: IdTokenEntity | null =
            IdTokenEntity.createIdTokenEntity(
                homeAccountIdentifier,
                request.authority,
                response.id_token || "",
                request.clientId,
                idTokenClaims.tid || ""
            );

        // cache accessToken in inmemory storage
        const expiresIn: number =
            request.tokenType === AuthenticationScheme.POP
                ? Constants.SHR_NONCE_VALIDITY
                : (typeof response.expires_in === "string"
                      ? parseInt(response.expires_in, 10)
                      : response.expires_in) || 0;
        const tokenExpirationSeconds = reqTimestamp + expiresIn;
        const responseScopes = this.generateScopes(response, request);

        const cachedAccessToken: AccessTokenEntity | null =
            AccessTokenEntity.createAccessTokenEntity(
                homeAccountIdentifier,
                request.authority,
                responseAccessToken,
                request.clientId,
                idTokenClaims.tid || tenantId,
                responseScopes.printScopes(),
                tokenExpirationSeconds,
                0,
                this.browserCrypto
            );

        const nativeCacheRecord = new CacheRecord(
            undefined,
            cachedIdToken,
            cachedAccessToken
        );

        void this.nativeStorageManager.saveCacheRecord(
            nativeCacheRecord,
            request.storeInCache
        );
    }

    protected addTelemetryFromNativeResponse(
        response: NativeResponse
    ): MATS | null {
        const mats = this.getMATSFromResponse(response);

        if (!mats) {
            return null;
        }

        this.performanceClient.addFields(
            {
                extensionId: this.nativeMessageHandler.getExtensionId(),
                extensionVersion:
                    this.nativeMessageHandler.getExtensionVersion(),
                matsBrokerVersion: mats.broker_version,
                matsAccountJoinOnStart: mats.account_join_on_start,
                matsAccountJoinOnEnd: mats.account_join_on_end,
                matsDeviceJoin: mats.device_join,
                matsPromptBehavior: mats.prompt_behavior,
                matsApiErrorCode: mats.api_error_code,
                matsUiVisible: mats.ui_visible,
                matsSilentCode: mats.silent_code,
                matsSilentBiSubCode: mats.silent_bi_sub_code,
                matsSilentMessage: mats.silent_message,
                matsSilentStatus: mats.silent_status,
                matsHttpStatus: mats.http_status,
                matsHttpEventCount: mats.http_event_count,
            },
            this.correlationId
        );

        return mats;
    }

    /**
     * Validates native platform response before processing
     * @param response
     */
    private validateNativeResponse(response: object): NativeResponse {
        if (
            response.hasOwnProperty("access_token") &&
            response.hasOwnProperty("id_token") &&
            response.hasOwnProperty("client_info") &&
            response.hasOwnProperty("account") &&
            response.hasOwnProperty("scope") &&
            response.hasOwnProperty("expires_in")
        ) {
            return response as NativeResponse;
        } else {
            throw createAuthError(
                AuthErrorCodes.unexpectedError,
                "Response missing expected properties."
            );
        }
    }

    /**
     * Gets MATS telemetry from native response
     * @param response
     * @returns
     */
    private getMATSFromResponse(response: NativeResponse): MATS | null {
        if (response.properties.MATS) {
            try {
                return JSON.parse(response.properties.MATS);
            } catch (e) {
                this.logger.error(
                    "NativeInteractionClient - Error parsing MATS telemetry, returning null instead"
                );
            }
        }

        return null;
    }

    /**
     * Returns whether or not response came from native cache
     * @param response
     * @returns
     */
    protected isResponseFromCache(mats: MATS): boolean {
        if (typeof mats.is_cached === "undefined") {
            this.logger.verbose(
                "NativeInteractionClient - MATS telemetry does not contain field indicating if response was served from cache. Returning false."
            );
            return false;
        }

        return !!mats.is_cached;
    }

    /**
     * Translates developer provided request object into NativeRequest object
     * @param request
     */
    protected async initializeNativeRequest(
        request: PopupRequest | SsoSilentRequest
    ): Promise<NativeTokenRequest> {
        this.logger.trace(
            "NativeInteractionClient - initializeNativeRequest called"
        );

        const authority = request.authority || this.config.auth.authority;

        if (request.account) {
            await this.validateRequestAuthority(authority, request.account);
        }

        const canonicalAuthority = new UrlString(authority);
        canonicalAuthority.validateAsUri();

        // scopes are expected to be received by the native broker as "scope" and will be added to the request below. Other properties that should be dropped from the request to the native broker can be included in the object destructuring here.
        const { scopes, ...remainingProperties } = request;
        const scopeSet = new ScopeSet(scopes || []);
        scopeSet.appendScopes(OIDC_DEFAULT_SCOPES);

        const getPrompt = () => {
            // If request is silent, prompt is always none
            switch (this.apiId) {
                case ApiId.ssoSilent:
                case ApiId.acquireTokenSilent_silentFlow:
                    this.logger.trace(
                        "initializeNativeRequest: silent request sets prompt to none"
                    );
                    return PromptValue.NONE;
                default:
                    break;
            }

            // Prompt not provided, request may proceed and native broker decides if it needs to prompt
            if (!request.prompt) {
                this.logger.trace(
                    "initializeNativeRequest: prompt was not provided"
                );
                return undefined;
            }

            // If request is interactive, check if prompt provided is allowed to go directly to native broker
            switch (request.prompt) {
                case PromptValue.NONE:
                case PromptValue.CONSENT:
                case PromptValue.LOGIN:
                    this.logger.trace(
                        "initializeNativeRequest: prompt is compatible with native flow"
                    );
                    return request.prompt;
                default:
                    this.logger.trace(
                        `initializeNativeRequest: prompt = ${request.prompt} is not compatible with native flow`
                    );
                    throw createBrowserAuthError(
                        BrowserAuthErrorCodes.nativePromptNotSupported
                    );
            }
        };

        const validatedRequest: NativeTokenRequest = {
            ...remainingProperties,
            accountId: this.accountId,
            clientId: this.config.auth.clientId,
            authority: canonicalAuthority.urlString,
            scope: scopeSet.printScopes(),
            redirectUri: this.getRedirectUri(request.redirectUri),
            prompt: getPrompt(),
            correlationId: this.correlationId,
            tokenType: request.authenticationScheme,
            windowTitleSubstring: document.title,
            extraParameters: {
                ...request.extraQueryParameters,
                ...request.tokenQueryParameters,
            },
            extendedExpiryToken: false, // Make this configurable?
            reqCnf: "",
        };

        this.handleExtraBrokerParams(validatedRequest);
        validatedRequest.extraParameters =
            validatedRequest.extraParameters || {};
        validatedRequest.extraParameters.telemetry =
            NativeConstants.MATS_TELEMETRY;

        if (request.authenticationScheme === AuthenticationScheme.POP) {
            // add POP request type
            const shrParameters: SignedHttpRequestParameters = {
                resourceRequestUri: request.resourceRequestUri,
                resourceRequestMethod: request.resourceRequestMethod,
                shrClaims: request.shrClaims,
                shrNonce: request.shrNonce,
            };

            const popTokenGenerator = new PopTokenGenerator(this.browserCrypto);
<<<<<<< HEAD
            const reqCnfData =
                request.reqCnf ||
                (await popTokenGenerator.generateCnf(shrParameters));
=======
            const reqCnfData = await invokeAsync(
                popTokenGenerator.generateCnf.bind(popTokenGenerator),
                PerformanceEvents.PopTokenGenerateCnf,
                this.logger,
                this.performanceClient,
                this.correlationId
            )(shrParameters, this.logger);
>>>>>>> 4392a636

            // SPAs require whole string to be passed to broker
            validatedRequest.reqCnf = reqCnfData.reqCnfString;
            validatedRequest.keyId = reqCnfData.kid;
        }

        return validatedRequest;
    }

    /**
     * Handles extra broker request parameters
     * @param request {NativeTokenRequest}
     * @private
     */
    private handleExtraBrokerParams(request: NativeTokenRequest): void {
        if (!request.extraParameters) {
            return;
        }

        if (
            request.extraParameters.hasOwnProperty(
                BrokerServerParamKeys.BROKER_CLIENT_ID
            ) &&
            request.extraParameters.hasOwnProperty(
                BrokerServerParamKeys.BROKER_REDIRECT_URI
            ) &&
            request.extraParameters.hasOwnProperty(AADServerParamKeys.CLIENT_ID)
        ) {
            const child_client_id =
                request.extraParameters[AADServerParamKeys.CLIENT_ID];
            const child_redirect_uri = request.redirectUri;
            const brk_redirect_uri =
                request.extraParameters[
                    BrokerServerParamKeys.BROKER_REDIRECT_URI
                ];
            request.extraParameters = {
                child_client_id,
                child_redirect_uri,
            };
            request.redirectUri = brk_redirect_uri;
        }
    }
}<|MERGE_RESOLUTION|>--- conflicted
+++ resolved
@@ -69,6 +69,7 @@
 import { SilentCacheClient } from "./SilentCacheClient";
 import { AuthenticationResult } from "../response/AuthenticationResult";
 import { base64Decode } from "../encode/Base64Decode";
+import { ReqCnfData } from "lib/msal-common/src/crypto/PopTokenGenerator";
 
 const BrokerServerParamKeys = {
     BROKER_CLIENT_ID: "brk_client_id",
@@ -874,19 +875,18 @@
             };
 
             const popTokenGenerator = new PopTokenGenerator(this.browserCrypto);
-<<<<<<< HEAD
-            const reqCnfData =
-                request.reqCnf ||
-                (await popTokenGenerator.generateCnf(shrParameters));
-=======
-            const reqCnfData = await invokeAsync(
-                popTokenGenerator.generateCnf.bind(popTokenGenerator),
-                PerformanceEvents.PopTokenGenerateCnf,
-                this.logger,
-                this.performanceClient,
-                this.correlationId
-            )(shrParameters, this.logger);
->>>>>>> 4392a636
+
+            // generate reqCnf if not provided in the request
+            let reqCnfData = request.reqCnf;
+            if (!reqCnfData) {
+                reqCnfData = await invokeAsync(
+                    popTokenGenerator.generateCnf.bind(popTokenGenerator),
+                    PerformanceEvents.PopTokenGenerateCnf,
+                    this.logger,
+                    this.performanceClient,
+                    request.correlationId
+                )(shrParameters, this.logger);
+            }
 
             // SPAs require whole string to be passed to broker
             validatedRequest.reqCnf = reqCnfData.reqCnfString;
