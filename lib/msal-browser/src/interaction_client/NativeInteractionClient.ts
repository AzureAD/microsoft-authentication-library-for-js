/*
 * Copyright (c) Microsoft Corporation. All rights reserved.
 * Licensed under the MIT License.
 */

import {
    Logger,
    ICrypto,
    PromptValue,
    AuthToken,
    Constants,
    AccountEntity,
    AuthorityType,
    ScopeSet,
    TimeUtils,
    AuthenticationScheme,
    UrlString,
    OIDC_DEFAULT_SCOPES,
    PopTokenGenerator,
    SignedHttpRequestParameters,
    IPerformanceClient,
    PerformanceEvents,
    IdTokenEntity,
    AccessTokenEntity,
    AuthError,
    CommonSilentFlowRequest,
    AccountInfo,
    CacheRecord,
    AADServerParamKeys,
    TokenClaims,
    createClientAuthError,
    ClientAuthErrorCodes,
    invokeAsync,
    createAuthError,
    AuthErrorCodes,
<<<<<<< HEAD
    updateTenantProfile,
=======
    CacheHelpers,
>>>>>>> 9ed331c4
} from "@azure/msal-common";
import { BaseInteractionClient } from "./BaseInteractionClient";
import { BrowserConfiguration } from "../config/Configuration";
import { BrowserCacheManager } from "../cache/BrowserCacheManager";
import { EventHandler } from "../event/EventHandler";
import { PopupRequest } from "../request/PopupRequest";
import { SilentRequest } from "../request/SilentRequest";
import { SsoSilentRequest } from "../request/SsoSilentRequest";
import { NativeMessageHandler } from "../broker/nativeBroker/NativeMessageHandler";
import {
    NativeExtensionMethod,
    ApiId,
    TemporaryCacheKeys,
    NativeConstants,
} from "../utils/BrowserConstants";
import {
    NativeExtensionRequestBody,
    NativeTokenRequest,
} from "../broker/nativeBroker/NativeRequest";
import { MATS, NativeResponse } from "../broker/nativeBroker/NativeResponse";
import {
    NativeAuthError,
    NativeAuthErrorCodes,
    createNativeAuthError,
    isFatalNativeAuthError,
} from "../error/NativeAuthError";
import { RedirectRequest } from "../request/RedirectRequest";
import { NavigationOptions } from "../navigation/NavigationOptions";
import { INavigationClient } from "../navigation/INavigationClient";
import {
    createBrowserAuthError,
    BrowserAuthErrorCodes,
} from "../error/BrowserAuthError";
import { SilentCacheClient } from "./SilentCacheClient";
import { AuthenticationResult } from "../response/AuthenticationResult";
import { base64Decode } from "../encode/Base64Decode";

const BrokerServerParamKeys = {
    BROKER_CLIENT_ID: "brk_client_id",
    BROKER_REDIRECT_URI: "brk_redirect_uri",
};

export class NativeInteractionClient extends BaseInteractionClient {
    protected apiId: ApiId;
    protected accountId: string;
    protected nativeMessageHandler: NativeMessageHandler;
    protected silentCacheClient: SilentCacheClient;
    protected nativeStorageManager: BrowserCacheManager;

    constructor(
        config: BrowserConfiguration,
        browserStorage: BrowserCacheManager,
        browserCrypto: ICrypto,
        logger: Logger,
        eventHandler: EventHandler,
        navigationClient: INavigationClient,
        apiId: ApiId,
        performanceClient: IPerformanceClient,
        provider: NativeMessageHandler,
        accountId: string,
        nativeStorageImpl: BrowserCacheManager,
        correlationId?: string
    ) {
        super(
            config,
            browserStorage,
            browserCrypto,
            logger,
            eventHandler,
            navigationClient,
            performanceClient,
            provider,
            correlationId
        );
        this.apiId = apiId;
        this.accountId = accountId;
        this.nativeMessageHandler = provider;
        this.nativeStorageManager = nativeStorageImpl;
        this.silentCacheClient = new SilentCacheClient(
            config,
            this.nativeStorageManager,
            browserCrypto,
            logger,
            eventHandler,
            navigationClient,
            performanceClient,
            provider,
            correlationId
        );
    }

    /**
     * Acquire token from native platform via browser extension
     * @param request
     */
    async acquireToken(
        request: PopupRequest | SilentRequest | SsoSilentRequest
    ): Promise<AuthenticationResult> {
        this.performanceClient.addQueueMeasurement(
            PerformanceEvents.NativeInteractionClientAcquireToken,
            request.correlationId
        );
        this.logger.trace("NativeInteractionClient - acquireToken called.");

        // start the perf measurement
        const nativeATMeasurement = this.performanceClient.startMeasurement(
            PerformanceEvents.NativeInteractionClientAcquireToken,
            request.correlationId
        );
        const reqTimestamp = TimeUtils.nowSeconds();

        // initialize native request
        const nativeRequest = await this.initializeNativeRequest(request);

        // check if the tokens can be retrieved from internal cache
        try {
            const result = await this.acquireTokensFromCache(
                this.accountId,
                nativeRequest
            );
            nativeATMeasurement.end({
                success: true,
                isNativeBroker: false, // Should be true only when the result is coming directly from the broker
                fromCache: true,
            });
            return result;
        } catch (e) {
            // continue with a native call for any and all errors
            this.logger.info(
                "MSAL internal Cache does not contain tokens, proceed to make a native call"
            );
        }

        // fall back to native calls
        const messageBody: NativeExtensionRequestBody = {
            method: NativeExtensionMethod.GetToken,
            request: nativeRequest,
        };

        const response: object = await this.nativeMessageHandler.sendMessage(
            messageBody
        );
        const validatedResponse: NativeResponse =
            this.validateNativeResponse(response);

        return this.handleNativeResponse(
            validatedResponse,
            nativeRequest,
            reqTimestamp
        )
            .then((result: AuthenticationResult) => {
                nativeATMeasurement.end({
                    success: true,
                    isNativeBroker: true,
                    requestId: result.requestId,
                });
                return result;
            })
            .catch((error: AuthError) => {
                nativeATMeasurement.end({
                    success: false,
                    errorCode: error.errorCode,
                    subErrorCode: error.subError,
                    isNativeBroker: true,
                });
                throw error;
            });
    }

    /**
     * Creates silent flow request
     * @param request
     * @param cachedAccount
     * @returns CommonSilentFlowRequest
     */
    private createSilentCacheRequest(
        request: NativeTokenRequest,
        cachedAccount: AccountInfo
    ): CommonSilentFlowRequest {
        return {
            authority: request.authority,
            correlationId: this.correlationId,
            scopes: ScopeSet.fromString(request.scope).asArray(),
            account: cachedAccount,
            forceRefresh: false,
        };
    }

    /**
     * Fetches the tokens from the cache if un-expired
     * @param nativeAccountId
     * @param request
     * @returns authenticationResult
     */
    protected async acquireTokensFromCache(
        nativeAccountId: string,
        request: NativeTokenRequest
    ): Promise<AuthenticationResult> {
        if (!nativeAccountId) {
            this.logger.warning(
                "NativeInteractionClient:acquireTokensFromCache - No nativeAccountId provided"
            );
            throw createClientAuthError(ClientAuthErrorCodes.noAccountFound);
        }
        // fetch the account from browser cache
        const account = this.browserStorage.getBaseAccountInfo({
            nativeAccountId,
        });

        if (!account) {
            throw createClientAuthError(ClientAuthErrorCodes.noAccountFound);
        }

        // leverage silent flow for cached tokens retrieval
        try {
            const silentRequest = this.createSilentCacheRequest(
                request,
                account
            );
            const result = await this.silentCacheClient.acquireToken(
                silentRequest
            );

            const fullAccount = {
                ...account,
                idTokenClaims: result?.idTokenClaims as TokenClaims,
            };

            return {
                ...result,
                account: fullAccount,
            };
        } catch (e) {
            throw e;
        }
    }

    /**
     * Acquires a token from native platform then redirects to the redirectUri instead of returning the response
     * @param request
     */
    async acquireTokenRedirect(request: RedirectRequest): Promise<void> {
        this.logger.trace(
            "NativeInteractionClient - acquireTokenRedirect called."
        );
        const nativeRequest = await this.initializeNativeRequest(request);

        const messageBody: NativeExtensionRequestBody = {
            method: NativeExtensionMethod.GetToken,
            request: nativeRequest,
        };

        try {
            const response: object =
                await this.nativeMessageHandler.sendMessage(messageBody);
            this.validateNativeResponse(response);
        } catch (e) {
            // Only throw fatal errors here to allow application to fallback to regular redirect. Otherwise proceed and the error will be thrown in handleRedirectPromise
            if (e instanceof NativeAuthError && isFatalNativeAuthError(e)) {
                throw e;
            }
        }
        this.browserStorage.setTemporaryCache(
            TemporaryCacheKeys.NATIVE_REQUEST,
            JSON.stringify(nativeRequest),
            true
        );

        const navigationOptions: NavigationOptions = {
            apiId: ApiId.acquireTokenRedirect,
            timeout: this.config.system.redirectNavigationTimeout,
            noHistory: false,
        };
        const redirectUri = this.config.auth.navigateToLoginRequestUrl
            ? window.location.href
            : this.getRedirectUri(request.redirectUri);
        await this.navigationClient.navigateExternal(
            redirectUri,
            navigationOptions
        ); // Need to treat this as external to ensure handleRedirectPromise is run again
    }

    /**
     * If the previous page called native platform for a token using redirect APIs, send the same request again and return the response
     */
    async handleRedirectPromise(): Promise<AuthenticationResult | null> {
        this.logger.trace(
            "NativeInteractionClient - handleRedirectPromise called."
        );
        if (!this.browserStorage.isInteractionInProgress(true)) {
            this.logger.info(
                "handleRedirectPromise called but there is no interaction in progress, returning null."
            );
            return null;
        }

        // remove prompt from the request to prevent WAM from prompting twice
        const cachedRequest = this.browserStorage.getCachedNativeRequest();
        if (!cachedRequest) {
            this.logger.verbose(
                "NativeInteractionClient - handleRedirectPromise called but there is no cached request, returning null."
            );
            return null;
        }

        const { prompt, ...request } = cachedRequest;
        if (prompt) {
            this.logger.verbose(
                "NativeInteractionClient - handleRedirectPromise called and prompt was included in the original request, removing prompt from cached request to prevent second interaction with native broker window."
            );
        }

        this.browserStorage.removeItem(
            this.browserStorage.generateCacheKey(
                TemporaryCacheKeys.NATIVE_REQUEST
            )
        );

        const messageBody: NativeExtensionRequestBody = {
            method: NativeExtensionMethod.GetToken,
            request: request,
        };

        const reqTimestamp = TimeUtils.nowSeconds();

        try {
            this.logger.verbose(
                "NativeInteractionClient - handleRedirectPromise sending message to native broker."
            );
            const response: object =
                await this.nativeMessageHandler.sendMessage(messageBody);
            this.validateNativeResponse(response);
            const result = this.handleNativeResponse(
                response as NativeResponse,
                request,
                reqTimestamp
            );
            this.browserStorage.setInteractionInProgress(false);
            return result;
        } catch (e) {
            this.browserStorage.setInteractionInProgress(false);
            throw e;
        }
    }

    /**
     * Logout from native platform via browser extension
     * @param request
     */
    logout(): Promise<void> {
        this.logger.trace("NativeInteractionClient - logout called.");
        return Promise.reject("Logout not implemented yet");
    }

    /**
     * Transform response from native platform into AuthenticationResult object which will be returned to the end user
     * @param response
     * @param request
     * @param reqTimestamp
     */
    protected async handleNativeResponse(
        response: NativeResponse,
        request: NativeTokenRequest,
        reqTimestamp: number
    ): Promise<AuthenticationResult> {
        this.logger.trace(
            "NativeInteractionClient - handleNativeResponse called."
        );

        if (response.account.id !== request.accountId) {
            // User switch in native broker prompt is not supported. All users must first sign in through web flow to ensure server state is in sync
            throw createNativeAuthError(NativeAuthErrorCodes.userSwitch);
        }

        // Get the preferred_cache domain for the given authority
        const authority = await this.getDiscoveredAuthority(request.authority);

        // generate identifiers
        const idTokenClaims = AuthToken.extractTokenClaims(
            response.id_token,
            base64Decode
        );
        const homeAccountIdentifier = this.createHomeAccountIdentifier(
            response,
            idTokenClaims
        );

        const tenantId = idTokenClaims.tid;
        const accountEntity = AccountEntity.createAccount(
            {
                homeAccountId: homeAccountIdentifier,
                idTokenClaims: idTokenClaims,
                clientInfo: response.client_info,
                nativeAccountId: response.account.id,
                tenants: tenantId ? [tenantId] : [],
            },
            authority
        );

        // generate authenticationResult
        const result = await this.generateAuthenticationResult(
            response,
            request,
            idTokenClaims,
            accountEntity,
            authority.canonicalAuthority,
            reqTimestamp
        );

        // cache accounts and tokens in the appropriate storage
        this.cacheAccount(accountEntity);
        this.cacheNativeTokens(
            response,
            request,
            homeAccountIdentifier,
            idTokenClaims,
            result.accessToken,
            result.tenantId,
            reqTimestamp
        );

        return result;
    }

    /**
     * creates an homeAccountIdentifier for the account
     * @param response
     * @param idTokenObj
     * @returns
     */
    protected createHomeAccountIdentifier(
        response: NativeResponse,
        idTokenClaims: TokenClaims
    ): string {
        // Save account in browser storage
        const homeAccountIdentifier = AccountEntity.generateHomeAccountId(
            response.client_info || Constants.EMPTY_STRING,
            AuthorityType.Default,
            this.logger,
            this.browserCrypto,
            idTokenClaims
        );

        return homeAccountIdentifier;
    }

    /**
     * Helper to generate scopes
     * @param response
     * @param request
     * @returns
     */
    generateScopes(
        response: NativeResponse,
        request: NativeTokenRequest
    ): ScopeSet {
        return response.scope
            ? ScopeSet.fromString(response.scope)
            : ScopeSet.fromString(request.scope);
    }

    /**
     * If PoP token is requesred, records the PoP token if returned from the WAM, else generates one in the browser
     * @param request
     * @param response
     */
    async generatePopAccessToken(
        response: NativeResponse,
        request: NativeTokenRequest
    ): Promise<string> {
        if (request.tokenType === AuthenticationScheme.POP) {
            /**
             * This code prioritizes SHR returned from the native layer. In case of error/SHR not calculated from WAM and the AT
             * is still received, SHR is calculated locally
             */

            // Check if native layer returned an SHR token
            if (response.shr) {
                this.logger.trace(
                    "handleNativeServerResponse: SHR is enabled in native layer"
                );
                return response.shr;
            }

            // Generate SHR in msal js if WAM does not compute it when POP is enabled
            const popTokenGenerator: PopTokenGenerator = new PopTokenGenerator(
                this.browserCrypto
            );
            const shrParameters: SignedHttpRequestParameters = {
                resourceRequestMethod: request.resourceRequestMethod,
                resourceRequestUri: request.resourceRequestUri,
                shrClaims: request.shrClaims,
                shrNonce: request.shrNonce,
            };

            /**
             * KeyID must be present in the native request from when the PoP key was generated in order for
             * PopTokenGenerator to query the full key for signing
             */
            if (!request.keyId) {
                throw createClientAuthError(ClientAuthErrorCodes.keyIdMissing);
            }
            return await popTokenGenerator.signPopToken(
                response.access_token,
                request.keyId,
                shrParameters
            );
        } else {
            return response.access_token;
        }
    }

    /**
     * Generates authentication result
     * @param response
     * @param request
     * @param idTokenObj
     * @param accountEntity
     * @param authority
     * @param reqTimestamp
     * @returns
     */
    protected async generateAuthenticationResult(
        response: NativeResponse,
        request: NativeTokenRequest,
        idTokenClaims: TokenClaims,
        accountEntity: AccountEntity,
        authority: string,
        reqTimestamp: number
    ): Promise<AuthenticationResult> {
        // Add Native Broker fields to Telemetry
        const mats = this.addTelemetryFromNativeResponse(response);

        // If scopes not returned in server response, use request scopes
        const responseScopes = response.scope
            ? ScopeSet.fromString(response.scope)
            : ScopeSet.fromString(request.scope);

        const accountProperties = response.account.properties || {};
        const uid =
            accountProperties["UID"] ||
            idTokenClaims.oid ||
            idTokenClaims.sub ||
            Constants.EMPTY_STRING;
        const tid =
            accountProperties["TenantId"] ||
            idTokenClaims.tid ||
            Constants.EMPTY_STRING;

        const accountInfo: AccountInfo | null = updateTenantProfile(
            accountEntity.getAccountInfo(),
            idTokenClaims
        );

        // generate PoP token as needed
        const responseAccessToken = await this.generatePopAccessToken(
            response,
            request
        );
        const tokenType =
            request.tokenType === AuthenticationScheme.POP
                ? AuthenticationScheme.POP
                : AuthenticationScheme.BEARER;

        const result: AuthenticationResult = {
            authority: authority,
            uniqueId: uid,
            tenantId: tid,
            scopes: responseScopes.asArray(),
            account: accountInfo,
            idToken: response.id_token,
            idTokenClaims: idTokenClaims,
            accessToken: responseAccessToken,
            fromCache: mats ? this.isResponseFromCache(mats) : false,
            expiresOn: new Date(
                Number(reqTimestamp + response.expires_in) * 1000
            ),
            tokenType: tokenType,
            correlationId: this.correlationId,
            state: response.state,
            fromNativeBroker: true,
        };

        return result;
    }

    /**
     * cache the account entity in browser storage
     * @param accountEntity
     */
    cacheAccount(accountEntity: AccountEntity): void {
        // Store the account info and hence `nativeAccountId` in browser cache
        this.browserStorage.setAccount(accountEntity);

        // Remove any existing cached tokens for this account in browser storage
        this.browserStorage.removeAccountContext(accountEntity).catch((e) => {
            this.logger.error(
                `Error occurred while removing account context from browser storage. ${e}`
            );
        });
    }

    /**
     * Stores the access_token and id_token in inmemory storage
     * @param response
     * @param request
     * @param homeAccountIdentifier
     * @param idTokenObj
     * @param responseAccessToken
     * @param tenantId
     * @param reqTimestamp
     */
    cacheNativeTokens(
        response: NativeResponse,
        request: NativeTokenRequest,
        homeAccountIdentifier: string,
        idTokenClaims: TokenClaims,
        responseAccessToken: string,
        tenantId: string,
        reqTimestamp: number
    ): void {
        const cachedIdToken: IdTokenEntity | null =
            CacheHelpers.createIdTokenEntity(
                homeAccountIdentifier,
                request.authority,
                response.id_token || "",
                request.clientId,
                idTokenClaims.tid || ""
            );

        // cache accessToken in inmemory storage
        const expiresIn: number =
            request.tokenType === AuthenticationScheme.POP
                ? Constants.SHR_NONCE_VALIDITY
                : (typeof response.expires_in === "string"
                      ? parseInt(response.expires_in, 10)
                      : response.expires_in) || 0;
        const tokenExpirationSeconds = reqTimestamp + expiresIn;
        const responseScopes = this.generateScopes(response, request);

        const cachedAccessToken: AccessTokenEntity | null =
            CacheHelpers.createAccessTokenEntity(
                homeAccountIdentifier,
                request.authority,
                responseAccessToken,
                request.clientId,
                idTokenClaims.tid || tenantId,
                responseScopes.printScopes(),
                tokenExpirationSeconds,
                0,
                base64Decode
            );

        const nativeCacheRecord = new CacheRecord(
            undefined,
            cachedIdToken,
            cachedAccessToken
        );

        void this.nativeStorageManager.saveCacheRecord(
            nativeCacheRecord,
            request.storeInCache
        );
    }

    protected addTelemetryFromNativeResponse(
        response: NativeResponse
    ): MATS | null {
        const mats = this.getMATSFromResponse(response);

        if (!mats) {
            return null;
        }

        this.performanceClient.addFields(
            {
                extensionId: this.nativeMessageHandler.getExtensionId(),
                extensionVersion:
                    this.nativeMessageHandler.getExtensionVersion(),
                matsBrokerVersion: mats.broker_version,
                matsAccountJoinOnStart: mats.account_join_on_start,
                matsAccountJoinOnEnd: mats.account_join_on_end,
                matsDeviceJoin: mats.device_join,
                matsPromptBehavior: mats.prompt_behavior,
                matsApiErrorCode: mats.api_error_code,
                matsUiVisible: mats.ui_visible,
                matsSilentCode: mats.silent_code,
                matsSilentBiSubCode: mats.silent_bi_sub_code,
                matsSilentMessage: mats.silent_message,
                matsSilentStatus: mats.silent_status,
                matsHttpStatus: mats.http_status,
                matsHttpEventCount: mats.http_event_count,
            },
            this.correlationId
        );

        return mats;
    }

    /**
     * Validates native platform response before processing
     * @param response
     */
    private validateNativeResponse(response: object): NativeResponse {
        if (
            response.hasOwnProperty("access_token") &&
            response.hasOwnProperty("id_token") &&
            response.hasOwnProperty("client_info") &&
            response.hasOwnProperty("account") &&
            response.hasOwnProperty("scope") &&
            response.hasOwnProperty("expires_in")
        ) {
            return response as NativeResponse;
        } else {
            throw createAuthError(
                AuthErrorCodes.unexpectedError,
                "Response missing expected properties."
            );
        }
    }

    /**
     * Gets MATS telemetry from native response
     * @param response
     * @returns
     */
    private getMATSFromResponse(response: NativeResponse): MATS | null {
        if (response.properties.MATS) {
            try {
                return JSON.parse(response.properties.MATS);
            } catch (e) {
                this.logger.error(
                    "NativeInteractionClient - Error parsing MATS telemetry, returning null instead"
                );
            }
        }

        return null;
    }

    /**
     * Returns whether or not response came from native cache
     * @param response
     * @returns
     */
    protected isResponseFromCache(mats: MATS): boolean {
        if (typeof mats.is_cached === "undefined") {
            this.logger.verbose(
                "NativeInteractionClient - MATS telemetry does not contain field indicating if response was served from cache. Returning false."
            );
            return false;
        }

        return !!mats.is_cached;
    }

    /**
     * Translates developer provided request object into NativeRequest object
     * @param request
     */
    protected async initializeNativeRequest(
        request: PopupRequest | SsoSilentRequest
    ): Promise<NativeTokenRequest> {
        this.logger.trace(
            "NativeInteractionClient - initializeNativeRequest called"
        );

        const authority = request.authority || this.config.auth.authority;

        if (request.account) {
            await this.validateRequestAuthority(authority, request.account);
        }

        const canonicalAuthority = new UrlString(authority);
        canonicalAuthority.validateAsUri();

        // scopes are expected to be received by the native broker as "scope" and will be added to the request below. Other properties that should be dropped from the request to the native broker can be included in the object destructuring here.
        const { scopes, ...remainingProperties } = request;
        const scopeSet = new ScopeSet(scopes || []);
        scopeSet.appendScopes(OIDC_DEFAULT_SCOPES);

        const getPrompt = () => {
            // If request is silent, prompt is always none
            switch (this.apiId) {
                case ApiId.ssoSilent:
                case ApiId.acquireTokenSilent_silentFlow:
                    this.logger.trace(
                        "initializeNativeRequest: silent request sets prompt to none"
                    );
                    return PromptValue.NONE;
                default:
                    break;
            }

            // Prompt not provided, request may proceed and native broker decides if it needs to prompt
            if (!request.prompt) {
                this.logger.trace(
                    "initializeNativeRequest: prompt was not provided"
                );
                return undefined;
            }

            // If request is interactive, check if prompt provided is allowed to go directly to native broker
            switch (request.prompt) {
                case PromptValue.NONE:
                case PromptValue.CONSENT:
                case PromptValue.LOGIN:
                    this.logger.trace(
                        "initializeNativeRequest: prompt is compatible with native flow"
                    );
                    return request.prompt;
                default:
                    this.logger.trace(
                        `initializeNativeRequest: prompt = ${request.prompt} is not compatible with native flow`
                    );
                    throw createBrowserAuthError(
                        BrowserAuthErrorCodes.nativePromptNotSupported
                    );
            }
        };

        const validatedRequest: NativeTokenRequest = {
            ...remainingProperties,
            accountId: this.accountId,
            clientId: this.config.auth.clientId,
            authority: canonicalAuthority.urlString,
            scope: scopeSet.printScopes(),
            redirectUri: this.getRedirectUri(request.redirectUri),
            prompt: getPrompt(),
            correlationId: this.correlationId,
            tokenType: request.authenticationScheme,
            windowTitleSubstring: document.title,
            extraParameters: {
                ...request.extraQueryParameters,
                ...request.tokenQueryParameters,
            },
            extendedExpiryToken: false, // Make this configurable?
        };

        this.handleExtraBrokerParams(validatedRequest);
        validatedRequest.extraParameters =
            validatedRequest.extraParameters || {};
        validatedRequest.extraParameters.telemetry =
            NativeConstants.MATS_TELEMETRY;

        if (request.authenticationScheme === AuthenticationScheme.POP) {
            // add POP request type
            const shrParameters: SignedHttpRequestParameters = {
                resourceRequestUri: request.resourceRequestUri,
                resourceRequestMethod: request.resourceRequestMethod,
                shrClaims: request.shrClaims,
                shrNonce: request.shrNonce,
            };

            const popTokenGenerator = new PopTokenGenerator(this.browserCrypto);
            const reqCnfData = await invokeAsync(
                popTokenGenerator.generateCnf.bind(popTokenGenerator),
                PerformanceEvents.PopTokenGenerateCnf,
                this.logger,
                this.performanceClient,
                this.correlationId
            )(shrParameters, this.logger);

            // to reduce the URL length, it is recommended to send the hash of the req_cnf instead of the whole string
            validatedRequest.reqCnf = reqCnfData.reqCnfHash;
            validatedRequest.keyId = reqCnfData.kid;
        }

        return validatedRequest;
    }

    /**
     * Handles extra broker request parameters
     * @param request {NativeTokenRequest}
     * @private
     */
    private handleExtraBrokerParams(request: NativeTokenRequest): void {
        if (!request.extraParameters) {
            return;
        }

        if (
            request.extraParameters.hasOwnProperty(
                BrokerServerParamKeys.BROKER_CLIENT_ID
            ) &&
            request.extraParameters.hasOwnProperty(
                BrokerServerParamKeys.BROKER_REDIRECT_URI
            ) &&
            request.extraParameters.hasOwnProperty(AADServerParamKeys.CLIENT_ID)
        ) {
            const child_client_id =
                request.extraParameters[AADServerParamKeys.CLIENT_ID];
            const child_redirect_uri = request.redirectUri;
            const brk_redirect_uri =
                request.extraParameters[
                    BrokerServerParamKeys.BROKER_REDIRECT_URI
                ];
            request.extraParameters = {
                child_client_id,
                child_redirect_uri,
            };
            request.redirectUri = brk_redirect_uri;
        }
    }
}<|MERGE_RESOLUTION|>--- conflicted
+++ resolved
@@ -33,11 +33,8 @@
     invokeAsync,
     createAuthError,
     AuthErrorCodes,
-<<<<<<< HEAD
     updateTenantProfile,
-=======
     CacheHelpers,
->>>>>>> 9ed331c4
 } from "@azure/msal-common";
 import { BaseInteractionClient } from "./BaseInteractionClient";
 import { BrowserConfiguration } from "../config/Configuration";
