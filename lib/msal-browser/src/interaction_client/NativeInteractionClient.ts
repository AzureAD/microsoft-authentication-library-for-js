--- conflicted
+++ resolved
@@ -80,11 +80,8 @@
                 nativeATMeasurement.endMeasurement({
                     success: true,
                     isNativeBroker: true,
-<<<<<<< HEAD
                     httpVer: result.httpVer,
-=======
                     requestId: result.requestId
->>>>>>> b354804c
                 });
                 return result;
             })
