--- conflicted
+++ resolved
@@ -13,14 +13,9 @@
     PerformanceEvents,
     invokeAsync,
     AccountInfo,
-<<<<<<< HEAD
+    StringDict,
 } from "@azure/msal-common/browser";
 import { ApiId } from "../utils/BrowserConstants.js";
-=======
-    StringDict,
-} from "@azure/msal-common";
-import { ApiId } from "../utils/BrowserConstants";
->>>>>>> 22d3070a
 import {
     createBrowserAuthError,
     BrowserAuthErrorCodes,
