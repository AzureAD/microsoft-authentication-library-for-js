--- conflicted
+++ resolved
@@ -24,14 +24,10 @@
 
         try {
             const cachedToken = await silentAuthClient.acquireCachedToken(silentRequest);
-<<<<<<< HEAD
-=======
-            this.eventHandler.emitEvent(EventType.ACQUIRE_TOKEN_SUCCESS, InteractionType.Silent, cachedToken);
             acquireTokenMeasurement.endMeasurement({
                 success: true,
                 fromCache: true
             });
->>>>>>> dee71f90
             return cachedToken;
         } catch (error) {
             if (error instanceof BrowserAuthError && error.errorCode === BrowserAuthErrorMessage.signingKeyNotFoundInStorage.code) {
