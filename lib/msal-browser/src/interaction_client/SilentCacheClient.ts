/*
 * Copyright (c) Microsoft Corporation. All rights reserved.
 * Licensed under the MIT License.
 */

import { StandardInteractionClient } from "./StandardInteractionClient";
import {
    CommonSilentFlowRequest,
    SilentFlowClient,
    ServerTelemetryManager,
    AccountInfo,
    AzureCloudOptions,
    PerformanceEvents,
    AuthError,
} from "@azure/msal-common";
import { SilentRequest } from "../request/SilentRequest";
import { ApiId } from "../utils/BrowserConstants";
import {
    BrowserAuthError,
    BrowserAuthErrorMessage,
} from "../error/BrowserAuthError";
import { AuthenticationResult } from "../response/AuthenticationResult";
import { ClearCacheRequest } from "../request/ClearCacheRequest";

export class SilentCacheClient extends StandardInteractionClient {
    /**
     * Returns unexpired tokens from the cache, if available
     * @param silentRequest
     */
    async acquireToken(
        silentRequest: CommonSilentFlowRequest
    ): Promise<AuthenticationResult> {
        const acquireTokenMeasurement = this.performanceClient.startMeasurement(
            PerformanceEvents.SilentCacheClientAcquireToken,
            silentRequest.correlationId
        );
        // Telemetry manager only used to increment cacheHits here
        const serverTelemetryManager = this.initializeServerTelemetryManager(
            ApiId.acquireTokenSilent_silentFlow
        );

        const silentAuthClient = await this.createSilentFlowClient(
            serverTelemetryManager,
            silentRequest.authority,
            silentRequest.azureCloudOptions
        );
        this.logger.verbose("Silent auth client created");

        try {
            const cachedToken = (await silentAuthClient.acquireCachedToken(
                silentRequest
            )) as AuthenticationResult;

            acquireTokenMeasurement.end({
                success: true,
                fromCache: true,
            });
            return cachedToken;
        } catch (error) {
            if (
                error instanceof BrowserAuthError &&
                error.errorCode ===
                    BrowserAuthErrorMessage.signingKeyNotFoundInStorage.code
            ) {
                this.logger.verbose(
                    "Signing keypair for bound access token not found. Refreshing bound access token and generating a new crypto keypair."
                );
            }
            acquireTokenMeasurement.end({
                errorCode:
                    (error instanceof AuthError && error.errorCode) ||
                    undefined,
                subErrorCode:
                    (error instanceof AuthError && error.subError) || undefined,
                success: false,
            });
            throw error;
        }
    }

    /**
     * API to silenty clear the browser cache.
     * @param logoutRequest
     */
<<<<<<< HEAD
    logout(): Promise<void> {
        // Synchronous so we must reject
        return Promise.reject(
            BrowserAuthError.create(BrowserAuthErrorMessage.silentLogoutUnsupportedError)
        );
=======
    logout(logoutRequest?: ClearCacheRequest): Promise<void> {
        this.logger.verbose("logoutRedirect called");
        const validLogoutRequest = this.initializeLogoutRequest(logoutRequest);
        return this.clearCacheOnLogout(validLogoutRequest?.account);
>>>>>>> d30316f4
    }

    /**
     * Creates an Silent Flow Client with the given authority, or the default authority.
     * @param serverTelemetryManager
     * @param authorityUrl
     */
    protected async createSilentFlowClient(
        serverTelemetryManager: ServerTelemetryManager,
        authorityUrl?: string,
        azureCloudOptions?: AzureCloudOptions
    ): Promise<SilentFlowClient> {
        // Create auth module.
        this.performanceClient.setPreQueueTime(
            PerformanceEvents.StandardInteractionClientGetClientConfiguration,
            this.correlationId
        );
        const clientConfig = await this.getClientConfiguration(
            serverTelemetryManager,
            authorityUrl,
            azureCloudOptions
        );
        return new SilentFlowClient(clientConfig, this.performanceClient);
    }

    async initializeSilentRequest(
        request: SilentRequest,
        account: AccountInfo
    ): Promise<CommonSilentFlowRequest> {
        this.performanceClient.addQueueMeasurement(
            PerformanceEvents.InitializeSilentRequest,
            this.correlationId
        );

        this.performanceClient.setPreQueueTime(
            PerformanceEvents.InitializeBaseRequest,
            this.correlationId
        );
        return {
            ...request,
            ...(await this.initializeBaseRequest(request, account)),
            account: account,
            forceRefresh: request.forceRefresh || false,
        };
    }
}<|MERGE_RESOLUTION|>--- conflicted
+++ resolved
@@ -82,18 +82,10 @@
      * API to silenty clear the browser cache.
      * @param logoutRequest
      */
-<<<<<<< HEAD
-    logout(): Promise<void> {
-        // Synchronous so we must reject
-        return Promise.reject(
-            BrowserAuthError.create(BrowserAuthErrorMessage.silentLogoutUnsupportedError)
-        );
-=======
     logout(logoutRequest?: ClearCacheRequest): Promise<void> {
         this.logger.verbose("logoutRedirect called");
         const validLogoutRequest = this.initializeLogoutRequest(logoutRequest);
         return this.clearCacheOnLogout(validLogoutRequest?.account);
->>>>>>> d30316f4
     }
 
     /**
