--- conflicted
+++ resolved
@@ -13,16 +13,9 @@
 import { SilentRequest } from "../request/SilentRequest";
 import { SsoSilentRequest } from "../request/SsoSilentRequest";
 import { WamMessageHandler } from "../broker/wam/WamMessageHandler";
-<<<<<<< HEAD
-import { WamRequest } from "../request/WamRequest";
 import { WamExtensionMethod, ApiId } from "../utils/BrowserConstants";
-import { WamExtensionRequestBody } from "../broker/wam/WamExtensionRequest";
-import { WamResponse } from "../response/WamResponse";
-=======
-import { WamExtensionMethod } from "../utils/BrowserConstants";
 import { WamExtensionRequestBody, WamTokenRequest } from "../broker/wam/WamRequest";
 import { WamResponse } from "../broker/wam/WamResponse";
->>>>>>> 15a41b82
 import { WamAuthError } from "../error/WamAuthError";
 import { RedirectRequest } from "../request/RedirectRequest";
 import { NavigationOptions } from "../navigation/NavigationOptions";
@@ -54,7 +47,6 @@
         return this.handleWamResponse(response as WamResponse, wamRequest, reqTimestamp);
     }
 
-<<<<<<< HEAD
     async acquireTokenRedirect(request: RedirectRequest): Promise<void> {
         this.logger.trace("WamInteractionClient - acquireTokenRedirect called.");
         const wamRequest = this.initializeWamRequest(request);
@@ -76,12 +68,10 @@
         await this.navigationClient.navigateExternal(redirectUri, navigationOptions); // Need to treat this as external to ensure handleRedirectPromise is run again
     }
 
-=======
     /**
      * Logout from WAM via browser extension
      * @param request 
      */
->>>>>>> 15a41b82
     logout(request?: EndSessionRequest): Promise<void> {
         this.logger.trace("WamInteractionClient - logout called.");
         return Promise.reject("Logout not implemented yet");
