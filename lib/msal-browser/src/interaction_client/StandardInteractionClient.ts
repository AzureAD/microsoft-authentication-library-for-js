--- conflicted
+++ resolved
@@ -47,15 +47,6 @@
                 request.stkJwk = sessionTransportKeyThumbprint;
                 this.logger.verbose("Successfully generated and stored Session Transport Key");
             } catch(error) {
-<<<<<<< HEAD
-                if(error instanceof BrowserAuthError) {
-                    if (error.errorCode === "key_generation_failed") {
-                        this.logger.error("Failed to generate Session Transport Key, refresh token will be unbound.");
-                    }
-                    if (error.errorCode === "database_unavailable") {
-                        this.logger.error("Failed to store Session Transport Key because IndexedDB is unavailable in the current browser environment, refresh token will be unbound.");
-                    }
-=======
                 /**
                  * If there's a problem when generating the Session Transport Key, request.stk_jwk
                  * remains undefined and MSAL falls back to unbound refresh token acquisition, so we catch these
@@ -68,7 +59,6 @@
                     this.logger.verbose("Refresh token will be unbound because Session Transport Key generation failed");
                 } else {
                     throw error;
->>>>>>> a7ec0b80
                 }
             }
         }
