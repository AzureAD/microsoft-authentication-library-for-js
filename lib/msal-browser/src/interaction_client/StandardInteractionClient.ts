/*
 * Copyright (c) Microsoft Corporation. All rights reserved.
 * Licensed under the MIT License.
 */

<<<<<<< HEAD
import { ServerTelemetryManager, CommonAuthorizationCodeRequest, Constants, AuthorizationCodeClient, ClientConfiguration, AuthorityOptions, Authority, AuthorityFactory, ServerAuthorizationCodeResponse, UrlString, CommonEndSessionRequest, ProtocolUtils, ResponseMode, StringUtils } from "@azure/msal-common";
=======
import { ICrypto, Logger, ServerTelemetryManager, CommonAuthorizationCodeRequest, Constants, AuthorizationCodeClient, ClientConfiguration, AuthorityOptions, Authority, AuthorityFactory, ServerAuthorizationCodeResponse, UrlString, CommonEndSessionRequest, ProtocolUtils, ResponseMode, StringUtils, IdTokenClaims, AccountInfo, AzureCloudOptions } from "@azure/msal-common";
>>>>>>> 2d41204c
import { BaseInteractionClient } from "./BaseInteractionClient";
import { AuthorizationUrlRequest } from "../request/AuthorizationUrlRequest";
import { BrowserConstants, InteractionType } from "../utils/BrowserConstants";
import { version } from "../packageMetadata";
import { BrowserAuthError } from "../error/BrowserAuthError";
import { BrowserProtocolUtils, BrowserStateObject } from "../utils/BrowserProtocolUtils";
import { EndSessionRequest } from "../request/EndSessionRequest";
import { BrowserUtils } from "../utils/BrowserUtils";
import { RedirectRequest } from "../request/RedirectRequest";
import { PopupRequest } from "../request/PopupRequest";
import { SsoSilentRequest } from "../request/SsoSilentRequest";

/**
 * Defines the class structure and helper functions used by the "standard", non-brokered auth flows (popup, redirect, silent (RT), silent (iframe))
 */
<<<<<<< HEAD
export abstract class StandardInteractionClient extends BaseInteractionClient {    
=======
export abstract class StandardInteractionClient extends BaseInteractionClient {
    protected navigationClient: INavigationClient;

    constructor(config: BrowserConfiguration, storageImpl: BrowserCacheManager, browserCrypto: ICrypto, logger: Logger, eventHandler: EventHandler, navigationClient: INavigationClient, correlationId?: string) {
        super(config, storageImpl, browserCrypto, logger, eventHandler, correlationId);
        this.navigationClient = navigationClient;
    }

>>>>>>> 2d41204c
    /**
     * Generates an auth code request tied to the url request.
     * @param request
     */
    protected async initializeAuthorizationCodeRequest(request: AuthorizationUrlRequest): Promise<CommonAuthorizationCodeRequest> {
        this.logger.verbose("initializeAuthorizationRequest called", request.correlationId);
        const generatedPkceParams = await this.browserCrypto.generatePkceCodes();

        const authCodeRequest: CommonAuthorizationCodeRequest = {
            ...request,
            redirectUri: request.redirectUri,
            code: "",
            codeVerifier: generatedPkceParams.verifier
        };

        request.codeChallenge = generatedPkceParams.challenge;
        request.codeChallengeMethod = Constants.S256_CODE_CHALLENGE_METHOD;

        return authCodeRequest;
    }

    /**
     * Initializer for the logout request.
     * @param logoutRequest
     */
    protected initializeLogoutRequest(logoutRequest?: EndSessionRequest): CommonEndSessionRequest {
        this.logger.verbose("initializeLogoutRequest called", logoutRequest?.correlationId);

        const validLogoutRequest: CommonEndSessionRequest = {
            correlationId: this.browserCrypto.createNewGuid(),
            ...logoutRequest
        };

        /**
         * Set logout_hint to be login_hint from ID Token Claims if present
         * and logoutHint attribute wasn't manually set in logout request
         */
        if (logoutRequest) {
            // If logoutHint isn't set and an account was passed in, try to extract logoutHint from ID Token Claims
            if (!logoutRequest.logoutHint) {
                if(logoutRequest.account) {
                    const logoutHint = this.getLogoutHintFromIdTokenClaims(logoutRequest.account);
                    if (logoutHint) {
                        this.logger.verbose("Setting logoutHint to login_hint ID Token Claim value for the account provided");
                        validLogoutRequest.logoutHint = logoutHint;
                    }
                } else {
                    this.logger.verbose("logoutHint was not set and account was not passed into logout request, logoutHint will not be set");
                }
            } else {
                this.logger.verbose("logoutHint has already been set in logoutRequest");
            }
        } else {
            this.logger.verbose("logoutHint will not be set since no logout request was configured");
        }

        /*
         * Only set redirect uri if logout request isn't provided or the set uri isn't null.
         * Otherwise, use passed uri, config, or current page.
         */
        if (!logoutRequest || logoutRequest.postLogoutRedirectUri !== null) {
            if (logoutRequest && logoutRequest.postLogoutRedirectUri) {
                this.logger.verbose("Setting postLogoutRedirectUri to uri set on logout request", validLogoutRequest.correlationId);
                validLogoutRequest.postLogoutRedirectUri = UrlString.getAbsoluteUrl(logoutRequest.postLogoutRedirectUri, BrowserUtils.getCurrentUri());
            } else if (this.config.auth.postLogoutRedirectUri === null) {
                this.logger.verbose("postLogoutRedirectUri configured as null and no uri set on request, not passing post logout redirect", validLogoutRequest.correlationId);
            } else if (this.config.auth.postLogoutRedirectUri) {
                this.logger.verbose("Setting postLogoutRedirectUri to configured uri", validLogoutRequest.correlationId);
                validLogoutRequest.postLogoutRedirectUri = UrlString.getAbsoluteUrl(this.config.auth.postLogoutRedirectUri, BrowserUtils.getCurrentUri());
            } else {
                this.logger.verbose("Setting postLogoutRedirectUri to current page", validLogoutRequest.correlationId);
                validLogoutRequest.postLogoutRedirectUri = UrlString.getAbsoluteUrl(BrowserUtils.getCurrentUri(), BrowserUtils.getCurrentUri());
            }
        } else {
            this.logger.verbose("postLogoutRedirectUri passed as null, not setting post logout redirect uri", validLogoutRequest.correlationId);
        }

        return validLogoutRequest;
    }

    /**
     * Parses login_hint ID Token Claim out of AccountInfo object to be used as
     * logout_hint in end session request.
     * @param account
     */
    protected getLogoutHintFromIdTokenClaims(account: AccountInfo): string | null {
        const idTokenClaims: IdTokenClaims | undefined = account.idTokenClaims;
        if (idTokenClaims) {
            if (idTokenClaims.login_hint) {
                return idTokenClaims.login_hint;
            } else {
                this.logger.verbose("The ID Token Claims tied to the provided account do not contain a login_hint claim, logoutHint will not be added to logout request");
            }
        } else {
            this.logger.verbose("The provided account does not contain ID Token Claims, logoutHint will not be added to logout request");
        }

        return null;
    }

    /**
     * Creates an Authorization Code Client with the given authority, or the default authority.
     * @param serverTelemetryManager
     * @param authorityUrl
     */
    protected async createAuthCodeClient(serverTelemetryManager: ServerTelemetryManager, authorityUrl?: string, requestAzureCloudOptions?: AzureCloudOptions): Promise<AuthorizationCodeClient> {
        // Create auth module.
        const clientConfig = await this.getClientConfiguration(serverTelemetryManager, authorityUrl, requestAzureCloudOptions);
        return new AuthorizationCodeClient(clientConfig);
    }

    /**
     * Creates a Client Configuration object with the given request authority, or the default authority.
     * @param serverTelemetryManager
     * @param requestAuthority
     * @param requestCorrelationId
     */
    protected async getClientConfiguration(serverTelemetryManager: ServerTelemetryManager, requestAuthority?: string, requestAzureCloudOptions?: AzureCloudOptions): Promise<ClientConfiguration> {
        this.logger.verbose("getClientConfiguration called");
        const discoveredAuthority = await this.getDiscoveredAuthority(requestAuthority, requestAzureCloudOptions);

        return {
            authOptions: {
                clientId: this.config.auth.clientId,
                authority: discoveredAuthority,
                clientCapabilities: this.config.auth.clientCapabilities
            },
            systemOptions: {
                tokenRenewalOffsetSeconds: this.config.system.tokenRenewalOffsetSeconds,
                preventCorsPreflight: true
            },
            loggerOptions: {
                loggerCallback: this.config.system.loggerOptions.loggerCallback,
                piiLoggingEnabled: this.config.system.loggerOptions.piiLoggingEnabled,
                logLevel: this.config.system.loggerOptions.logLevel,
                correlationId: this.correlationId
            },
            cryptoInterface: this.browserCrypto,
            networkInterface: this.networkClient,
            storageInterface: this.browserStorage,
            serverTelemetryManager: serverTelemetryManager,
            libraryInfo: {
                sku: BrowserConstants.MSAL_SKU,
                version: version,
                cpu: "",
                os: ""
            }
        };
    }

    /**
     * @param hash
     * @param interactionType
     */
    protected validateAndExtractStateFromHash(serverParams: ServerAuthorizationCodeResponse, interactionType: InteractionType, requestCorrelationId?: string): string {
        this.logger.verbose("validateAndExtractStateFromHash called", requestCorrelationId);
        if (!serverParams.state) {
            throw BrowserAuthError.createHashDoesNotContainStateError();
        }

        const platformStateObj = BrowserProtocolUtils.extractBrowserRequestState(this.browserCrypto, serverParams.state);
        if (!platformStateObj) {
            throw BrowserAuthError.createUnableToParseStateError();
        }

        if (platformStateObj.interactionType !== interactionType) {
            throw BrowserAuthError.createStateInteractionTypeMismatchError();
        }

        this.logger.verbose("Returning state from hash", requestCorrelationId);
        return serverParams.state;
    }

    /**
     * Used to get a discovered version of the default authority.
     * @param requestAuthority
     * @param requestCorrelationId
     */
    protected async getDiscoveredAuthority(requestAuthority?: string, requestAzureCloudOptions?: AzureCloudOptions): Promise<Authority> {
        this.logger.verbose("getDiscoveredAuthority called");
        const authorityOptions: AuthorityOptions = {
            protocolMode: this.config.auth.protocolMode,
            knownAuthorities: this.config.auth.knownAuthorities,
            cloudDiscoveryMetadata: this.config.auth.cloudDiscoveryMetadata,
            authorityMetadata: this.config.auth.authorityMetadata,
        };

        // build authority string based on auth params, precedence - azureCloudInstance + tenant >> authority
        const userAuthority = requestAuthority ? requestAuthority : this.config.auth.authority;

        // fall back to the authority from config
        const builtAuthority = Authority.generateAuthority( userAuthority, requestAzureCloudOptions || this.config.auth.azureCloudOptions);
        this.logger.verbose("Creating discovered authority with configured authority");
        return await AuthorityFactory.createDiscoveredInstance(builtAuthority, this.config.system.networkClient, this.browserStorage, authorityOptions);
    }

    /**
     * Helper to initialize required request parameters for interactive APIs and ssoSilent()
     * @param request
     * @param interactionType
     */
    protected async initializeAuthorizationRequest(request: RedirectRequest|PopupRequest|SsoSilentRequest, interactionType: InteractionType): Promise<AuthorizationUrlRequest> {
        this.logger.verbose("initializeAuthorizationRequest called");
        const redirectUri = this.getRedirectUri(request.redirectUri);
        const browserState: BrowserStateObject = {
            interactionType: interactionType
        };
        const state = ProtocolUtils.setRequestState(
            this.browserCrypto,
            (request && request.state)|| Constants.EMPTY_STRING,
            browserState
        );

        const validatedRequest: AuthorizationUrlRequest = {
            ...await this.initializeBaseRequest(request),
            redirectUri: redirectUri,
            state: state,
            nonce: request.nonce || this.browserCrypto.createNewGuid(),
            responseMode: ResponseMode.FRAGMENT
        };

        const account = request.account || this.browserStorage.getActiveAccount();
        if (account) {
            this.logger.verbose("Setting validated request account");
            this.logger.verbosePii(`Setting validated request account: ${account}`);
            validatedRequest.account = account;
        }

        // Check for ADAL/MSAL v1 SSO
        if (StringUtils.isEmpty(validatedRequest.loginHint) && !account) {
            const legacyLoginHint = this.browserStorage.getLegacyLoginHint();
            if (legacyLoginHint) {
                validatedRequest.loginHint = legacyLoginHint;
            }
        }

        return validatedRequest;
    }
}<|MERGE_RESOLUTION|>--- conflicted
+++ resolved
@@ -3,11 +3,7 @@
  * Licensed under the MIT License.
  */
 
-<<<<<<< HEAD
-import { ServerTelemetryManager, CommonAuthorizationCodeRequest, Constants, AuthorizationCodeClient, ClientConfiguration, AuthorityOptions, Authority, AuthorityFactory, ServerAuthorizationCodeResponse, UrlString, CommonEndSessionRequest, ProtocolUtils, ResponseMode, StringUtils } from "@azure/msal-common";
-=======
-import { ICrypto, Logger, ServerTelemetryManager, CommonAuthorizationCodeRequest, Constants, AuthorizationCodeClient, ClientConfiguration, AuthorityOptions, Authority, AuthorityFactory, ServerAuthorizationCodeResponse, UrlString, CommonEndSessionRequest, ProtocolUtils, ResponseMode, StringUtils, IdTokenClaims, AccountInfo, AzureCloudOptions } from "@azure/msal-common";
->>>>>>> 2d41204c
+import { ServerTelemetryManager, CommonAuthorizationCodeRequest, Constants, AuthorizationCodeClient, ClientConfiguration, AuthorityOptions, Authority, AuthorityFactory, ServerAuthorizationCodeResponse, UrlString, CommonEndSessionRequest, ProtocolUtils, ResponseMode, StringUtils, IdTokenClaims, AccountInfo, AzureCloudOptions } from "@azure/msal-common";
 import { BaseInteractionClient } from "./BaseInteractionClient";
 import { AuthorizationUrlRequest } from "../request/AuthorizationUrlRequest";
 import { BrowserConstants, InteractionType } from "../utils/BrowserConstants";
@@ -23,18 +19,7 @@
 /**
  * Defines the class structure and helper functions used by the "standard", non-brokered auth flows (popup, redirect, silent (RT), silent (iframe))
  */
-<<<<<<< HEAD
 export abstract class StandardInteractionClient extends BaseInteractionClient {    
-=======
-export abstract class StandardInteractionClient extends BaseInteractionClient {
-    protected navigationClient: INavigationClient;
-
-    constructor(config: BrowserConfiguration, storageImpl: BrowserCacheManager, browserCrypto: ICrypto, logger: Logger, eventHandler: EventHandler, navigationClient: INavigationClient, correlationId?: string) {
-        super(config, storageImpl, browserCrypto, logger, eventHandler, correlationId);
-        this.navigationClient = navigationClient;
-    }
-
->>>>>>> 2d41204c
     /**
      * Generates an auth code request tied to the url request.
      * @param request
