--- conflicted
+++ resolved
@@ -92,14 +92,7 @@
             request.prompt !== PromptValue.NONE &&
             request.prompt !== PromptValue.NO_SESSION
         ) {
-<<<<<<< HEAD
-            acquireTokenMeasurement.end({
-                success: false,
-            });
             throw BrowserAuthError.create(BrowserAuthErrorMessage.silentPromptValueError);
-=======
-            throw BrowserAuthError.createSilentPromptValueError(request.prompt);
->>>>>>> d30316f4
         }
 
         // Create silent request
