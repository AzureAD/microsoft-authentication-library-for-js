--- conflicted
+++ resolved
@@ -418,7 +418,6 @@
             try {
                 authClient.authority.endSessionEndpoint;
             } catch {
-<<<<<<< HEAD
                 if (
                     validRequest.account?.homeAccountId &&
                     validRequest.postLogoutRedirectUri &&
@@ -427,10 +426,6 @@
                     this.browserStorage.removeAccount(
                         validRequest.account?.homeAccountId
                     );
-=======
-                if (validRequest.account?.homeAccountId && validRequest.postLogoutRedirectUri && authClient.authority.protocolMode === ProtocolMode.OIDC){
-                    this.browserStorage.removeAccount(validRequest.account?.homeAccountId);
->>>>>>> 4c99ad07
 
                     this.eventHandler.emitEvent(
                         EventType.LOGOUT_SUCCESS,
