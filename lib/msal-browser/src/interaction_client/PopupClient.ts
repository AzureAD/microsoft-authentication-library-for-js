/*
 * Copyright (c) Microsoft Corporation. All rights reserved.
 * Licensed under the MIT License.
 */

import { AuthenticationResult, CommonAuthorizationCodeRequest, AuthorizationCodeClient, ThrottlingUtils, CommonEndSessionRequest, UrlString, AuthError, OIDC_DEFAULT_SCOPES, Constants, ProtocolUtils, ServerAuthorizationCodeResponse, PerformanceEvents, StringUtils, IPerformanceClient, Logger, ICrypto } from "@azure/msal-common";
import { StandardInteractionClient } from "./StandardInteractionClient";
import { EventType } from "../event/EventType";
import { InteractionType, ApiId, BrowserConstants } from "../utils/BrowserConstants";
import { EndSessionPopupRequest } from "../request/EndSessionPopupRequest";
import { NavigationOptions } from "../navigation/NavigationOptions";
import { BrowserUtils } from "../utils/BrowserUtils";
import { PopupRequest } from "../request/PopupRequest";
import { NativeInteractionClient } from "./NativeInteractionClient";
import { NativeMessageHandler } from "../broker/nativeBroker/NativeMessageHandler";
import { BrowserAuthError } from "../error/BrowserAuthError";
import { INavigationClient } from "../navigation/INavigationClient";
import { EventHandler } from "../event/EventHandler";
import { BrowserCacheManager } from "../cache/BrowserCacheManager";
import { BrowserConfiguration } from "../config/Configuration";
import { InteractionHandler, InteractionParams } from "../interaction_handler/InteractionHandler";
import { PopupWindowAttributes } from "../request/PopupWindowAttributes";
import { EventError } from "../event/EventMessage";

export type PopupParams = InteractionParams & {
    popup?: Window|null;
    popupName: string;
    popupWindowAttributes: PopupWindowAttributes
};

export class PopupClient extends StandardInteractionClient {
    private currentWindow: Window | undefined;
    protected nativeStorage: BrowserCacheManager;

    constructor(config: BrowserConfiguration, storageImpl: BrowserCacheManager, browserCrypto: ICrypto, logger: Logger, eventHandler: EventHandler, navigationClient: INavigationClient, performanceClient: IPerformanceClient, nativeStorageImpl: BrowserCacheManager, nativeMessageHandler?: NativeMessageHandler, correlationId?: string) {
        super(config, storageImpl, browserCrypto, logger, eventHandler, navigationClient, performanceClient, nativeMessageHandler, correlationId);
        // Properly sets this reference for the unload event.
        this.unloadWindow = this.unloadWindow.bind(this);
        this.nativeStorage = nativeStorageImpl;
    }

    /**
     * Acquires tokens by opening a popup window to the /authorize endpoint of the authority
     * @param request
     */
    acquireToken(request: PopupRequest): Promise<AuthenticationResult> {
        try {
            const popupName = this.generatePopupName(request.scopes || OIDC_DEFAULT_SCOPES, request.authority || this.config.auth.authority);
            const popupWindowAttributes = request.popupWindowAttributes || {};

            // asyncPopups flag is true. Acquires token without first opening popup. Popup will be opened later asynchronously.
            if (this.config.system.asyncPopups) {
                this.logger.verbose("asyncPopups set to true, acquiring token");
                // Passes on popup position and dimensions if in request
                return this.acquireTokenPopupAsync(request, popupName, popupWindowAttributes);
            } else {
                // asyncPopups flag is set to false. Opens popup before acquiring token.
                this.logger.verbose("asyncPopup set to false, opening popup before acquiring token");
                const popup = this.openSizedPopup("about:blank", popupName, popupWindowAttributes);
                return this.acquireTokenPopupAsync(request, popupName, popupWindowAttributes, popup);
            }
        } catch (e) {
            return Promise.reject(e);
        }
    }

    /**
     * Clears local cache for the current user then opens a popup window prompting the user to sign-out of the server
     * @param logoutRequest
     */
    logout(logoutRequest?: EndSessionPopupRequest): Promise<void> {
        try {
            this.logger.verbose("logoutPopup called");
            const validLogoutRequest = this.initializeLogoutRequest(logoutRequest);

            const popupName = this.generateLogoutPopupName(validLogoutRequest);
            const authority = logoutRequest && logoutRequest.authority;
            const mainWindowRedirectUri = logoutRequest && logoutRequest.mainWindowRedirectUri;
            const popupWindowAttributes = logoutRequest?.popupWindowAttributes || {};

            // asyncPopups flag is true. Acquires token without first opening popup. Popup will be opened later asynchronously.
            if (this.config.system.asyncPopups) {
                this.logger.verbose("asyncPopups set to true");
                // Passes on popup position and dimensions if in request
                return this.logoutPopupAsync(validLogoutRequest, popupName, popupWindowAttributes, authority, undefined, mainWindowRedirectUri);
            } else {
                // asyncPopups flag is set to false. Opens popup before logging out.
                this.logger.verbose("asyncPopup set to false, opening popup");
                const popup = this.openSizedPopup("about:blank", popupName, popupWindowAttributes);
                return this.logoutPopupAsync(validLogoutRequest, popupName, popupWindowAttributes, authority, popup, mainWindowRedirectUri);
            }
        } catch (e) {
            // Since this function is synchronous we need to reject
            return Promise.reject(e);
        }
    }

    /**
     * Helper which obtains an access_token for your API via opening a popup window in the user's browser
     * @param validRequest
     * @param popupName
     * @param popup
     * @param popupWindowAttributes
     *
     * @returns A promise that is fulfilled when this function has completed, or rejected if an error was raised.
     */
    protected async acquireTokenPopupAsync(request: PopupRequest, popupName: string, popupWindowAttributes: PopupWindowAttributes, popup?: Window|null): Promise<AuthenticationResult> {
        this.logger.verbose("acquireTokenPopupAsync called");
        const serverTelemetryManager = this.initializeServerTelemetryManager(ApiId.acquireTokenPopup);

        this.performanceClient.setPreQueueTime(PerformanceEvents.StandardInteractionClientInitializeAuthorizationRequest, request.correlationId);
        const validRequest = await this.initializeAuthorizationRequest(request, InteractionType.Popup);
        this.browserStorage.updateCacheEntries(validRequest.state, validRequest.nonce, validRequest.authority, validRequest.loginHint || Constants.EMPTY_STRING, validRequest.account || null);

        try {
            // Create auth code request and generate PKCE params
            this.performanceClient.setPreQueueTime(PerformanceEvents.StandardInteractionClientInitializeAuthorizationCodeRequest, request.correlationId);
            const authCodeRequest: CommonAuthorizationCodeRequest = await this.initializeAuthorizationCodeRequest(validRequest);

            // Initialize the client
            this.performanceClient.setPreQueueTime(PerformanceEvents.StandardInteractionClientCreateAuthCodeClient, request.correlationId);
            const authClient: AuthorizationCodeClient = await this.createAuthCodeClient(serverTelemetryManager, validRequest.authority, validRequest.azureCloudOptions);
            this.logger.verbose("Auth code client created");

            const isNativeBroker = NativeMessageHandler.isNativeAvailable(this.config, this.logger, this.nativeMessageHandler, request.authenticationScheme);
            // Start measurement for server calls with native brokering enabled
            let fetchNativeAccountIdMeasurement;
            if (isNativeBroker) {
                fetchNativeAccountIdMeasurement = this.performanceClient.startMeasurement(PerformanceEvents.FetchAccountIdWithNativeBroker, request.correlationId);
            }

            // Create acquire token url.
            const navigateUrl = await authClient.getAuthCodeUrl({
                ...validRequest,
                nativeBroker: isNativeBroker
            });

            // Create popup interaction handler.
            const interactionHandler = new InteractionHandler(authClient, this.browserStorage, authCodeRequest, this.logger, this.performanceClient);

            // Show the UI once the url has been created. Get the window handle for the popup.
            const popupParameters: PopupParams = {
                popup,
                popupName,
                popupWindowAttributes
            };
            const popupWindow: Window = this.initiateAuthRequest(navigateUrl, popupParameters);
            this.eventHandler.emitEvent(EventType.POPUP_OPENED, InteractionType.Popup, {popupWindow}, null);

            // Monitor the window for the hash. Return the string value and close the popup when the hash is received. Default timeout is 60 seconds.
            const hash = await this.monitorPopupForHash(popupWindow);
            // Deserialize hash fragment response parameters.
            const serverParams: ServerAuthorizationCodeResponse = UrlString.getDeserializedHash(hash);
            const state = this.validateAndExtractStateFromHash(serverParams, InteractionType.Popup, validRequest.correlationId);
            // Remove throttle if it exists
            ThrottlingUtils.removeThrottle(this.browserStorage, this.config.auth.clientId, authCodeRequest);

            if (serverParams.accountId) {
                this.logger.verbose("Account id found in hash, calling WAM for token");
                // end measurement for server call with native brokering enabled
                if (fetchNativeAccountIdMeasurement) {
                    fetchNativeAccountIdMeasurement.endMeasurement({
                        success: true,
                        isNativeBroker: true
                    });
                }

                if (!this.nativeMessageHandler) {
                    throw BrowserAuthError.createNativeConnectionNotEstablishedError();
                }
                const nativeInteractionClient = new NativeInteractionClient(this.config, this.browserStorage, this.browserCrypto, this.logger, this.eventHandler, this.navigationClient, ApiId.acquireTokenPopup, this.performanceClient, this.nativeMessageHandler, serverParams.accountId, this.nativeStorage, validRequest.correlationId);
                const { userRequestState } = ProtocolUtils.parseRequestState(this.browserCrypto, state);
                return nativeInteractionClient.acquireToken({
                    ...validRequest,
                    state: userRequestState,
                    prompt: undefined // Server should handle the prompt, ideally native broker can do this part silently
                }).finally(() => {
                    this.browserStorage.cleanRequestByState(state);
                });
            }

            // Handle response from hash string.
            const result = await interactionHandler.handleCodeResponseFromHash(hash, state, authClient.authority, this.networkClient);

            return result;
        } catch (e) {
            if (popup) {
                // Close the synchronous popup if an error is thrown before the window unload event is registered
                popup.close();
            }

            if (e instanceof AuthError) {
                (e as AuthError).setCorrelationId(this.correlationId);
                serverTelemetryManager.cacheFailedRequest(e);
            }
<<<<<<< HEAD

=======
            serverTelemetryManager.cacheFailedRequest(e);
>>>>>>> 801e8166
            this.browserStorage.cleanRequestByState(validRequest.state);
            throw e;
        }
    }

    /**
     *
     * @param validRequest
     * @param popupName
     * @param requestAuthority
     * @param popup
     * @param mainWindowRedirectUri
     * @param popupWindowAttributes
     */
    protected async logoutPopupAsync(validRequest: CommonEndSessionRequest, popupName: string, popupWindowAttributes: PopupWindowAttributes, requestAuthority?: string, popup?: Window|null, mainWindowRedirectUri?: string): Promise<void> {
        this.logger.verbose("logoutPopupAsync called");
        this.eventHandler.emitEvent(EventType.LOGOUT_START, InteractionType.Popup, validRequest);

        const serverTelemetryManager = this.initializeServerTelemetryManager(ApiId.logoutPopup);

        try {
            // Clear cache on logout
            await this.clearCacheOnLogout(validRequest.account);

            // Initialize the client
            this.performanceClient.setPreQueueTime(PerformanceEvents.StandardInteractionClientCreateAuthCodeClient, validRequest.correlationId);
            const authClient = await this.createAuthCodeClient(serverTelemetryManager, requestAuthority);
            this.logger.verbose("Auth code client created");

            // Create logout string and navigate user window to logout.
            const logoutUri: string = authClient.getLogoutUri(validRequest);

            this.eventHandler.emitEvent(EventType.LOGOUT_SUCCESS, InteractionType.Popup, validRequest);

            // Open the popup window to requestUrl.
            const popupWindow = this.openPopup(logoutUri, {popupName, popupWindowAttributes, popup});
            this.eventHandler.emitEvent(EventType.POPUP_OPENED, InteractionType.Popup, {popupWindow}, null);

            await this.waitForLogoutPopup(popupWindow);

            if (mainWindowRedirectUri) {
                const navigationOptions: NavigationOptions = {
                    apiId: ApiId.logoutPopup,
                    timeout: this.config.system.redirectNavigationTimeout,
                    noHistory: false
                };
                const absoluteUrl = UrlString.getAbsoluteUrl(mainWindowRedirectUri, BrowserUtils.getCurrentUri());

                this.logger.verbose("Redirecting main window to url specified in the request");
                this.logger.verbosePii(`Redirecting main window to: ${absoluteUrl}`);
                this.navigationClient.navigateInternal(absoluteUrl, navigationOptions);
            } else {
                this.logger.verbose("No main window navigation requested");
            }
        } catch (e) {
            if (popup) {
                // Close the synchronous popup if an error is thrown before the window unload event is registered
                popup.close();
            }

            if (e instanceof AuthError) {
                (e as AuthError).setCorrelationId(this.correlationId);
                serverTelemetryManager.cacheFailedRequest(e);
            }
            serverTelemetryManager.cacheFailedRequest(e);
            this.browserStorage.setInteractionInProgress(false);
            this.eventHandler.emitEvent(EventType.LOGOUT_FAILURE, InteractionType.Popup, null, e as EventError);
            this.eventHandler.emitEvent(EventType.LOGOUT_END, InteractionType.Popup);
            throw e;
        }

        this.eventHandler.emitEvent(EventType.LOGOUT_END, InteractionType.Popup);
    }

    /**
     * Opens a popup window with given request Url.
     * @param requestUrl
     */
    initiateAuthRequest(requestUrl: string, params: PopupParams): Window {
        // Check that request url is not empty.
        if (!StringUtils.isEmpty(requestUrl)) {
            this.logger.infoPii(`Navigate to: ${requestUrl}`);
            // Open the popup window to requestUrl.
            return this.openPopup(requestUrl, params);
        } else {
            // Throw error if request URL is empty.
            this.logger.error("Navigate url is empty");
            throw BrowserAuthError.createEmptyNavigationUriError();
        }
    }

    /**
     * Monitors a window until it loads a url with the same origin.
     * @param popupWindow - window that is being monitored
     * @param timeout - timeout for processing hash once popup is redirected back to application
     */
    monitorPopupForHash(popupWindow: Window): Promise<string> {
        return new Promise((resolve, reject) => {
            /*
             * Polling for popups needs to be tick-based,
             * since a non-trivial amount of time can be spent on interaction (which should not count against the timeout).
             */
            const maxTicks = this.config.system.windowHashTimeout / this.config.system.pollIntervalMilliseconds;
            let ticks = 0;

            this.logger.verbose("PopupHandler.monitorPopupForHash - polling started");

            const intervalId = setInterval(() => {
                // Window is closed
                if (popupWindow.closed) {
                    this.logger.error("PopupHandler.monitorPopupForHash - window closed");
                    this.cleanPopup();
                    clearInterval(intervalId);
                    reject(BrowserAuthError.createUserCancelledError());
                    return;
                }

                let href: string = Constants.EMPTY_STRING;
                let hash: string = Constants.EMPTY_STRING;
                try {
                    /*
                     * Will throw if cross origin,
                     * which should be caught and ignored
                     * since we need the interval to keep running while on STS UI.
                     */
                    href = popupWindow.location.href;
                    hash = popupWindow.location.hash;
                } catch (e) {}

                // Don't process blank pages or cross domain
                if (StringUtils.isEmpty(href) || href === "about:blank") {
                    return;
                }

                this.logger.verbose("PopupHandler.monitorPopupForHash - popup window is on same origin as caller");

                /*
                 * Only run clock when we are on same domain for popups
                 * as popup operations can take a long time.
                 */
                ticks++;

                if (hash) {
                    this.logger.verbose("PopupHandler.monitorPopupForHash - found hash in url");
                    clearInterval(intervalId);
                    this.cleanPopup(popupWindow);

                    if (UrlString.hashContainsKnownProperties(hash)) {
                        this.logger.verbose("PopupHandler.monitorPopupForHash - hash contains known properties, returning.");
                        resolve(hash);
                    } else {
                        this.logger.error("PopupHandler.monitorPopupForHash - found hash in url but it does not contain known properties. Check that your router is not changing the hash prematurely.");
                        this.logger.errorPii(`PopupHandler.monitorPopupForHash - hash found: ${hash}`);
                        reject(BrowserAuthError.createHashDoesNotContainKnownPropertiesError());
                    }
                } else if (ticks > maxTicks) {
                    this.logger.error("PopupHandler.monitorPopupForHash - unable to find hash in url, timing out");
                    clearInterval(intervalId);
                    reject(BrowserAuthError.createMonitorPopupTimeoutError());
                }
            }, this.config.system.pollIntervalMilliseconds);
        });
    }

    /**
     * Waits for user interaction in logout popup window
     * @param popupWindow
     * @returns
     */
    waitForLogoutPopup(popupWindow: Window): Promise<void> {
        return new Promise((resolve) => {
            this.logger.verbose("PopupHandler.waitForLogoutPopup - polling started");

            const intervalId = setInterval(() => {
                // Window is closed
                if (popupWindow.closed) {
                    this.logger.error("PopupHandler.waitForLogoutPopup - window closed");
                    this.cleanPopup();
                    clearInterval(intervalId);
                    resolve();
                }

                let href: string = Constants.EMPTY_STRING;
                try {
                    /*
                     * Will throw if cross origin,
                     * which should be caught and ignored
                     * since we need the interval to keep running while on STS UI.
                     */
                    href = popupWindow.location.href;
                } catch (e) {}

                // Don't process blank pages or cross domain
                if (StringUtils.isEmpty(href) || href === "about:blank") {
                    return;
                }

                this.logger.verbose("PopupHandler.waitForLogoutPopup - popup window is on same origin as caller, closing.");

                clearInterval(intervalId);
                this.cleanPopup(popupWindow);
                resolve();
            }, this.config.system.pollIntervalMilliseconds);
        });
    }

    /**
     * @hidden
     *
     * Configures popup window for login.
     *
     * @param urlNavigate
     * @param title
     * @param popUpWidth
     * @param popUpHeight
     * @param popupWindowAttributes
     * @ignore
     * @hidden
     */
    openPopup(urlNavigate: string, popupParams: PopupParams): Window {
        try {
            let popupWindow;
            // Popup window passed in, setting url to navigate to
            if (popupParams.popup) {
                popupWindow = popupParams.popup;
                this.logger.verbosePii(`Navigating popup window to: ${urlNavigate}`);
                popupWindow.location.assign(urlNavigate);
            } else if (typeof popupParams.popup === "undefined") {
                // Popup will be undefined if it was not passed in
                this.logger.verbosePii(`Opening popup window to: ${urlNavigate}`);
                popupWindow = this.openSizedPopup(urlNavigate, popupParams.popupName, popupParams.popupWindowAttributes);
            }

            // Popup will be null if popups are blocked
            if (!popupWindow) {
                throw BrowserAuthError.createEmptyWindowCreatedError();
            }
            if (popupWindow.focus) {
                popupWindow.focus();
            }
            this.currentWindow = popupWindow;
            window.addEventListener("beforeunload", this.unloadWindow);

            return popupWindow;
        } catch (e) {
            this.logger.error("error opening popup " + (e as AuthError).message);
            this.browserStorage.setInteractionInProgress(false);
            throw BrowserAuthError.createPopupWindowError((e as AuthError).toString());
        }
    }

    /**
     * Helper function to set popup window dimensions and position
     * @param urlNavigate
     * @param popupName
     * @param popupWindowAttributes
     * @returns
     */
    openSizedPopup(urlNavigate: string, popupName: string, popupWindowAttributes: PopupWindowAttributes): Window|null {
        /**
         * adding winLeft and winTop to account for dual monitor
         * using screenLeft and screenTop for IE8 and earlier
         */
        const winLeft = window.screenLeft ? window.screenLeft : window.screenX;
        const winTop = window.screenTop ? window.screenTop : window.screenY;
        /**
         * window.innerWidth displays browser window"s height and width excluding toolbars
         * using document.documentElement.clientWidth for IE8 and earlier
         */
        const winWidth = window.innerWidth || document.documentElement.clientWidth || document.body.clientWidth;
        const winHeight = window.innerHeight || document.documentElement.clientHeight || document.body.clientHeight;

        let width = popupWindowAttributes.popupSize?.width;
        let height = popupWindowAttributes.popupSize?.height;
        let top = popupWindowAttributes.popupPosition?.top;
        let left = popupWindowAttributes.popupPosition?.left;

        if (!width || width < 0 || width > winWidth) {
            this.logger.verbose("Default popup window width used. Window width not configured or invalid.");
            width = BrowserConstants.POPUP_WIDTH;
        }

        if (!height || height < 0 || height > winHeight) {
            this.logger.verbose("Default popup window height used. Window height not configured or invalid.");
            height = BrowserConstants.POPUP_HEIGHT;
        }

        if (!top || top < 0 || top > winHeight) {
            this.logger.verbose("Default popup window top position used. Window top not configured or invalid.");
            top = Math.max(0, ((winHeight / 2) - (BrowserConstants.POPUP_HEIGHT / 2)) + winTop);
        }

        if (!left || left < 0 || left > winWidth) {
            this.logger.verbose("Default popup window left position used. Window left not configured or invalid.");
            left = Math.max(0, ((winWidth / 2) - (BrowserConstants.POPUP_WIDTH / 2)) + winLeft);
        }

        return window.open(urlNavigate, popupName, `width=${width}, height=${height}, top=${top}, left=${left}, scrollbars=yes`);
    }

    /**
     * Event callback to unload main window.
     */
    unloadWindow(e: Event): void {
        this.browserStorage.cleanRequestByInteractionType(InteractionType.Popup);
        if (this.currentWindow) {
            this.currentWindow.close();
        }
        // Guarantees browser unload will happen, so no other errors will be thrown.
        e.preventDefault();
    }

    /**
     * Closes popup, removes any state vars created during popup calls.
     * @param popupWindow
     */
    cleanPopup(popupWindow?: Window): void {
        if (popupWindow) {
            // Close window.
            popupWindow.close();
        }
        // Remove window unload function
        window.removeEventListener("beforeunload", this.unloadWindow);

        // Interaction is completed - remove interaction status.
        this.browserStorage.setInteractionInProgress(false);
    }

    /**
     * Generates the name for the popup based on the client id and request
     * @param clientId
     * @param request
     */
    generatePopupName(scopes: Array<string>, authority: string): string {
        return `${BrowserConstants.POPUP_NAME_PREFIX}.${this.config.auth.clientId}.${scopes.join("-")}.${authority}.${this.correlationId}`;
    }

    /**
     * Generates the name for the popup based on the client id and request for logouts
     * @param clientId
     * @param request
     */
    generateLogoutPopupName(request: CommonEndSessionRequest): string {
        const homeAccountId = request.account && request.account.homeAccountId;
        return `${BrowserConstants.POPUP_NAME_PREFIX}.${this.config.auth.clientId}.${homeAccountId}.${this.correlationId}`;
    }
}<|MERGE_RESOLUTION|>--- conflicted
+++ resolved
@@ -193,11 +193,7 @@
                 (e as AuthError).setCorrelationId(this.correlationId);
                 serverTelemetryManager.cacheFailedRequest(e);
             }
-<<<<<<< HEAD
-
-=======
             serverTelemetryManager.cacheFailedRequest(e);
->>>>>>> 801e8166
             this.browserStorage.cleanRequestByState(validRequest.state);
             throw e;
         }
