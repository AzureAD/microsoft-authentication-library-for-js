/*
 * Copyright (c) Microsoft Corporation. All rights reserved.
 * Licensed under the MIT License.
 */

import {
    CommonAuthorizationCodeRequest,
    AuthorizationCodeClient,
    ThrottlingUtils,
    CommonEndSessionRequest,
    UrlString,
    AuthError,
    OIDC_DEFAULT_SCOPES,
    ProtocolUtils,
    PerformanceEvents,
    IPerformanceClient,
    Logger,
    ICrypto,
    ProtocolMode,
    ServerResponseType,
    invokeAsync,
    invoke,
} from "@azure/msal-common";
import { StandardInteractionClient } from "./StandardInteractionClient";
import { EventType } from "../event/EventType";
import {
    InteractionType,
    ApiId,
    BrowserConstants,
} from "../utils/BrowserConstants";
import { EndSessionPopupRequest } from "../request/EndSessionPopupRequest";
import { NavigationOptions } from "../navigation/NavigationOptions";
import * as BrowserUtils from "../utils/BrowserUtils";
import { PopupRequest } from "../request/PopupRequest";
import { NativeInteractionClient } from "./NativeInteractionClient";
import { NativeMessageHandler } from "../broker/nativeBroker/NativeMessageHandler";
import {
    createBrowserAuthError,
    BrowserAuthErrorCodes,
} from "../error/BrowserAuthError";
import { INavigationClient } from "../navigation/INavigationClient";
import { EventHandler } from "../event/EventHandler";
import { BrowserCacheManager } from "../cache/BrowserCacheManager";
import { BrowserConfiguration } from "../config/Configuration";
import { InteractionHandler } from "../interaction_handler/InteractionHandler";
import { PopupWindowAttributes } from "../request/PopupWindowAttributes";
import { EventError } from "../event/EventMessage";
import { AuthenticationResult } from "../response/AuthenticationResult";
import * as ResponseHandler from "../response/ResponseHandler";

export type PopupParams = {
    popup?: Window | null;
    popupName: string;
    popupWindowAttributes: PopupWindowAttributes;
};

export class PopupClient extends StandardInteractionClient {
    private currentWindow: Window | undefined;
    protected nativeStorage: BrowserCacheManager;

    constructor(
        config: BrowserConfiguration,
        storageImpl: BrowserCacheManager,
        browserCrypto: ICrypto,
        logger: Logger,
        eventHandler: EventHandler,
        navigationClient: INavigationClient,
        performanceClient: IPerformanceClient,
        nativeStorageImpl: BrowserCacheManager,
        nativeMessageHandler?: NativeMessageHandler,
        correlationId?: string
    ) {
        super(
            config,
            storageImpl,
            browserCrypto,
            logger,
            eventHandler,
            navigationClient,
            performanceClient,
            nativeMessageHandler,
            correlationId
        );
        // Properly sets this reference for the unload event.
        this.unloadWindow = this.unloadWindow.bind(this);
        this.nativeStorage = nativeStorageImpl;
    }

    /**
     * Acquires tokens by opening a popup window to the /authorize endpoint of the authority
     * @param request
     */
    acquireToken(request: PopupRequest): Promise<AuthenticationResult> {
        try {
            const popupName = this.generatePopupName(
                request.scopes || OIDC_DEFAULT_SCOPES,
                request.authority || this.config.auth.authority
            );
            const popupWindowAttributes = request.popupWindowAttributes || {};

            // asyncPopups flag is true. Acquires token without first opening popup. Popup will be opened later asynchronously.
            if (this.config.system.asyncPopups) {
                this.logger.verbose("asyncPopups set to true, acquiring token");
                // Passes on popup position and dimensions if in request
                return this.acquireTokenPopupAsync(
                    request,
                    popupName,
                    popupWindowAttributes
                );
            } else {
                // asyncPopups flag is set to false. Opens popup before acquiring token.
                this.logger.verbose(
                    "asyncPopup set to false, opening popup before acquiring token"
                );
                const popup = this.openSizedPopup(
                    "about:blank",
                    popupName,
                    popupWindowAttributes
                );
                return this.acquireTokenPopupAsync(
                    request,
                    popupName,
                    popupWindowAttributes,
                    popup
                );
            }
        } catch (e) {
            return Promise.reject(e);
        }
    }

    /**
     * Clears local cache for the current user then opens a popup window prompting the user to sign-out of the server
     * @param logoutRequest
     */
    logout(logoutRequest?: EndSessionPopupRequest): Promise<void> {
        try {
            this.logger.verbose("logoutPopup called");
            const validLogoutRequest =
                this.initializeLogoutRequest(logoutRequest);

            const popupName = this.generateLogoutPopupName(validLogoutRequest);
            const authority = logoutRequest && logoutRequest.authority;
            const mainWindowRedirectUri =
                logoutRequest && logoutRequest.mainWindowRedirectUri;
            const popupWindowAttributes =
                logoutRequest?.popupWindowAttributes || {};

            // asyncPopups flag is true. Acquires token without first opening popup. Popup will be opened later asynchronously.
            if (this.config.system.asyncPopups) {
                this.logger.verbose("asyncPopups set to true");
                // Passes on popup position and dimensions if in request
                return this.logoutPopupAsync(
                    validLogoutRequest,
                    popupName,
                    popupWindowAttributes,
                    authority,
                    undefined,
                    mainWindowRedirectUri
                );
            } else {
                // asyncPopups flag is set to false. Opens popup before logging out.
                this.logger.verbose("asyncPopup set to false, opening popup");
                const popup = this.openSizedPopup(
                    "about:blank",
                    popupName,
                    popupWindowAttributes
                );
                return this.logoutPopupAsync(
                    validLogoutRequest,
                    popupName,
                    popupWindowAttributes,
                    authority,
                    popup,
                    mainWindowRedirectUri
                );
            }
        } catch (e) {
            // Since this function is synchronous we need to reject
            return Promise.reject(e);
        }
    }

    /**
     * Helper which obtains an access_token for your API via opening a popup window in the user's browser
     * @param validRequest
     * @param popupName
     * @param popup
     * @param popupWindowAttributes
     *
     * @returns A promise that is fulfilled when this function has completed, or rejected if an error was raised.
     */
    protected async acquireTokenPopupAsync(
        request: PopupRequest,
        popupName: string,
        popupWindowAttributes: PopupWindowAttributes,
        popup?: Window | null
    ): Promise<AuthenticationResult> {
        this.logger.verbose("acquireTokenPopupAsync called");
        const serverTelemetryManager = this.initializeServerTelemetryManager(
            ApiId.acquireTokenPopup
        );

        const validRequest = await invokeAsync(
            this.initializeAuthorizationRequest.bind(this),
            PerformanceEvents.StandardInteractionClientInitializeAuthorizationRequest,
            this.logger,
            this.performanceClient,
            this.correlationId
        )(request, InteractionType.Popup);

        BrowserUtils.preconnect(validRequest.authority);

        try {
            // Create auth code request and generate PKCE params
            const authCodeRequest: CommonAuthorizationCodeRequest =
                await invokeAsync(
                    this.initializeAuthorizationCodeRequest.bind(this),
                    PerformanceEvents.StandardInteractionClientInitializeAuthorizationCodeRequest,
                    this.logger,
                    this.performanceClient,
                    this.correlationId
                )(validRequest);

            // Initialize the client
            const authClient: AuthorizationCodeClient = await invokeAsync(
                this.createAuthCodeClient.bind(this),
                PerformanceEvents.StandardInteractionClientCreateAuthCodeClient,
                this.logger,
                this.performanceClient,
                this.correlationId
            )(
                serverTelemetryManager,
                validRequest.authority,
                validRequest.azureCloudOptions
            );

            const isNativeBroker = NativeMessageHandler.isNativeAvailable(
                this.config,
                this.logger,
                this.nativeMessageHandler,
                request.authenticationScheme
            );
            // Start measurement for server calls with native brokering enabled
            let fetchNativeAccountIdMeasurement;
            if (isNativeBroker) {
                fetchNativeAccountIdMeasurement =
                    this.performanceClient.startMeasurement(
                        PerformanceEvents.FetchAccountIdWithNativeBroker,
                        request.correlationId
                    );
            }

            // Create acquire token url.
            const navigateUrl = await authClient.getAuthCodeUrl({
                ...validRequest,
                nativeBroker: isNativeBroker,
            });

            // Create popup interaction handler.
            const interactionHandler = new InteractionHandler(
                authClient,
                this.browserStorage,
                authCodeRequest,
                this.logger,
                this.performanceClient
            );

            // Show the UI once the url has been created. Get the window handle for the popup.
            const popupParameters: PopupParams = {
                popup,
                popupName,
                popupWindowAttributes,
            };
            const popupWindow: Window = this.initiateAuthRequest(
                navigateUrl,
                popupParameters
            );
            this.eventHandler.emitEvent(
                EventType.POPUP_OPENED,
                InteractionType.Popup,
                { popupWindow },
                null
            );

            // Monitor the window for the hash. Return the string value and close the popup when the hash is received. Default timeout is 60 seconds.
            const responseString = await this.monitorPopupForHash(popupWindow);

            const serverParams = invoke(
                ResponseHandler.deserializeResponse,
                PerformanceEvents.DeserializeResponse,
                this.logger,
                this.performanceClient,
                this.correlationId
            )(
                responseString,
                this.config.auth.OIDCOptions.serverResponseType,
                this.logger
            );
            // Remove throttle if it exists
            ThrottlingUtils.removeThrottle(
                this.browserStorage,
                this.config.auth.clientId,
                authCodeRequest
            );

            if (serverParams.accountId) {
                this.logger.verbose(
                    "Account id found in hash, calling WAM for token"
                );
                // end measurement for server call with native brokering enabled
                if (fetchNativeAccountIdMeasurement) {
                    fetchNativeAccountIdMeasurement.end({
                        success: true,
                        isNativeBroker: true,
                    });
                }

                if (!this.nativeMessageHandler) {
                    throw createBrowserAuthError(
                        BrowserAuthErrorCodes.nativeConnectionNotEstablished
                    );
                }
                const nativeInteractionClient = new NativeInteractionClient(
                    this.config,
                    this.browserStorage,
                    this.browserCrypto,
                    this.logger,
                    this.eventHandler,
                    this.navigationClient,
                    ApiId.acquireTokenPopup,
                    this.performanceClient,
                    this.nativeMessageHandler,
                    serverParams.accountId,
                    this.nativeStorage,
                    validRequest.correlationId
                );
                const { userRequestState } = ProtocolUtils.parseRequestState(
                    this.browserCrypto,
                    validRequest.state
                );
                return nativeInteractionClient.acquireToken({
                    ...validRequest,
                    state: userRequestState,
                    prompt: undefined, // Server should handle the prompt, ideally native broker can do this part silently
                });
            }

            // Handle response from hash string.
<<<<<<< HEAD
            const result = await interactionHandler.handleCodeResponseFromHash(
=======
            const result = await interactionHandler.handleCodeResponse(
>>>>>>> 619e10fe
                serverParams,
                validRequest
            );

            return result;
        } catch (e) {
            if (popup) {
                // Close the synchronous popup if an error is thrown before the window unload event is registered
                popup.close();
            }

            if (e instanceof AuthError) {
                (e as AuthError).setCorrelationId(this.correlationId);
                serverTelemetryManager.cacheFailedRequest(e);
            }
            throw e;
        }
    }

    /**
     *
     * @param validRequest
     * @param popupName
     * @param requestAuthority
     * @param popup
     * @param mainWindowRedirectUri
     * @param popupWindowAttributes
     */
    protected async logoutPopupAsync(
        validRequest: CommonEndSessionRequest,
        popupName: string,
        popupWindowAttributes: PopupWindowAttributes,
        requestAuthority?: string,
        popup?: Window | null,
        mainWindowRedirectUri?: string
    ): Promise<void> {
        this.logger.verbose("logoutPopupAsync called");
        this.eventHandler.emitEvent(
            EventType.LOGOUT_START,
            InteractionType.Popup,
            validRequest
        );

        const serverTelemetryManager = this.initializeServerTelemetryManager(
            ApiId.logoutPopup
        );

        try {
            // Clear cache on logout
            await this.clearCacheOnLogout(validRequest.account);

            // Initialize the client
            const authClient = await invokeAsync(
                this.createAuthCodeClient.bind(this),
                PerformanceEvents.StandardInteractionClientCreateAuthCodeClient,
                this.logger,
                this.performanceClient,
                this.correlationId
            )(serverTelemetryManager, requestAuthority);

            try {
                authClient.authority.endSessionEndpoint;
            } catch {
                if (
                    validRequest.account?.homeAccountId &&
                    validRequest.postLogoutRedirectUri &&
                    authClient.authority.protocolMode === ProtocolMode.OIDC
                ) {
                    void this.browserStorage.removeAccount(
                        validRequest.account?.homeAccountId
                    );

                    this.eventHandler.emitEvent(
                        EventType.LOGOUT_SUCCESS,
                        InteractionType.Popup,
                        validRequest
                    );

                    if (mainWindowRedirectUri) {
                        const navigationOptions: NavigationOptions = {
                            apiId: ApiId.logoutPopup,
                            timeout:
                                this.config.system.redirectNavigationTimeout,
                            noHistory: false,
                        };
                        const absoluteUrl = UrlString.getAbsoluteUrl(
                            mainWindowRedirectUri,
                            BrowserUtils.getCurrentUri()
                        );
                        await this.navigationClient.navigateInternal(
                            absoluteUrl,
                            navigationOptions
                        );
                    }

                    if (popup) {
                        popup.close();
                    }

                    return;
                }
            }

            // Create logout string and navigate user window to logout.
            const logoutUri: string = authClient.getLogoutUri(validRequest);

            this.eventHandler.emitEvent(
                EventType.LOGOUT_SUCCESS,
                InteractionType.Popup,
                validRequest
            );

            // Open the popup window to requestUrl.
            const popupWindow = this.openPopup(logoutUri, {
                popupName,
                popupWindowAttributes,
                popup,
            });
            this.eventHandler.emitEvent(
                EventType.POPUP_OPENED,
                InteractionType.Popup,
                { popupWindow },
                null
            );

            await this.monitorPopupForHash(popupWindow).catch(() => {
                // Swallow any errors related to monitoring the window. Server logout is best effort
            });

            if (mainWindowRedirectUri) {
                const navigationOptions: NavigationOptions = {
                    apiId: ApiId.logoutPopup,
                    timeout: this.config.system.redirectNavigationTimeout,
                    noHistory: false,
                };
                const absoluteUrl = UrlString.getAbsoluteUrl(
                    mainWindowRedirectUri,
                    BrowserUtils.getCurrentUri()
                );

                this.logger.verbose(
                    "Redirecting main window to url specified in the request"
                );
                this.logger.verbosePii(
                    `Redirecting main window to: ${absoluteUrl}`
                );
                await this.navigationClient.navigateInternal(
                    absoluteUrl,
                    navigationOptions
                );
            } else {
                this.logger.verbose("No main window navigation requested");
            }
        } catch (e) {
            if (popup) {
                // Close the synchronous popup if an error is thrown before the window unload event is registered
                popup.close();
            }

            if (e instanceof AuthError) {
                (e as AuthError).setCorrelationId(this.correlationId);
                serverTelemetryManager.cacheFailedRequest(e);
            }
            this.browserStorage.setInteractionInProgress(false);
            this.eventHandler.emitEvent(
                EventType.LOGOUT_FAILURE,
                InteractionType.Popup,
                null,
                e as EventError
            );
            this.eventHandler.emitEvent(
                EventType.LOGOUT_END,
                InteractionType.Popup
            );
            throw e;
        }

        this.eventHandler.emitEvent(
            EventType.LOGOUT_END,
            InteractionType.Popup
        );
    }

    /**
     * Opens a popup window with given request Url.
     * @param requestUrl
     */
    initiateAuthRequest(requestUrl: string, params: PopupParams): Window {
        // Check that request url is not empty.
        if (requestUrl) {
            this.logger.infoPii(`Navigate to: ${requestUrl}`);
            // Open the popup window to requestUrl.
            return this.openPopup(requestUrl, params);
        } else {
            // Throw error if request URL is empty.
            this.logger.error("Navigate url is empty");
            throw createBrowserAuthError(
                BrowserAuthErrorCodes.emptyNavigateUri
            );
        }
    }

    /**
     * Monitors a window until it loads a url with the same origin.
     * @param popupWindow - window that is being monitored
     * @param timeout - timeout for processing hash once popup is redirected back to application
     */
    monitorPopupForHash(popupWindow: Window): Promise<string> {
        return new Promise<string>((resolve, reject) => {
            this.logger.verbose(
                "PopupHandler.monitorPopupForHash - polling started"
            );

            const intervalId = setInterval(() => {
                // Window is closed
                if (popupWindow.closed) {
                    this.logger.error(
                        "PopupHandler.monitorPopupForHash - window closed"
                    );
                    clearInterval(intervalId);
                    reject(
                        createBrowserAuthError(
                            BrowserAuthErrorCodes.userCancelled
                        )
                    );
                    return;
                }

                let href = "";
                try {
                    /*
                     * Will throw if cross origin,
                     * which should be caught and ignored
                     * since we need the interval to keep running while on STS UI.
                     */
                    href = popupWindow.location.href;
                } catch (e) {}

                // Don't process blank pages or cross domain
                if (!href || href === "about:blank") {
                    return;
                }
                clearInterval(intervalId);

                let responseString = "";
                const responseType =
                    this.config.auth.OIDCOptions.serverResponseType;
                if (popupWindow) {
                    if (responseType === ServerResponseType.QUERY) {
                        responseString = popupWindow.location.search;
                    } else {
                        responseString = popupWindow.location.hash;
                    }
                }

                this.logger.verbose(
                    "PopupHandler.monitorPopupForHash - popup window is on same origin as caller"
                );

                resolve(responseString);
            }, this.config.system.pollIntervalMilliseconds);
        }).finally(() => {
            this.cleanPopup(popupWindow);
        });
    }

    /**
     * @hidden
     *
     * Configures popup window for login.
     *
     * @param urlNavigate
     * @param title
     * @param popUpWidth
     * @param popUpHeight
     * @param popupWindowAttributes
     * @ignore
     * @hidden
     */
    openPopup(urlNavigate: string, popupParams: PopupParams): Window {
        try {
            let popupWindow;
            // Popup window passed in, setting url to navigate to
            if (popupParams.popup) {
                popupWindow = popupParams.popup;
                this.logger.verbosePii(
                    `Navigating popup window to: ${urlNavigate}`
                );
                popupWindow.location.assign(urlNavigate);
            } else if (typeof popupParams.popup === "undefined") {
                // Popup will be undefined if it was not passed in
                this.logger.verbosePii(
                    `Opening popup window to: ${urlNavigate}`
                );
                popupWindow = this.openSizedPopup(
                    urlNavigate,
                    popupParams.popupName,
                    popupParams.popupWindowAttributes
                );
            }

            // Popup will be null if popups are blocked
            if (!popupWindow) {
                throw createBrowserAuthError(
                    BrowserAuthErrorCodes.emptyWindowError
                );
            }
            if (popupWindow.focus) {
                popupWindow.focus();
            }
            this.currentWindow = popupWindow;
            window.addEventListener("beforeunload", this.unloadWindow);

            return popupWindow;
        } catch (e) {
            this.logger.error(
                "error opening popup " + (e as AuthError).message
            );
            this.browserStorage.setInteractionInProgress(false);
            throw createBrowserAuthError(
                BrowserAuthErrorCodes.popupWindowError
            );
        }
    }

    /**
     * Helper function to set popup window dimensions and position
     * @param urlNavigate
     * @param popupName
     * @param popupWindowAttributes
     * @returns
     */
    openSizedPopup(
        urlNavigate: string,
        popupName: string,
        popupWindowAttributes: PopupWindowAttributes
    ): Window | null {
        /**
         * adding winLeft and winTop to account for dual monitor
         * using screenLeft and screenTop for IE8 and earlier
         */
        const winLeft = window.screenLeft ? window.screenLeft : window.screenX;
        const winTop = window.screenTop ? window.screenTop : window.screenY;
        /**
         * window.innerWidth displays browser window"s height and width excluding toolbars
         * using document.documentElement.clientWidth for IE8 and earlier
         */
        const winWidth =
            window.innerWidth ||
            document.documentElement.clientWidth ||
            document.body.clientWidth;
        const winHeight =
            window.innerHeight ||
            document.documentElement.clientHeight ||
            document.body.clientHeight;

        let width = popupWindowAttributes.popupSize?.width;
        let height = popupWindowAttributes.popupSize?.height;
        let top = popupWindowAttributes.popupPosition?.top;
        let left = popupWindowAttributes.popupPosition?.left;

        if (!width || width < 0 || width > winWidth) {
            this.logger.verbose(
                "Default popup window width used. Window width not configured or invalid."
            );
            width = BrowserConstants.POPUP_WIDTH;
        }

        if (!height || height < 0 || height > winHeight) {
            this.logger.verbose(
                "Default popup window height used. Window height not configured or invalid."
            );
            height = BrowserConstants.POPUP_HEIGHT;
        }

        if (!top || top < 0 || top > winHeight) {
            this.logger.verbose(
                "Default popup window top position used. Window top not configured or invalid."
            );
            top = Math.max(
                0,
                winHeight / 2 - BrowserConstants.POPUP_HEIGHT / 2 + winTop
            );
        }

        if (!left || left < 0 || left > winWidth) {
            this.logger.verbose(
                "Default popup window left position used. Window left not configured or invalid."
            );
            left = Math.max(
                0,
                winWidth / 2 - BrowserConstants.POPUP_WIDTH / 2 + winLeft
            );
        }

        return window.open(
            urlNavigate,
            popupName,
            `width=${width}, height=${height}, top=${top}, left=${left}, scrollbars=yes`
        );
    }

    /**
     * Event callback to unload main window.
     */
    unloadWindow(e: Event): void {
        this.browserStorage.cleanRequestByInteractionType(
            InteractionType.Popup
        );
        if (this.currentWindow) {
            this.currentWindow.close();
        }
        // Guarantees browser unload will happen, so no other errors will be thrown.
        e.preventDefault();
    }

    /**
     * Closes popup, removes any state vars created during popup calls.
     * @param popupWindow
     */
    cleanPopup(popupWindow?: Window): void {
        if (popupWindow) {
            // Close window.
            popupWindow.close();
        }
        // Remove window unload function
        window.removeEventListener("beforeunload", this.unloadWindow);

        // Interaction is completed - remove interaction status.
        this.browserStorage.setInteractionInProgress(false);
    }

    /**
     * Generates the name for the popup based on the client id and request
     * @param clientId
     * @param request
     */
    generatePopupName(scopes: Array<string>, authority: string): string {
        return `${BrowserConstants.POPUP_NAME_PREFIX}.${
            this.config.auth.clientId
        }.${scopes.join("-")}.${authority}.${this.correlationId}`;
    }

    /**
     * Generates the name for the popup based on the client id and request for logouts
     * @param clientId
     * @param request
     */
    generateLogoutPopupName(request: CommonEndSessionRequest): string {
        const homeAccountId = request.account && request.account.homeAccountId;
        return `${BrowserConstants.POPUP_NAME_PREFIX}.${this.config.auth.clientId}.${homeAccountId}.${this.correlationId}`;
    }
}<|MERGE_RESOLUTION|>--- conflicted
+++ resolved
@@ -347,11 +347,7 @@
             }
 
             // Handle response from hash string.
-<<<<<<< HEAD
-            const result = await interactionHandler.handleCodeResponseFromHash(
-=======
             const result = await interactionHandler.handleCodeResponse(
->>>>>>> 619e10fe
                 serverParams,
                 validRequest
             );
