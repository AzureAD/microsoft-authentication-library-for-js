/*
 * Copyright (c) Microsoft Corporation. All rights reserved.
 * Licensed under the MIT License.
 */

import {
    CommonAuthorizationCodeRequest,
    AuthorizationCodeClient,
    ThrottlingUtils,
    CommonEndSessionRequest,
    UrlString,
    AuthError,
    OIDC_DEFAULT_SCOPES,
    ProtocolUtils,
    PerformanceEvents,
    IPerformanceClient,
    Logger,
    ICrypto,
    ProtocolMode,
    ServerResponseType,
    invokeAsync,
    invoke,
} from "@azure/msal-common";
import { StandardInteractionClient } from "./StandardInteractionClient.js";
import { EventType } from "../event/EventType.js";
import {
    InteractionType,
    ApiId,
    BrowserConstants,
} from "../utils/BrowserConstants.js";
import { EndSessionPopupRequest } from "../request/EndSessionPopupRequest.js";
import { NavigationOptions } from "../navigation/NavigationOptions.js";
import * as BrowserUtils from "../utils/BrowserUtils.js";
import { PopupRequest } from "../request/PopupRequest.js";
import { NativeInteractionClient } from "./NativeInteractionClient.js";
import { NativeMessageHandler } from "../broker/nativeBroker/NativeMessageHandler.js";
import {
    createBrowserAuthError,
    BrowserAuthErrorCodes,
<<<<<<< HEAD
} from "../error/BrowserAuthError.js";
import { INavigationClient } from "../navigation/INavigationClient.js";
import { EventHandler } from "../event/EventHandler.js";
import { BrowserCacheManager } from "../cache/BrowserCacheManager.js";
import { BrowserConfiguration } from "../config/Configuration.js";
import { InteractionHandler } from "../interaction_handler/InteractionHandler.js";
import { PopupWindowAttributes } from "../request/PopupWindowAttributes.js";
import { EventError } from "../event/EventMessage.js";
import { AuthenticationResult } from "../response/AuthenticationResult.js";
import * as ResponseHandler from "../response/ResponseHandler.js";
import { AuthorizationUrlRequest } from "../request/AuthorizationUrlRequest.js";
=======
} from "../error/BrowserAuthError";
import { INavigationClient } from "../navigation/INavigationClient";
import { EventHandler } from "../event/EventHandler";
import { BrowserCacheManager } from "../cache/BrowserCacheManager";
import { BrowserConfiguration } from "../config/Configuration";
import { InteractionHandler } from "../interaction_handler/InteractionHandler";
import { PopupWindowAttributes } from "../request/PopupWindowAttributes";
import { EventError } from "../event/EventMessage";
import { AuthenticationResult } from "../response/AuthenticationResult";
import * as ResponseHandler from "../response/ResponseHandler";
>>>>>>> 59cf46da

export type PopupParams = {
    popup?: Window | null;
    popupName: string;
    popupWindowAttributes: PopupWindowAttributes;
};

export class PopupClient extends StandardInteractionClient {
    private currentWindow: Window | undefined;
    protected nativeStorage: BrowserCacheManager;

    constructor(
        config: BrowserConfiguration,
        storageImpl: BrowserCacheManager,
        browserCrypto: ICrypto,
        logger: Logger,
        eventHandler: EventHandler,
        navigationClient: INavigationClient,
        performanceClient: IPerformanceClient,
        nativeStorageImpl: BrowserCacheManager,
        nativeMessageHandler?: NativeMessageHandler,
        correlationId?: string
    ) {
        super(
            config,
            storageImpl,
            browserCrypto,
            logger,
            eventHandler,
            navigationClient,
            performanceClient,
            nativeMessageHandler,
            correlationId
        );
        // Properly sets this reference for the unload event.
        this.unloadWindow = this.unloadWindow.bind(this);
        this.nativeStorage = nativeStorageImpl;
    }

    /**
     * Acquires tokens by opening a popup window to the /authorize endpoint of the authority
     * @param request
     */
    acquireToken(request: PopupRequest): Promise<AuthenticationResult> {
        try {
            const popupName = this.generatePopupName(
                request.scopes || OIDC_DEFAULT_SCOPES,
                request.authority || this.config.auth.authority
            );
            const popupWindowAttributes = request.popupWindowAttributes || {};

            // asyncPopups flag is true. Acquires token without first opening popup. Popup will be opened later asynchronously.
            if (this.config.system.asyncPopups) {
                this.logger.verbose("asyncPopups set to true, acquiring token");
                // Passes on popup position and dimensions if in request
                return this.acquireTokenPopupAsync(
                    request,
                    popupName,
                    popupWindowAttributes
                );
            } else {
                // asyncPopups flag is set to false. Opens popup before acquiring token.
                this.logger.verbose(
                    "asyncPopup set to false, opening popup before acquiring token"
                );
                const popup = this.openSizedPopup(
                    "about:blank",
                    popupName,
                    popupWindowAttributes
                );
                return this.acquireTokenPopupAsync(
                    request,
                    popupName,
                    popupWindowAttributes,
                    popup
                );
            }
        } catch (e) {
            return Promise.reject(e);
        }
    }

    /**
     * Clears local cache for the current user then opens a popup window prompting the user to sign-out of the server
     * @param logoutRequest
     */
    logout(logoutRequest?: EndSessionPopupRequest): Promise<void> {
        try {
            this.logger.verbose("logoutPopup called");
            const validLogoutRequest =
                this.initializeLogoutRequest(logoutRequest);

            const popupName = this.generateLogoutPopupName(validLogoutRequest);
            const authority = logoutRequest && logoutRequest.authority;
            const mainWindowRedirectUri =
                logoutRequest && logoutRequest.mainWindowRedirectUri;
            const popupWindowAttributes =
                logoutRequest?.popupWindowAttributes || {};

            // asyncPopups flag is true. Acquires token without first opening popup. Popup will be opened later asynchronously.
            if (this.config.system.asyncPopups) {
                this.logger.verbose("asyncPopups set to true");
                // Passes on popup position and dimensions if in request
                return this.logoutPopupAsync(
                    validLogoutRequest,
                    popupName,
                    popupWindowAttributes,
                    authority,
                    undefined,
                    mainWindowRedirectUri
                );
            } else {
                // asyncPopups flag is set to false. Opens popup before logging out.
                this.logger.verbose("asyncPopup set to false, opening popup");
                const popup = this.openSizedPopup(
                    "about:blank",
                    popupName,
                    popupWindowAttributes
                );
                return this.logoutPopupAsync(
                    validLogoutRequest,
                    popupName,
                    popupWindowAttributes,
                    authority,
                    popup,
                    mainWindowRedirectUri
                );
            }
        } catch (e) {
            // Since this function is synchronous we need to reject
            return Promise.reject(e);
        }
    }

    /**
     * Helper which obtains an access_token for your API via opening a popup window in the user's browser
     * @param validRequest
     * @param popupName
     * @param popup
     * @param popupWindowAttributes
     *
     * @returns A promise that is fulfilled when this function has completed, or rejected if an error was raised.
     */
    protected async acquireTokenPopupAsync(
        request: PopupRequest,
        popupName: string,
        popupWindowAttributes: PopupWindowAttributes,
        popup?: Window | null
    ): Promise<AuthenticationResult> {
        this.logger.verbose("acquireTokenPopupAsync called");
        const serverTelemetryManager = this.initializeServerTelemetryManager(
            ApiId.acquireTokenPopup
        );

        const validRequest = await invokeAsync(
            this.initializeAuthorizationRequest.bind(this),
            PerformanceEvents.StandardInteractionClientInitializeAuthorizationRequest,
            this.logger,
            this.performanceClient,
            this.correlationId
        )(request, InteractionType.Popup);

        BrowserUtils.preconnect(validRequest.authority);

        try {
            // Create auth code request and generate PKCE params
            const authCodeRequest: CommonAuthorizationCodeRequest =
                await invokeAsync(
                    this.initializeAuthorizationCodeRequest.bind(this),
                    PerformanceEvents.StandardInteractionClientInitializeAuthorizationCodeRequest,
                    this.logger,
                    this.performanceClient,
                    this.correlationId
                )(validRequest);

            // Initialize the client
            const authClient: AuthorizationCodeClient = await invokeAsync(
                this.createAuthCodeClient.bind(this),
                PerformanceEvents.StandardInteractionClientCreateAuthCodeClient,
                this.logger,
                this.performanceClient,
                this.correlationId
            )(
                serverTelemetryManager,
                validRequest.authority,
                validRequest.azureCloudOptions,
                validRequest.account
            );

            const isNativeBroker = NativeMessageHandler.isNativeAvailable(
                this.config,
                this.logger,
                this.nativeMessageHandler,
                request.authenticationScheme
            );
            // Start measurement for server calls with native brokering enabled
            let fetchNativeAccountIdMeasurement;
            if (isNativeBroker) {
                fetchNativeAccountIdMeasurement =
                    this.performanceClient.startMeasurement(
                        PerformanceEvents.FetchAccountIdWithNativeBroker,
                        request.correlationId
                    );
            }

            // Create acquire token url.
            const navigateUrl = await authClient.getAuthCodeUrl({
                ...validRequest,
                nativeBroker: isNativeBroker,
            });

            // Create popup interaction handler.
            const interactionHandler = new InteractionHandler(
                authClient,
                this.browserStorage,
                authCodeRequest,
                this.logger,
                this.performanceClient
            );

            // Show the UI once the url has been created. Get the window handle for the popup.
            const popupParameters: PopupParams = {
                popup,
                popupName,
                popupWindowAttributes,
            };
            const popupWindow: Window = this.initiateAuthRequest(
                navigateUrl,
                popupParameters
            );
            this.eventHandler.emitEvent(
                EventType.POPUP_OPENED,
                InteractionType.Popup,
                { popupWindow },
                null
            );

            // Monitor the window for the hash. Return the string value and close the popup when the hash is received. Default timeout is 60 seconds.
            const responseString = await this.monitorPopupForHash(popupWindow);

            const serverParams = invoke(
                ResponseHandler.deserializeResponse,
                PerformanceEvents.DeserializeResponse,
                this.logger,
                this.performanceClient,
                this.correlationId
            )(
                responseString,
                this.config.auth.OIDCOptions.serverResponseType,
                this.logger
            );
            // Remove throttle if it exists
            ThrottlingUtils.removeThrottle(
                this.browserStorage,
                this.config.auth.clientId,
                authCodeRequest
            );

            if (serverParams.accountId) {
                this.logger.verbose(
                    "Account id found in hash, calling WAM for token"
                );
                // end measurement for server call with native brokering enabled
                if (fetchNativeAccountIdMeasurement) {
                    fetchNativeAccountIdMeasurement.end({
                        success: true,
                        isNativeBroker: true,
                    });
                }

                if (!this.nativeMessageHandler) {
                    throw createBrowserAuthError(
                        BrowserAuthErrorCodes.nativeConnectionNotEstablished
                    );
                }
                const nativeInteractionClient = new NativeInteractionClient(
                    this.config,
                    this.browserStorage,
                    this.browserCrypto,
                    this.logger,
                    this.eventHandler,
                    this.navigationClient,
                    ApiId.acquireTokenPopup,
                    this.performanceClient,
                    this.nativeMessageHandler,
                    serverParams.accountId,
                    this.nativeStorage,
                    validRequest.correlationId
                );
                const { userRequestState } = ProtocolUtils.parseRequestState(
                    this.browserCrypto,
                    validRequest.state
                );
                return await nativeInteractionClient.acquireToken({
                    ...validRequest,
                    state: userRequestState,
                    prompt: undefined, // Server should handle the prompt, ideally native broker can do this part silently
                });
            }

            // Handle response from hash string.
            const result = await interactionHandler.handleCodeResponse(
                serverParams,
                validRequest
            );

            return result;
        } catch (e) {
            if (popup) {
                // Close the synchronous popup if an error is thrown before the window unload event is registered
                popup.close();
            }

            if (e instanceof AuthError) {
                (e as AuthError).setCorrelationId(this.correlationId);
                serverTelemetryManager.cacheFailedRequest(e);
            }

            throw e;
        }
    }

    /**
     *
     * @param validRequest
     * @param popupName
     * @param requestAuthority
     * @param popup
     * @param mainWindowRedirectUri
     * @param popupWindowAttributes
     */
    protected async logoutPopupAsync(
        validRequest: CommonEndSessionRequest,
        popupName: string,
        popupWindowAttributes: PopupWindowAttributes,
        requestAuthority?: string,
        popup?: Window | null,
        mainWindowRedirectUri?: string
    ): Promise<void> {
        this.logger.verbose("logoutPopupAsync called");
        this.eventHandler.emitEvent(
            EventType.LOGOUT_START,
            InteractionType.Popup,
            validRequest
        );

        const serverTelemetryManager = this.initializeServerTelemetryManager(
            ApiId.logoutPopup
        );

        try {
            // Clear cache on logout
            await this.clearCacheOnLogout(validRequest.account);

            // Initialize the client
            const authClient = await invokeAsync(
                this.createAuthCodeClient.bind(this),
                PerformanceEvents.StandardInteractionClientCreateAuthCodeClient,
                this.logger,
                this.performanceClient,
                this.correlationId
            )(
                serverTelemetryManager,
                requestAuthority,
                undefined, // AzureCloudOptions
                validRequest.account || undefined
            );

            try {
                authClient.authority.endSessionEndpoint;
            } catch {
                if (
                    validRequest.account?.homeAccountId &&
                    validRequest.postLogoutRedirectUri &&
                    authClient.authority.protocolMode === ProtocolMode.OIDC
                ) {
                    void this.browserStorage.removeAccount(
                        validRequest.account?.homeAccountId
                    );

                    this.eventHandler.emitEvent(
                        EventType.LOGOUT_SUCCESS,
                        InteractionType.Popup,
                        validRequest
                    );

                    if (mainWindowRedirectUri) {
                        const navigationOptions: NavigationOptions = {
                            apiId: ApiId.logoutPopup,
                            timeout:
                                this.config.system.redirectNavigationTimeout,
                            noHistory: false,
                        };
                        const absoluteUrl = UrlString.getAbsoluteUrl(
                            mainWindowRedirectUri,
                            BrowserUtils.getCurrentUri()
                        );
                        await this.navigationClient.navigateInternal(
                            absoluteUrl,
                            navigationOptions
                        );
                    }

                    if (popup) {
                        popup.close();
                    }

                    return;
                }
            }

            // Create logout string and navigate user window to logout.
            const logoutUri: string = authClient.getLogoutUri(validRequest);

            this.eventHandler.emitEvent(
                EventType.LOGOUT_SUCCESS,
                InteractionType.Popup,
                validRequest
            );

            // Open the popup window to requestUrl.
            const popupWindow = this.openPopup(logoutUri, {
                popupName,
                popupWindowAttributes,
                popup,
            });
            this.eventHandler.emitEvent(
                EventType.POPUP_OPENED,
                InteractionType.Popup,
                { popupWindow },
                null
            );

            await this.monitorPopupForHash(popupWindow).catch(() => {
                // Swallow any errors related to monitoring the window. Server logout is best effort
            });

            if (mainWindowRedirectUri) {
                const navigationOptions: NavigationOptions = {
                    apiId: ApiId.logoutPopup,
                    timeout: this.config.system.redirectNavigationTimeout,
                    noHistory: false,
                };
                const absoluteUrl = UrlString.getAbsoluteUrl(
                    mainWindowRedirectUri,
                    BrowserUtils.getCurrentUri()
                );

                this.logger.verbose(
                    "Redirecting main window to url specified in the request"
                );
                this.logger.verbosePii(
                    `Redirecting main window to: ${absoluteUrl}`
                );
                await this.navigationClient.navigateInternal(
                    absoluteUrl,
                    navigationOptions
                );
            } else {
                this.logger.verbose("No main window navigation requested");
            }
        } catch (e) {
            if (popup) {
                // Close the synchronous popup if an error is thrown before the window unload event is registered
                popup.close();
            }

            if (e instanceof AuthError) {
                (e as AuthError).setCorrelationId(this.correlationId);
                serverTelemetryManager.cacheFailedRequest(e);
            }
            this.browserStorage.setInteractionInProgress(false);
            this.eventHandler.emitEvent(
                EventType.LOGOUT_FAILURE,
                InteractionType.Popup,
                null,
                e as EventError
            );
            this.eventHandler.emitEvent(
                EventType.LOGOUT_END,
                InteractionType.Popup
            );
            throw e;
        }

        this.eventHandler.emitEvent(
            EventType.LOGOUT_END,
            InteractionType.Popup
        );
    }

    /**
     * Opens a popup window with given request Url.
     * @param requestUrl
     */
    initiateAuthRequest(requestUrl: string, params: PopupParams): Window {
        // Check that request url is not empty.
        if (requestUrl) {
            this.logger.infoPii(`Navigate to: ${requestUrl}`);
            // Open the popup window to requestUrl.
            return this.openPopup(requestUrl, params);
        } else {
            // Throw error if request URL is empty.
            this.logger.error("Navigate url is empty");
            throw createBrowserAuthError(
                BrowserAuthErrorCodes.emptyNavigateUri
            );
        }
    }

    /**
     * Monitors a window until it loads a url with the same origin.
     * @param popupWindow - window that is being monitored
     * @param timeout - timeout for processing hash once popup is redirected back to application
     */
    monitorPopupForHash(popupWindow: Window): Promise<string> {
        return new Promise<string>((resolve, reject) => {
            this.logger.verbose(
                "PopupHandler.monitorPopupForHash - polling started"
            );

            const intervalId = setInterval(() => {
                // Window is closed
                if (popupWindow.closed) {
                    this.logger.error(
                        "PopupHandler.monitorPopupForHash - window closed"
                    );
                    clearInterval(intervalId);
                    reject(
                        createBrowserAuthError(
                            BrowserAuthErrorCodes.userCancelled
                        )
                    );
                    return;
                }

                let href = "";
                try {
                    /*
                     * Will throw if cross origin,
                     * which should be caught and ignored
                     * since we need the interval to keep running while on STS UI.
                     */
                    href = popupWindow.location.href;
                } catch (e) {}

                // Don't process blank pages or cross domain
                if (!href || href === "about:blank") {
                    return;
                }
                clearInterval(intervalId);

                let responseString = "";
                const responseType =
                    this.config.auth.OIDCOptions.serverResponseType;
                if (popupWindow) {
                    if (responseType === ServerResponseType.QUERY) {
                        responseString = popupWindow.location.search;
                    } else {
                        responseString = popupWindow.location.hash;
                    }
                }

                this.logger.verbose(
                    "PopupHandler.monitorPopupForHash - popup window is on same origin as caller"
                );

                resolve(responseString);
            }, this.config.system.pollIntervalMilliseconds);
        }).finally(() => {
            this.cleanPopup(popupWindow);
        });
    }

    /**
     * @hidden
     *
     * Configures popup window for login.
     *
     * @param urlNavigate
     * @param title
     * @param popUpWidth
     * @param popUpHeight
     * @param popupWindowAttributes
     * @ignore
     * @hidden
     */
    openPopup(urlNavigate: string, popupParams: PopupParams): Window {
        try {
            let popupWindow;
            // Popup window passed in, setting url to navigate to
            if (popupParams.popup) {
                popupWindow = popupParams.popup;
                this.logger.verbosePii(
                    `Navigating popup window to: ${urlNavigate}`
                );
                popupWindow.location.assign(urlNavigate);
            } else if (typeof popupParams.popup === "undefined") {
                // Popup will be undefined if it was not passed in
                this.logger.verbosePii(
                    `Opening popup window to: ${urlNavigate}`
                );
                popupWindow = this.openSizedPopup(
                    urlNavigate,
                    popupParams.popupName,
                    popupParams.popupWindowAttributes
                );
            }

            // Popup will be null if popups are blocked
            if (!popupWindow) {
                throw createBrowserAuthError(
                    BrowserAuthErrorCodes.emptyWindowError
                );
            }
            if (popupWindow.focus) {
                popupWindow.focus();
            }
            this.currentWindow = popupWindow;
            window.addEventListener("beforeunload", this.unloadWindow);

            return popupWindow;
        } catch (e) {
            this.logger.error(
                "error opening popup " + (e as AuthError).message
            );
            this.browserStorage.setInteractionInProgress(false);
            throw createBrowserAuthError(
                BrowserAuthErrorCodes.popupWindowError
            );
        }
    }

    /**
     * Helper function to set popup window dimensions and position
     * @param urlNavigate
     * @param popupName
     * @param popupWindowAttributes
     * @returns
     */
    openSizedPopup(
        urlNavigate: string,
        popupName: string,
        popupWindowAttributes: PopupWindowAttributes
    ): Window | null {
        /**
         * adding winLeft and winTop to account for dual monitor
         * using screenLeft and screenTop for IE8 and earlier
         */
        const winLeft = window.screenLeft ? window.screenLeft : window.screenX;
        const winTop = window.screenTop ? window.screenTop : window.screenY;
        /**
         * window.innerWidth displays browser window"s height and width excluding toolbars
         * using document.documentElement.clientWidth for IE8 and earlier
         */
        const winWidth =
            window.innerWidth ||
            document.documentElement.clientWidth ||
            document.body.clientWidth;
        const winHeight =
            window.innerHeight ||
            document.documentElement.clientHeight ||
            document.body.clientHeight;

        let width = popupWindowAttributes.popupSize?.width;
        let height = popupWindowAttributes.popupSize?.height;
        let top = popupWindowAttributes.popupPosition?.top;
        let left = popupWindowAttributes.popupPosition?.left;

        if (!width || width < 0 || width > winWidth) {
            this.logger.verbose(
                "Default popup window width used. Window width not configured or invalid."
            );
            width = BrowserConstants.POPUP_WIDTH;
        }

        if (!height || height < 0 || height > winHeight) {
            this.logger.verbose(
                "Default popup window height used. Window height not configured or invalid."
            );
            height = BrowserConstants.POPUP_HEIGHT;
        }

        if (!top || top < 0 || top > winHeight) {
            this.logger.verbose(
                "Default popup window top position used. Window top not configured or invalid."
            );
            top = Math.max(
                0,
                winHeight / 2 - BrowserConstants.POPUP_HEIGHT / 2 + winTop
            );
        }

        if (!left || left < 0 || left > winWidth) {
            this.logger.verbose(
                "Default popup window left position used. Window left not configured or invalid."
            );
            left = Math.max(
                0,
                winWidth / 2 - BrowserConstants.POPUP_WIDTH / 2 + winLeft
            );
        }

        return window.open(
            urlNavigate,
            popupName,
            `width=${width}, height=${height}, top=${top}, left=${left}, scrollbars=yes`
        );
    }

    /**
     * Event callback to unload main window.
     */
    unloadWindow(e: Event): void {
        this.browserStorage.cleanRequestByInteractionType(
            InteractionType.Popup
        );
        if (this.currentWindow) {
            this.currentWindow.close();
        }
        // Guarantees browser unload will happen, so no other errors will be thrown.
        e.preventDefault();
    }

    /**
     * Closes popup, removes any state vars created during popup calls.
     * @param popupWindow
     */
    cleanPopup(popupWindow?: Window): void {
        if (popupWindow) {
            // Close window.
            popupWindow.close();
        }
        // Remove window unload function
        window.removeEventListener("beforeunload", this.unloadWindow);

        // Interaction is completed - remove interaction status.
        this.browserStorage.setInteractionInProgress(false);
    }

    /**
     * Generates the name for the popup based on the client id and request
     * @param clientId
     * @param request
     */
    generatePopupName(scopes: Array<string>, authority: string): string {
        return `${BrowserConstants.POPUP_NAME_PREFIX}.${
            this.config.auth.clientId
        }.${scopes.join("-")}.${authority}.${this.correlationId}`;
    }

    /**
     * Generates the name for the popup based on the client id and request for logouts
     * @param clientId
     * @param request
     */
    generateLogoutPopupName(request: CommonEndSessionRequest): string {
        const homeAccountId = request.account && request.account.homeAccountId;
        return `${BrowserConstants.POPUP_NAME_PREFIX}.${this.config.auth.clientId}.${homeAccountId}.${this.correlationId}`;
    }
}<|MERGE_RESOLUTION|>--- conflicted
+++ resolved
@@ -37,7 +37,6 @@
 import {
     createBrowserAuthError,
     BrowserAuthErrorCodes,
-<<<<<<< HEAD
 } from "../error/BrowserAuthError.js";
 import { INavigationClient } from "../navigation/INavigationClient.js";
 import { EventHandler } from "../event/EventHandler.js";
@@ -48,19 +47,6 @@
 import { EventError } from "../event/EventMessage.js";
 import { AuthenticationResult } from "../response/AuthenticationResult.js";
 import * as ResponseHandler from "../response/ResponseHandler.js";
-import { AuthorizationUrlRequest } from "../request/AuthorizationUrlRequest.js";
-=======
-} from "../error/BrowserAuthError";
-import { INavigationClient } from "../navigation/INavigationClient";
-import { EventHandler } from "../event/EventHandler";
-import { BrowserCacheManager } from "../cache/BrowserCacheManager";
-import { BrowserConfiguration } from "../config/Configuration";
-import { InteractionHandler } from "../interaction_handler/InteractionHandler";
-import { PopupWindowAttributes } from "../request/PopupWindowAttributes";
-import { EventError } from "../event/EventMessage";
-import { AuthenticationResult } from "../response/AuthenticationResult";
-import * as ResponseHandler from "../response/ResponseHandler";
->>>>>>> 59cf46da
 
 export type PopupParams = {
     popup?: Window | null;
