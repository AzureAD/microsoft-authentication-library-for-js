/*
 * Copyright (c) Microsoft Corporation. All rights reserved.
 * Licensed under the MIT License.
 */

import { AuthenticationResult, CommonAuthorizationCodeRequest, AuthorizationCodeClient, UrlString, AuthError, ServerTelemetryManager, Constants, ProtocolUtils, ServerAuthorizationCodeResponse, ThrottlingUtils, ICrypto, Logger, IPerformanceClient, PerformanceEvents } from "@azure/msal-common";
import { StandardInteractionClient } from "./StandardInteractionClient";
import { ApiId, InteractionType, TemporaryCacheKeys } from "../utils/BrowserConstants";
import { RedirectHandler } from "../interaction_handler/RedirectHandler";
import { BrowserUtils } from "../utils/BrowserUtils";
import { EndSessionRequest } from "../request/EndSessionRequest";
import { EventType } from "../event/EventType";
import { NavigationOptions } from "../navigation/NavigationOptions";
import { BrowserAuthError } from "../error/BrowserAuthError";
import { RedirectRequest } from "../request/RedirectRequest";
import { NativeInteractionClient } from "./NativeInteractionClient";
import { NativeMessageHandler } from "../broker/nativeBroker/NativeMessageHandler";
import { BrowserConfiguration } from "../config/Configuration";
import { BrowserCacheManager } from "../cache/BrowserCacheManager";
import { EventHandler } from "../event/EventHandler";
import { INavigationClient } from "../navigation/INavigationClient";
import { EventError } from "../event/EventMessage";

export class RedirectClient extends StandardInteractionClient {
    protected nativeStorage: BrowserCacheManager;

    constructor(config: BrowserConfiguration, storageImpl: BrowserCacheManager, browserCrypto: ICrypto, logger: Logger, eventHandler: EventHandler, navigationClient: INavigationClient, performanceClient: IPerformanceClient, nativeStorageImpl: BrowserCacheManager, nativeMessageHandler?: NativeMessageHandler, correlationId?: string) {
        super(config, storageImpl, browserCrypto, logger, eventHandler, navigationClient, performanceClient, nativeMessageHandler, correlationId);
        this.nativeStorage = nativeStorageImpl;
    }

    /**
     * Redirects the page to the /authorize endpoint of the IDP
     * @param request
     */
    async acquireToken(request: RedirectRequest): Promise<void> {
        this.performanceClient.setPreQueueTime(PerformanceEvents.StandardInteractionClientInitializeAuthorizationRequest, request.correlationId);
        const validRequest = await this.initializeAuthorizationRequest(request, InteractionType.Redirect);
        this.browserStorage.updateCacheEntries(validRequest.state, validRequest.nonce, validRequest.authority, validRequest.loginHint || Constants.EMPTY_STRING, validRequest.account || null);
        const serverTelemetryManager = this.initializeServerTelemetryManager(ApiId.acquireTokenRedirect);

        const handleBackButton = (event: PageTransitionEvent) => {
            // Clear temporary cache if the back button is clicked during the redirect flow.
            if (event.persisted) {
                this.logger.verbose("Page was restored from back/forward cache. Clearing temporary cache.");
                this.browserStorage.cleanRequestByState(validRequest.state);
            }
        };

        try {
            // Create auth code request and generate PKCE params
            this.performanceClient.setPreQueueTime(PerformanceEvents.StandardInteractionClientInitializeAuthorizationCodeRequest, request.correlationId);
            const authCodeRequest: CommonAuthorizationCodeRequest = await this.initializeAuthorizationCodeRequest(validRequest);

            // Initialize the client
            this.performanceClient.setPreQueueTime(PerformanceEvents.StandardInteractionClientCreateAuthCodeClient, request.correlationId);
            const authClient: AuthorizationCodeClient = await this.createAuthCodeClient(serverTelemetryManager, validRequest.authority, validRequest.azureCloudOptions);
            this.logger.verbose("Auth code client created");

            // Create redirect interaction handler.
            const interactionHandler = new RedirectHandler(authClient, this.browserStorage, authCodeRequest, this.logger, this.browserCrypto, this.performanceClient);

            // Create acquire token url.
            const navigateUrl = await authClient.getAuthCodeUrl({
                ...validRequest,
                nativeBroker: NativeMessageHandler.isNativeAvailable(this.config, this.logger, this.nativeMessageHandler, request.authenticationScheme)
            });

            const redirectStartPage = this.getRedirectStartPage(request.redirectStartPage);
            this.logger.verbosePii(`Redirect start page: ${redirectStartPage}`);

            // Clear temporary cache if the back button is clicked during the redirect flow.
            window.addEventListener("pageshow", handleBackButton);

            // Show the UI once the url has been created. Response will come back in the hash, which will be handled in the handleRedirectCallback function.
            return await interactionHandler.initiateAuthRequest(navigateUrl, {
                navigationClient: this.navigationClient,
                redirectTimeout: this.config.system.redirectNavigationTimeout,
                redirectStartPage: redirectStartPage,
                onRedirectNavigate: request.onRedirectNavigate
            });
        } catch (e) {
            if (e instanceof AuthError) {
                e.setCorrelationId(this.correlationId);
                serverTelemetryManager.cacheFailedRequest(e);
            }
<<<<<<< HEAD
=======
            serverTelemetryManager.cacheFailedRequest(e);
>>>>>>> 801e8166
            window.removeEventListener("pageshow", handleBackButton);
            this.browserStorage.cleanRequestByState(validRequest.state);
            throw e;
        }
    }

    /**
     * Checks if navigateToLoginRequestUrl is set, and:
     * - if true, performs logic to cache and navigate
     * - if false, handles hash string and parses response
     * @param hash
     */
    async handleRedirectPromise(hash?: string): Promise<AuthenticationResult | null> {
        const serverTelemetryManager = this.initializeServerTelemetryManager(ApiId.handleRedirectPromise);
        try {
            if (!this.browserStorage.isInteractionInProgress(true)) {
                this.logger.info("handleRedirectPromise called but there is no interaction in progress, returning null.");
                return null;
            }

            const responseHash = this.getRedirectResponseHash(hash || window.location.hash);
            if (!responseHash) {
                // Not a recognized server response hash or hash not associated with a redirect request
                this.logger.info("handleRedirectPromise did not detect a response hash as a result of a redirect. Cleaning temporary cache.");
                this.browserStorage.cleanRequestByInteractionType(InteractionType.Redirect);
                return null;
            }

            let state: string;
            try {
                // Deserialize hash fragment response parameters.
                const serverParams: ServerAuthorizationCodeResponse = UrlString.getDeserializedHash(responseHash);
                state = this.validateAndExtractStateFromHash(serverParams, InteractionType.Redirect);
                this.logger.verbose("State extracted from hash");
            } catch (e) {
                this.logger.info(`handleRedirectPromise was unable to extract state due to: ${e}`);
                this.browserStorage.cleanRequestByInteractionType(InteractionType.Redirect);
                return null;
            }

            // If navigateToLoginRequestUrl is true, get the url where the redirect request was initiated
            const loginRequestUrl = this.browserStorage.getTemporaryCache(TemporaryCacheKeys.ORIGIN_URI, true) || Constants.EMPTY_STRING;
            const loginRequestUrlNormalized = UrlString.removeHashFromUrl(loginRequestUrl);
            const currentUrlNormalized = UrlString.removeHashFromUrl(window.location.href);

            if (loginRequestUrlNormalized === currentUrlNormalized && this.config.auth.navigateToLoginRequestUrl) {
                // We are on the page we need to navigate to - handle hash
                this.logger.verbose("Current page is loginRequestUrl, handling hash");
                const handleHashResult = await this.handleHash(responseHash, state, serverTelemetryManager);

                if (loginRequestUrl.indexOf("#") > -1) {
                    // Replace current hash with non-msal hash, if present
                    BrowserUtils.replaceHash(loginRequestUrl);
                }

                return handleHashResult;
            } else if (!this.config.auth.navigateToLoginRequestUrl) {
                this.logger.verbose("NavigateToLoginRequestUrl set to false, handling hash");
                return this.handleHash(responseHash, state, serverTelemetryManager);
            } else if (!BrowserUtils.isInIframe() || this.config.system.allowRedirectInIframe) {
                /*
                 * Returned from authority using redirect - need to perform navigation before processing response
                 * Cache the hash to be retrieved after the next redirect
                 */
                this.browserStorage.setTemporaryCache(TemporaryCacheKeys.URL_HASH, responseHash, true);
                const navigationOptions: NavigationOptions = {
                    apiId: ApiId.handleRedirectPromise,
                    timeout: this.config.system.redirectNavigationTimeout,
                    noHistory: true
                };

                /**
                 * Default behavior is to redirect to the start page and not process the hash now.
                 * The start page is expected to also call handleRedirectPromise which will process the hash in one of the checks above.
                 */
                let processHashOnRedirect: boolean = true;
                if (!loginRequestUrl || loginRequestUrl === "null") {
                    // Redirect to home page if login request url is null (real null or the string null)
                    const homepage = BrowserUtils.getHomepage();
                    // Cache the homepage under ORIGIN_URI to ensure cached hash is processed on homepage
                    this.browserStorage.setTemporaryCache(TemporaryCacheKeys.ORIGIN_URI, homepage, true);
                    this.logger.warning("Unable to get valid login request url from cache, redirecting to home page");
                    processHashOnRedirect = await this.navigationClient.navigateInternal(homepage, navigationOptions);
                } else {
                    // Navigate to page that initiated the redirect request
                    this.logger.verbose(`Navigating to loginRequestUrl: ${loginRequestUrl}`);
                    processHashOnRedirect = await this.navigationClient.navigateInternal(loginRequestUrl, navigationOptions);
                }

                // If navigateInternal implementation returns false, handle the hash now
                if (!processHashOnRedirect) {
                    return this.handleHash(responseHash, state, serverTelemetryManager);
                }
            }

            return null;
        } catch (e) {
            if (e instanceof AuthError) {
                (e as AuthError).setCorrelationId(this.correlationId);
                serverTelemetryManager.cacheFailedRequest(e);
            }
            this.browserStorage.cleanRequestByInteractionType(InteractionType.Redirect);
            throw e;
        }
    }

    /**
     * Gets the response hash for a redirect request
     * Returns null if interactionType in the state value is not "redirect" or the hash does not contain known properties
     * @param hash
     */
    protected getRedirectResponseHash(hash: string): string | null {
        this.logger.verbose("getRedirectResponseHash called");
        // Get current location hash from window or cache.
        const isResponseHash: boolean = UrlString.hashContainsKnownProperties(hash);

        if (isResponseHash) {
            BrowserUtils.clearHash(window);
            this.logger.verbose("Hash contains known properties, returning response hash");
            return hash;
        }

        const cachedHash = this.browserStorage.getTemporaryCache(TemporaryCacheKeys.URL_HASH, true);
        this.browserStorage.removeItem(this.browserStorage.generateCacheKey(TemporaryCacheKeys.URL_HASH));

        this.logger.verbose("Hash does not contain known properties, returning cached hash");
        return cachedHash;
    }

    /**
     * Checks if hash exists and handles in window.
     * @param hash
     * @param state
     */
    protected async handleHash(hash: string, state: string, serverTelemetryManager: ServerTelemetryManager): Promise<AuthenticationResult> {
        const cachedRequest = this.browserStorage.getCachedRequest(state, this.browserCrypto);
        this.logger.verbose("handleHash called, retrieved cached request");

        const serverParams: ServerAuthorizationCodeResponse = UrlString.getDeserializedHash(hash);

        if (serverParams.accountId) {
            this.logger.verbose("Account id found in hash, calling WAM for token");
            if (!this.nativeMessageHandler) {
                throw BrowserAuthError.createNativeConnectionNotEstablishedError();
            }
            const nativeInteractionClient = new NativeInteractionClient(this.config, this.browserStorage, this.browserCrypto, this.logger, this.eventHandler, this.navigationClient, ApiId.acquireTokenPopup, this.performanceClient, this.nativeMessageHandler, serverParams.accountId, this.browserStorage, cachedRequest.correlationId);
            const { userRequestState } = ProtocolUtils.parseRequestState(this.browserCrypto, state);
            return nativeInteractionClient.acquireToken({
                ...cachedRequest,
                state: userRequestState,
                prompt: undefined // Server should handle the prompt, ideally native broker can do this part silently
            }).finally(() => {
                this.browserStorage.cleanRequestByState(state);
            });
        }

        // Hash contains known properties - handle and return in callback
        const currentAuthority = this.browserStorage.getCachedAuthority(state);
        if (!currentAuthority) {
            throw BrowserAuthError.createNoCachedAuthorityError();
        }
        this.performanceClient.setPreQueueTime(PerformanceEvents.StandardInteractionClientCreateAuthCodeClient, cachedRequest.correlationId);
        const authClient = await this.createAuthCodeClient(serverTelemetryManager, currentAuthority);
        this.logger.verbose("Auth code client created");
        ThrottlingUtils.removeThrottle(this.browserStorage, this.config.auth.clientId, cachedRequest);
        const interactionHandler = new RedirectHandler(authClient, this.browserStorage, cachedRequest, this.logger, this.browserCrypto, this.performanceClient);
        return await interactionHandler.handleCodeResponseFromHash(hash, state, authClient.authority, this.networkClient);
    }

    /**
     * Use to log out the current user, and redirect the user to the postLogoutRedirectUri.
     * Default behaviour is to redirect the user to `window.location.href`.
     * @param logoutRequest
     */
    async logout(logoutRequest?: EndSessionRequest): Promise<void> {
        this.logger.verbose("logoutRedirect called");
        const validLogoutRequest = this.initializeLogoutRequest(logoutRequest);
        const serverTelemetryManager = this.initializeServerTelemetryManager(ApiId.logout);

        try {
            this.eventHandler.emitEvent(EventType.LOGOUT_START, InteractionType.Redirect, logoutRequest);

            // Clear cache on logout
            await this.clearCacheOnLogout(validLogoutRequest.account);

            const navigationOptions: NavigationOptions = {
                apiId: ApiId.logout,
                timeout: this.config.system.redirectNavigationTimeout,
                noHistory: false
            };
            this.performanceClient.setPreQueueTime(PerformanceEvents.StandardInteractionClientCreateAuthCodeClient, validLogoutRequest.correlationId);
            const authClient = await this.createAuthCodeClient(serverTelemetryManager, logoutRequest && logoutRequest.authority);
            this.logger.verbose("Auth code client created");

            // Create logout string and navigate user window to logout.
            const logoutUri: string = authClient.getLogoutUri(validLogoutRequest);

            this.eventHandler.emitEvent(EventType.LOGOUT_SUCCESS, InteractionType.Redirect, validLogoutRequest);
            // Check if onRedirectNavigate is implemented, and invoke it if so
            if (logoutRequest && typeof logoutRequest.onRedirectNavigate === "function") {
                const navigate = logoutRequest.onRedirectNavigate(logoutUri);

                if (navigate !== false) {
                    this.logger.verbose("Logout onRedirectNavigate did not return false, navigating");
                    // Ensure interaction is in progress
                    if (!this.browserStorage.getInteractionInProgress()) {
                        this.browserStorage.setInteractionInProgress(true);
                    }
                    await this.navigationClient.navigateExternal(logoutUri, navigationOptions);
                    return;
                } else {
                    // Ensure interaction is not in progress
                    this.browserStorage.setInteractionInProgress(false);
                    this.logger.verbose("Logout onRedirectNavigate returned false, stopping navigation");
                }
            } else {
                // Ensure interaction is in progress
                if (!this.browserStorage.getInteractionInProgress()) {
                    this.browserStorage.setInteractionInProgress(true);
                }
                await this.navigationClient.navigateExternal(logoutUri, navigationOptions);
                return;
            }
        } catch(e) {
            if (e instanceof AuthError) {
                (e as AuthError).setCorrelationId(this.correlationId);
                serverTelemetryManager.cacheFailedRequest(e);
            }
<<<<<<< HEAD
=======
            serverTelemetryManager.cacheFailedRequest(e);
>>>>>>> 801e8166
            this.eventHandler.emitEvent(EventType.LOGOUT_FAILURE, InteractionType.Redirect, null, e as EventError);
            this.eventHandler.emitEvent(EventType.LOGOUT_END, InteractionType.Redirect);
            throw e;
        }

        this.eventHandler.emitEvent(EventType.LOGOUT_END, InteractionType.Redirect);
    }

    /**
     * Use to get the redirectStartPage either from request or use current window
     * @param requestStartPage
     */
    protected getRedirectStartPage(requestStartPage?: string): string {
        const redirectStartPage = requestStartPage || window.location.href;
        return UrlString.getAbsoluteUrl(redirectStartPage, BrowserUtils.getCurrentUri());
    }
}<|MERGE_RESOLUTION|>--- conflicted
+++ resolved
@@ -84,10 +84,7 @@
                 e.setCorrelationId(this.correlationId);
                 serverTelemetryManager.cacheFailedRequest(e);
             }
-<<<<<<< HEAD
-=======
             serverTelemetryManager.cacheFailedRequest(e);
->>>>>>> 801e8166
             window.removeEventListener("pageshow", handleBackButton);
             this.browserStorage.cleanRequestByState(validRequest.state);
             throw e;
@@ -316,10 +313,7 @@
                 (e as AuthError).setCorrelationId(this.correlationId);
                 serverTelemetryManager.cacheFailedRequest(e);
             }
-<<<<<<< HEAD
-=======
             serverTelemetryManager.cacheFailedRequest(e);
->>>>>>> 801e8166
             this.eventHandler.emitEvent(EventType.LOGOUT_FAILURE, InteractionType.Redirect, null, e as EventError);
             this.eventHandler.emitEvent(EventType.LOGOUT_END, InteractionType.Redirect);
             throw e;
