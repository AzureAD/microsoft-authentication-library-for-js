/*
 * Copyright (c) Microsoft Corporation. All rights reserved.
 * Licensed under the MIT License.
 */

import {
    CommonAuthorizationCodeRequest,
    AuthorizationCodeClient,
    UrlString,
    AuthError,
    ServerTelemetryManager,
    Constants,
    ProtocolUtils,
    ServerAuthorizationCodeResponse,
    ThrottlingUtils,
    ICrypto,
    Logger,
    IPerformanceClient,
    PerformanceEvents,
    ProtocolMode,
    invokeAsync,
    ServerResponseType,
    UrlUtils,
} from "@azure/msal-common";
import { StandardInteractionClient } from "./StandardInteractionClient";
import {
    ApiId,
    InteractionType,
    TemporaryCacheKeys,
} from "../utils/BrowserConstants";
import { RedirectHandler } from "../interaction_handler/RedirectHandler";
import * as BrowserUtils from "../utils/BrowserUtils";
import { EndSessionRequest } from "../request/EndSessionRequest";
import { EventType } from "../event/EventType";
import { NavigationOptions } from "../navigation/NavigationOptions";
import {
    createBrowserAuthError,
    BrowserAuthErrorCodes,
} from "../error/BrowserAuthError";
import { RedirectRequest } from "../request/RedirectRequest";
import { NativeInteractionClient } from "./NativeInteractionClient";
import { NativeMessageHandler } from "../broker/nativeBroker/NativeMessageHandler";
import { BrowserConfiguration } from "../config/Configuration";
import { BrowserCacheManager } from "../cache/BrowserCacheManager";
import { EventHandler } from "../event/EventHandler";
import { INavigationClient } from "../navigation/INavigationClient";
import { EventError } from "../event/EventMessage";
import { AuthenticationResult } from "../response/AuthenticationResult";
import * as ResponseHandler from "../response/ResponseHandler";

export class RedirectClient extends StandardInteractionClient {
    protected nativeStorage: BrowserCacheManager;

    constructor(
        config: BrowserConfiguration,
        storageImpl: BrowserCacheManager,
        browserCrypto: ICrypto,
        logger: Logger,
        eventHandler: EventHandler,
        navigationClient: INavigationClient,
        performanceClient: IPerformanceClient,
        nativeStorageImpl: BrowserCacheManager,
        nativeMessageHandler?: NativeMessageHandler,
        correlationId?: string
    ) {
        super(
            config,
            storageImpl,
            browserCrypto,
            logger,
            eventHandler,
            navigationClient,
            performanceClient,
            nativeMessageHandler,
            correlationId
        );
        this.nativeStorage = nativeStorageImpl;
    }

    /**
     * Redirects the page to the /authorize endpoint of the IDP
     * @param request
     */
    async acquireToken(request: RedirectRequest): Promise<void> {
        const validRequest = await invokeAsync(
            this.initializeAuthorizationRequest.bind(this),
            PerformanceEvents.StandardInteractionClientInitializeAuthorizationRequest,
            this.logger,
            this.performanceClient,
            this.correlationId
        )(request, InteractionType.Redirect);

        this.browserStorage.updateCacheEntries(
            validRequest.state,
            validRequest.nonce,
            validRequest.authority,
            validRequest.loginHint || "",
            validRequest.account || null
        );
        const serverTelemetryManager = this.initializeServerTelemetryManager(
            ApiId.acquireTokenRedirect
        );

        const handleBackButton = (event: PageTransitionEvent) => {
            // Clear temporary cache if the back button is clicked during the redirect flow.
            if (event.persisted) {
                this.logger.verbose(
                    "Page was restored from back/forward cache. Clearing temporary cache."
                );
                this.browserStorage.cleanRequestByState(validRequest.state);
                this.eventHandler.emitEvent(
                    EventType.RESTORE_FROM_BFCACHE,
                    InteractionType.Redirect
                );
            }
        };

        try {
            // Create auth code request and generate PKCE params
            const authCodeRequest: CommonAuthorizationCodeRequest =
                await invokeAsync(
                    this.initializeAuthorizationCodeRequest.bind(this),
                    PerformanceEvents.StandardInteractionClientInitializeAuthorizationCodeRequest,
                    this.logger,
                    this.performanceClient,
                    this.correlationId
                )(validRequest);

            // Initialize the client
            const authClient: AuthorizationCodeClient = await invokeAsync(
                this.createAuthCodeClient.bind(this),
                PerformanceEvents.StandardInteractionClientCreateAuthCodeClient,
                this.logger,
                this.performanceClient,
                this.correlationId
            )(
                serverTelemetryManager,
                validRequest.authority,
                validRequest.azureCloudOptions
            );

            // Create redirect interaction handler.
            const interactionHandler = new RedirectHandler(
                authClient,
                this.browserStorage,
                authCodeRequest,
                this.logger,
                this.performanceClient
            );

            // Create acquire token url.
            const navigateUrl = await authClient.getAuthCodeUrl({
                ...validRequest,
                nativeBroker: NativeMessageHandler.isNativeAvailable(
                    this.config,
                    this.logger,
                    this.nativeMessageHandler,
                    request.authenticationScheme
                ),
            });

            const redirectStartPage = this.getRedirectStartPage(
                request.redirectStartPage
            );
            this.logger.verbosePii(`Redirect start page: ${redirectStartPage}`);

            // Clear temporary cache if the back button is clicked during the redirect flow.
            window.addEventListener("pageshow", handleBackButton);

            // Show the UI once the url has been created. Response will come back in the hash, which will be handled in the handleRedirectCallback function.
            return await interactionHandler.initiateAuthRequest(navigateUrl, {
                navigationClient: this.navigationClient,
                redirectTimeout: this.config.system.redirectNavigationTimeout,
                redirectStartPage: redirectStartPage,
                onRedirectNavigate: request.onRedirectNavigate,
            });
        } catch (e) {
            if (e instanceof AuthError) {
                e.setCorrelationId(this.correlationId);
                serverTelemetryManager.cacheFailedRequest(e);
            }
            window.removeEventListener("pageshow", handleBackButton);
            this.browserStorage.cleanRequestByState(validRequest.state);
            throw e;
        }
    }

    /**
     * Checks if navigateToLoginRequestUrl is set, and:
     * - if true, performs logic to cache and navigate
     * - if false, handles hash string and parses response
     * @param hash
     */
    async handleRedirectPromise(
        hash?: string
    ): Promise<AuthenticationResult | null> {
        const serverTelemetryManager = this.initializeServerTelemetryManager(
            ApiId.handleRedirectPromise
        );
        try {
            if (!this.browserStorage.isInteractionInProgress(true)) {
                this.logger.info(
                    "handleRedirectPromise called but there is no interaction in progress, returning null."
                );
                return null;
            }
            const [serverParams, responseString] = this.getRedirectResponse(
                hash || ""
            );
            if (!serverParams) {
                // Not a recognized server response hash or hash not associated with a redirect request
                this.logger.info(
                    "handleRedirectPromise did not detect a response as a result of a redirect. Cleaning temporary cache."
<<<<<<< HEAD
=======
                );
                this.browserStorage.cleanRequestByInteractionType(
                    InteractionType.Redirect
                );
                return null;
            }

            let state: string;
            try {
                state = this.validateAndExtractStateFromHash(
                    serverParams,
                    InteractionType.Redirect
                );
                this.logger.verbose("State extracted from hash");
            } catch (e) {
                this.logger.info(
                    `handleRedirectPromise was unable to extract state due to: ${e}`
>>>>>>> 619e10fe
                );
                this.browserStorage.cleanRequestByInteractionType(
                    InteractionType.Redirect
                );
                return null;
            }

            // If navigateToLoginRequestUrl is true, get the url where the redirect request was initiated
            const loginRequestUrl =
                this.browserStorage.getTemporaryCache(
                    TemporaryCacheKeys.ORIGIN_URI,
                    true
                ) || Constants.EMPTY_STRING;
            const loginRequestUrlNormalized =
                UrlString.removeHashFromUrl(loginRequestUrl);
            const currentUrlNormalized = UrlString.removeHashFromUrl(
                window.location.href
            );

            if (
                loginRequestUrlNormalized === currentUrlNormalized &&
                this.config.auth.navigateToLoginRequestUrl
            ) {
                // We are on the page we need to navigate to - handle hash
                this.logger.verbose(
                    "Current page is loginRequestUrl, handling response"
                );

                if (loginRequestUrl.indexOf("#") > -1) {
                    // Replace current hash with non-msal hash, if present
                    BrowserUtils.replaceHash(loginRequestUrl);
                }

                const handleHashResult = await this.handleResponse(
                    serverParams,
<<<<<<< HEAD
=======
                    state,
>>>>>>> 619e10fe
                    serverTelemetryManager
                );

                return handleHashResult;
            } else if (!this.config.auth.navigateToLoginRequestUrl) {
                this.logger.verbose(
                    "NavigateToLoginRequestUrl set to false, handling response"
                );
                return this.handleResponse(
                    serverParams,
<<<<<<< HEAD
=======
                    state,
>>>>>>> 619e10fe
                    serverTelemetryManager
                );
            } else if (
                !BrowserUtils.isInIframe() ||
                this.config.system.allowRedirectInIframe
            ) {
                /*
                 * Returned from authority using redirect - need to perform navigation before processing response
                 * Cache the hash to be retrieved after the next redirect
                 */
                this.browserStorage.setTemporaryCache(
                    TemporaryCacheKeys.URL_HASH,
                    responseString,
                    true
                );
                const navigationOptions: NavigationOptions = {
                    apiId: ApiId.handleRedirectPromise,
                    timeout: this.config.system.redirectNavigationTimeout,
                    noHistory: true,
                };

                /**
                 * Default behavior is to redirect to the start page and not process the hash now.
                 * The start page is expected to also call handleRedirectPromise which will process the hash in one of the checks above.
                 */
                let processHashOnRedirect: boolean = true;
                if (!loginRequestUrl || loginRequestUrl === "null") {
                    // Redirect to home page if login request url is null (real null or the string null)
                    const homepage = BrowserUtils.getHomepage();
                    // Cache the homepage under ORIGIN_URI to ensure cached hash is processed on homepage
                    this.browserStorage.setTemporaryCache(
                        TemporaryCacheKeys.ORIGIN_URI,
                        homepage,
                        true
                    );
                    this.logger.warning(
                        "Unable to get valid login request url from cache, redirecting to home page"
                    );
                    processHashOnRedirect =
                        await this.navigationClient.navigateInternal(
                            homepage,
                            navigationOptions
                        );
                } else {
                    // Navigate to page that initiated the redirect request
                    this.logger.verbose(
                        `Navigating to loginRequestUrl: ${loginRequestUrl}`
                    );
                    processHashOnRedirect =
                        await this.navigationClient.navigateInternal(
                            loginRequestUrl,
                            navigationOptions
                        );
                }

                // If navigateInternal implementation returns false, handle the hash now
                if (!processHashOnRedirect) {
                    return this.handleResponse(
                        serverParams,
<<<<<<< HEAD
=======
                        state,
>>>>>>> 619e10fe
                        serverTelemetryManager
                    );
                }
            }

            return null;
        } catch (e) {
            if (e instanceof AuthError) {
                (e as AuthError).setCorrelationId(this.correlationId);
                serverTelemetryManager.cacheFailedRequest(e);
            }
            this.browserStorage.cleanRequestByInteractionType(
                InteractionType.Redirect
            );
            throw e;
        }
    }

    /**
     * Gets the response hash for a redirect request
     * Returns null if interactionType in the state value is not "redirect" or the hash does not contain known properties
     * @param hash
     */
    protected getRedirectResponse(
        userProvidedResponse: string
    ): [ServerAuthorizationCodeResponse | null, string] {
        this.logger.verbose("getRedirectResponseHash called");
        // Get current location hash from window or cache.
        let responseString = userProvidedResponse;
        if (!responseString) {
            if (
                this.config.auth.OIDCOptions.serverResponseType ===
                ServerResponseType.QUERY
            ) {
                responseString = window.location.search;
            } else {
                responseString = window.location.hash;
            }
        }
        let response = UrlUtils.getDeserializedResponse(responseString);
<<<<<<< HEAD

        if (response) {
            try {
                ResponseHandler.validateInteractionType(
                    response,
                    this.browserCrypto,
                    InteractionType.Redirect
                );
            } catch (e) {
                if (e instanceof AuthError) {
                    this.logger.error(
                        `Interaction type validation failed due to ${e.errorCode}: ${e.errorMessage}`
                    );
                }
                return [null, ""];
            }

=======

        if (response) {
>>>>>>> 619e10fe
            BrowserUtils.clearHash(window);
            this.logger.verbose(
                "Hash contains known properties, returning response hash"
            );
            return [response, responseString];
        }

        const cachedHash = this.browserStorage.getTemporaryCache(
            TemporaryCacheKeys.URL_HASH,
            true
        );
        this.browserStorage.removeItem(
            this.browserStorage.generateCacheKey(TemporaryCacheKeys.URL_HASH)
        );

        if (cachedHash) {
            response = UrlUtils.getDeserializedResponse(cachedHash);
            if (response) {
                this.logger.verbose(
                    "Hash does not contain known properties, returning cached hash"
                );
                return [response, cachedHash];
            }
        }

        return [null, ""];
    }

    /**
     * Checks if hash exists and handles in window.
     * @param hash
     * @param state
     */
    protected async handleResponse(
        serverParams: ServerAuthorizationCodeResponse,
<<<<<<< HEAD
        serverTelemetryManager: ServerTelemetryManager
    ): Promise<AuthenticationResult> {
        const state = serverParams.state;
        if (!state) {
            throw createBrowserAuthError(BrowserAuthErrorCodes.noStateInHash);
        }

=======
        state: string,
        serverTelemetryManager: ServerTelemetryManager
    ): Promise<AuthenticationResult> {
>>>>>>> 619e10fe
        const cachedRequest = this.browserStorage.getCachedRequest(state);
        this.logger.verbose("handleResponse called, retrieved cached request");

        if (serverParams.accountId) {
            this.logger.verbose(
                "Account id found in hash, calling WAM for token"
            );
            if (!this.nativeMessageHandler) {
                throw createBrowserAuthError(
                    BrowserAuthErrorCodes.nativeConnectionNotEstablished
                );
            }
            const nativeInteractionClient = new NativeInteractionClient(
                this.config,
                this.browserStorage,
                this.browserCrypto,
                this.logger,
                this.eventHandler,
                this.navigationClient,
                ApiId.acquireTokenPopup,
                this.performanceClient,
                this.nativeMessageHandler,
                serverParams.accountId,
                this.nativeStorage,
                cachedRequest.correlationId
            );
            const { userRequestState } = ProtocolUtils.parseRequestState(
                this.browserCrypto,
                state
            );
            return nativeInteractionClient
                .acquireToken({
                    ...cachedRequest,
                    state: userRequestState,
                    prompt: undefined, // Server should handle the prompt, ideally native broker can do this part silently
                })
                .finally(() => {
                    this.browserStorage.cleanRequestByState(state);
                });
        }

        // Hash contains known properties - handle and return in callback
        const currentAuthority = this.browserStorage.getCachedAuthority(state);
        if (!currentAuthority) {
            throw createBrowserAuthError(
                BrowserAuthErrorCodes.noCachedAuthorityError
            );
        }

        const authClient = await invokeAsync(
            this.createAuthCodeClient.bind(this),
            PerformanceEvents.StandardInteractionClientCreateAuthCodeClient,
            this.logger,
            this.performanceClient,
            this.correlationId
        )(serverTelemetryManager, currentAuthority);

        ThrottlingUtils.removeThrottle(
            this.browserStorage,
            this.config.auth.clientId,
            cachedRequest
        );
        const interactionHandler = new RedirectHandler(
            authClient,
            this.browserStorage,
            cachedRequest,
            this.logger,
            this.performanceClient
        );
<<<<<<< HEAD
        return await interactionHandler.handleCodeResponseFromHash(
            serverParams,
            state
        );
=======
        return await interactionHandler.handleCodeResponse(serverParams, state);
>>>>>>> 619e10fe
    }

    /**
     * Use to log out the current user, and redirect the user to the postLogoutRedirectUri.
     * Default behaviour is to redirect the user to `window.location.href`.
     * @param logoutRequest
     */
    async logout(logoutRequest?: EndSessionRequest): Promise<void> {
        this.logger.verbose("logoutRedirect called");
        const validLogoutRequest = this.initializeLogoutRequest(logoutRequest);
        const serverTelemetryManager = this.initializeServerTelemetryManager(
            ApiId.logout
        );

        try {
            this.eventHandler.emitEvent(
                EventType.LOGOUT_START,
                InteractionType.Redirect,
                logoutRequest
            );

            // Clear cache on logout
            await this.clearCacheOnLogout(validLogoutRequest.account);

            const navigationOptions: NavigationOptions = {
                apiId: ApiId.logout,
                timeout: this.config.system.redirectNavigationTimeout,
                noHistory: false,
            };

            const authClient = await invokeAsync(
                this.createAuthCodeClient.bind(this),
                PerformanceEvents.StandardInteractionClientCreateAuthCodeClient,
                this.logger,
                this.performanceClient,
                this.correlationId
            )(serverTelemetryManager, logoutRequest && logoutRequest.authority);

            if (authClient.authority.protocolMode === ProtocolMode.OIDC) {
                try {
                    authClient.authority.endSessionEndpoint;
                } catch {
                    if (validLogoutRequest.account?.homeAccountId) {
                        void this.browserStorage.removeAccount(
                            validLogoutRequest.account?.homeAccountId
                        );

                        this.eventHandler.emitEvent(
                            EventType.LOGOUT_SUCCESS,
                            InteractionType.Redirect,
                            validLogoutRequest
                        );

                        return;
                    }
                }
            }

            // Create logout string and navigate user window to logout.
            const logoutUri: string =
                authClient.getLogoutUri(validLogoutRequest);

            this.eventHandler.emitEvent(
                EventType.LOGOUT_SUCCESS,
                InteractionType.Redirect,
                validLogoutRequest
            );
            // Check if onRedirectNavigate is implemented, and invoke it if so
            if (
                logoutRequest &&
                typeof logoutRequest.onRedirectNavigate === "function"
            ) {
                const navigate = logoutRequest.onRedirectNavigate(logoutUri);

                if (navigate !== false) {
                    this.logger.verbose(
                        "Logout onRedirectNavigate did not return false, navigating"
                    );
                    // Ensure interaction is in progress
                    if (!this.browserStorage.getInteractionInProgress()) {
                        this.browserStorage.setInteractionInProgress(true);
                    }
                    await this.navigationClient.navigateExternal(
                        logoutUri,
                        navigationOptions
                    );
                    return;
                } else {
                    // Ensure interaction is not in progress
                    this.browserStorage.setInteractionInProgress(false);
                    this.logger.verbose(
                        "Logout onRedirectNavigate returned false, stopping navigation"
                    );
                }
            } else {
                // Ensure interaction is in progress
                if (!this.browserStorage.getInteractionInProgress()) {
                    this.browserStorage.setInteractionInProgress(true);
                }
                await this.navigationClient.navigateExternal(
                    logoutUri,
                    navigationOptions
                );
                return;
            }
        } catch (e) {
            if (e instanceof AuthError) {
                (e as AuthError).setCorrelationId(this.correlationId);
                serverTelemetryManager.cacheFailedRequest(e);
            }
            this.eventHandler.emitEvent(
                EventType.LOGOUT_FAILURE,
                InteractionType.Redirect,
                null,
                e as EventError
            );
            this.eventHandler.emitEvent(
                EventType.LOGOUT_END,
                InteractionType.Redirect
            );
            throw e;
        }

        this.eventHandler.emitEvent(
            EventType.LOGOUT_END,
            InteractionType.Redirect
        );
    }

    /**
     * Use to get the redirectStartPage either from request or use current window
     * @param requestStartPage
     */
    protected getRedirectStartPage(requestStartPage?: string): string {
        const redirectStartPage = requestStartPage || window.location.href;
        return UrlString.getAbsoluteUrl(
            redirectStartPage,
            BrowserUtils.getCurrentUri()
        );
    }
}<|MERGE_RESOLUTION|>--- conflicted
+++ resolved
@@ -211,26 +211,6 @@
                 // Not a recognized server response hash or hash not associated with a redirect request
                 this.logger.info(
                     "handleRedirectPromise did not detect a response as a result of a redirect. Cleaning temporary cache."
-<<<<<<< HEAD
-=======
-                );
-                this.browserStorage.cleanRequestByInteractionType(
-                    InteractionType.Redirect
-                );
-                return null;
-            }
-
-            let state: string;
-            try {
-                state = this.validateAndExtractStateFromHash(
-                    serverParams,
-                    InteractionType.Redirect
-                );
-                this.logger.verbose("State extracted from hash");
-            } catch (e) {
-                this.logger.info(
-                    `handleRedirectPromise was unable to extract state due to: ${e}`
->>>>>>> 619e10fe
                 );
                 this.browserStorage.cleanRequestByInteractionType(
                     InteractionType.Redirect
@@ -266,10 +246,6 @@
 
                 const handleHashResult = await this.handleResponse(
                     serverParams,
-<<<<<<< HEAD
-=======
-                    state,
->>>>>>> 619e10fe
                     serverTelemetryManager
                 );
 
@@ -280,10 +256,6 @@
                 );
                 return this.handleResponse(
                     serverParams,
-<<<<<<< HEAD
-=======
-                    state,
->>>>>>> 619e10fe
                     serverTelemetryManager
                 );
             } else if (
@@ -343,10 +315,6 @@
                 if (!processHashOnRedirect) {
                     return this.handleResponse(
                         serverParams,
-<<<<<<< HEAD
-=======
-                        state,
->>>>>>> 619e10fe
                         serverTelemetryManager
                     );
                 }
@@ -387,7 +355,6 @@
             }
         }
         let response = UrlUtils.getDeserializedResponse(responseString);
-<<<<<<< HEAD
 
         if (response) {
             try {
@@ -405,10 +372,6 @@
                 return [null, ""];
             }
 
-=======
-
-        if (response) {
->>>>>>> 619e10fe
             BrowserUtils.clearHash(window);
             this.logger.verbose(
                 "Hash contains known properties, returning response hash"
@@ -444,7 +407,6 @@
      */
     protected async handleResponse(
         serverParams: ServerAuthorizationCodeResponse,
-<<<<<<< HEAD
         serverTelemetryManager: ServerTelemetryManager
     ): Promise<AuthenticationResult> {
         const state = serverParams.state;
@@ -452,11 +414,6 @@
             throw createBrowserAuthError(BrowserAuthErrorCodes.noStateInHash);
         }
 
-=======
-        state: string,
-        serverTelemetryManager: ServerTelemetryManager
-    ): Promise<AuthenticationResult> {
->>>>>>> 619e10fe
         const cachedRequest = this.browserStorage.getCachedRequest(state);
         this.logger.verbose("handleResponse called, retrieved cached request");
 
@@ -526,14 +483,7 @@
             this.logger,
             this.performanceClient
         );
-<<<<<<< HEAD
-        return await interactionHandler.handleCodeResponseFromHash(
-            serverParams,
-            state
-        );
-=======
         return await interactionHandler.handleCodeResponse(serverParams, state);
->>>>>>> 619e10fe
     }
 
     /**
