/* eslint-disable header/header */
export const name = "@azure/msal-browser";
<<<<<<< HEAD
export const version = "2.37.0";
=======
export const version = "3.0.0-alpha.2";
>>>>>>> af8a8497
<|MERGE_RESOLUTION|>--- conflicted
+++ resolved
@@ -1,7 +1,3 @@
 /* eslint-disable header/header */
 export const name = "@azure/msal-browser";
-<<<<<<< HEAD
-export const version = "2.37.0";
-=======
-export const version = "3.0.0-alpha.2";
->>>>>>> af8a8497
+export const version = "3.0.0-alpha.2";