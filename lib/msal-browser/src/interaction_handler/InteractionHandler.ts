--- conflicted
+++ resolved
@@ -69,13 +69,8 @@
         );
         this.logger.verbose("InteractionHandler.handleCodeResponse called");
         // Check that location hash isn't empty.
-<<<<<<< HEAD
-        if (StringUtils.isEmpty(locationHash)) {
+        if (!locationHash) {
             throw BrowserAuthError.create(BrowserAuthErrorMessage.hashEmptyError);
-=======
-        if (!locationHash) {
-            throw BrowserAuthError.createEmptyHashError();
->>>>>>> d30316f4
         }
 
         // Handle code response.
