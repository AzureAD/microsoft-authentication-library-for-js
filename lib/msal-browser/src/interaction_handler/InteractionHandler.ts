--- conflicted
+++ resolved
@@ -53,11 +53,7 @@
      * Function to handle response parameters from hash.
      * @param locationHash
      */
-<<<<<<< HEAD
-    async handleCodeResponseFromHash(
-=======
     async handleCodeResponse(
->>>>>>> 619e10fe
         response: ServerAuthorizationCodeResponse,
         request: AuthorizationUrlRequest
     ): Promise<AuthenticationResult> {
