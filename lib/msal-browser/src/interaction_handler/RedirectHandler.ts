--- conflicted
+++ resolved
@@ -142,11 +142,7 @@
      * Handle authorization code response in the window.
      * @param hash
      */
-<<<<<<< HEAD
-    async handleCodeResponseFromHash(
-=======
     async handleCodeResponse(
->>>>>>> 619e10fe
         response: ServerAuthorizationCodeResponse,
         state: string
     ): Promise<AuthenticationResult> {
