--- conflicted
+++ resolved
@@ -151,13 +151,8 @@
         this.logger.verbose("RedirectHandler.handleCodeResponse called");
 
         // Check that location hash isn't empty.
-<<<<<<< HEAD
-        if (StringUtils.isEmpty(locationHash)) {
+        if (!locationHash) {
             throw BrowserAuthError.create(BrowserAuthErrorMessage.hashEmptyError);
-=======
-        if (!locationHash) {
-            throw BrowserAuthError.createEmptyHashError();
->>>>>>> d30316f4
         }
 
         // Interaction is completed - remove interaction status.
