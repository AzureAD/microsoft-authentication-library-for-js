/*
 * Copyright (c) Microsoft Corporation. All rights reserved.
 * Licensed under the MIT License.
 */

import { CryptoOps } from "../crypto/CryptoOps";
import {
    InteractionRequiredAuthError,
    AccountInfo,
    Constants,
    INetworkModule,
    Logger,
    CommonSilentFlowRequest,
    ICrypto,
    DEFAULT_CRYPTO_IMPLEMENTATION,
    AuthError,
    PerformanceEvents,
    PerformanceCallbackFunction,
    IPerformanceClient,
    BaseAuthRequest,
    PromptValue,
    InProgressPerformanceEvent,
    RequestThumbprint,
    ServerError,
    AccountEntity,
    ServerResponseType,
    UrlString,
    invokeAsync,
    createClientAuthError,
    ClientAuthErrorCodes,
    AccountFilter,
    buildStaticAuthorityOptions,
} from "@azure/msal-common";
import {
    BrowserCacheManager,
    DEFAULT_BROWSER_CACHE_MANAGER,
} from "../cache/BrowserCacheManager";
import { BrowserConfiguration, CacheOptions } from "../config/Configuration";
import {
    InteractionType,
    ApiId,
    BrowserCacheLocation,
    WrapperSKU,
    TemporaryCacheKeys,
    CacheLookupPolicy,
    DEFAULT_REQUEST,
    BrowserConstants,
} from "../utils/BrowserConstants";
import * as BrowserUtils from "../utils/BrowserUtils";
import { RedirectRequest } from "../request/RedirectRequest";
import { PopupRequest } from "../request/PopupRequest";
import { SsoSilentRequest } from "../request/SsoSilentRequest";
import { EventCallbackFunction, EventError } from "../event/EventMessage";
import { EventType } from "../event/EventType";
import { EndSessionRequest } from "../request/EndSessionRequest";
import {
    BrowserConfigurationAuthErrorCodes,
    createBrowserConfigurationAuthError,
} from "../error/BrowserConfigurationAuthError";
import { EndSessionPopupRequest } from "../request/EndSessionPopupRequest";
import { INavigationClient } from "../navigation/INavigationClient";
import { EventHandler } from "../event/EventHandler";
import { PopupClient } from "../interaction_client/PopupClient";
import { RedirectClient } from "../interaction_client/RedirectClient";
import { SilentIframeClient } from "../interaction_client/SilentIframeClient";
import { SilentRefreshClient } from "../interaction_client/SilentRefreshClient";
import { TokenCache } from "../cache/TokenCache";
import { ITokenCache } from "../cache/ITokenCache";
import { NativeInteractionClient } from "../interaction_client/NativeInteractionClient";
import { NativeMessageHandler } from "../broker/nativeBroker/NativeMessageHandler";
import { SilentRequest } from "../request/SilentRequest";
import {
    NativeAuthError,
    isFatalNativeAuthError,
} from "../error/NativeAuthError";
import { SilentCacheClient } from "../interaction_client/SilentCacheClient";
import { SilentAuthCodeClient } from "../interaction_client/SilentAuthCodeClient";
import {
    createBrowserAuthError,
    BrowserAuthErrorCodes,
} from "../error/BrowserAuthError";
import { AuthorizationCodeRequest } from "../request/AuthorizationCodeRequest";
import { NativeTokenRequest } from "../broker/nativeBroker/NativeRequest";
import { StandardOperatingContext } from "../operatingcontext/StandardOperatingContext";
import { BaseOperatingContext } from "../operatingcontext/BaseOperatingContext";
import { IController } from "./IController";
import { AuthenticationResult } from "../response/AuthenticationResult";
import { ClearCacheRequest } from "../request/ClearCacheRequest";
import { createNewGuid } from "../crypto/BrowserCrypto";

export class StandardController implements IController {
    // OperatingContext
    protected readonly operatingContext: StandardOperatingContext;

    // Crypto interface implementation
    protected readonly browserCrypto: ICrypto;

    // Storage interface implementation
    protected readonly browserStorage: BrowserCacheManager;

    // Native Cache in memory storage implementation
    protected readonly nativeInternalStorage: BrowserCacheManager;

    // Network interface implementation
    protected readonly networkClient: INetworkModule;

    // Navigation interface implementation
    protected navigationClient: INavigationClient;

    // Input configuration by developer/user
    protected readonly config: BrowserConfiguration;

    // Token cache implementation
    private tokenCache: TokenCache;

    // Logger
    protected logger: Logger;

    // Flag to indicate if in browser environment
    protected isBrowserEnvironment: boolean;

    protected readonly eventHandler: EventHandler;

    // Redirect Response Object
    protected readonly redirectResponse: Map<
        string,
        Promise<AuthenticationResult | null>
    >;

    // Native Extension Provider
    protected nativeExtensionProvider: NativeMessageHandler | undefined;

    // Hybrid auth code responses
    private hybridAuthCodeResponses: Map<string, Promise<AuthenticationResult>>;

    // Performance telemetry client
    protected readonly performanceClient: IPerformanceClient;

    // Flag representing whether or not the initialize API has been called and completed
    protected initialized: boolean;

    // Active requests
    private activeSilentTokenRequests: Map<
        string,
        Promise<AuthenticationResult>
    >;
    private atsAsyncMeasurement?: InProgressPerformanceEvent = undefined;

    private ssoSilentMeasurement?: InProgressPerformanceEvent;
    private acquireTokenByCodeAsyncMeasurement?: InProgressPerformanceEvent;
    /**
     * @constructor
     * Constructor for the PublicClientApplication used to instantiate the PublicClientApplication object
     *
     * Important attributes in the Configuration object for auth are:
     * - clientID: the application ID of your application. You can obtain one by registering your application with our Application registration portal : https://portal.azure.com/#blade/Microsoft_AAD_IAM/ActiveDirectoryMenuBlade/RegisteredAppsPreview
     * - authority: the authority URL for your application.
     * - redirect_uri: the uri of your application registered in the portal.
     *
     * In Azure AD, authority is a URL indicating the Azure active directory that MSAL uses to obtain tokens.
     * It is of the form https://login.microsoftonline.com/{Enter_the_Tenant_Info_Here}
     * If your application supports Accounts in one organizational directory, replace "Enter_the_Tenant_Info_Here" value with the Tenant Id or Tenant name (for example, contoso.microsoft.com).
     * If your application supports Accounts in any organizational directory, replace "Enter_the_Tenant_Info_Here" value with organizations.
     * If your application supports Accounts in any organizational directory and personal Microsoft accounts, replace "Enter_the_Tenant_Info_Here" value with common.
     * To restrict support to Personal Microsoft accounts only, replace "Enter_the_Tenant_Info_Here" value with consumers.
     *
     * In Azure B2C, authority is of the form https://{instance}/tfp/{tenant}/{policyName}/
     * Full B2C functionality will be available in this library in future versions.
     *
     * @param configuration Object for the MSAL PublicClientApplication instance
     */
    constructor(operatingContext: StandardOperatingContext) {
        this.operatingContext = operatingContext;
        this.isBrowserEnvironment =
            this.operatingContext.isBrowserEnvironment();
        // Set the configuration.
        this.config = operatingContext.getConfig();
        this.initialized = false;

        // Initialize logger
        this.logger = this.operatingContext.getLogger();

        // Initialize the network module class.
        this.networkClient = this.config.system.networkClient;

        // Initialize the navigation client class.
        this.navigationClient = this.config.system.navigationClient;

        // Initialize redirectResponse Map
        this.redirectResponse = new Map();

        // Initial hybrid spa map
        this.hybridAuthCodeResponses = new Map();

        // Initialize performance client
        this.performanceClient = this.config.telemetry.client;

        // Initialize the crypto class.
        this.browserCrypto = this.isBrowserEnvironment
            ? new CryptoOps(this.logger, this.performanceClient)
            : DEFAULT_CRYPTO_IMPLEMENTATION;

        this.eventHandler = new EventHandler(this.logger, this.browserCrypto);

        // Initialize the browser storage class.
        this.browserStorage = this.isBrowserEnvironment
            ? new BrowserCacheManager(
                  this.config.auth.clientId,
                  this.config.cache,
                  this.browserCrypto,
                  this.logger,
                  buildStaticAuthorityOptions(this.config.auth)
              )
            : DEFAULT_BROWSER_CACHE_MANAGER(
                  this.config.auth.clientId,
                  this.logger
              );

        // initialize in memory storage for native flows
        const nativeCacheOptions: Required<CacheOptions> = {
            cacheLocation: BrowserCacheLocation.MemoryStorage,
            temporaryCacheLocation: BrowserCacheLocation.MemoryStorage,
            storeAuthStateInCookie: false,
            secureCookies: false,
            cacheMigrationEnabled: false,
            claimsBasedCachingEnabled: false,
        };
        this.nativeInternalStorage = new BrowserCacheManager(
            this.config.auth.clientId,
            nativeCacheOptions,
            this.browserCrypto,
            this.logger
        );

        // Initialize the token cache
        this.tokenCache = new TokenCache(
            this.config,
            this.browserStorage,
            this.logger,
            this.browserCrypto
        );

        this.activeSilentTokenRequests = new Map();

        // Register listener functions
        this.trackPageVisibility = this.trackPageVisibility.bind(this);

        // Register listener functions
        this.trackPageVisibilityWithMeasurement =
            this.trackPageVisibilityWithMeasurement.bind(this);
    }

    static async createController(
        operatingContext: BaseOperatingContext
    ): Promise<IController> {
        const controller = new StandardController(operatingContext);
        await controller.initialize();
        return controller;
    }

    private trackPageVisibility(): void {
        if (!this.atsAsyncMeasurement) {
            return;
        }
        this.logger.info("Perf: Visibility change detected");
        this.atsAsyncMeasurement.increment({
            visibilityChangeCount: 1,
        });
    }

    /**
     * Initializer function to perform async startup tasks such as connecting to WAM extension
     */
    async initialize(): Promise<void> {
        this.logger.trace("initialize called");
        if (this.initialized) {
            this.logger.info(
                "initialize has already been called, exiting early."
            );
            return;
        }

        const allowNativeBroker = this.config.system.allowNativeBroker;
        const initMeasurement = this.performanceClient.startMeasurement(
            PerformanceEvents.InitializeClientApplication
        );
        this.eventHandler.emitEvent(EventType.INITIALIZE_START);

        if (allowNativeBroker) {
            try {
                this.nativeExtensionProvider =
                    await NativeMessageHandler.createProvider(
                        this.logger,
                        this.config.system.nativeBrokerHandshakeTimeout,
                        this.performanceClient
                    );
            } catch (e) {
                this.logger.verbose(e as string);
            }
        }

        if (!this.config.cache.claimsBasedCachingEnabled) {
            this.logger.verbose(
                "Claims-based caching is disabled. Clearing the previous cache with claims"
            );

            await invokeAsync(
                this.browserStorage.clearTokensAndKeysWithClaims.bind(
                    this.browserStorage
                ),
                PerformanceEvents.ClearTokensAndKeysWithClaims,
                this.logger,
                this.performanceClient
            )(this.performanceClient);
        }

        this.initialized = true;
        this.eventHandler.emitEvent(EventType.INITIALIZE_END);

        initMeasurement.end({ allowNativeBroker, success: true });
    }

    // #region Redirect Flow

    /**
     * Event handler function which allows users to fire events after the PublicClientApplication object
     * has loaded during redirect flows. This should be invoked on all page loads involved in redirect
     * auth flows.
     * @param hash Hash to process. Defaults to the current value of window.location.hash. Only needs to be provided explicitly if the response to be handled is not contained in the current value.
     * @returns Token response or null. If the return value is null, then no auth redirect was detected.
     */
    async handleRedirectPromise(
        hash?: string
    ): Promise<AuthenticationResult | null> {
        this.logger.verbose("handleRedirectPromise called");
        // Block token acquisition before initialize has been called
        BrowserUtils.blockAPICallsBeforeInitialize(this.initialized);

        let foundServerResponse = hash;

        if (
            this.config.auth.OIDCOptions?.serverResponseType ===
            ServerResponseType.QUERY
        ) {
            const url = window.location.href;
            foundServerResponse = UrlString.parseQueryServerResponse(url);
        }

        const loggedInAccounts = this.getAllAccounts();
        if (this.isBrowserEnvironment) {
            /**
             * Store the promise on the PublicClientApplication instance if this is the first invocation of handleRedirectPromise,
             * otherwise return the promise from the first invocation. Prevents race conditions when handleRedirectPromise is called
             * several times concurrently.
             */
            const redirectResponseKey =
                foundServerResponse || Constants.EMPTY_STRING;
            let response = this.redirectResponse.get(redirectResponseKey);
            if (typeof response === "undefined") {
                this.eventHandler.emitEvent(
                    EventType.HANDLE_REDIRECT_START,
                    InteractionType.Redirect
                );
                this.logger.verbose(
                    "handleRedirectPromise has been called for the first time, storing the promise"
                );

                const request: NativeTokenRequest | null =
                    this.browserStorage.getCachedNativeRequest();
                let redirectResponse: Promise<AuthenticationResult | null>;
                if (
                    request &&
                    NativeMessageHandler.isNativeAvailable(
                        this.config,
                        this.logger,
                        this.nativeExtensionProvider
                    ) &&
                    this.nativeExtensionProvider &&
                    !foundServerResponse
                ) {
                    this.logger.trace(
                        "handleRedirectPromise - acquiring token from native platform"
                    );
                    const nativeClient = new NativeInteractionClient(
                        this.config,
                        this.browserStorage,
                        this.browserCrypto,
                        this.logger,
                        this.eventHandler,
                        this.navigationClient,
                        ApiId.handleRedirectPromise,
                        this.performanceClient,
                        this.nativeExtensionProvider,
                        request.accountId,
                        this.nativeInternalStorage,
                        request.correlationId
                    );
                    redirectResponse = nativeClient.handleRedirectPromise();
                } else {
                    this.logger.trace(
                        "handleRedirectPromise - acquiring token from web flow"
                    );
                    const correlationId =
                        this.browserStorage.getTemporaryCache(
                            TemporaryCacheKeys.CORRELATION_ID,
                            true
                        ) || Constants.EMPTY_STRING;
                    const redirectClient =
                        this.createRedirectClient(correlationId);
                    redirectResponse =
                        redirectClient.handleRedirectPromise(
                            foundServerResponse
                        );
                }

                response = redirectResponse
                    .then((result: AuthenticationResult | null) => {
                        if (result) {
                            // Emit login event if number of accounts change

                            const isLoggingIn =
                                loggedInAccounts.length <
                                this.getAllAccounts().length;
                            if (isLoggingIn) {
                                this.eventHandler.emitEvent(
                                    EventType.LOGIN_SUCCESS,
                                    InteractionType.Redirect,
                                    result
                                );
                                this.logger.verbose(
                                    "handleRedirectResponse returned result, login success"
                                );
                            } else {
                                this.eventHandler.emitEvent(
                                    EventType.ACQUIRE_TOKEN_SUCCESS,
                                    InteractionType.Redirect,
                                    result
                                );
                                this.logger.verbose(
                                    "handleRedirectResponse returned result, acquire token success"
                                );
                            }
                        }
                        this.eventHandler.emitEvent(
                            EventType.HANDLE_REDIRECT_END,
                            InteractionType.Redirect
                        );

                        return result;
                    })
                    .catch((e) => {
                        // Emit login event if there is an account
                        if (loggedInAccounts.length > 0) {
                            this.eventHandler.emitEvent(
                                EventType.ACQUIRE_TOKEN_FAILURE,
                                InteractionType.Redirect,
                                null,
                                e as EventError
                            );
                        } else {
                            this.eventHandler.emitEvent(
                                EventType.LOGIN_FAILURE,
                                InteractionType.Redirect,
                                null,
                                e as EventError
                            );
                        }
                        this.eventHandler.emitEvent(
                            EventType.HANDLE_REDIRECT_END,
                            InteractionType.Redirect
                        );

                        throw e;
                    });
                this.redirectResponse.set(redirectResponseKey, response);
            } else {
                this.logger.verbose(
                    "handleRedirectPromise has been called previously, returning the result from the first call"
                );
            }

            return response;
        }
        this.logger.verbose(
            "handleRedirectPromise returns null, not browser environment"
        );
        return null;
    }

    /**
     * Use when you want to obtain an access_token for your API by redirecting the user's browser window to the authorization endpoint. This function redirects
     * the page, so any code that follows this function will not execute.
     *
     * IMPORTANT: It is NOT recommended to have code that is dependent on the resolution of the Promise. This function will navigate away from the current
     * browser window. It currently returns a Promise in order to reflect the asynchronous nature of the code running in this function.
     *
     * @param request
     */
    async acquireTokenRedirect(request: RedirectRequest): Promise<void> {
        // Preflight request
        const correlationId = this.getRequestCorrelationId(request);
        this.logger.verbose("acquireTokenRedirect called", correlationId);
        this.preflightBrowserEnvironmentCheck(InteractionType.Redirect);

        // If logged in, emit acquire token events
        const isLoggedIn = this.getAllAccounts().length > 0;
        if (isLoggedIn) {
            this.eventHandler.emitEvent(
                EventType.ACQUIRE_TOKEN_START,
                InteractionType.Redirect,
                request
            );
        } else {
            this.eventHandler.emitEvent(
                EventType.LOGIN_START,
                InteractionType.Redirect,
                request
            );
        }

        let result: Promise<void>;

        if (this.nativeExtensionProvider && this.canUseNative(request)) {
            const nativeClient = new NativeInteractionClient(
                this.config,
                this.browserStorage,
                this.browserCrypto,
                this.logger,
                this.eventHandler,
                this.navigationClient,
                ApiId.acquireTokenRedirect,
                this.performanceClient,
                this.nativeExtensionProvider,
                this.getNativeAccountId(request),
                this.nativeInternalStorage,
                request.correlationId
            );
            result = nativeClient
                .acquireTokenRedirect(request)
                .catch((e: AuthError) => {
                    if (
                        e instanceof NativeAuthError &&
                        isFatalNativeAuthError(e)
                    ) {
                        this.nativeExtensionProvider = undefined; // If extension gets uninstalled during session prevent future requests from continuing to attempt
                        const redirectClient = this.createRedirectClient(
                            request.correlationId
                        );
                        return redirectClient.acquireToken(request);
                    } else if (e instanceof InteractionRequiredAuthError) {
                        this.logger.verbose(
                            "acquireTokenRedirect - Resolving interaction required error thrown by native broker by falling back to web flow"
                        );
                        const redirectClient = this.createRedirectClient(
                            request.correlationId
                        );
                        return redirectClient.acquireToken(request);
                    }
                    this.getBrowserStorage().setInteractionInProgress(false);
                    throw e;
                });
        } else {
            const redirectClient = this.createRedirectClient(
                request.correlationId
            );
            result = redirectClient.acquireToken(request);
        }

        return result.catch((e) => {
            // If logged in, emit acquire token events
            if (isLoggedIn) {
                this.eventHandler.emitEvent(
                    EventType.ACQUIRE_TOKEN_FAILURE,
                    InteractionType.Redirect,
                    null,
                    e
                );
            } else {
                this.eventHandler.emitEvent(
                    EventType.LOGIN_FAILURE,
                    InteractionType.Redirect,
                    null,
                    e
                );
            }
            throw e;
        });
    }

    // #endregion

    // #region Popup Flow

    /**
     * Use when you want to obtain an access_token for your API via opening a popup window in the user's browser
     *
     * @param request
     *
     * @returns A promise that is fulfilled when this function has completed, or rejected if an error was raised.
     */
    acquireTokenPopup(request: PopupRequest): Promise<AuthenticationResult> {
        const correlationId = this.getRequestCorrelationId(request);
        const atPopupMeasurement = this.performanceClient.startMeasurement(
            PerformanceEvents.AcquireTokenPopup,
            correlationId
        );

        try {
            this.logger.verbose("acquireTokenPopup called", correlationId);
            this.preflightBrowserEnvironmentCheck(InteractionType.Popup);
        } catch (e) {
            // Since this function is syncronous we need to reject
            return Promise.reject(e);
        }

        // If logged in, emit acquire token events
        const loggedInAccounts = this.getAllAccounts();
        if (loggedInAccounts.length > 0) {
            this.eventHandler.emitEvent(
                EventType.ACQUIRE_TOKEN_START,
                InteractionType.Popup,
                request
            );
        } else {
            this.eventHandler.emitEvent(
                EventType.LOGIN_START,
                InteractionType.Popup,
                request
            );
        }

        let result: Promise<AuthenticationResult>;

        if (this.canUseNative(request)) {
            result = this.acquireTokenNative(request, ApiId.acquireTokenPopup)
                .then((response) => {
                    this.getBrowserStorage().setInteractionInProgress(false);
                    atPopupMeasurement.end({
                        success: true,
                        isNativeBroker: true,
                        requestId: response.requestId,
                    });
                    return response;
                })
                .catch((e: AuthError) => {
                    if (
                        e instanceof NativeAuthError &&
                        isFatalNativeAuthError(e)
                    ) {
                        this.nativeExtensionProvider = undefined; // If extension gets uninstalled during session prevent future requests from continuing to attempt
                        const popupClient = this.createPopupClient(
                            request.correlationId
                        );
                        return popupClient.acquireToken(request);
                    } else if (e instanceof InteractionRequiredAuthError) {
                        this.logger.verbose(
                            "acquireTokenPopup - Resolving interaction required error thrown by native broker by falling back to web flow"
                        );
                        const popupClient = this.createPopupClient(
                            request.correlationId
                        );
                        return popupClient.acquireToken(request);
                    }
                    this.getBrowserStorage().setInteractionInProgress(false);
                    throw e;
                });
        } else {
            const popupClient = this.createPopupClient(request.correlationId);
            result = popupClient.acquireToken(request);
        }

        return result
            .then((result) => {
                /*
                 *  If logged in, emit acquire token events
                 */
                const isLoggingIn =
                    loggedInAccounts.length < this.getAllAccounts().length;
                if (isLoggingIn) {
                    this.eventHandler.emitEvent(
                        EventType.LOGIN_SUCCESS,
                        InteractionType.Popup,
                        result
                    );
                } else {
                    this.eventHandler.emitEvent(
                        EventType.ACQUIRE_TOKEN_SUCCESS,
                        InteractionType.Popup,
                        result
                    );
                }

                atPopupMeasurement.add({
                    accessTokenSize: result.accessToken.length,
                    idTokenSize: result.idToken.length,
                });
                atPopupMeasurement.end({
                    success: true,
                    requestId: result.requestId,
                });
                return result;
            })
            .catch((e: AuthError) => {
                if (loggedInAccounts.length > 0) {
                    this.eventHandler.emitEvent(
                        EventType.ACQUIRE_TOKEN_FAILURE,
                        InteractionType.Popup,
                        null,
                        e
                    );
                } else {
                    this.eventHandler.emitEvent(
                        EventType.LOGIN_FAILURE,
                        InteractionType.Popup,
                        null,
                        e
                    );
                }

                atPopupMeasurement.end({
                    errorCode: e.errorCode,
                    subErrorCode: e.subError,
                    success: false,
                });
                // Since this function is syncronous we need to reject
                return Promise.reject(e);
            });
    }

    private trackPageVisibilityWithMeasurement(): void {
        const measurement =
            this.ssoSilentMeasurement ||
            this.acquireTokenByCodeAsyncMeasurement;
        if (!measurement) {
            return;
        }

        this.logger.info(
            "Perf: Visibility change detected in ",
            measurement.event.name
        );
        measurement.increment({
            visibilityChangeCount: 1,
        });
    }
    // #endregion

    // #region Silent Flow

    /**
     * This function uses a hidden iframe to fetch an authorization code from the eSTS. There are cases where this may not work:
     * - Any browser using a form of Intelligent Tracking Prevention
     * - If there is not an established session with the service
     *
     * In these cases, the request must be done inside a popup or full frame redirect.
     *
     * For the cases where interaction is required, you cannot send a request with prompt=none.
     *
     * If your refresh token has expired, you can use this function to fetch a new set of tokens silently as long as
     * you session on the server still exists.
     * @param request {@link SsoSilentRequest}
     *
     * @returns A promise that is fulfilled when this function has completed, or rejected if an error was raised.
     */
    async ssoSilent(request: SsoSilentRequest): Promise<AuthenticationResult> {
        const correlationId = this.getRequestCorrelationId(request);
        const validRequest = {
            ...request,
            // will be PromptValue.NONE or PromptValue.NO_SESSION
            prompt: request.prompt,
            correlationId: correlationId,
        };
        this.preflightBrowserEnvironmentCheck(InteractionType.Silent);
        this.ssoSilentMeasurement = this.performanceClient.startMeasurement(
            PerformanceEvents.SsoSilent,
            correlationId
        );
        this.ssoSilentMeasurement?.increment({
            visibilityChangeCount: 0,
        });
        document.addEventListener(
            "visibilitychange",
            this.trackPageVisibilityWithMeasurement
        );
        this.logger.verbose("ssoSilent called", correlationId);
        this.eventHandler.emitEvent(
            EventType.SSO_SILENT_START,
            InteractionType.Silent,
            validRequest
        );

        let result: Promise<AuthenticationResult>;

        if (this.canUseNative(validRequest)) {
            result = this.acquireTokenNative(
                validRequest,
                ApiId.ssoSilent
            ).catch((e: AuthError) => {
                // If native token acquisition fails for availability reasons fallback to standard flow
                if (e instanceof NativeAuthError && isFatalNativeAuthError(e)) {
                    this.nativeExtensionProvider = undefined; // If extension gets uninstalled during session prevent future requests from continuing to attempt
                    const silentIframeClient = this.createSilentIframeClient(
                        validRequest.correlationId
                    );
                    return silentIframeClient.acquireToken(validRequest);
                }
                throw e;
            });
        } else {
            const silentIframeClient = this.createSilentIframeClient(
                validRequest.correlationId
            );
            result = silentIframeClient.acquireToken(validRequest);
        }

        return result
            .then((response) => {
                this.eventHandler.emitEvent(
                    EventType.SSO_SILENT_SUCCESS,
                    InteractionType.Silent,
                    response
                );
                this.ssoSilentMeasurement?.add({
                    accessTokenSize: response.accessToken.length,
                    idTokenSize: response.idToken.length,
                });
                this.ssoSilentMeasurement?.end({
                    success: true,
                    isNativeBroker: response.fromNativeBroker,
                    requestId: response.requestId,
                });
                return response;
            })
            .catch((e: AuthError) => {
                this.eventHandler.emitEvent(
                    EventType.SSO_SILENT_FAILURE,
                    InteractionType.Silent,
                    null,
                    e
                );
                this.ssoSilentMeasurement?.end({
                    errorCode: e.errorCode,
                    subErrorCode: e.subError,
                    success: false,
                });
                throw e;
            })
            .finally(() => {
                document.removeEventListener(
                    "visibilitychange",
                    this.trackPageVisibilityWithMeasurement
                );
            });
    }

    /**
     * This function redeems an authorization code (passed as code) from the eSTS token endpoint.
     * This authorization code should be acquired server-side using a confidential client to acquire a spa_code.
     * This API is not indended for normal authorization code acquisition and redemption.
     *
     * Redemption of this authorization code will not require PKCE, as it was acquired by a confidential client.
     *
     * @param request {@link AuthorizationCodeRequest}
     * @returns A promise that is fulfilled when this function has completed, or rejected if an error was raised.
     */
    async acquireTokenByCode(
        request: AuthorizationCodeRequest
    ): Promise<AuthenticationResult> {
        const correlationId = this.getRequestCorrelationId(request);
        this.preflightBrowserEnvironmentCheck(InteractionType.Silent);
        this.logger.trace("acquireTokenByCode called", correlationId);
        this.eventHandler.emitEvent(
            EventType.ACQUIRE_TOKEN_BY_CODE_START,
            InteractionType.Silent,
            request
        );
        const atbcMeasurement = this.performanceClient.startMeasurement(
            PerformanceEvents.AcquireTokenByCode,
            request.correlationId
        );

        try {
            if (request.code && request.nativeAccountId) {
                // Throw error in case server returns both spa_code and spa_accountid in exchange for auth code.
                throw createBrowserAuthError(
                    BrowserAuthErrorCodes.spaCodeAndNativeAccountIdPresent
                );
            } else if (request.code) {
                const hybridAuthCode = request.code;
                let response = this.hybridAuthCodeResponses.get(hybridAuthCode);
                if (!response) {
                    this.logger.verbose(
                        "Initiating new acquireTokenByCode request",
                        correlationId
                    );
                    response = this.acquireTokenByCodeAsync({
                        ...request,
                        correlationId,
                    })
                        .then((result: AuthenticationResult) => {
                            this.eventHandler.emitEvent(
                                EventType.ACQUIRE_TOKEN_BY_CODE_SUCCESS,
                                InteractionType.Silent,
                                result
                            );
                            this.hybridAuthCodeResponses.delete(hybridAuthCode);
                            atbcMeasurement.add({
                                accessTokenSize: result.accessToken.length,
                                idTokenSize: result.idToken.length,
                            });
                            atbcMeasurement.end({
                                success: true,
                                isNativeBroker: result.fromNativeBroker,
                                requestId: result.requestId,
                            });
                            return result;
                        })
                        .catch((error: AuthError) => {
                            this.hybridAuthCodeResponses.delete(hybridAuthCode);
                            this.eventHandler.emitEvent(
                                EventType.ACQUIRE_TOKEN_BY_CODE_FAILURE,
                                InteractionType.Silent,
                                null,
                                error
                            );
                            atbcMeasurement.end({
                                errorCode: error.errorCode,
                                subErrorCode: error.subError,
                                success: false,
                            });
                            throw error;
                        });
                    this.hybridAuthCodeResponses.set(hybridAuthCode, response);
                } else {
                    this.logger.verbose(
                        "Existing acquireTokenByCode request found",
                        request.correlationId
                    );
                    atbcMeasurement.discard();
                }
                return response;
            } else if (request.nativeAccountId) {
                if (this.canUseNative(request, request.nativeAccountId)) {
                    return this.acquireTokenNative(
                        request,
                        ApiId.acquireTokenByCode,
                        request.nativeAccountId
                    ).catch((e: AuthError) => {
                        // If native token acquisition fails for availability reasons fallback to standard flow
                        if (
                            e instanceof NativeAuthError &&
                            isFatalNativeAuthError(e)
                        ) {
                            this.nativeExtensionProvider = undefined; // If extension gets uninstalled during session prevent future requests from continuing to attempt
                        }
                        throw e;
                    });
                } else {
                    throw createBrowserAuthError(
                        BrowserAuthErrorCodes.unableToAcquireTokenFromNativePlatform
                    );
                }
            } else {
                throw createBrowserAuthError(
                    BrowserAuthErrorCodes.authCodeOrNativeAccountIdRequired
                );
            }
        } catch (e) {
            this.eventHandler.emitEvent(
                EventType.ACQUIRE_TOKEN_BY_CODE_FAILURE,
                InteractionType.Silent,
                null,
                e as EventError
            );
            atbcMeasurement.end({
                errorCode: (e instanceof AuthError && e.errorCode) || undefined,
                subErrorCode:
                    (e instanceof AuthError && e.subError) || undefined,
                success: false,
            });
            throw e;
        }
    }

    /**
     * Creates a SilentAuthCodeClient to redeem an authorization code.
     * @param request
     * @returns Result of the operation to redeem the authorization code
     */
    private async acquireTokenByCodeAsync(
        request: AuthorizationCodeRequest
    ): Promise<AuthenticationResult> {
        this.logger.trace(
            "acquireTokenByCodeAsync called",
            request.correlationId
        );
        this.acquireTokenByCodeAsyncMeasurement =
            this.performanceClient.startMeasurement(
                PerformanceEvents.AcquireTokenByCodeAsync,
                request.correlationId
            );
        this.acquireTokenByCodeAsyncMeasurement?.increment({
            visibilityChangeCount: 0,
        });
        document.addEventListener(
            "visibilitychange",
            this.trackPageVisibilityWithMeasurement
        );
        const silentAuthCodeClient = this.createSilentAuthCodeClient(
            request.correlationId
        );
        const silentTokenResult = await silentAuthCodeClient
            .acquireToken(request)
            .then((response) => {
                this.acquireTokenByCodeAsyncMeasurement?.end({
                    success: true,
                    fromCache: response.fromCache,
                    isNativeBroker: response.fromNativeBroker,
                    requestId: response.requestId,
                });
                return response;
            })
            .catch((tokenRenewalError: AuthError) => {
                this.acquireTokenByCodeAsyncMeasurement?.end({
                    errorCode: tokenRenewalError.errorCode,
                    subErrorCode: tokenRenewalError.subError,
                    success: false,
                });
                throw tokenRenewalError;
            })
            .finally(() => {
                document.removeEventListener(
                    "visibilitychange",
                    this.trackPageVisibilityWithMeasurement
                );
            });
        return silentTokenResult;
    }

    /**
     * Attempt to acquire an access token from the cache
     * @param silentCacheClient SilentCacheClient
     * @param commonRequest CommonSilentFlowRequest
     * @param silentRequest SilentRequest
     * @returns A promise that, when resolved, returns the access token
     */
    protected async acquireTokenFromCache(
        silentCacheClient: SilentCacheClient,
        commonRequest: CommonSilentFlowRequest,
        silentRequest: SilentRequest
    ): Promise<AuthenticationResult> {
        this.performanceClient.addQueueMeasurement(
            PerformanceEvents.AcquireTokenFromCache,
            commonRequest.correlationId
        );
        switch (silentRequest.cacheLookupPolicy) {
            case CacheLookupPolicy.Default:
            case CacheLookupPolicy.AccessToken:
            case CacheLookupPolicy.AccessTokenAndRefreshToken:
                return invokeAsync(
                    silentCacheClient.acquireToken.bind(silentCacheClient),
                    PerformanceEvents.SilentCacheClientAcquireToken,
                    this.logger,
                    this.performanceClient,
                    commonRequest.correlationId
                )(commonRequest);
            default:
                throw createClientAuthError(
                    ClientAuthErrorCodes.tokenRefreshRequired
                );
        }
    }

    /**
     * Attempt to acquire an access token via a refresh token
     * @param commonRequest CommonSilentFlowRequest
     * @param silentRequest SilentRequest
     * @returns A promise that, when resolved, returns the access token
     */
    public async acquireTokenByRefreshToken(
        commonRequest: CommonSilentFlowRequest,
        silentRequest: SilentRequest
    ): Promise<AuthenticationResult> {
        this.performanceClient.addQueueMeasurement(
            PerformanceEvents.AcquireTokenByRefreshToken,
            commonRequest.correlationId
        );
        switch (silentRequest.cacheLookupPolicy) {
            case CacheLookupPolicy.Default:
            case CacheLookupPolicy.AccessTokenAndRefreshToken:
            case CacheLookupPolicy.RefreshToken:
            case CacheLookupPolicy.RefreshTokenAndNetwork:
                const silentRefreshClient = this.createSilentRefreshClient(
                    commonRequest.correlationId
                );

                return invokeAsync(
                    silentRefreshClient.acquireToken.bind(silentRefreshClient),
                    PerformanceEvents.SilentRefreshClientAcquireToken,
                    this.logger,
                    this.performanceClient,
                    commonRequest.correlationId
                )(commonRequest);
            default:
                throw createClientAuthError(
                    ClientAuthErrorCodes.tokenRefreshRequired
                );
        }
    }

    /**
     * Attempt to acquire an access token via an iframe
     * @param request CommonSilentFlowRequest
     * @returns A promise that, when resolved, returns the access token
     */
    protected async acquireTokenBySilentIframe(
        request: CommonSilentFlowRequest
    ): Promise<AuthenticationResult> {
        this.performanceClient.addQueueMeasurement(
            PerformanceEvents.AcquireTokenBySilentIframe,
            request.correlationId
        );

        const silentIframeClient = this.createSilentIframeClient(
            request.correlationId
        );

        return invokeAsync(
            silentIframeClient.acquireToken.bind(silentIframeClient),
            PerformanceEvents.SilentIframeClientAcquireToken,
            this.logger,
            this.performanceClient,
            request.correlationId
        )(request);
    }

    // #endregion

    // #region Logout

    /**
     * Deprecated logout function. Use logoutRedirect or logoutPopup instead
     * @param logoutRequest
     * @deprecated
     */
    async logout(logoutRequest?: EndSessionRequest): Promise<void> {
        const correlationId = this.getRequestCorrelationId(logoutRequest);
        this.logger.warning(
            "logout API is deprecated and will be removed in msal-browser v3.0.0. Use logoutRedirect instead.",
            correlationId
        );
        return this.logoutRedirect({
            correlationId,
            ...logoutRequest,
        });
    }

    /**
     * Use to log out the current user, and redirect the user to the postLogoutRedirectUri.
     * Default behaviour is to redirect the user to `window.location.href`.
     * @param logoutRequest
     */
    async logoutRedirect(logoutRequest?: EndSessionRequest): Promise<void> {
        const correlationId = this.getRequestCorrelationId(logoutRequest);
        this.preflightBrowserEnvironmentCheck(InteractionType.Redirect);

        const redirectClient = this.createRedirectClient(correlationId);
        return redirectClient.logout(logoutRequest);
    }

    /**
     * Clears local cache for the current user then opens a popup window prompting the user to sign-out of the server
     * @param logoutRequest
     */
    logoutPopup(logoutRequest?: EndSessionPopupRequest): Promise<void> {
        try {
            const correlationId = this.getRequestCorrelationId(logoutRequest);
            this.preflightBrowserEnvironmentCheck(InteractionType.Popup);
            const popupClient = this.createPopupClient(correlationId);
            return popupClient.logout(logoutRequest);
        } catch (e) {
            // Since this function is syncronous we need to reject
            return Promise.reject(e);
        }
    }

    /**
     * Creates a cache interaction client to clear broswer cache.
     * @param logoutRequest
     */
    async clearCache(logoutRequest?: ClearCacheRequest): Promise<void> {
        const correlationId = this.getRequestCorrelationId(logoutRequest);
        const cacheClient = this.createSilentCacheClient(correlationId);
        return cacheClient.logout(logoutRequest);
    }

    // #endregion

    // #region Account APIs

    /**
     * Returns all the accounts in the cache that match the optional filter. If no filter is provided, all accounts are returned.
     * @param accountFilter - (Optional) filter to narrow down the accounts returned
     * @returns Array of AccountInfo objects in cache
     */
    getAllAccounts(accountFilter?: AccountFilter): AccountInfo[] {
        this.logger.verbose("getAllAccounts called");
        return this.isBrowserEnvironment
            ? this.browserStorage.getAllAccounts(accountFilter)
            : [];
    }

    /**
     * Returns the first account found in the cache that matches the account filter passed in.
     * @param accountFilter
     * @returns The first account found in the cache matching the provided filter or null if no account could be found.
     */
    getAccount(accountFilter: AccountFilter): AccountInfo | null {
        this.logger.trace("getAccount called");
        if (Object.keys(accountFilter).length === 0) {
            this.logger.warning("getAccount: No accountFilter provided");
            return null;
        }

        const account: AccountInfo | null =
            this.browserStorage.getAccountInfoFilteredBy(accountFilter);

        if (account) {
            this.logger.verbose(
                "getAccount: Account matching provided filter found, returning"
            );
            return account;
        } else {
            this.logger.verbose(
                "getAccount: No matching account found, returning null"
            );
            return null;
        }
    }

    /**
     * Returns the signed in account matching username.
     * (the account object is created at the time of successful login)
     * or null when no matching account is found.
     * This API is provided for convenience but getAccountById should be used for best reliability
     * @param username
     * @returns The account object stored in MSAL
     */
    getAccountByUsername(username: string): AccountInfo | null {
        this.logger.trace("getAccountByUsername called");
        if (!username) {
            this.logger.warning("getAccountByUsername: No username provided");
            return null;
        }

        const account = this.browserStorage.getAccountInfoFilteredBy({
            username,
        });
        if (account) {
            this.logger.verbose(
                "getAccountByUsername: Account matching username found, returning"
            );
            this.logger.verbosePii(
                `getAccountByUsername: Returning signed-in accounts matching username: ${username}`
            );
            return account;
        } else {
            this.logger.verbose(
                "getAccountByUsername: No matching account found, returning null"
            );
            return null;
        }
    }

    /**
     * Returns the signed in account matching homeAccountId.
     * (the account object is created at the time of successful login)
     * or null when no matching account is found
     * @param homeAccountId
     * @returns The account object stored in MSAL
     */
    getAccountByHomeId(homeAccountId: string): AccountInfo | null {
        this.logger.trace("getAccountByHomeId called");
        if (!homeAccountId) {
            this.logger.warning(
                "getAccountByHomeId: No homeAccountId provided"
            );
            return null;
        }

        const account = this.browserStorage.getAccountInfoFilteredBy({
            homeAccountId,
        });
        if (account) {
            this.logger.verbose(
                "getAccountByHomeId: Account matching homeAccountId found, returning"
            );
            this.logger.verbosePii(
                `getAccountByHomeId: Returning signed-in accounts matching homeAccountId: ${homeAccountId}`
            );
            return account;
        } else {
            this.logger.verbose(
                "getAccountByHomeId: No matching account found, returning null"
            );
            return null;
        }
    }

    /**
     * Returns the signed in account matching localAccountId.
     * (the account object is created at the time of successful login)
     * or null when no matching account is found
     * @param localAccountId
     * @returns The account object stored in MSAL
     */
    getAccountByLocalId(localAccountId: string): AccountInfo | null {
        this.logger.trace("getAccountByLocalId called");
        if (!localAccountId) {
            this.logger.warning(
                "getAccountByLocalId: No localAccountId provided"
            );
            return null;
        }

        const account = this.browserStorage.getAccountInfoFilteredBy({
            localAccountId,
        });
        if (account) {
            this.logger.verbose(
                "getAccountByLocalId: Account matching localAccountId found, returning"
            );
            this.logger.verbosePii(
                `getAccountByLocalId: Returning signed-in accounts matching localAccountId: ${localAccountId}`
            );
            return account;
        } else {
            this.logger.verbose(
                "getAccountByLocalId: No matching account found, returning null"
            );
            return null;
        }
    }

    /**
     * Sets the account to use as the active account. If no account is passed to the acquireToken APIs, then MSAL will use this active account.
     * @param account
     */
    setActiveAccount(account: AccountInfo | null): void {
        this.browserStorage.setActiveAccount(account);
    }

    /**
     * Gets the currently active account
     */
    getActiveAccount(): AccountInfo | null {
        return this.browserStorage.getActiveAccount();
    }

    // #endregion

    /**
     * Hydrates the cache with the tokens from an AuthenticationResult
     * @param result
     * @param request
     * @returns
     */
    async hydrateCache(
        result: AuthenticationResult,
        request:
            | SilentRequest
            | SsoSilentRequest
            | RedirectRequest
            | PopupRequest
    ): Promise<void> {
        this.logger.verbose("hydrateCache called");

        // Account gets saved to browser storage regardless of native or not
        const accountEntity = AccountEntity.createFromAccountInfo(
            result.account,
            result.cloudGraphHostName,
            result.msGraphHost
        );
        this.browserStorage.setAccount(accountEntity);

        if (result.fromNativeBroker) {
            this.logger.verbose(
                "Response was from native broker, storing in-memory"
            );
            // Tokens from native broker are stored in-memory
            return this.nativeInternalStorage.hydrateCache(result, request);
        } else {
            return this.browserStorage.hydrateCache(result, request);
        }
    }

    // #region Helpers

    /**
     * Helper to validate app environment before making an auth request
     *
     * @protected
     * @param {InteractionType} interactionType What kind of interaction is being used
     * @param {boolean} [isAppEmbedded=false] Whether to set interaction in progress temp cache flag
     */
    public preflightBrowserEnvironmentCheck(
        interactionType: InteractionType,
        isAppEmbedded: boolean = false
    ): void {
        this.logger.verbose("preflightBrowserEnvironmentCheck started");
        // Block request if not in browser environment
        BrowserUtils.blockNonBrowserEnvironment(this.isBrowserEnvironment);

        // Block redirects if in an iframe
        BrowserUtils.blockRedirectInIframe(
            interactionType,
            this.config.system.allowRedirectInIframe
        );

        // Block auth requests inside a hidden iframe
        BrowserUtils.blockReloadInHiddenIframes();

        // Block redirectUri opened in a popup from calling MSAL APIs
        BrowserUtils.blockAcquireTokenInPopups();

        // Block token acquisition before initialize has been called
        BrowserUtils.blockAPICallsBeforeInitialize(this.initialized);

        // Block redirects if memory storage is enabled but storeAuthStateInCookie is not
        if (
            interactionType === InteractionType.Redirect &&
            this.config.cache.cacheLocation ===
                BrowserCacheLocation.MemoryStorage &&
            !this.config.cache.storeAuthStateInCookie
        ) {
            throw createBrowserConfigurationAuthError(
                BrowserConfigurationAuthErrorCodes.inMemRedirectUnavailable
            );
        }

        if (
            interactionType === InteractionType.Redirect ||
            interactionType === InteractionType.Popup
        ) {
            this.preflightInteractiveRequest(!isAppEmbedded);
        }
    }

    /**
     * Preflight check for interactive requests
     *
     * @protected
     * @param {boolean} setInteractionInProgress Whether to set interaction in progress temp cache flag
     */
    protected preflightInteractiveRequest(
        setInteractionInProgress: boolean
    ): void {
        this.logger.verbose(
            "preflightInteractiveRequest called, validating app environment"
        );
        // block the reload if it occurred inside a hidden iframe
        BrowserUtils.blockReloadInHiddenIframes();

        // Set interaction in progress temporary cache or throw if alread set.
        if (setInteractionInProgress) {
            this.getBrowserStorage().setInteractionInProgress(true);
        }
    }

    /**
     * Acquire a token from native device (e.g. WAM)
     * @param request
     */
    public async acquireTokenNative(
        request: PopupRequest | SilentRequest | SsoSilentRequest,
        apiId: ApiId,
        accountId?: string
    ): Promise<AuthenticationResult> {
        this.logger.trace("acquireTokenNative called");
        if (!this.nativeExtensionProvider) {
            throw createBrowserAuthError(
                BrowserAuthErrorCodes.nativeConnectionNotEstablished
            );
        }

        const nativeClient = new NativeInteractionClient(
            this.config,
            this.browserStorage,
            this.browserCrypto,
            this.logger,
            this.eventHandler,
            this.navigationClient,
            apiId,
            this.performanceClient,
            this.nativeExtensionProvider,
            accountId || this.getNativeAccountId(request),
            this.nativeInternalStorage,
            request.correlationId
        );

        return nativeClient.acquireToken(request);
    }

    /**
     * Returns boolean indicating if this request can use the native broker
     * @param request
     */
    public canUseNative(
        request: RedirectRequest | PopupRequest | SsoSilentRequest,
        accountId?: string
    ): boolean {
        this.logger.trace("canUseNative called");
        if (
            !NativeMessageHandler.isNativeAvailable(
                this.config,
                this.logger,
                this.nativeExtensionProvider,
                request.authenticationScheme
            )
        ) {
            this.logger.trace(
                "canUseNative: isNativeAvailable returned false, returning false"
            );
            return false;
        }

        if (request.prompt) {
            switch (request.prompt) {
                case PromptValue.NONE:
                case PromptValue.CONSENT:
                case PromptValue.LOGIN:
                    this.logger.trace(
                        "canUseNative: prompt is compatible with native flow"
                    );
                    break;
                default:
                    this.logger.trace(
                        `canUseNative: prompt = ${request.prompt} is not compatible with native flow, returning false`
                    );
                    return false;
            }
        }

        if (!accountId && !this.getNativeAccountId(request)) {
            this.logger.trace(
                "canUseNative: nativeAccountId is not available, returning false"
            );
            return false;
        }

        return true;
    }

    /**
     * Get the native accountId from the account
     * @param request
     * @returns
     */
    public getNativeAccountId(
        request: RedirectRequest | PopupRequest | SsoSilentRequest
    ): string {
        const account =
            request.account ||
<<<<<<< HEAD
            this.getAccount({
=======
            this.browserStorage.getAccountInfoFilteredBy({
>>>>>>> 13ba16d8
                loginHint: request.loginHint,
                sid: request.sid,
            }) ||
            this.getActiveAccount();

        return (account && account.nativeAccountId) || "";
    }

    /**
     * Returns new instance of the Popup Interaction Client
     * @param correlationId
     */
    public createPopupClient(correlationId?: string): PopupClient {
        return new PopupClient(
            this.config,
            this.browserStorage,
            this.browserCrypto,
            this.logger,
            this.eventHandler,
            this.navigationClient,
            this.performanceClient,
            this.nativeInternalStorage,
            this.nativeExtensionProvider,
            correlationId
        );
    }

    /**
     * Returns new instance of the Redirect Interaction Client
     * @param correlationId
     */
    protected createRedirectClient(correlationId?: string): RedirectClient {
        return new RedirectClient(
            this.config,
            this.browserStorage,
            this.browserCrypto,
            this.logger,
            this.eventHandler,
            this.navigationClient,
            this.performanceClient,
            this.nativeInternalStorage,
            this.nativeExtensionProvider,
            correlationId
        );
    }

    /**
     * Returns new instance of the Silent Iframe Interaction Client
     * @param correlationId
     */
    public createSilentIframeClient(
        correlationId?: string
    ): SilentIframeClient {
        return new SilentIframeClient(
            this.config,
            this.browserStorage,
            this.browserCrypto,
            this.logger,
            this.eventHandler,
            this.navigationClient,
            ApiId.ssoSilent,
            this.performanceClient,
            this.nativeInternalStorage,
            this.nativeExtensionProvider,
            correlationId
        );
    }

    /**
     * Returns new instance of the Silent Cache Interaction Client
     */
    protected createSilentCacheClient(
        correlationId?: string
    ): SilentCacheClient {
        return new SilentCacheClient(
            this.config,
            this.browserStorage,
            this.browserCrypto,
            this.logger,
            this.eventHandler,
            this.navigationClient,
            this.performanceClient,
            this.nativeExtensionProvider,
            correlationId
        );
    }

    /**
     * Returns new instance of the Silent Refresh Interaction Client
     */
    protected createSilentRefreshClient(
        correlationId?: string
    ): SilentRefreshClient {
        return new SilentRefreshClient(
            this.config,
            this.browserStorage,
            this.browserCrypto,
            this.logger,
            this.eventHandler,
            this.navigationClient,
            this.performanceClient,
            this.nativeExtensionProvider,
            correlationId
        );
    }

    /**
     * Returns new instance of the Silent AuthCode Interaction Client
     */
    protected createSilentAuthCodeClient(
        correlationId?: string
    ): SilentAuthCodeClient {
        return new SilentAuthCodeClient(
            this.config,
            this.browserStorage,
            this.browserCrypto,
            this.logger,
            this.eventHandler,
            this.navigationClient,
            ApiId.acquireTokenByCode,
            this.performanceClient,
            this.nativeExtensionProvider,
            correlationId
        );
    }

    /**
     * Adds event callbacks to array
     * @param callback
     */
    addEventCallback(callback: EventCallbackFunction): string | null {
        return this.eventHandler.addEventCallback(callback);
    }

    /**
     * Removes callback with provided id from callback array
     * @param callbackId
     */
    removeEventCallback(callbackId: string): void {
        this.eventHandler.removeEventCallback(callbackId);
    }

    /**
     * Registers a callback to receive performance events.
     *
     * @param {PerformanceCallbackFunction} callback
     * @returns {string}
     */
    addPerformanceCallback(callback: PerformanceCallbackFunction): string {
        return this.performanceClient.addPerformanceCallback(callback);
    }

    /**
     * Removes a callback registered with addPerformanceCallback.
     *
     * @param {string} callbackId
     * @returns {boolean}
     */
    removePerformanceCallback(callbackId: string): boolean {
        return this.performanceClient.removePerformanceCallback(callbackId);
    }

    /**
     * Adds event listener that emits an event when a user account is added or removed from localstorage in a different browser tab or window
     */
    enableAccountStorageEvents(): void {
        this.eventHandler.enableAccountStorageEvents();
    }

    /**
     * Removes event listener that emits an event when a user account is added or removed from localstorage in a different browser tab or window
     */
    disableAccountStorageEvents(): void {
        this.eventHandler.disableAccountStorageEvents();
    }

    /**
     * Gets the token cache for the application.
     */
    getTokenCache(): ITokenCache {
        return this.tokenCache;
    }

    /**
     * Returns the logger instance
     */
    public getLogger(): Logger {
        return this.logger;
    }

    /**
     * Replaces the default logger set in configurations with new Logger with new configurations
     * @param logger Logger instance
     */
    setLogger(logger: Logger): void {
        this.logger = logger;
    }

    /**
     * Called by wrapper libraries (Angular & React) to set SKU and Version passed down to telemetry, logger, etc.
     * @param sku
     * @param version
     */
    initializeWrapperLibrary(sku: WrapperSKU, version: string): void {
        // Validate the SKU passed in is one we expect
        this.browserStorage.setWrapperMetadata(sku, version);
    }

    /**
     * Sets navigation client
     * @param navigationClient
     */
    setNavigationClient(navigationClient: INavigationClient): void {
        this.navigationClient = navigationClient;
    }

    /**
     * Returns the configuration object
     */
    public getConfiguration(): BrowserConfiguration {
        return this.config;
    }

    /**
     * Returns the performance client
     */
    public getPerformanceClient(): IPerformanceClient {
        return this.performanceClient;
    }

    /**
     * Returns the browser storage
     */
    public getBrowserStorage(): BrowserCacheManager {
        return this.browserStorage;
    }

    /**
     * Returns the browser env indicator
     */
    public isBrowserEnv(): boolean {
        return this.isBrowserEnvironment;
    }

    /**
     * Returns the event handler
     */
    getEventHandler(): EventHandler {
        return this.eventHandler;
    }

    /**
     * Generates a correlation id for a request if none is provided.
     *
     * @protected
     * @param {?Partial<BaseAuthRequest>} [request]
     * @returns {string}
     */
    protected getRequestCorrelationId(
        request?: Partial<BaseAuthRequest>
    ): string {
        if (request?.correlationId) {
            return request.correlationId;
        }

        if (this.isBrowserEnvironment) {
            return createNewGuid();
        }

        /*
         * Included for fallback for non-browser environments,
         * and to ensure this method always returns a string.
         */
        return Constants.EMPTY_STRING;
    }

    // #endregion

    /**
     * Use when initiating the login process by redirecting the user's browser to the authorization endpoint. This function redirects the page, so
     * any code that follows this function will not execute.
     *
     * IMPORTANT: It is NOT recommended to have code that is dependent on the resolution of the Promise. This function will navigate away from the current
     * browser window. It currently returns a Promise in order to reflect the asynchronous nature of the code running in this function.
     *
     * @param request
     */
    async loginRedirect(request?: RedirectRequest): Promise<void> {
        const correlationId: string = this.getRequestCorrelationId(request);
        this.logger.verbose("loginRedirect called", correlationId);
        return this.acquireTokenRedirect({
            correlationId,
            ...(request || DEFAULT_REQUEST),
        });
    }

    /**
     * Use when initiating the login process via opening a popup window in the user's browser
     *
     * @param request
     *
     * @returns A promise that is fulfilled when this function has completed, or rejected if an error was raised.
     */
    loginPopup(request?: PopupRequest): Promise<AuthenticationResult> {
        const correlationId: string = this.getRequestCorrelationId(request);
        this.logger.verbose("loginPopup called", correlationId);
        return this.acquireTokenPopup({
            correlationId,
            ...(request || DEFAULT_REQUEST),
        });
    }

    /**
     * Silently acquire an access token for a given set of scopes. Returns currently processing promise if parallel requests are made.
     *
     * @param {@link (SilentRequest:type)}
     * @returns {Promise.<AuthenticationResult>} - a promise that is fulfilled when this function has completed, or rejected if an error was raised. Returns the {@link AuthResponse} object
     */
    async acquireTokenSilent(
        request: SilentRequest
    ): Promise<AuthenticationResult> {
        const correlationId = this.getRequestCorrelationId(request);
        const atsMeasurement = this.performanceClient.startMeasurement(
            PerformanceEvents.AcquireTokenSilent,
            correlationId
        );
        atsMeasurement.add({
            cacheLookupPolicy: request.cacheLookupPolicy,
        });

        this.preflightBrowserEnvironmentCheck(InteractionType.Silent);
        this.logger.verbose("acquireTokenSilent called", correlationId);

        const account = request.account || this.getActiveAccount();
        if (!account) {
            throw createBrowserAuthError(BrowserAuthErrorCodes.noAccountError);
        }

        const thumbprint: RequestThumbprint = {
            clientId: this.config.auth.clientId,
            authority: request.authority || Constants.EMPTY_STRING,
            scopes: request.scopes,
            homeAccountIdentifier: account.homeAccountId,
            claims: request.claims,
            authenticationScheme: request.authenticationScheme,
            resourceRequestMethod: request.resourceRequestMethod,
            resourceRequestUri: request.resourceRequestUri,
            shrClaims: request.shrClaims,
            sshKid: request.sshKid,
        };
        const silentRequestKey = JSON.stringify(thumbprint);

        const cachedResponse =
            this.activeSilentTokenRequests.get(silentRequestKey);
        if (typeof cachedResponse === "undefined") {
            this.logger.verbose(
                "acquireTokenSilent called for the first time, storing active request",
                correlationId
            );

            const response = invokeAsync(
                this.acquireTokenSilentAsync.bind(this),
                PerformanceEvents.AcquireTokenSilentAsync,
                this.logger,
                this.performanceClient,
                correlationId
            )(
                {
                    ...request,
                    correlationId,
                },
                account
            )
                .then((result) => {
                    this.activeSilentTokenRequests.delete(silentRequestKey);
                    atsMeasurement.add({
                        accessTokenSize: result.accessToken.length,
                        idTokenSize: result.idToken.length,
                    });
                    atsMeasurement.end({
                        success: true,
                        fromCache: result.fromCache,
                        isNativeBroker: result.fromNativeBroker,
                        cacheLookupPolicy: request.cacheLookupPolicy,
                        requestId: result.requestId,
                    });
                    return result;
                })
                .catch((error: AuthError) => {
                    this.activeSilentTokenRequests.delete(silentRequestKey);
                    atsMeasurement.end({
                        errorCode: error.errorCode,
                        subErrorCode: error.subError,
                        success: false,
                    });
                    throw error;
                });
            this.activeSilentTokenRequests.set(silentRequestKey, response);
            return response;
        } else {
            this.logger.verbose(
                "acquireTokenSilent has been called previously, returning the result from the first call",
                correlationId
            );
            // Discard measurements for memoized calls, as they are usually only a couple of ms and will artificially deflate metrics
            atsMeasurement.discard();
            return cachedResponse;
        }
    }

    /**
     * Silently acquire an access token for a given set of scopes. Will use cached token if available, otherwise will attempt to acquire a new token from the network via refresh token.
     * @param {@link (SilentRequest:type)}
     * @param {@link (AccountInfo:type)}
     * @returns {Promise.<AuthenticationResult>} - a promise that is fulfilled when this function has completed, or rejected if an error was raised. Returns the {@link AuthResponse}
     */
    protected async acquireTokenSilentAsync(
        request: SilentRequest,
        account: AccountInfo
    ): Promise<AuthenticationResult> {
        this.performanceClient.addQueueMeasurement(
            PerformanceEvents.AcquireTokenSilentAsync,
            request.correlationId
        );

        this.eventHandler.emitEvent(
            EventType.ACQUIRE_TOKEN_START,
            InteractionType.Silent,
            request
        );
        this.atsAsyncMeasurement = this.performanceClient.startMeasurement(
            PerformanceEvents.AcquireTokenSilentAsync,
            request.correlationId
        );
        this.atsAsyncMeasurement?.increment({
            visibilityChangeCount: 0,
        });
        document.addEventListener("visibilitychange", this.trackPageVisibility);
        let result: Promise<AuthenticationResult>;
        if (
            NativeMessageHandler.isNativeAvailable(
                this.config,
                this.logger,
                this.nativeExtensionProvider,
                request.authenticationScheme
            ) &&
            account.nativeAccountId
        ) {
            this.logger.verbose(
                "acquireTokenSilent - attempting to acquire token from native platform"
            );
            const silentRequest: SilentRequest = {
                ...request,
                account,
            };
            result = this.acquireTokenNative(
                silentRequest,
                ApiId.acquireTokenSilent_silentFlow
            ).catch(async (e: AuthError) => {
                // If native token acquisition fails for availability reasons fallback to web flow
                if (e instanceof NativeAuthError && isFatalNativeAuthError(e)) {
                    this.logger.verbose(
                        "acquireTokenSilent - native platform unavailable, falling back to web flow"
                    );
                    this.nativeExtensionProvider = undefined; // Prevent future requests from continuing to attempt

                    // Cache will not contain tokens, given that previous WAM requests succeeded. Skip cache and RT renewal and go straight to iframe renewal
                    const silentIframeClient = this.createSilentIframeClient(
                        request.correlationId
                    );
                    return silentIframeClient.acquireToken(request);
                }
                throw e;
            });
        } else {
            this.logger.verbose(
                "acquireTokenSilent - attempting to acquire token from web flow"
            );

            const silentCacheClient = this.createSilentCacheClient(
                request.correlationId
            );

            const silentRequest = await invokeAsync(
                silentCacheClient.initializeSilentRequest.bind(
                    silentCacheClient
                ),
                PerformanceEvents.InitializeSilentRequest,
                this.logger,
                this.performanceClient,
                request.correlationId
            )(request, account);

            const requestWithCLP = {
                ...request,
                // set the request's CacheLookupPolicy to Default if it was not optionally passed in
                cacheLookupPolicy:
                    request.cacheLookupPolicy || CacheLookupPolicy.Default,
            };

            result = invokeAsync(
                this.acquireTokenFromCache.bind(this),
                PerformanceEvents.AcquireTokenFromCache,
                this.logger,
                this.performanceClient,
                silentRequest.correlationId
            )(silentCacheClient, silentRequest, requestWithCLP).catch(
                (cacheError: AuthError) => {
                    if (
                        requestWithCLP.cacheLookupPolicy ===
                        CacheLookupPolicy.AccessToken
                    ) {
                        throw cacheError;
                    }

                    // block the reload if it occurred inside a hidden iframe
                    BrowserUtils.blockReloadInHiddenIframes();
                    this.eventHandler.emitEvent(
                        EventType.ACQUIRE_TOKEN_NETWORK_START,
                        InteractionType.Silent,
                        silentRequest
                    );

                    return invokeAsync(
                        this.acquireTokenByRefreshToken.bind(this),
                        PerformanceEvents.AcquireTokenByRefreshToken,
                        this.logger,
                        this.performanceClient,
                        silentRequest.correlationId
                    )(silentRequest, requestWithCLP).catch(
                        (refreshTokenError: AuthError) => {
                            const isServerError =
                                refreshTokenError instanceof ServerError;
                            const isInteractionRequiredError =
                                refreshTokenError instanceof
                                InteractionRequiredAuthError;
                            const isInvalidGrantError =
                                refreshTokenError.errorCode ===
                                BrowserConstants.INVALID_GRANT_ERROR;

                            if (
                                (!isServerError ||
                                    !isInvalidGrantError ||
                                    isInteractionRequiredError ||
                                    requestWithCLP.cacheLookupPolicy ===
                                        CacheLookupPolicy.AccessTokenAndRefreshToken ||
                                    requestWithCLP.cacheLookupPolicy ===
                                        CacheLookupPolicy.RefreshToken) &&
                                requestWithCLP.cacheLookupPolicy !==
                                    CacheLookupPolicy.Skip
                            ) {
                                throw refreshTokenError;
                            }

                            this.logger.verbose(
                                "Refresh token expired/invalid or CacheLookupPolicy is set to Skip, attempting acquire token by iframe.",
                                request.correlationId
                            );
                            return invokeAsync(
                                this.acquireTokenBySilentIframe.bind(this),
                                PerformanceEvents.AcquireTokenBySilentIframe,
                                this.logger,
                                this.performanceClient,
                                silentRequest.correlationId
                            )(silentRequest);
                        }
                    );
                }
            );
        }

        return result
            .then((response) => {
                this.eventHandler.emitEvent(
                    EventType.ACQUIRE_TOKEN_SUCCESS,
                    InteractionType.Silent,
                    response
                );
                this.atsAsyncMeasurement?.end({
                    success: true,
                    fromCache: response.fromCache,
                    isNativeBroker: response.fromNativeBroker,
                    requestId: response.requestId,
                });
                return response;
            })
            .catch((tokenRenewalError: AuthError) => {
                this.eventHandler.emitEvent(
                    EventType.ACQUIRE_TOKEN_FAILURE,
                    InteractionType.Silent,
                    null,
                    tokenRenewalError
                );
                this.atsAsyncMeasurement?.end({
                    errorCode: tokenRenewalError.errorCode,
                    subErrorCode: tokenRenewalError.subError,
                    success: false,
                });
                throw tokenRenewalError;
            })
            .finally(() => {
                document.removeEventListener(
                    "visibilitychange",
                    this.trackPageVisibility
                );
            });
    }
}<|MERGE_RESOLUTION|>--- conflicted
+++ resolved
@@ -1561,11 +1561,7 @@
     ): string {
         const account =
             request.account ||
-<<<<<<< HEAD
             this.getAccount({
-=======
-            this.browserStorage.getAccountInfoFilteredBy({
->>>>>>> 13ba16d8
                 loginHint: request.loginHint,
                 sid: request.sid,
             }) ||
