/*
 * Copyright (c) Microsoft Corporation. All rights reserved.
 * Licensed under the MIT License.
 */

import { CryptoOps } from "../crypto/CryptoOps";
import {
    InteractionRequiredAuthError,
    AccountInfo,
    Constants,
    INetworkModule,
    Logger,
    CommonSilentFlowRequest,
    ICrypto,
    DEFAULT_CRYPTO_IMPLEMENTATION,
    AuthError,
    PerformanceEvents,
    PerformanceCallbackFunction,
    IPerformanceClient,
    BaseAuthRequest,
    PromptValue,
    InProgressPerformanceEvent,
    RequestThumbprint,
    ServerError,
    AccountEntity,
    ServerResponseType,
    UrlString,
    invokeAsync,
    createClientAuthError,
    ClientAuthErrorCodes,
    AccountFilter,
} from "@azure/msal-common";
import {
    BrowserCacheManager,
    DEFAULT_BROWSER_CACHE_MANAGER,
} from "../cache/BrowserCacheManager";
import { BrowserConfiguration, CacheOptions } from "../config/Configuration";
import {
    InteractionType,
    ApiId,
    BrowserCacheLocation,
    WrapperSKU,
    TemporaryCacheKeys,
    CacheLookupPolicy,
    DEFAULT_REQUEST,
    BrowserConstants,
} from "../utils/BrowserConstants";
import { BrowserUtils } from "../utils/BrowserUtils";
import { RedirectRequest } from "../request/RedirectRequest";
import { PopupRequest } from "../request/PopupRequest";
import { SsoSilentRequest } from "../request/SsoSilentRequest";
import { EventCallbackFunction, EventError } from "../event/EventMessage";
import { EventType } from "../event/EventType";
import { EndSessionRequest } from "../request/EndSessionRequest";
import {
    BrowserConfigurationAuthErrorCodes,
    createBrowserConfigurationAuthError,
} from "../error/BrowserConfigurationAuthError";
import { EndSessionPopupRequest } from "../request/EndSessionPopupRequest";
import { INavigationClient } from "../navigation/INavigationClient";
import { EventHandler } from "../event/EventHandler";
import { PopupClient } from "../interaction_client/PopupClient";
import { RedirectClient } from "../interaction_client/RedirectClient";
import { SilentIframeClient } from "../interaction_client/SilentIframeClient";
import { SilentRefreshClient } from "../interaction_client/SilentRefreshClient";
import { TokenCache } from "../cache/TokenCache";
import { ITokenCache } from "../cache/ITokenCache";
import { NativeInteractionClient } from "../interaction_client/NativeInteractionClient";
import { NativeMessageHandler } from "../broker/nativeBroker/NativeMessageHandler";
import { SilentRequest } from "../request/SilentRequest";
import {
    NativeAuthError,
    isFatalNativeAuthError,
} from "../error/NativeAuthError";
import { SilentCacheClient } from "../interaction_client/SilentCacheClient";
import { SilentAuthCodeClient } from "../interaction_client/SilentAuthCodeClient";
import {
    createBrowserAuthError,
    BrowserAuthErrorCodes,
} from "../error/BrowserAuthError";
import { AuthorizationCodeRequest } from "../request/AuthorizationCodeRequest";
import { NativeTokenRequest } from "../broker/nativeBroker/NativeRequest";
import { StandardOperatingContext } from "../operatingcontext/StandardOperatingContext";
import { BaseOperatingContext } from "../operatingcontext/BaseOperatingContext";
import { IController } from "./IController";
import { AuthenticationResult } from "../response/AuthenticationResult";
import { ClearCacheRequest } from "../request/ClearCacheRequest";
<<<<<<< HEAD
=======
import { createNewGuid } from "../crypto/BrowserCrypto";
>>>>>>> 3cd4368b

export class StandardController implements IController {
    // OperatingContext
    protected readonly operatingContext: StandardOperatingContext;

    // Crypto interface implementation
    protected readonly browserCrypto: ICrypto;

    // Storage interface implementation
    protected readonly browserStorage: BrowserCacheManager;

    // Native Cache in memory storage implementation
    protected readonly nativeInternalStorage: BrowserCacheManager;

    // Network interface implementation
    protected readonly networkClient: INetworkModule;

    // Navigation interface implementation
    protected navigationClient: INavigationClient;

    // Input configuration by developer/user
    protected readonly config: BrowserConfiguration;

    // Token cache implementation
    private tokenCache: TokenCache;

    // Logger
    protected logger: Logger;

    // Flag to indicate if in browser environment
    protected isBrowserEnvironment: boolean;

    protected readonly eventHandler: EventHandler;

    // Redirect Response Object
    protected readonly redirectResponse: Map<
        string,
        Promise<AuthenticationResult | null>
    >;

    // Native Extension Provider
    protected nativeExtensionProvider: NativeMessageHandler | undefined;

    // Hybrid auth code responses
    private hybridAuthCodeResponses: Map<string, Promise<AuthenticationResult>>;

    // Performance telemetry client
    protected readonly performanceClient: IPerformanceClient;

    // Flag representing whether or not the initialize API has been called and completed
    protected initialized: boolean;

    // Active requests
    private activeSilentTokenRequests: Map<
        string,
        Promise<AuthenticationResult>
    >;
    private atsAsyncMeasurement?: InProgressPerformanceEvent = undefined;

    private ssoSilentMeasurement?: InProgressPerformanceEvent;
    private acquireTokenByCodeAsyncMeasurement?: InProgressPerformanceEvent;
    /**
     * @constructor
     * Constructor for the PublicClientApplication used to instantiate the PublicClientApplication object
     *
     * Important attributes in the Configuration object for auth are:
     * - clientID: the application ID of your application. You can obtain one by registering your application with our Application registration portal : https://portal.azure.com/#blade/Microsoft_AAD_IAM/ActiveDirectoryMenuBlade/RegisteredAppsPreview
     * - authority: the authority URL for your application.
     * - redirect_uri: the uri of your application registered in the portal.
     *
     * In Azure AD, authority is a URL indicating the Azure active directory that MSAL uses to obtain tokens.
     * It is of the form https://login.microsoftonline.com/{Enter_the_Tenant_Info_Here}
     * If your application supports Accounts in one organizational directory, replace "Enter_the_Tenant_Info_Here" value with the Tenant Id or Tenant name (for example, contoso.microsoft.com).
     * If your application supports Accounts in any organizational directory, replace "Enter_the_Tenant_Info_Here" value with organizations.
     * If your application supports Accounts in any organizational directory and personal Microsoft accounts, replace "Enter_the_Tenant_Info_Here" value with common.
     * To restrict support to Personal Microsoft accounts only, replace "Enter_the_Tenant_Info_Here" value with consumers.
     *
     * In Azure B2C, authority is of the form https://{instance}/tfp/{tenant}/{policyName}/
     * Full B2C functionality will be available in this library in future versions.
     *
     * @param configuration Object for the MSAL PublicClientApplication instance
     */
    constructor(operatingContext: StandardOperatingContext) {
        this.operatingContext = operatingContext;
        this.isBrowserEnvironment =
            this.operatingContext.isBrowserEnvironment();
        // Set the configuration.
        this.config = operatingContext.getConfig();
        this.initialized = false;

        // Initialize logger
        this.logger = this.operatingContext.getLogger();

        // Initialize the network module class.
        this.networkClient = this.config.system.networkClient;

        // Initialize the navigation client class.
        this.navigationClient = this.config.system.navigationClient;

        // Initialize redirectResponse Map
        this.redirectResponse = new Map();

        // Initial hybrid spa map
        this.hybridAuthCodeResponses = new Map();

        // Initialize performance client
        this.performanceClient = this.config.telemetry.client;

        // Initialize the crypto class.
        this.browserCrypto = this.isBrowserEnvironment
            ? new CryptoOps(this.logger, this.performanceClient)
            : DEFAULT_CRYPTO_IMPLEMENTATION;

        this.eventHandler = new EventHandler(this.logger, this.browserCrypto);

        // Initialize the browser storage class.
        this.browserStorage = this.isBrowserEnvironment
            ? new BrowserCacheManager(
                  this.config.auth.clientId,
                  this.config.cache,
                  this.browserCrypto,
                  this.logger
              )
            : DEFAULT_BROWSER_CACHE_MANAGER(
                  this.config.auth.clientId,
                  this.logger
              );

        // initialize in memory storage for native flows
        const nativeCacheOptions: Required<CacheOptions> = {
            cacheLocation: BrowserCacheLocation.MemoryStorage,
            temporaryCacheLocation: BrowserCacheLocation.MemoryStorage,
            storeAuthStateInCookie: false,
            secureCookies: false,
            cacheMigrationEnabled: false,
            claimsBasedCachingEnabled: false,
        };
        this.nativeInternalStorage = new BrowserCacheManager(
            this.config.auth.clientId,
            nativeCacheOptions,
            this.browserCrypto,
            this.logger
        );

        // Initialize the token cache
        this.tokenCache = new TokenCache(
            this.config,
            this.browserStorage,
            this.logger,
            this.browserCrypto
        );

        this.activeSilentTokenRequests = new Map();

        // Register listener functions
        this.trackPageVisibility = this.trackPageVisibility.bind(this);

        // Register listener functions
        this.trackPageVisibilityWithMeasurement =
            this.trackPageVisibilityWithMeasurement.bind(this);
    }

    static async createController(
        operatingContext: BaseOperatingContext
    ): Promise<IController> {
        const controller = new StandardController(operatingContext);
        await controller.initialize();
        return controller;
    }

    private trackPageVisibility(): void {
        if (!this.atsAsyncMeasurement) {
            return;
        }
        this.logger.info("Perf: Visibility change detected");
        this.atsAsyncMeasurement.increment({
            visibilityChangeCount: 1,
        });
    }

    /**
     * Initializer function to perform async startup tasks such as connecting to WAM extension
     */
    async initialize(): Promise<void> {
        this.logger.trace("initialize called");
        if (this.initialized) {
            this.logger.info(
                "initialize has already been called, exiting early."
            );
            return;
        }

        const allowNativeBroker = this.config.system.allowNativeBroker;
        const initMeasurement = this.performanceClient.startMeasurement(
            PerformanceEvents.InitializeClientApplication
        );
        this.eventHandler.emitEvent(EventType.INITIALIZE_START);

        if (allowNativeBroker) {
            try {
                this.nativeExtensionProvider =
                    await NativeMessageHandler.createProvider(
                        this.logger,
                        this.config.system.nativeBrokerHandshakeTimeout,
                        this.performanceClient
                    );
            } catch (e) {
                this.logger.verbose(e as string);
            }
        }

        if (!this.config.cache.claimsBasedCachingEnabled) {
            this.logger.verbose(
                "Claims-based caching is disabled. Clearing the previous cache with claims"
            );

            await invokeAsync(
                this.browserStorage.clearTokensAndKeysWithClaims.bind(
                    this.browserStorage
                ),
                PerformanceEvents.ClearTokensAndKeysWithClaims,
                this.logger,
                this.performanceClient
            )(this.performanceClient);
        }

        this.initialized = true;
        this.eventHandler.emitEvent(EventType.INITIALIZE_END);

        initMeasurement.end({ allowNativeBroker, success: true });
    }

    // #region Redirect Flow

    /**
     * Event handler function which allows users to fire events after the PublicClientApplication object
     * has loaded during redirect flows. This should be invoked on all page loads involved in redirect
     * auth flows.
     * @param hash Hash to process. Defaults to the current value of window.location.hash. Only needs to be provided explicitly if the response to be handled is not contained in the current value.
     * @returns Token response or null. If the return value is null, then no auth redirect was detected.
     */
    async handleRedirectPromise(
        hash?: string
    ): Promise<AuthenticationResult | null> {
        this.logger.verbose("handleRedirectPromise called");
        // Block token acquisition before initialize has been called
        BrowserUtils.blockAPICallsBeforeInitialize(this.initialized);

        let foundServerResponse = hash;

        if (
            this.config.auth.OIDCOptions?.serverResponseType ===
            ServerResponseType.QUERY
        ) {
            const url = window.location.href;
            foundServerResponse = UrlString.parseQueryServerResponse(url);
        }

        const loggedInAccounts = this.getAllAccounts();
        if (this.isBrowserEnvironment) {
            /**
             * Store the promise on the PublicClientApplication instance if this is the first invocation of handleRedirectPromise,
             * otherwise return the promise from the first invocation. Prevents race conditions when handleRedirectPromise is called
             * several times concurrently.
             */
            const redirectResponseKey =
                foundServerResponse || Constants.EMPTY_STRING;
            let response = this.redirectResponse.get(redirectResponseKey);
            if (typeof response === "undefined") {
                this.eventHandler.emitEvent(
                    EventType.HANDLE_REDIRECT_START,
                    InteractionType.Redirect
                );
                this.logger.verbose(
                    "handleRedirectPromise has been called for the first time, storing the promise"
                );

                const request: NativeTokenRequest | null =
                    this.browserStorage.getCachedNativeRequest();
                let redirectResponse: Promise<AuthenticationResult | null>;
                if (
                    request &&
                    NativeMessageHandler.isNativeAvailable(
                        this.config,
                        this.logger,
                        this.nativeExtensionProvider
                    ) &&
                    this.nativeExtensionProvider &&
                    !foundServerResponse
                ) {
                    this.logger.trace(
                        "handleRedirectPromise - acquiring token from native platform"
                    );
                    const nativeClient = new NativeInteractionClient(
                        this.config,
                        this.browserStorage,
                        this.browserCrypto,
                        this.logger,
                        this.eventHandler,
                        this.navigationClient,
                        ApiId.handleRedirectPromise,
                        this.performanceClient,
                        this.nativeExtensionProvider,
                        request.accountId,
                        this.nativeInternalStorage,
                        request.correlationId
                    );
                    redirectResponse = nativeClient.handleRedirectPromise();
                } else {
                    this.logger.trace(
                        "handleRedirectPromise - acquiring token from web flow"
                    );
                    const correlationId =
                        this.browserStorage.getTemporaryCache(
                            TemporaryCacheKeys.CORRELATION_ID,
                            true
                        ) || Constants.EMPTY_STRING;
                    const redirectClient =
                        this.createRedirectClient(correlationId);
                    redirectResponse =
                        redirectClient.handleRedirectPromise(
                            foundServerResponse
                        );
                }

                response = redirectResponse
                    .then((result: AuthenticationResult | null) => {
                        if (result) {
                            // Emit login event if number of accounts change

                            const isLoggingIn =
                                loggedInAccounts.length <
                                this.getAllAccounts().length;
                            if (isLoggingIn) {
                                this.eventHandler.emitEvent(
                                    EventType.LOGIN_SUCCESS,
                                    InteractionType.Redirect,
                                    result
                                );
                                this.logger.verbose(
                                    "handleRedirectResponse returned result, login success"
                                );
                            } else {
                                this.eventHandler.emitEvent(
                                    EventType.ACQUIRE_TOKEN_SUCCESS,
                                    InteractionType.Redirect,
                                    result
                                );
                                this.logger.verbose(
                                    "handleRedirectResponse returned result, acquire token success"
                                );
                            }
                        }
                        this.eventHandler.emitEvent(
                            EventType.HANDLE_REDIRECT_END,
                            InteractionType.Redirect
                        );

                        return result;
                    })
                    .catch((e) => {
                        // Emit login event if there is an account
                        if (loggedInAccounts.length > 0) {
                            this.eventHandler.emitEvent(
                                EventType.ACQUIRE_TOKEN_FAILURE,
                                InteractionType.Redirect,
                                null,
                                e as EventError
                            );
                        } else {
                            this.eventHandler.emitEvent(
                                EventType.LOGIN_FAILURE,
                                InteractionType.Redirect,
                                null,
                                e as EventError
                            );
                        }
                        this.eventHandler.emitEvent(
                            EventType.HANDLE_REDIRECT_END,
                            InteractionType.Redirect
                        );

                        throw e;
                    });
                this.redirectResponse.set(redirectResponseKey, response);
            } else {
                this.logger.verbose(
                    "handleRedirectPromise has been called previously, returning the result from the first call"
                );
            }

            return response;
        }
        this.logger.verbose(
            "handleRedirectPromise returns null, not browser environment"
        );
        return null;
    }

    /**
     * Use when you want to obtain an access_token for your API by redirecting the user's browser window to the authorization endpoint. This function redirects
     * the page, so any code that follows this function will not execute.
     *
     * IMPORTANT: It is NOT recommended to have code that is dependent on the resolution of the Promise. This function will navigate away from the current
     * browser window. It currently returns a Promise in order to reflect the asynchronous nature of the code running in this function.
     *
     * @param request
     */
    async acquireTokenRedirect(request: RedirectRequest): Promise<void> {
        // Preflight request
        const correlationId = this.getRequestCorrelationId(request);
        this.logger.verbose("acquireTokenRedirect called", correlationId);
        this.preflightBrowserEnvironmentCheck(InteractionType.Redirect);

        // If logged in, emit acquire token events
        const isLoggedIn = this.getAllAccounts().length > 0;
        if (isLoggedIn) {
            this.eventHandler.emitEvent(
                EventType.ACQUIRE_TOKEN_START,
                InteractionType.Redirect,
                request
            );
        } else {
            this.eventHandler.emitEvent(
                EventType.LOGIN_START,
                InteractionType.Redirect,
                request
            );
        }

        let result: Promise<void>;

        if (this.nativeExtensionProvider && this.canUseNative(request)) {
            const nativeClient = new NativeInteractionClient(
                this.config,
                this.browserStorage,
                this.browserCrypto,
                this.logger,
                this.eventHandler,
                this.navigationClient,
                ApiId.acquireTokenRedirect,
                this.performanceClient,
                this.nativeExtensionProvider,
                this.getNativeAccountId(request),
                this.nativeInternalStorage,
                request.correlationId
            );
            result = nativeClient
                .acquireTokenRedirect(request)
                .catch((e: AuthError) => {
                    if (
                        e instanceof NativeAuthError &&
                        isFatalNativeAuthError(e)
                    ) {
                        this.nativeExtensionProvider = undefined; // If extension gets uninstalled during session prevent future requests from continuing to attempt
                        const redirectClient = this.createRedirectClient(
                            request.correlationId
                        );
                        return redirectClient.acquireToken(request);
                    } else if (e instanceof InteractionRequiredAuthError) {
                        this.logger.verbose(
                            "acquireTokenRedirect - Resolving interaction required error thrown by native broker by falling back to web flow"
                        );
                        const redirectClient = this.createRedirectClient(
                            request.correlationId
                        );
                        return redirectClient.acquireToken(request);
                    }
                    this.getBrowserStorage().setInteractionInProgress(false);
                    throw e;
                });
        } else {
            const redirectClient = this.createRedirectClient(
                request.correlationId
            );
            result = redirectClient.acquireToken(request);
        }

        return result.catch((e) => {
            // If logged in, emit acquire token events
            if (isLoggedIn) {
                this.eventHandler.emitEvent(
                    EventType.ACQUIRE_TOKEN_FAILURE,
                    InteractionType.Redirect,
                    null,
                    e
                );
            } else {
                this.eventHandler.emitEvent(
                    EventType.LOGIN_FAILURE,
                    InteractionType.Redirect,
                    null,
                    e
                );
            }
            throw e;
        });
    }

    // #endregion

    // #region Popup Flow

    /**
     * Use when you want to obtain an access_token for your API via opening a popup window in the user's browser
     *
     * @param request
     *
     * @returns A promise that is fulfilled when this function has completed, or rejected if an error was raised.
     */
    acquireTokenPopup(request: PopupRequest): Promise<AuthenticationResult> {
        const correlationId = this.getRequestCorrelationId(request);
        const atPopupMeasurement = this.performanceClient.startMeasurement(
            PerformanceEvents.AcquireTokenPopup,
            correlationId
        );

        try {
            this.logger.verbose("acquireTokenPopup called", correlationId);
            this.preflightBrowserEnvironmentCheck(InteractionType.Popup);
        } catch (e) {
            // Since this function is syncronous we need to reject
            return Promise.reject(e);
        }

        // If logged in, emit acquire token events
        const loggedInAccounts = this.getAllAccounts();
        if (loggedInAccounts.length > 0) {
            this.eventHandler.emitEvent(
                EventType.ACQUIRE_TOKEN_START,
                InteractionType.Popup,
                request
            );
        } else {
            this.eventHandler.emitEvent(
                EventType.LOGIN_START,
                InteractionType.Popup,
                request
            );
        }

        let result: Promise<AuthenticationResult>;

        if (this.canUseNative(request)) {
            result = this.acquireTokenNative(request, ApiId.acquireTokenPopup)
                .then((response) => {
                    this.getBrowserStorage().setInteractionInProgress(false);
                    atPopupMeasurement.end({
                        success: true,
                        isNativeBroker: true,
                        requestId: response.requestId,
                    });
                    return response;
                })
                .catch((e: AuthError) => {
                    if (
                        e instanceof NativeAuthError &&
                        isFatalNativeAuthError(e)
                    ) {
                        this.nativeExtensionProvider = undefined; // If extension gets uninstalled during session prevent future requests from continuing to attempt
                        const popupClient = this.createPopupClient(
                            request.correlationId
                        );
                        return popupClient.acquireToken(request);
                    } else if (e instanceof InteractionRequiredAuthError) {
                        this.logger.verbose(
                            "acquireTokenPopup - Resolving interaction required error thrown by native broker by falling back to web flow"
                        );
                        const popupClient = this.createPopupClient(
                            request.correlationId
                        );
                        return popupClient.acquireToken(request);
                    }
                    this.getBrowserStorage().setInteractionInProgress(false);
                    throw e;
                });
        } else {
            const popupClient = this.createPopupClient(request.correlationId);
            result = popupClient.acquireToken(request);
        }

        return result
            .then((result) => {
                /*
                 *  If logged in, emit acquire token events
                 */
                const isLoggingIn =
                    loggedInAccounts.length < this.getAllAccounts().length;
                if (isLoggingIn) {
                    this.eventHandler.emitEvent(
                        EventType.LOGIN_SUCCESS,
                        InteractionType.Popup,
                        result
                    );
                } else {
                    this.eventHandler.emitEvent(
                        EventType.ACQUIRE_TOKEN_SUCCESS,
                        InteractionType.Popup,
                        result
                    );
                }

                atPopupMeasurement.add({
                    accessTokenSize: result.accessToken.length,
                    idTokenSize: result.idToken.length,
                });
                atPopupMeasurement.end({
                    success: true,
                    requestId: result.requestId,
                });
                return result;
            })
            .catch((e: AuthError) => {
                if (loggedInAccounts.length > 0) {
                    this.eventHandler.emitEvent(
                        EventType.ACQUIRE_TOKEN_FAILURE,
                        InteractionType.Popup,
                        null,
                        e
                    );
                } else {
                    this.eventHandler.emitEvent(
                        EventType.LOGIN_FAILURE,
                        InteractionType.Popup,
                        null,
                        e
                    );
                }

                atPopupMeasurement.end({
                    errorCode: e.errorCode,
                    subErrorCode: e.subError,
                    success: false,
                });
                // Since this function is syncronous we need to reject
                return Promise.reject(e);
            });
    }

    private trackPageVisibilityWithMeasurement(): void {
        const measurement =
            this.ssoSilentMeasurement ||
            this.acquireTokenByCodeAsyncMeasurement;
        if (!measurement) {
            return;
        }

        this.logger.info(
            "Perf: Visibility change detected in ",
            measurement.event.name
        );
        measurement.increment({
            visibilityChangeCount: 1,
        });
    }
    // #endregion

    // #region Silent Flow

    /**
     * This function uses a hidden iframe to fetch an authorization code from the eSTS. There are cases where this may not work:
     * - Any browser using a form of Intelligent Tracking Prevention
     * - If there is not an established session with the service
     *
     * In these cases, the request must be done inside a popup or full frame redirect.
     *
     * For the cases where interaction is required, you cannot send a request with prompt=none.
     *
     * If your refresh token has expired, you can use this function to fetch a new set of tokens silently as long as
     * you session on the server still exists.
     * @param request {@link SsoSilentRequest}
     *
     * @returns A promise that is fulfilled when this function has completed, or rejected if an error was raised.
     */
    async ssoSilent(request: SsoSilentRequest): Promise<AuthenticationResult> {
        const correlationId = this.getRequestCorrelationId(request);
        const validRequest = {
            ...request,
            // will be PromptValue.NONE or PromptValue.NO_SESSION
            prompt: request.prompt,
            correlationId: correlationId,
        };
        this.preflightBrowserEnvironmentCheck(InteractionType.Silent);
        this.ssoSilentMeasurement = this.performanceClient.startMeasurement(
            PerformanceEvents.SsoSilent,
            correlationId
        );
        this.ssoSilentMeasurement?.increment({
            visibilityChangeCount: 0,
        });
        document.addEventListener(
            "visibilitychange",
            this.trackPageVisibilityWithMeasurement
        );
        this.logger.verbose("ssoSilent called", correlationId);
        this.eventHandler.emitEvent(
            EventType.SSO_SILENT_START,
            InteractionType.Silent,
            validRequest
        );

        let result: Promise<AuthenticationResult>;

        if (this.canUseNative(validRequest)) {
            result = this.acquireTokenNative(
                validRequest,
                ApiId.ssoSilent
            ).catch((e: AuthError) => {
                // If native token acquisition fails for availability reasons fallback to standard flow
                if (e instanceof NativeAuthError && isFatalNativeAuthError(e)) {
                    this.nativeExtensionProvider = undefined; // If extension gets uninstalled during session prevent future requests from continuing to attempt
                    const silentIframeClient = this.createSilentIframeClient(
                        validRequest.correlationId
                    );
                    return silentIframeClient.acquireToken(validRequest);
                }
                throw e;
            });
        } else {
            const silentIframeClient = this.createSilentIframeClient(
                validRequest.correlationId
            );
            result = silentIframeClient.acquireToken(validRequest);
        }

        return result
            .then((response) => {
                this.eventHandler.emitEvent(
                    EventType.SSO_SILENT_SUCCESS,
                    InteractionType.Silent,
                    response
                );
                this.ssoSilentMeasurement?.add({
                    accessTokenSize: response.accessToken.length,
                    idTokenSize: response.idToken.length,
                });
                this.ssoSilentMeasurement?.end({
                    success: true,
                    isNativeBroker: response.fromNativeBroker,
                    requestId: response.requestId,
                });
                return response;
            })
            .catch((e: AuthError) => {
                this.eventHandler.emitEvent(
                    EventType.SSO_SILENT_FAILURE,
                    InteractionType.Silent,
                    null,
                    e
                );
                this.ssoSilentMeasurement?.end({
                    errorCode: e.errorCode,
                    subErrorCode: e.subError,
                    success: false,
                });
                throw e;
            })
            .finally(() => {
                document.removeEventListener(
                    "visibilitychange",
                    this.trackPageVisibilityWithMeasurement
                );
            });
    }

    /**
     * This function redeems an authorization code (passed as code) from the eSTS token endpoint.
     * This authorization code should be acquired server-side using a confidential client to acquire a spa_code.
     * This API is not indended for normal authorization code acquisition and redemption.
     *
     * Redemption of this authorization code will not require PKCE, as it was acquired by a confidential client.
     *
     * @param request {@link AuthorizationCodeRequest}
     * @returns A promise that is fulfilled when this function has completed, or rejected if an error was raised.
     */
    async acquireTokenByCode(
        request: AuthorizationCodeRequest
    ): Promise<AuthenticationResult> {
        const correlationId = this.getRequestCorrelationId(request);
        this.preflightBrowserEnvironmentCheck(InteractionType.Silent);
        this.logger.trace("acquireTokenByCode called", correlationId);
        this.eventHandler.emitEvent(
            EventType.ACQUIRE_TOKEN_BY_CODE_START,
            InteractionType.Silent,
            request
        );
        const atbcMeasurement = this.performanceClient.startMeasurement(
            PerformanceEvents.AcquireTokenByCode,
            request.correlationId
        );

        try {
            if (request.code && request.nativeAccountId) {
                // Throw error in case server returns both spa_code and spa_accountid in exchange for auth code.
                throw createBrowserAuthError(
                    BrowserAuthErrorCodes.spaCodeAndNativeAccountIdPresent
                );
            } else if (request.code) {
                const hybridAuthCode = request.code;
                let response = this.hybridAuthCodeResponses.get(hybridAuthCode);
                if (!response) {
                    this.logger.verbose(
                        "Initiating new acquireTokenByCode request",
                        correlationId
                    );
                    response = this.acquireTokenByCodeAsync({
                        ...request,
                        correlationId,
                    })
                        .then((result: AuthenticationResult) => {
                            this.eventHandler.emitEvent(
                                EventType.ACQUIRE_TOKEN_BY_CODE_SUCCESS,
                                InteractionType.Silent,
                                result
                            );
                            this.hybridAuthCodeResponses.delete(hybridAuthCode);
                            atbcMeasurement.add({
                                accessTokenSize: result.accessToken.length,
                                idTokenSize: result.idToken.length,
                            });
                            atbcMeasurement.end({
                                success: true,
                                isNativeBroker: result.fromNativeBroker,
                                requestId: result.requestId,
                            });
                            return result;
                        })
                        .catch((error: AuthError) => {
                            this.hybridAuthCodeResponses.delete(hybridAuthCode);
                            this.eventHandler.emitEvent(
                                EventType.ACQUIRE_TOKEN_BY_CODE_FAILURE,
                                InteractionType.Silent,
                                null,
                                error
                            );
                            atbcMeasurement.end({
                                errorCode: error.errorCode,
                                subErrorCode: error.subError,
                                success: false,
                            });
                            throw error;
                        });
                    this.hybridAuthCodeResponses.set(hybridAuthCode, response);
                } else {
                    this.logger.verbose(
                        "Existing acquireTokenByCode request found",
                        request.correlationId
                    );
                    atbcMeasurement.discard();
                }
                return response;
            } else if (request.nativeAccountId) {
                if (this.canUseNative(request, request.nativeAccountId)) {
                    return this.acquireTokenNative(
                        request,
                        ApiId.acquireTokenByCode,
                        request.nativeAccountId
                    ).catch((e: AuthError) => {
                        // If native token acquisition fails for availability reasons fallback to standard flow
                        if (
                            e instanceof NativeAuthError &&
                            isFatalNativeAuthError(e)
                        ) {
                            this.nativeExtensionProvider = undefined; // If extension gets uninstalled during session prevent future requests from continuing to attempt
                        }
                        throw e;
                    });
                } else {
                    throw createBrowserAuthError(
                        BrowserAuthErrorCodes.unableToAcquireTokenFromNativePlatform
                    );
                }
            } else {
                throw createBrowserAuthError(
                    BrowserAuthErrorCodes.authCodeOrNativeAccountIdRequired
                );
            }
        } catch (e) {
            this.eventHandler.emitEvent(
                EventType.ACQUIRE_TOKEN_BY_CODE_FAILURE,
                InteractionType.Silent,
                null,
                e as EventError
            );
            atbcMeasurement.end({
                errorCode: (e instanceof AuthError && e.errorCode) || undefined,
                subErrorCode:
                    (e instanceof AuthError && e.subError) || undefined,
                success: false,
            });
            throw e;
        }
    }

    /**
     * Creates a SilentAuthCodeClient to redeem an authorization code.
     * @param request
     * @returns Result of the operation to redeem the authorization code
     */
    private async acquireTokenByCodeAsync(
        request: AuthorizationCodeRequest
    ): Promise<AuthenticationResult> {
        this.logger.trace(
            "acquireTokenByCodeAsync called",
            request.correlationId
        );
        this.acquireTokenByCodeAsyncMeasurement =
            this.performanceClient.startMeasurement(
                PerformanceEvents.AcquireTokenByCodeAsync,
                request.correlationId
            );
        this.acquireTokenByCodeAsyncMeasurement?.increment({
            visibilityChangeCount: 0,
        });
        document.addEventListener(
            "visibilitychange",
            this.trackPageVisibilityWithMeasurement
        );
        const silentAuthCodeClient = this.createSilentAuthCodeClient(
            request.correlationId
        );
        const silentTokenResult = await silentAuthCodeClient
            .acquireToken(request)
            .then((response) => {
                this.acquireTokenByCodeAsyncMeasurement?.end({
                    success: true,
                    fromCache: response.fromCache,
                    isNativeBroker: response.fromNativeBroker,
                    requestId: response.requestId,
                });
                return response;
            })
            .catch((tokenRenewalError: AuthError) => {
                this.acquireTokenByCodeAsyncMeasurement?.end({
                    errorCode: tokenRenewalError.errorCode,
                    subErrorCode: tokenRenewalError.subError,
                    success: false,
                });
                throw tokenRenewalError;
            })
            .finally(() => {
                document.removeEventListener(
                    "visibilitychange",
                    this.trackPageVisibilityWithMeasurement
                );
            });
        return silentTokenResult;
    }

    /**
     * Attempt to acquire an access token from the cache
     * @param silentCacheClient SilentCacheClient
     * @param commonRequest CommonSilentFlowRequest
     * @param silentRequest SilentRequest
     * @returns A promise that, when resolved, returns the access token
     */
    protected async acquireTokenFromCache(
        silentCacheClient: SilentCacheClient,
        commonRequest: CommonSilentFlowRequest,
        silentRequest: SilentRequest
    ): Promise<AuthenticationResult> {
        this.performanceClient.addQueueMeasurement(
            PerformanceEvents.AcquireTokenFromCache,
            commonRequest.correlationId
        );
        switch (silentRequest.cacheLookupPolicy) {
            case CacheLookupPolicy.Default:
            case CacheLookupPolicy.AccessToken:
            case CacheLookupPolicy.AccessTokenAndRefreshToken:
                return invokeAsync(
                    silentCacheClient.acquireToken.bind(silentCacheClient),
                    PerformanceEvents.SilentCacheClientAcquireToken,
                    this.logger,
                    this.performanceClient,
                    commonRequest.correlationId
                )(commonRequest);
            default:
                throw createClientAuthError(
                    ClientAuthErrorCodes.tokenRefreshRequired
                );
        }
    }

    /**
     * Attempt to acquire an access token via a refresh token
     * @param commonRequest CommonSilentFlowRequest
     * @param silentRequest SilentRequest
     * @returns A promise that, when resolved, returns the access token
     */
    public async acquireTokenByRefreshToken(
        commonRequest: CommonSilentFlowRequest,
        silentRequest: SilentRequest
    ): Promise<AuthenticationResult> {
        this.performanceClient.addQueueMeasurement(
            PerformanceEvents.AcquireTokenByRefreshToken,
            commonRequest.correlationId
        );
        switch (silentRequest.cacheLookupPolicy) {
            case CacheLookupPolicy.Default:
            case CacheLookupPolicy.AccessTokenAndRefreshToken:
            case CacheLookupPolicy.RefreshToken:
            case CacheLookupPolicy.RefreshTokenAndNetwork:
                const silentRefreshClient = this.createSilentRefreshClient(
                    commonRequest.correlationId
                );

                return invokeAsync(
                    silentRefreshClient.acquireToken.bind(silentRefreshClient),
                    PerformanceEvents.SilentRefreshClientAcquireToken,
                    this.logger,
                    this.performanceClient,
                    commonRequest.correlationId
                )(commonRequest);
            default:
                throw createClientAuthError(
                    ClientAuthErrorCodes.tokenRefreshRequired
                );
        }
    }

    /**
     * Attempt to acquire an access token via an iframe
     * @param request CommonSilentFlowRequest
     * @returns A promise that, when resolved, returns the access token
     */
    protected async acquireTokenBySilentIframe(
        request: CommonSilentFlowRequest
    ): Promise<AuthenticationResult> {
        this.performanceClient.addQueueMeasurement(
            PerformanceEvents.AcquireTokenBySilentIframe,
            request.correlationId
        );

        const silentIframeClient = this.createSilentIframeClient(
            request.correlationId
        );

        return invokeAsync(
            silentIframeClient.acquireToken.bind(silentIframeClient),
            PerformanceEvents.SilentIframeClientAcquireToken,
            this.logger,
            this.performanceClient,
            request.correlationId
        )(request);
    }

    // #endregion

    // #region Logout

    /**
     * Deprecated logout function. Use logoutRedirect or logoutPopup instead
     * @param logoutRequest
     * @deprecated
     */
    async logout(logoutRequest?: EndSessionRequest): Promise<void> {
        const correlationId = this.getRequestCorrelationId(logoutRequest);
        this.logger.warning(
            "logout API is deprecated and will be removed in msal-browser v3.0.0. Use logoutRedirect instead.",
            correlationId
        );
        return this.logoutRedirect({
            correlationId,
            ...logoutRequest,
        });
    }

    /**
     * Use to log out the current user, and redirect the user to the postLogoutRedirectUri.
     * Default behaviour is to redirect the user to `window.location.href`.
     * @param logoutRequest
     */
    async logoutRedirect(logoutRequest?: EndSessionRequest): Promise<void> {
        const correlationId = this.getRequestCorrelationId(logoutRequest);
        this.preflightBrowserEnvironmentCheck(InteractionType.Redirect);

        const redirectClient = this.createRedirectClient(correlationId);
        return redirectClient.logout(logoutRequest);
    }

    /**
     * Clears local cache for the current user then opens a popup window prompting the user to sign-out of the server
     * @param logoutRequest
     */
    logoutPopup(logoutRequest?: EndSessionPopupRequest): Promise<void> {
        try {
            const correlationId = this.getRequestCorrelationId(logoutRequest);
            this.preflightBrowserEnvironmentCheck(InteractionType.Popup);
            const popupClient = this.createPopupClient(correlationId);
            return popupClient.logout(logoutRequest);
        } catch (e) {
            // Since this function is syncronous we need to reject
            return Promise.reject(e);
        }
    }

    /**
     * Creates a cache interaction client to clear broswer cache.
     * @param logoutRequest
     */
    async clearCache(logoutRequest?: ClearCacheRequest): Promise<void> {
        const correlationId = this.getRequestCorrelationId(logoutRequest);
        const cacheClient = this.createSilentCacheClient(correlationId);
        return cacheClient.logout(logoutRequest);
    }

    // #endregion

    // #region Account APIs

    /**
     * Returns all the accounts in the cache that match the optional filter. If no filter is provided, all accounts are returned.
     * @param accountFilter - (Optional) filter to narrow down the accounts returned
     * @returns Array of AccountInfo objects in cache
     */
    getAllAccounts(accountFilter?: AccountFilter): AccountInfo[] {
        this.logger.verbose("getAllAccounts called");
        return this.isBrowserEnvironment
            ? this.browserStorage.getAllAccounts(accountFilter)
            : [];
    }

    /**
     * Returns the first account found in the cache that matches the account filter passed in.
     * @param accountFilter
     * @returns The first account found in the cache matching the provided filter or null if no account could be found.
     */
    getAccount(accountFilter: AccountFilter): AccountInfo | null {
        this.logger.trace("getAccount called");
        if (Object.keys(accountFilter).length === 0) {
            this.logger.warning("getAccount: No accountFilter provided");
            return null;
        }

        const account: AccountInfo | null =
            this.browserStorage.getAccountInfoFilteredBy(accountFilter);

        if (account) {
            this.logger.verbose(
                "getAccount: Account matching provided filter found, returning"
            );
            return account;
        } else {
            this.logger.verbose(
                "getAccount: No matching account found, returning null"
            );
            return null;
        }
    }

    /**
     * Returns the signed in account matching username.
     * (the account object is created at the time of successful login)
     * or null when no matching account is found.
     * This API is provided for convenience but getAccountById should be used for best reliability
     * @param username
     * @returns The account object stored in MSAL
     */
    getAccountByUsername(username: string): AccountInfo | null {
        this.logger.trace("getAccountByUsername called");
        if (!username) {
            this.logger.warning("getAccountByUsername: No username provided");
            return null;
        }

        const account = this.browserStorage.getAccountInfoFilteredBy({
            username,
        });
        if (account) {
            this.logger.verbose(
                "getAccountByUsername: Account matching username found, returning"
            );
            this.logger.verbosePii(
                `getAccountByUsername: Returning signed-in accounts matching username: ${username}`
            );
            return account;
        } else {
            this.logger.verbose(
                "getAccountByUsername: No matching account found, returning null"
            );
            return null;
        }
    }

    /**
     * Returns the signed in account matching homeAccountId.
     * (the account object is created at the time of successful login)
     * or null when no matching account is found
     * @param homeAccountId
     * @returns The account object stored in MSAL
     */
    getAccountByHomeId(homeAccountId: string): AccountInfo | null {
        this.logger.trace("getAccountByHomeId called");
        if (!homeAccountId) {
            this.logger.warning(
                "getAccountByHomeId: No homeAccountId provided"
            );
            return null;
        }

        const account = this.browserStorage.getAccountInfoFilteredBy({
            homeAccountId,
        });
        if (account) {
            this.logger.verbose(
                "getAccountByHomeId: Account matching homeAccountId found, returning"
            );
            this.logger.verbosePii(
                `getAccountByHomeId: Returning signed-in accounts matching homeAccountId: ${homeAccountId}`
            );
            return account;
        } else {
            this.logger.verbose(
                "getAccountByHomeId: No matching account found, returning null"
            );
            return null;
        }
    }

    /**
     * Returns the signed in account matching localAccountId.
     * (the account object is created at the time of successful login)
     * or null when no matching account is found
     * @param localAccountId
     * @returns The account object stored in MSAL
     */
    getAccountByLocalId(localAccountId: string): AccountInfo | null {
        this.logger.trace("getAccountByLocalId called");
        if (!localAccountId) {
            this.logger.warning(
                "getAccountByLocalId: No localAccountId provided"
            );
            return null;
        }

        const account = this.browserStorage.getAccountInfoFilteredBy({
            localAccountId,
        });
        if (account) {
            this.logger.verbose(
                "getAccountByLocalId: Account matching localAccountId found, returning"
            );
            this.logger.verbosePii(
                `getAccountByLocalId: Returning signed-in accounts matching localAccountId: ${localAccountId}`
            );
            return account;
        } else {
            this.logger.verbose(
                "getAccountByLocalId: No matching account found, returning null"
            );
            return null;
        }
    }

    /**
     * Sets the account to use as the active account. If no account is passed to the acquireToken APIs, then MSAL will use this active account.
     * @param account
     */
    setActiveAccount(account: AccountInfo | null): void {
        this.browserStorage.setActiveAccount(account);
    }

    /**
     * Gets the currently active account
     */
    getActiveAccount(): AccountInfo | null {
        return this.browserStorage.getActiveAccount();
    }

    // #endregion

    /**
     * Hydrates the cache with the tokens from an AuthenticationResult
     * @param result
     * @param request
     * @returns
     */
    async hydrateCache(
        result: AuthenticationResult,
        request:
            | SilentRequest
            | SsoSilentRequest
            | RedirectRequest
            | PopupRequest
    ): Promise<void> {
        this.logger.verbose("hydrateCache called");

        // Account gets saved to browser storage regardless of native or not
        const accountEntity = AccountEntity.createFromAccountInfo(
            result.account,
            result.cloudGraphHostName,
            result.msGraphHost
        );
        this.browserStorage.setAccount(accountEntity);

        if (result.fromNativeBroker) {
            this.logger.verbose(
                "Response was from native broker, storing in-memory"
            );
            // Tokens from native broker are stored in-memory
            return this.nativeInternalStorage.hydrateCache(result, request);
        } else {
            return this.browserStorage.hydrateCache(result, request);
        }
    }

    // #region Helpers

    /**
     * Helper to validate app environment before making an auth request
     *
     * @protected
     * @param {InteractionType} interactionType What kind of interaction is being used
     * @param {boolean} [isAppEmbedded=false] Whether to set interaction in progress temp cache flag
     */
    public preflightBrowserEnvironmentCheck(
        interactionType: InteractionType,
        isAppEmbedded: boolean = false
    ): void {
        this.logger.verbose("preflightBrowserEnvironmentCheck started");
        // Block request if not in browser environment
        BrowserUtils.blockNonBrowserEnvironment(this.isBrowserEnvironment);

        // Block redirects if in an iframe
        BrowserUtils.blockRedirectInIframe(
            interactionType,
            this.config.system.allowRedirectInIframe
        );

        // Block auth requests inside a hidden iframe
        BrowserUtils.blockReloadInHiddenIframes();

        // Block redirectUri opened in a popup from calling MSAL APIs
        BrowserUtils.blockAcquireTokenInPopups();

        // Block token acquisition before initialize has been called
        BrowserUtils.blockAPICallsBeforeInitialize(this.initialized);

        // Block redirects if memory storage is enabled but storeAuthStateInCookie is not
        if (
            interactionType === InteractionType.Redirect &&
            this.config.cache.cacheLocation ===
                BrowserCacheLocation.MemoryStorage &&
            !this.config.cache.storeAuthStateInCookie
        ) {
            throw createBrowserConfigurationAuthError(
                BrowserConfigurationAuthErrorCodes.inMemRedirectUnavailable
            );
        }

        if (
            interactionType === InteractionType.Redirect ||
            interactionType === InteractionType.Popup
        ) {
            this.preflightInteractiveRequest(!isAppEmbedded);
        }
    }

    /**
     * Preflight check for interactive requests
     *
     * @protected
     * @param {boolean} setInteractionInProgress Whether to set interaction in progress temp cache flag
     */
    protected preflightInteractiveRequest(
        setInteractionInProgress: boolean
    ): void {
        this.logger.verbose(
            "preflightInteractiveRequest called, validating app environment"
        );
        // block the reload if it occurred inside a hidden iframe
        BrowserUtils.blockReloadInHiddenIframes();

        // Set interaction in progress temporary cache or throw if alread set.
        if (setInteractionInProgress) {
            this.getBrowserStorage().setInteractionInProgress(true);
        }
    }

    /**
     * Acquire a token from native device (e.g. WAM)
     * @param request
     */
    public async acquireTokenNative(
        request: PopupRequest | SilentRequest | SsoSilentRequest,
        apiId: ApiId,
        accountId?: string
    ): Promise<AuthenticationResult> {
        this.logger.trace("acquireTokenNative called");
        if (!this.nativeExtensionProvider) {
            throw createBrowserAuthError(
                BrowserAuthErrorCodes.nativeConnectionNotEstablished
            );
        }

        const nativeClient = new NativeInteractionClient(
            this.config,
            this.browserStorage,
            this.browserCrypto,
            this.logger,
            this.eventHandler,
            this.navigationClient,
            apiId,
            this.performanceClient,
            this.nativeExtensionProvider,
            accountId || this.getNativeAccountId(request),
            this.nativeInternalStorage,
            request.correlationId
        );

        return nativeClient.acquireToken(request);
    }

    /**
     * Returns boolean indicating if this request can use the native broker
     * @param request
     */
    public canUseNative(
        request: RedirectRequest | PopupRequest | SsoSilentRequest,
        accountId?: string
    ): boolean {
        this.logger.trace("canUseNative called");
        if (
            !NativeMessageHandler.isNativeAvailable(
                this.config,
                this.logger,
                this.nativeExtensionProvider,
                request.authenticationScheme
            )
        ) {
            this.logger.trace(
                "canUseNative: isNativeAvailable returned false, returning false"
            );
            return false;
        }

        if (request.prompt) {
            switch (request.prompt) {
                case PromptValue.NONE:
                case PromptValue.CONSENT:
                case PromptValue.LOGIN:
                    this.logger.trace(
                        "canUseNative: prompt is compatible with native flow"
                    );
                    break;
                default:
                    this.logger.trace(
                        `canUseNative: prompt = ${request.prompt} is not compatible with native flow, returning false`
                    );
                    return false;
            }
        }

        if (!accountId && !this.getNativeAccountId(request)) {
            this.logger.trace(
                "canUseNative: nativeAccountId is not available, returning false"
            );
            return false;
        }

        return true;
    }

    /**
     * Get the native accountId from the account
     * @param request
     * @returns
     */
    public getNativeAccountId(
        request: RedirectRequest | PopupRequest | SsoSilentRequest
    ): string {
        const account =
            request.account ||
            this.browserStorage.getAccountInfoByHints(
                request.loginHint,
                request.sid
            ) ||
            this.getActiveAccount();

        return (account && account.nativeAccountId) || "";
    }

    /**
     * Returns new instance of the Popup Interaction Client
     * @param correlationId
     */
    public createPopupClient(correlationId?: string): PopupClient {
        return new PopupClient(
            this.config,
            this.browserStorage,
            this.browserCrypto,
            this.logger,
            this.eventHandler,
            this.navigationClient,
            this.performanceClient,
            this.nativeInternalStorage,
            this.nativeExtensionProvider,
            correlationId
        );
    }

    /**
     * Returns new instance of the Redirect Interaction Client
     * @param correlationId
     */
    protected createRedirectClient(correlationId?: string): RedirectClient {
        return new RedirectClient(
            this.config,
            this.browserStorage,
            this.browserCrypto,
            this.logger,
            this.eventHandler,
            this.navigationClient,
            this.performanceClient,
            this.nativeInternalStorage,
            this.nativeExtensionProvider,
            correlationId
        );
    }

    /**
     * Returns new instance of the Silent Iframe Interaction Client
     * @param correlationId
     */
    public createSilentIframeClient(
        correlationId?: string
    ): SilentIframeClient {
        return new SilentIframeClient(
            this.config,
            this.browserStorage,
            this.browserCrypto,
            this.logger,
            this.eventHandler,
            this.navigationClient,
            ApiId.ssoSilent,
            this.performanceClient,
            this.nativeInternalStorage,
            this.nativeExtensionProvider,
            correlationId
        );
    }

    /**
     * Returns new instance of the Silent Cache Interaction Client
     */
    protected createSilentCacheClient(
        correlationId?: string
    ): SilentCacheClient {
        return new SilentCacheClient(
            this.config,
            this.browserStorage,
            this.browserCrypto,
            this.logger,
            this.eventHandler,
            this.navigationClient,
            this.performanceClient,
            this.nativeExtensionProvider,
            correlationId
        );
    }

    /**
     * Returns new instance of the Silent Refresh Interaction Client
     */
    protected createSilentRefreshClient(
        correlationId?: string
    ): SilentRefreshClient {
        return new SilentRefreshClient(
            this.config,
            this.browserStorage,
            this.browserCrypto,
            this.logger,
            this.eventHandler,
            this.navigationClient,
            this.performanceClient,
            this.nativeExtensionProvider,
            correlationId
        );
    }

    /**
     * Returns new instance of the Silent AuthCode Interaction Client
     */
    protected createSilentAuthCodeClient(
        correlationId?: string
    ): SilentAuthCodeClient {
        return new SilentAuthCodeClient(
            this.config,
            this.browserStorage,
            this.browserCrypto,
            this.logger,
            this.eventHandler,
            this.navigationClient,
            ApiId.acquireTokenByCode,
            this.performanceClient,
            this.nativeExtensionProvider,
            correlationId
        );
    }

    /**
     * Adds event callbacks to array
     * @param callback
     */
    addEventCallback(callback: EventCallbackFunction): string | null {
        return this.eventHandler.addEventCallback(callback);
    }

    /**
     * Removes callback with provided id from callback array
     * @param callbackId
     */
    removeEventCallback(callbackId: string): void {
        this.eventHandler.removeEventCallback(callbackId);
    }

    /**
     * Registers a callback to receive performance events.
     *
     * @param {PerformanceCallbackFunction} callback
     * @returns {string}
     */
    addPerformanceCallback(callback: PerformanceCallbackFunction): string {
        return this.performanceClient.addPerformanceCallback(callback);
    }

    /**
     * Removes a callback registered with addPerformanceCallback.
     *
     * @param {string} callbackId
     * @returns {boolean}
     */
    removePerformanceCallback(callbackId: string): boolean {
        return this.performanceClient.removePerformanceCallback(callbackId);
    }

    /**
     * Adds event listener that emits an event when a user account is added or removed from localstorage in a different browser tab or window
     */
    enableAccountStorageEvents(): void {
        this.eventHandler.enableAccountStorageEvents();
    }

    /**
     * Removes event listener that emits an event when a user account is added or removed from localstorage in a different browser tab or window
     */
    disableAccountStorageEvents(): void {
        this.eventHandler.disableAccountStorageEvents();
    }

    /**
     * Gets the token cache for the application.
     */
    getTokenCache(): ITokenCache {
        return this.tokenCache;
    }

    /**
     * Returns the logger instance
     */
    public getLogger(): Logger {
        return this.logger;
    }

    /**
     * Replaces the default logger set in configurations with new Logger with new configurations
     * @param logger Logger instance
     */
    setLogger(logger: Logger): void {
        this.logger = logger;
    }

    /**
     * Called by wrapper libraries (Angular & React) to set SKU and Version passed down to telemetry, logger, etc.
     * @param sku
     * @param version
     */
    initializeWrapperLibrary(sku: WrapperSKU, version: string): void {
        // Validate the SKU passed in is one we expect
        this.browserStorage.setWrapperMetadata(sku, version);
    }

    /**
     * Sets navigation client
     * @param navigationClient
     */
    setNavigationClient(navigationClient: INavigationClient): void {
        this.navigationClient = navigationClient;
    }

    /**
     * Returns the configuration object
     */
    public getConfiguration(): BrowserConfiguration {
        return this.config;
    }

    /**
     * Returns the performance client
     */
    public getPerformanceClient(): IPerformanceClient {
        return this.performanceClient;
    }

    /**
     * Returns the browser storage
     */
    public getBrowserStorage(): BrowserCacheManager {
        return this.browserStorage;
    }

    /**
     * Returns the browser env indicator
     */
    public isBrowserEnv(): boolean {
        return this.isBrowserEnvironment;
    }

    /**
     * Returns the event handler
     */
    getEventHandler(): EventHandler {
        return this.eventHandler;
    }

    /**
     * Generates a correlation id for a request if none is provided.
     *
     * @protected
     * @param {?Partial<BaseAuthRequest>} [request]
     * @returns {string}
     */
    protected getRequestCorrelationId(
        request?: Partial<BaseAuthRequest>
    ): string {
        if (request?.correlationId) {
            return request.correlationId;
        }

        if (this.isBrowserEnvironment) {
            return createNewGuid();
        }

        /*
         * Included for fallback for non-browser environments,
         * and to ensure this method always returns a string.
         */
        return Constants.EMPTY_STRING;
    }

    // #endregion

    /**
     * Use when initiating the login process by redirecting the user's browser to the authorization endpoint. This function redirects the page, so
     * any code that follows this function will not execute.
     *
     * IMPORTANT: It is NOT recommended to have code that is dependent on the resolution of the Promise. This function will navigate away from the current
     * browser window. It currently returns a Promise in order to reflect the asynchronous nature of the code running in this function.
     *
     * @param request
     */
    async loginRedirect(request?: RedirectRequest): Promise<void> {
        const correlationId: string = this.getRequestCorrelationId(request);
        this.logger.verbose("loginRedirect called", correlationId);
        return this.acquireTokenRedirect({
            correlationId,
            ...(request || DEFAULT_REQUEST),
        });
    }

    /**
     * Use when initiating the login process via opening a popup window in the user's browser
     *
     * @param request
     *
     * @returns A promise that is fulfilled when this function has completed, or rejected if an error was raised.
     */
    loginPopup(request?: PopupRequest): Promise<AuthenticationResult> {
        const correlationId: string = this.getRequestCorrelationId(request);
        this.logger.verbose("loginPopup called", correlationId);
        return this.acquireTokenPopup({
            correlationId,
            ...(request || DEFAULT_REQUEST),
        });
    }

    /**
     * Silently acquire an access token for a given set of scopes. Returns currently processing promise if parallel requests are made.
     *
     * @param {@link (SilentRequest:type)}
     * @returns {Promise.<AuthenticationResult>} - a promise that is fulfilled when this function has completed, or rejected if an error was raised. Returns the {@link AuthResponse} object
     */
    async acquireTokenSilent(
        request: SilentRequest
    ): Promise<AuthenticationResult> {
        const correlationId = this.getRequestCorrelationId(request);
        const atsMeasurement = this.performanceClient.startMeasurement(
            PerformanceEvents.AcquireTokenSilent,
            correlationId
        );
        atsMeasurement.add({
            cacheLookupPolicy: request.cacheLookupPolicy,
        });

        this.preflightBrowserEnvironmentCheck(InteractionType.Silent);
        this.logger.verbose("acquireTokenSilent called", correlationId);

        const account = request.account || this.getActiveAccount();
        if (!account) {
            throw createBrowserAuthError(BrowserAuthErrorCodes.noAccountError);
        }

        const thumbprint: RequestThumbprint = {
            clientId: this.config.auth.clientId,
            authority: request.authority || Constants.EMPTY_STRING,
            scopes: request.scopes,
            homeAccountIdentifier: account.homeAccountId,
            claims: request.claims,
            authenticationScheme: request.authenticationScheme,
            resourceRequestMethod: request.resourceRequestMethod,
            resourceRequestUri: request.resourceRequestUri,
            shrClaims: request.shrClaims,
            sshKid: request.sshKid,
        };
        const silentRequestKey = JSON.stringify(thumbprint);

        const cachedResponse =
            this.activeSilentTokenRequests.get(silentRequestKey);
        if (typeof cachedResponse === "undefined") {
            this.logger.verbose(
                "acquireTokenSilent called for the first time, storing active request",
                correlationId
            );

            const response = invokeAsync(
                this.acquireTokenSilentAsync.bind(this),
                PerformanceEvents.AcquireTokenSilentAsync,
                this.logger,
                this.performanceClient,
                correlationId
            )(
                {
                    ...request,
                    correlationId,
                },
                account
            )
                .then((result) => {
                    this.activeSilentTokenRequests.delete(silentRequestKey);
                    atsMeasurement.add({
                        accessTokenSize: result.accessToken.length,
                        idTokenSize: result.idToken.length,
                    });
                    atsMeasurement.end({
                        success: true,
                        fromCache: result.fromCache,
                        isNativeBroker: result.fromNativeBroker,
                        cacheLookupPolicy: request.cacheLookupPolicy,
                        requestId: result.requestId,
                    });
                    return result;
                })
                .catch((error: AuthError) => {
                    this.activeSilentTokenRequests.delete(silentRequestKey);
                    atsMeasurement.end({
                        errorCode: error.errorCode,
                        subErrorCode: error.subError,
                        success: false,
                    });
                    throw error;
                });
            this.activeSilentTokenRequests.set(silentRequestKey, response);
            return response;
        } else {
            this.logger.verbose(
                "acquireTokenSilent has been called previously, returning the result from the first call",
                correlationId
            );
            // Discard measurements for memoized calls, as they are usually only a couple of ms and will artificially deflate metrics
            atsMeasurement.discard();
            return cachedResponse;
        }
    }

    /**
     * Silently acquire an access token for a given set of scopes. Will use cached token if available, otherwise will attempt to acquire a new token from the network via refresh token.
     * @param {@link (SilentRequest:type)}
     * @param {@link (AccountInfo:type)}
     * @returns {Promise.<AuthenticationResult>} - a promise that is fulfilled when this function has completed, or rejected if an error was raised. Returns the {@link AuthResponse}
     */
    protected async acquireTokenSilentAsync(
        request: SilentRequest,
        account: AccountInfo
    ): Promise<AuthenticationResult> {
        this.performanceClient.addQueueMeasurement(
            PerformanceEvents.AcquireTokenSilentAsync,
            request.correlationId
        );

        this.eventHandler.emitEvent(
            EventType.ACQUIRE_TOKEN_START,
            InteractionType.Silent,
            request
        );
        this.atsAsyncMeasurement = this.performanceClient.startMeasurement(
            PerformanceEvents.AcquireTokenSilentAsync,
            request.correlationId
        );
        this.atsAsyncMeasurement?.increment({
            visibilityChangeCount: 0,
        });
        document.addEventListener("visibilitychange", this.trackPageVisibility);
        let result: Promise<AuthenticationResult>;
        if (
            NativeMessageHandler.isNativeAvailable(
                this.config,
                this.logger,
                this.nativeExtensionProvider,
                request.authenticationScheme
            ) &&
            account.nativeAccountId
        ) {
            this.logger.verbose(
                "acquireTokenSilent - attempting to acquire token from native platform"
            );
            const silentRequest: SilentRequest = {
                ...request,
                account,
            };
            result = this.acquireTokenNative(
                silentRequest,
                ApiId.acquireTokenSilent_silentFlow
            ).catch(async (e: AuthError) => {
                // If native token acquisition fails for availability reasons fallback to web flow
                if (e instanceof NativeAuthError && isFatalNativeAuthError(e)) {
                    this.logger.verbose(
                        "acquireTokenSilent - native platform unavailable, falling back to web flow"
                    );
                    this.nativeExtensionProvider = undefined; // Prevent future requests from continuing to attempt

                    // Cache will not contain tokens, given that previous WAM requests succeeded. Skip cache and RT renewal and go straight to iframe renewal
                    const silentIframeClient = this.createSilentIframeClient(
                        request.correlationId
                    );
                    return silentIframeClient.acquireToken(request);
                }
                throw e;
            });
        } else {
            this.logger.verbose(
                "acquireTokenSilent - attempting to acquire token from web flow"
            );

            const silentCacheClient = this.createSilentCacheClient(
                request.correlationId
            );

            const silentRequest = await invokeAsync(
                silentCacheClient.initializeSilentRequest.bind(
                    silentCacheClient
                ),
                PerformanceEvents.InitializeSilentRequest,
                this.logger,
                this.performanceClient,
                request.correlationId
            )(request, account);

            const requestWithCLP = {
                ...request,
                // set the request's CacheLookupPolicy to Default if it was not optionally passed in
                cacheLookupPolicy:
                    request.cacheLookupPolicy || CacheLookupPolicy.Default,
            };

            result = invokeAsync(
                this.acquireTokenFromCache.bind(this),
                PerformanceEvents.AcquireTokenFromCache,
                this.logger,
                this.performanceClient,
                silentRequest.correlationId
            )(silentCacheClient, silentRequest, requestWithCLP).catch(
                (cacheError: AuthError) => {
                    if (
                        requestWithCLP.cacheLookupPolicy ===
                        CacheLookupPolicy.AccessToken
                    ) {
                        throw cacheError;
                    }

                    // block the reload if it occurred inside a hidden iframe
                    BrowserUtils.blockReloadInHiddenIframes();
                    this.eventHandler.emitEvent(
                        EventType.ACQUIRE_TOKEN_NETWORK_START,
                        InteractionType.Silent,
                        silentRequest
                    );

                    return invokeAsync(
                        this.acquireTokenByRefreshToken.bind(this),
                        PerformanceEvents.AcquireTokenByRefreshToken,
                        this.logger,
                        this.performanceClient,
                        silentRequest.correlationId
                    )(silentRequest, requestWithCLP).catch(
                        (refreshTokenError: AuthError) => {
                            const isServerError =
                                refreshTokenError instanceof ServerError;
                            const isInteractionRequiredError =
                                refreshTokenError instanceof
                                InteractionRequiredAuthError;
                            const isInvalidGrantError =
                                refreshTokenError.errorCode ===
                                BrowserConstants.INVALID_GRANT_ERROR;

                            if (
                                (!isServerError ||
                                    !isInvalidGrantError ||
                                    isInteractionRequiredError ||
                                    requestWithCLP.cacheLookupPolicy ===
                                        CacheLookupPolicy.AccessTokenAndRefreshToken ||
                                    requestWithCLP.cacheLookupPolicy ===
                                        CacheLookupPolicy.RefreshToken) &&
                                requestWithCLP.cacheLookupPolicy !==
                                    CacheLookupPolicy.Skip
                            ) {
                                throw refreshTokenError;
                            }

                            this.logger.verbose(
                                "Refresh token expired/invalid or CacheLookupPolicy is set to Skip, attempting acquire token by iframe.",
                                request.correlationId
                            );
                            return invokeAsync(
                                this.acquireTokenBySilentIframe.bind(this),
                                PerformanceEvents.AcquireTokenBySilentIframe,
                                this.logger,
                                this.performanceClient,
                                silentRequest.correlationId
                            )(silentRequest);
                        }
                    );
                }
            );
        }

        return result
            .then((response) => {
                this.eventHandler.emitEvent(
                    EventType.ACQUIRE_TOKEN_SUCCESS,
                    InteractionType.Silent,
                    response
                );
                this.atsAsyncMeasurement?.end({
                    success: true,
                    fromCache: response.fromCache,
                    isNativeBroker: response.fromNativeBroker,
                    requestId: response.requestId,
                });
                return response;
            })
            .catch((tokenRenewalError: AuthError) => {
                this.eventHandler.emitEvent(
                    EventType.ACQUIRE_TOKEN_FAILURE,
                    InteractionType.Silent,
                    null,
                    tokenRenewalError
                );
                this.atsAsyncMeasurement?.end({
                    errorCode: tokenRenewalError.errorCode,
                    subErrorCode: tokenRenewalError.subError,
                    success: false,
                });
                throw tokenRenewalError;
            })
            .finally(() => {
                document.removeEventListener(
                    "visibilitychange",
                    this.trackPageVisibility
                );
            });
    }
}<|MERGE_RESOLUTION|>--- conflicted
+++ resolved
@@ -85,10 +85,7 @@
 import { IController } from "./IController";
 import { AuthenticationResult } from "../response/AuthenticationResult";
 import { ClearCacheRequest } from "../request/ClearCacheRequest";
-<<<<<<< HEAD
-=======
 import { createNewGuid } from "../crypto/BrowserCrypto";
->>>>>>> 3cd4368b
 
 export class StandardController implements IController {
     // OperatingContext
