/*
 * Copyright (c) Microsoft Corporation. All rights reserved.
 * Licensed under the MIT License.
 */

import { BrowserStringUtils } from "../utils/BrowserStringUtils";
import { BrowserAuthError } from "../error/BrowserAuthError";
<<<<<<< HEAD
import { Algorithms, CryptoKeyFormats } from "../utils/CryptoConstants";

=======
import { KEY_FORMAT_JWK } from "../utils/BrowserConstants";
import { Logger } from "..";
>>>>>>> 51669adf
/**
 * See here for more info on RsaHashedKeyGenParams: https://developer.mozilla.org/en-US/docs/Web/API/RsaHashedKeyGenParams
 */
export type CryptoKeyOptions = {
    keyGenAlgorithmOptions: RsaHashedKeyGenParams,
    keypairUsages: KeyUsage[],
    privateKeyUsage: KeyUsage[]
};

/**
 * This class implements functions used by the browser library to perform cryptography operations such as
 * hashing and encoding. It also has helper functions to validate the availability of specific APIs.
 */
export class BrowserCrypto {
<<<<<<< HEAD
    constructor() {
=======

    private _keygenAlgorithmOptions: RsaHashedKeyGenParams;
    private logger: Logger;

    constructor(logger: Logger) {
        this.logger = logger;
        
>>>>>>> 51669adf
        if (!(this.hasCryptoAPI())) {
            throw BrowserAuthError.createCryptoNotAvailableError("Browser crypto or msCrypto object not available.");
        }
    }

    /**
     * Returns a sha-256 hash of the given dataString as an ArrayBuffer.
     * @param dataString 
     */
    async sha256Digest(dataString: string): Promise<ArrayBuffer> {
        const data = BrowserStringUtils.stringToUtf8Arr(dataString);
        return this.hasIECrypto() ? this.getMSCryptoDigest(Algorithms.S256_HASH_ALG, data) : this.getSubtleCryptoDigest(Algorithms.S256_HASH_ALG, data);
    }

    /**
     * Populates buffer with cryptographically random values.
     * @param dataBuffer 
     */
    getRandomValues(dataBuffer: Uint8Array): void {
        const cryptoObj = window["msCrypto"] || window.crypto;
        if (!cryptoObj.getRandomValues) {
            throw BrowserAuthError.createCryptoNotAvailableError("getRandomValues does not exist.");
        }
        cryptoObj.getRandomValues(dataBuffer);
    }

    /**
     * Generates a keypair based on current keygen algorithm config.
     * @param extractable 
     * @param usages 
     */
    async generateKeyPair(keyOptions: CryptoKeyOptions, extractable: boolean): Promise<CryptoKeyPair> {
        const keyGenAlgorithmOptions = keyOptions.keyGenAlgorithmOptions;
        return (
            this.hasIECrypto() ? 
                this.msCryptoGenerateKey(keyOptions, extractable) 
                : window.crypto.subtle.generateKey(
                    keyGenAlgorithmOptions,
                    extractable,
                    keyOptions.keypairUsages
                )
        ) as Promise<CryptoKeyPair>;
    }

    /**
     * Export key as Json Web Key (JWK)
     * @param key 
     * @param format 
     */
    async exportJwk(key: CryptoKey): Promise<JsonWebKey> {
        return this.hasIECrypto() ? this.msCryptoExportJwk(key) : window.crypto.subtle.exportKey(CryptoKeyFormats.jwk, key);
    }

    /**
     * Imports key as Json Web Key (JWK), can set extractable and usages.
     * @param key 
     * @param format 
     * @param extractable 
     * @param usages 
     */
    async importJwk(keyOptions: CryptoKeyOptions, key: JsonWebKey, extractable: boolean, usages: Array<KeyUsage>): Promise<CryptoKey> {
        const keyString = BrowserCrypto.getJwkString(key);
        const keyBuffer = BrowserStringUtils.stringToArrayBuffer(keyString);

        return this.hasIECrypto() ? 
            this.msCryptoImportKey(keyOptions, keyBuffer, extractable, usages)
            : window.crypto.subtle.importKey(CryptoKeyFormats.jwk, key, keyOptions.keyGenAlgorithmOptions, extractable, usages);
    }

    /**
     * Signs given data with given key
     * @param key 
     * @param data 
     */
    async sign(keyOptions: CryptoKeyOptions, key: CryptoKey, data: ArrayBuffer): Promise<ArrayBuffer> {
        return this.hasIECrypto() ?
            this.msCryptoSign(keyOptions, key, data)
            : window.crypto.subtle.sign(keyOptions.keyGenAlgorithmOptions, key, data);
    }

    /**
     * Check whether IE crypto or other browser cryptography is available.
     */
    private hasCryptoAPI(): boolean {
        return this.hasIECrypto() || this.hasBrowserCrypto();
    }

    /**
     * Checks whether IE crypto (AKA msCrypto) is available.
     */
    private hasIECrypto(): boolean {
        return "msCrypto" in window;
    }

    /**
     * Check whether browser crypto is available.
     */
    private hasBrowserCrypto(): boolean {
        return "crypto" in window;
    }

    /**
     * Helper function for SHA digest.
     * @param algorithm 
     * @param data 
     */
    private async getSubtleCryptoDigest(algorithm: string, data: Uint8Array): Promise<ArrayBuffer> {
        return window.crypto.subtle.digest(algorithm, data);
    }

    /**
     * IE Helper function for SHA digest.
     * @param algorithm 
     * @param data 
     */
    private async getMSCryptoDigest(algorithm: string, data: Uint8Array): Promise<ArrayBuffer> {
        return new Promise((resolve, reject) => {
            const digestOperation = window["msCrypto"].subtle.digest(algorithm, data.buffer);
            digestOperation.addEventListener("complete", (e: { target: { result: ArrayBuffer | PromiseLike<ArrayBuffer>; }; }) => {
                resolve(e.target.result);
            });
            digestOperation.addEventListener("error", (error: string) => {
                reject(error);
            });
        });
    }

    /**
     * IE Helper function for generating a keypair
     * @param extractable 
     * @param usages 
     */
    private async msCryptoGenerateKey(keyOptions: CryptoKeyOptions, extractable: boolean): Promise<CryptoKeyPair> {
        return new Promise((resolve: Function, reject: Function) => {
            const msGenerateKey = window["msCrypto"].subtle.generateKey(
                keyOptions.keyGenAlgorithmOptions,
                extractable,
                keyOptions.keypairUsages
            );
            
            msGenerateKey.addEventListener("complete", (e: { target: { result: CryptoKeyPair | PromiseLike<CryptoKeyPair>; }; }) => {
                resolve(e.target.result);
            });

            msGenerateKey.addEventListener("error", (error: string) => {
                reject(error);
            });
        });
    }

    /**
     * IE Helper function for exportKey
     * @param key 
     * @param format 
     */
    private async msCryptoExportJwk(key: CryptoKey): Promise<JsonWebKey> {
        return new Promise((resolve: Function, reject: Function) => {
            const msExportKey = window["msCrypto"].subtle.exportKey(CryptoKeyFormats.jwk, key);
            msExportKey.addEventListener("complete", (e: { target: { result: ArrayBuffer; }; }) => {
                const resultBuffer: ArrayBuffer = e.target.result;

                const resultString = BrowserStringUtils.utf8ArrToString(new Uint8Array(resultBuffer))
                    .replace(/\r/g, "")
                    .replace(/\n/g, "")
                    .replace(/\t/g, "")
                    .split(" ").join("")
                    .replace("\u0000", "");

                try {
                    resolve(JSON.parse(resultString));
                } catch (e) {
                    reject(e);
                }
            });

            msExportKey.addEventListener("error", (error: string) => {
                reject(error);
            });
        });
    }

    /**
     * IE Helper function for importKey
     * @param key 
     * @param format 
     * @param extractable 
     * @param usages 
     */
    private async msCryptoImportKey(keyOptions: CryptoKeyOptions, keyBuffer: ArrayBuffer, extractable: boolean, usages: Array<KeyUsage>): Promise<CryptoKey> {
        return new Promise((resolve: Function, reject: Function) => {
            const msImportKey = window["msCrypto"].subtle.importKey(CryptoKeyFormats.jwk, keyBuffer, keyOptions.keyGenAlgorithmOptions, extractable, usages);
            msImportKey.addEventListener("complete", (e: { target: { result: CryptoKey | PromiseLike<CryptoKey>; }; }) => {
                resolve(e.target.result);
            });

            msImportKey.addEventListener("error", (error: string) => {
                reject(error);
            });
        });
    }

    /**
     * IE Helper function for sign JWT
     * @param key 
     * @param data 
     */
    private async msCryptoSign(keyOptions: CryptoKeyOptions, key: CryptoKey, data: ArrayBuffer): Promise<ArrayBuffer> {
        return new Promise((resolve: Function, reject: Function) => {
            const msSign = window["msCrypto"].subtle.sign(keyOptions, key, data);
            msSign.addEventListener("complete", (e: { target: { result: ArrayBuffer | PromiseLike<ArrayBuffer>; }; }) => {
                resolve(e.target.result);
            });

            msSign.addEventListener("error", (error: string) => {
                reject(error);
            });
        });
    }

    /**
     * Returns stringified jwk.
     * @param jwk 
     */
    static getJwkString(jwk: JsonWebKey): string {
        return JSON.stringify(jwk, Object.keys(jwk).sort());
    }
}<|MERGE_RESOLUTION|>--- conflicted
+++ resolved
@@ -5,13 +5,9 @@
 
 import { BrowserStringUtils } from "../utils/BrowserStringUtils";
 import { BrowserAuthError } from "../error/BrowserAuthError";
-<<<<<<< HEAD
 import { Algorithms, CryptoKeyFormats } from "../utils/CryptoConstants";
-
-=======
-import { KEY_FORMAT_JWK } from "../utils/BrowserConstants";
 import { Logger } from "..";
->>>>>>> 51669adf
+
 /**
  * See here for more info on RsaHashedKeyGenParams: https://developer.mozilla.org/en-US/docs/Web/API/RsaHashedKeyGenParams
  */
@@ -26,17 +22,11 @@
  * hashing and encoding. It also has helper functions to validate the availability of specific APIs.
  */
 export class BrowserCrypto {
-<<<<<<< HEAD
-    constructor() {
-=======
-
-    private _keygenAlgorithmOptions: RsaHashedKeyGenParams;
     private logger: Logger;
 
     constructor(logger: Logger) {
         this.logger = logger;
         
->>>>>>> 51669adf
         if (!(this.hasCryptoAPI())) {
             throw BrowserAuthError.createCryptoNotAvailableError("Browser crypto or msCrypto object not available.");
         }
