/*
 * Copyright (c) Microsoft Corporation. All rights reserved.
 * Licensed under the MIT License.
 */

import { CryptoOps } from "./CryptoOps";
import { Logger, LoggerOptions, PopTokenGenerator, SignedHttpRequestParameters } from "@azure/msal-common";
import { version, name } from "../packageMetadata";

export type SignedHttpRequestOptions = {
    loggerOptions: LoggerOptions
};

export class SignedHttpRequest {
    private popTokenGenerator: PopTokenGenerator;
    private cryptoOps: CryptoOps;
    private shrParameters: SignedHttpRequestParameters;
    private logger: Logger;

    constructor(shrParameters: SignedHttpRequestParameters, shrOptions?: SignedHttpRequestOptions) {
        const loggerOptions = (shrOptions && shrOptions.loggerOptions) || {};
<<<<<<< HEAD
        
=======
>>>>>>> 427c2ada
        this.logger = new Logger(loggerOptions, name, version);
        this.cryptoOps = new CryptoOps(this.logger);
        this.popTokenGenerator = new PopTokenGenerator(this.cryptoOps);
        this.shrParameters = shrParameters;
    }

    /**
     * Generates and caches a keypair for the given request options.
     * @returns Public key digest, which should be sent to the token issuer.
     */
    async generatePublicKeyThumbprint(): Promise<string> {
        const { kid } = await this.popTokenGenerator.generateKid(this.shrParameters);

        return kid;
    }

    /**
     * Generates a signed http request for the given payload with the given key.
     * @param payload Payload to sign (e.g. access token)
     * @param publicKeyThumbprint Public key digest (from generatePublicKeyThumbprint API)
     * @param claims Additional claims to include/override in the signed JWT 
     * @returns Pop token signed with the corresponding private key
     */
    async signRequest(payload: string, publicKeyThumbprint: string, claims?: object): Promise<string> {
        return this.popTokenGenerator.signPayload(
            payload, 
            publicKeyThumbprint,
            this.shrParameters, 
            claims
        );
    }

    /**
     * Removes cached keys from browser for given public key thumbprint
     * @param publicKeyThumbprint Public key digest (from generatePublicKeyThumbprint API)
     * @returns If keys are properly deleted
     */
    async removeKeys(publicKeyThumbprint: string): Promise<boolean> {
        return await this.cryptoOps.removeTokenBindingKey(publicKeyThumbprint);
    }
}<|MERGE_RESOLUTION|>--- conflicted
+++ resolved
@@ -19,10 +19,7 @@
 
     constructor(shrParameters: SignedHttpRequestParameters, shrOptions?: SignedHttpRequestOptions) {
         const loggerOptions = (shrOptions && shrOptions.loggerOptions) || {};
-<<<<<<< HEAD
         
-=======
->>>>>>> 427c2ada
         this.logger = new Logger(loggerOptions, name, version);
         this.cryptoOps = new CryptoOps(this.logger);
         this.popTokenGenerator = new PopTokenGenerator(this.cryptoOps);
