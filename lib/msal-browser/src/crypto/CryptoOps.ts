/*
 * Copyright (c) Microsoft Corporation. All rights reserved.
 * Licensed under the MIT License.
 */

import { ICrypto, PkceCodes, SignedHttpRequest, SignedHttpRequestParameters, CryptoKeyTypes, Logger } from "@azure/msal-common";
import { GuidGenerator } from "./GuidGenerator";
import { Base64Encode } from "../encode/Base64Encode";
import { Base64Decode } from "../encode/Base64Decode";
import { PkceGenerator } from "./PkceGenerator";
import { BrowserCrypto, CryptoKeyOptions } from "./BrowserCrypto";
import { BrowserStringUtils } from "../utils/BrowserStringUtils";
import { CryptoKeyFormats, CryptoKeyConfig } from "../utils/CryptoConstants";
import { BrowserAuthError } from "../error/BrowserAuthError";
import { AsyncMemoryStorage } from "../cache/AsyncMemoryStorage";

export type CachedKeyPair = {
    publicKey: CryptoKey,
    privateKey: CryptoKey,
    requestMethod?: string,
    requestUri?: string
};

/**
 * MSAL CryptoKeyStore DB Version 2
 */
export type CryptoKeyStore = {
    asymmetricKeys: AsyncMemoryStorage<CachedKeyPair>;
    symmetricKeys: AsyncMemoryStorage<CryptoKey>;
};

/**
 * This class implements MSAL's crypto interface, which allows it to perform base64 encoding and decoding, generating cryptographically random GUIDs and 
 * implementing Proof Key for Code Exchange specs for the OAuth Authorization Code Flow using PKCE (rfc here: https://tools.ietf.org/html/rfc7636).
 */
export class CryptoOps implements ICrypto {

    private browserCrypto: BrowserCrypto;
    private guidGenerator: GuidGenerator;
    private b64Encode: Base64Encode;
    private b64Decode: Base64Decode;
    private pkceGenerator: PkceGenerator;
    private logger: Logger;

    private static EXTRACTABLE: boolean = true;
    private cache: CryptoKeyStore;

    constructor(logger: Logger) {
        this.logger = logger;
        // Browser crypto needs to be validated first before any other classes can be set.
        this.browserCrypto = new BrowserCrypto(this.logger);
        this.b64Encode = new Base64Encode();
        this.b64Decode = new Base64Decode();
        this.guidGenerator = new GuidGenerator(this.browserCrypto);
        this.pkceGenerator = new PkceGenerator(this.browserCrypto);
        this.cache = {
            asymmetricKeys: new AsyncMemoryStorage<CachedKeyPair>(this.logger),
            symmetricKeys: new AsyncMemoryStorage<CryptoKey>(this.logger)
        };
    }

    /**
     * Creates a new random GUID - used to populate state and nonce.
     * @returns string (GUID)
     */
    createNewGuid(): string {
        return this.guidGenerator.generateGuid();
    }

    /**
     * Encodes input string to base64.
     * @param input 
     */
    base64Encode(input: string): string {
        return this.b64Encode.encode(input);
    }    
    
    /**
     * Decodes input string from base64.
     * @param input 
     */
    base64Decode(input: string): string {
        return this.b64Decode.decode(input);
    }

    /**
     * Generates PKCE codes used in Authorization Code Flow.
     */
    async generatePkceCodes(): Promise<PkceCodes> {
        return this.pkceGenerator.generateCodes();
    }

    /**
     * Generates a keypair, stores it and returns a thumbprint
     * @param request
     */
    async getPublicKeyThumbprint(request: SignedHttpRequestParameters, keyType?: CryptoKeyTypes): Promise<string> {
        let keyOptions: CryptoKeyOptions;

        switch(keyType) {
            case CryptoKeyTypes.StkJwk:
                keyOptions = CryptoKeyConfig.RefreshTokenBinding;
                break;
            default:
                keyOptions = CryptoKeyConfig.AccessTokenBinding;
                break;
        }
        
        // Generate Keypair
        const keyPair: CryptoKeyPair = await this.browserCrypto.generateKeyPair(keyOptions, CryptoOps.EXTRACTABLE);

        if (!keyPair || !keyPair.publicKey || !keyPair.privateKey) {
            throw BrowserAuthError.createKeyGenerationFailedError();
        }

        // Generate Thumbprint for Public Key
        const publicKeyJwk: JsonWebKey = await this.browserCrypto.exportJwk(keyPair.publicKey);
        
        const pubKeyThumprintObj: JsonWebKey = {
            e: publicKeyJwk.e,
            kty: publicKeyJwk.kty,
            n: publicKeyJwk.n
        };

        const publicJwkString: string = BrowserCrypto.getJwkString(pubKeyThumprintObj);
<<<<<<< HEAD
        const publicJwkBuffer: ArrayBuffer = await this.browserCrypto.sha256Digest(publicJwkString);
        const publicJwkHash: string = this.b64Encode.urlEncodeArr(new Uint8Array(publicJwkBuffer));
        
=======
        const publicJwkHash = await this.hashString(publicJwkString);

>>>>>>> ebb6c41f
        // Generate Thumbprint for Private Key
        const privateKeyJwk: JsonWebKey = await this.browserCrypto.exportJwk(keyPair.privateKey);
        // Re-import private key to make it unextractable
        const unextractablePrivateKey: CryptoKey = await this.browserCrypto.importJwk(keyOptions, privateKeyJwk, false, keyOptions.privateKeyUsage);

        // Store Keypair data in keystore
        await this.cache.asymmetricKeys.setItem(
            publicJwkHash, 
            {
                privateKey: unextractablePrivateKey,
                publicKey: keyPair.publicKey,
                requestMethod: request.resourceRequestMethod,
                requestUri: request.resourceRequestUri
            }
        );

        return publicJwkHash;
    }

    /**
     * Removes cryptographic keypair from key store matching the keyId passed in
     * @param kid 
     */
    async removeTokenBindingKey(kid: string): Promise<boolean> {
        await this.cache.asymmetricKeys.removeItem(kid);
        const keyFound = await this.cache.asymmetricKeys.containsKey(kid);
        return !keyFound;
    }

    /**
     * Removes all cryptographic keys from IndexedDB storage
     */
    async clearKeystore(): Promise<boolean> {
        const dataStoreNames = Object.keys(this.cache);
        const databaseStorage = this.cache[dataStoreNames[0]];
        return databaseStorage ? await databaseStorage.deleteDatabase() : false;
    }

    /**
     * Signs the given object as a jwt payload with private key retrieved by given kid.
     * @param payload 
     * @param kid 
     */
    async signJwt(payload: SignedHttpRequest, kid: string): Promise<string> {
        const cachedKeyPair = await this.cache.asymmetricKeys.getItem(kid);
        
        if (!cachedKeyPair) {
            throw BrowserAuthError.createSigningKeyNotFoundInStorageError();
        }

        // Get public key as JWK
        const publicKeyJwk = await this.browserCrypto.exportJwk(cachedKeyPair.publicKey);
        const publicKeyJwkString = BrowserCrypto.getJwkString(publicKeyJwk);

        // Generate header
        const header = {
            alg: publicKeyJwk.alg,
            type: CryptoKeyFormats.jwk
        };
        const encodedHeader = this.b64Encode.urlEncode(JSON.stringify(header));

        // Generate payload
        payload.cnf = {
            jwk: JSON.parse(publicKeyJwkString)
        };
        const encodedPayload = this.b64Encode.urlEncode(JSON.stringify(payload));

        // Form token string
        const tokenString = `${encodedHeader}.${encodedPayload}`;

        // Sign token
        const tokenBuffer = BrowserStringUtils.stringToArrayBuffer(tokenString);
        const signatureBuffer = await this.browserCrypto.sign(CryptoKeyConfig.AccessTokenBinding, cachedKeyPair.privateKey, tokenBuffer);
        const encodedSignature = this.b64Encode.urlEncodeArr(new Uint8Array(signatureBuffer));

        return `${tokenString}.${encodedSignature}`;
    }

    /**
<<<<<<< HEAD
     * Returns the public key from an asymmetric key pair stored in IndexedDB based on the
     * public key thumbprint parameter
     * @param keyThumbprint 
     * @returns Public Key JWK string
     */
    async getAsymmetricPublicKey(keyThumbprint: string): Promise<string> {
        const cachedKeyPair = await this.cache.asymmetricKeys.getItem(keyThumbprint);

        if (!cachedKeyPair) {
            throw BrowserAuthError.createSigningKeyNotFoundInStorageError();
        }

        // Get public key as JWK
        const publicKeyJwk = await this.browserCrypto.exportJwk(cachedKeyPair.publicKey);
        return BrowserCrypto.getJwkString(publicKeyJwk);
=======
     * Returns the SHA-256 hash of an input string
     * @param plainText
     */
    async hashString(plainText: string): Promise<string> {
        const hashBuffer: ArrayBuffer = await this.browserCrypto.sha256Digest(plainText);
        const hashBytes = new Uint8Array(hashBuffer);
        return this.b64Encode.urlEncodeArr(hashBytes);
>>>>>>> ebb6c41f
    }
}<|MERGE_RESOLUTION|>--- conflicted
+++ resolved
@@ -123,14 +123,8 @@
         };
 
         const publicJwkString: string = BrowserCrypto.getJwkString(pubKeyThumprintObj);
-<<<<<<< HEAD
-        const publicJwkBuffer: ArrayBuffer = await this.browserCrypto.sha256Digest(publicJwkString);
-        const publicJwkHash: string = this.b64Encode.urlEncodeArr(new Uint8Array(publicJwkBuffer));
-        
-=======
         const publicJwkHash = await this.hashString(publicJwkString);
 
->>>>>>> ebb6c41f
         // Generate Thumbprint for Private Key
         const privateKeyJwk: JsonWebKey = await this.browserCrypto.exportJwk(keyPair.privateKey);
         // Re-import private key to make it unextractable
@@ -210,7 +204,16 @@
     }
 
     /**
-<<<<<<< HEAD
+     * Returns the SHA-256 hash of an input string
+     * @param plainText
+     */
+    async hashString(plainText: string): Promise<string> {
+        const hashBuffer: ArrayBuffer = await this.browserCrypto.sha256Digest(plainText);
+        const hashBytes = new Uint8Array(hashBuffer);
+        return this.b64Encode.urlEncodeArr(hashBytes);
+    }
+
+    /**
      * Returns the public key from an asymmetric key pair stored in IndexedDB based on the
      * public key thumbprint parameter
      * @param keyThumbprint 
@@ -226,14 +229,5 @@
         // Get public key as JWK
         const publicKeyJwk = await this.browserCrypto.exportJwk(cachedKeyPair.publicKey);
         return BrowserCrypto.getJwkString(publicKeyJwk);
-=======
-     * Returns the SHA-256 hash of an input string
-     * @param plainText
-     */
-    async hashString(plainText: string): Promise<string> {
-        const hashBuffer: ArrayBuffer = await this.browserCrypto.sha256Digest(plainText);
-        const hashBytes = new Uint8Array(hashBuffer);
-        return this.b64Encode.urlEncodeArr(hashBytes);
->>>>>>> ebb6c41f
     }
 }