/*
 * Copyright (c) Microsoft Corporation. All rights reserved.
 * Licensed under the MIT License.
 */

import { ICrypto, PkceCodes, SignedHttpRequest, SignedHttpRequestParameters, CryptoKeyTypes, Logger } from "@azure/msal-common";
import { GuidGenerator } from "./GuidGenerator";
import { Base64Encode } from "../encode/Base64Encode";
import { Base64Decode } from "../encode/Base64Decode";
import { PkceGenerator } from "./PkceGenerator";
import { BrowserCrypto, CryptoKeyOptions } from "./BrowserCrypto";
import { BrowserStringUtils } from "../utils/BrowserStringUtils";
import { CryptoKeyFormats, CryptoKeyConfig } from "../utils/CryptoConstants";
import { BrowserAuthError } from "../error/BrowserAuthError";
import { AsyncMemoryStorage } from "../cache/AsyncMemoryStorage";

export type CachedKeyPair = {
    publicKey: CryptoKey,
    privateKey: CryptoKey,
    requestMethod?: string,
    requestUri?: string
};

/**
 * MSAL CryptoKeyStore DB Version 2
 */
export type CryptoKeyStore = {
    asymmetricKeys: AsyncMemoryStorage<CachedKeyPair>;
    symmetricKeys: AsyncMemoryStorage<CryptoKey>;
};

/**
 * This class implements MSAL's crypto interface, which allows it to perform base64 encoding and decoding, generating cryptographically random GUIDs and 
 * implementing Proof Key for Code Exchange specs for the OAuth Authorization Code Flow using PKCE (rfc here: https://tools.ietf.org/html/rfc7636).
 */
export class CryptoOps implements ICrypto {

    private browserCrypto: BrowserCrypto;
    private guidGenerator: GuidGenerator;
    private b64Encode: Base64Encode;
    private b64Decode: Base64Decode;
    private pkceGenerator: PkceGenerator;
    private logger: Logger;

    private static EXTRACTABLE: boolean = true;
    private cache: CryptoKeyStore;

    constructor(logger: Logger) {
        this.logger = logger;
        // Browser crypto needs to be validated first before any other classes can be set.
        this.browserCrypto = new BrowserCrypto(this.logger);
        this.b64Encode = new Base64Encode();
        this.b64Decode = new Base64Decode();
        this.guidGenerator = new GuidGenerator(this.browserCrypto);
        this.pkceGenerator = new PkceGenerator(this.browserCrypto);
        this.cache = {
            asymmetricKeys: new AsyncMemoryStorage<CachedKeyPair>(this.logger),
            symmetricKeys: new AsyncMemoryStorage<CryptoKey>(this.logger)
        };
    }

    /**
     * Creates a new random GUID - used to populate state and nonce.
     * @returns string (GUID)
     */
    createNewGuid(): string {
        return this.guidGenerator.generateGuid();
    }

    /**
     * Encodes input string to base64.
     * @param input 
     */
    base64Encode(input: string): string {
        return this.b64Encode.encode(input);
    }    
    
    /**
     * Decodes input string from base64.
     * @param input 
     */
    base64Decode(input: string): string {
        return this.b64Decode.decode(input);
    }

    /**
     * Generates PKCE codes used in Authorization Code Flow.
     */
    async generatePkceCodes(): Promise<PkceCodes> {
        return this.pkceGenerator.generateCodes();
    }

    /**
     * Helper method that wraps a generateKeyPair call in a try/catch block
     * so errors thrown inside generate key pair can be handled upstream
     * @param keyOptions
     */
    private async generateKeyPairHelper(keyOptions: CryptoKeyOptions): Promise<CryptoKeyPair> {
        // Attempt to generate Keypair
        try {
            return await this.browserCrypto.generateKeyPair(keyOptions, CryptoOps.EXTRACTABLE);
        } catch (error) {
            // Throw if key could not be generated
            const errorMessage = (error instanceof Error) ? error.message : undefined;
            throw BrowserAuthError.createKeyGenerationFailedError(errorMessage);
        }
    }

    /**
     * Generates a keypair, stores it and returns a thumbprint
     * @param request
     */
    async getPublicKeyThumbprint(request: SignedHttpRequestParameters, keyType?: CryptoKeyTypes): Promise<string> {
<<<<<<< HEAD
        let keyOptions: CryptoKeyOptions;

        switch(keyType) {
            case CryptoKeyTypes.StkJwk:
                keyOptions = CryptoKeyConfig.RefreshTokenBinding;
                break;
            default:
                keyOptions = CryptoKeyConfig.AccessTokenBinding;
                break;
        }
        
        // Generate Keypair
        const keyPair: CryptoKeyPair = await this.browserCrypto.generateKeyPair(keyOptions, CryptoOps.EXTRACTABLE);

        if (!keyPair || !keyPair.publicKey || !keyPair.privateKey) {
            throw BrowserAuthError.createKeyGenerationFailedError();
        }
=======
        this.logger.verbose(`getPublicKeyThumbprint called to generate a cryptographic keypair of type ${keyType}`);        
        const keyOptions: CryptoKeyOptions = keyType === CryptoKeyTypes.StkJwk ? CryptoKeyConfig.RefreshTokenBinding : CryptoKeyConfig.AccessTokenBinding;
        
        // Attempt to generate keypair, helper makes sure to throw if generation fails
        const keyPair: CryptoKeyPair = await this.generateKeyPairHelper(keyOptions);
        
        /**
         * This check should never evaluate to true because the helper above handles key generation
         * errors, but TypeScript requires that the public and private key values are checked because
         * the CryptoKeyPair type lists them as optional.
         */
        if (!keyPair || !keyPair.publicKey || !keyPair.privateKey) {
            throw BrowserAuthError.createKeyGenerationFailedError("Either the public or private key component is missing from the generated CryptoKeyPair");
        }

        this.logger.verbose(`Successfully generated ${keyType} keypair`);
>>>>>>> a7ec0b80

        // Generate Thumbprint for Public Key
        const publicKeyJwk: JsonWebKey = await this.browserCrypto.exportJwk(keyPair.publicKey);
        
        const pubKeyThumprintObj: JsonWebKey = {
            e: publicKeyJwk.e,
            kty: publicKeyJwk.kty,
            n: publicKeyJwk.n
        };

        const publicJwkString: string = BrowserCrypto.getJwkString(pubKeyThumprintObj);
<<<<<<< HEAD
        const publicJwkBuffer: ArrayBuffer = await this.browserCrypto.sha256Digest(publicJwkString);
        const publicJwkHash: string = this.b64Encode.urlEncodeArr(new Uint8Array(publicJwkBuffer));
        
=======
        const publicJwkHash = await this.hashString(publicJwkString);

>>>>>>> a7ec0b80
        // Generate Thumbprint for Private Key
        const privateKeyJwk: JsonWebKey = await this.browserCrypto.exportJwk(keyPair.privateKey);
        // Re-import private key to make it unextractable
        const unextractablePrivateKey: CryptoKey = await this.browserCrypto.importJwk(keyOptions, privateKeyJwk, false, keyOptions.privateKeyUsage);
<<<<<<< HEAD

=======
        this.logger.verbose(`Caching ${keyType} keypair`);
>>>>>>> a7ec0b80
        // Store Keypair data in keystore
        await this.cache.asymmetricKeys.setItem(
            publicJwkHash, 
            {
                privateKey: unextractablePrivateKey,
                publicKey: keyPair.publicKey,
                requestMethod: request.resourceRequestMethod,
                requestUri: request.resourceRequestUri
            }
        );
        
        return publicJwkHash;
    }

    /**
     * Removes cryptographic keypair from key store matching the keyId passed in
     * @param kid 
     */
    async removeTokenBindingKey(kid: string): Promise<boolean> {
        await this.cache.asymmetricKeys.removeItem(kid);
        const keyFound = await this.cache.asymmetricKeys.containsKey(kid);
        return !keyFound;
    }

    /**
     * Removes all cryptographic keys from IndexedDB storage
     */
    async clearKeystore(): Promise<boolean> {
        const dataStoreNames = Object.keys(this.cache);
        const databaseStorage = this.cache[dataStoreNames[0]];
        return databaseStorage ? await databaseStorage.deleteDatabase() : false;
    }

    /**
     * Signs the given object as a jwt payload with private key retrieved by given kid.
     * @param payload 
     * @param kid 
     */
    async signJwt(payload: SignedHttpRequest, kid: string): Promise<string> {
        const cachedKeyPair = await this.cache.asymmetricKeys.getItem(kid);
        
        if (!cachedKeyPair) {
            throw BrowserAuthError.createSigningKeyNotFoundInStorageError();
        }

        // Get public key as JWK
        const publicKeyJwk = await this.browserCrypto.exportJwk(cachedKeyPair.publicKey);
        const publicKeyJwkString = BrowserCrypto.getJwkString(publicKeyJwk);

        // Generate header
        const header = {
            alg: publicKeyJwk.alg,
            type: CryptoKeyFormats.jwk
        };
        const encodedHeader = this.b64Encode.urlEncode(JSON.stringify(header));

        // Generate payload
        payload.cnf = {
            jwk: JSON.parse(publicKeyJwkString)
        };
        const encodedPayload = this.b64Encode.urlEncode(JSON.stringify(payload));

        // Form token string
        const tokenString = `${encodedHeader}.${encodedPayload}`;

        // Sign token
        const tokenBuffer = BrowserStringUtils.stringToArrayBuffer(tokenString);
        const signatureBuffer = await this.browserCrypto.sign(CryptoKeyConfig.AccessTokenBinding, cachedKeyPair.privateKey, tokenBuffer);
        const encodedSignature = this.b64Encode.urlEncodeArr(new Uint8Array(signatureBuffer));

        return `${tokenString}.${encodedSignature}`;
    }

    /**
<<<<<<< HEAD
=======
     * Returns the SHA-256 hash of an input string
     * @param plainText
     */
    async hashString(plainText: string): Promise<string> {
        const hashBuffer: ArrayBuffer = await this.browserCrypto.sha256Digest(plainText);
        const hashBytes = new Uint8Array(hashBuffer);
        return this.b64Encode.urlEncodeArr(hashBytes);
    }

    /**
>>>>>>> a7ec0b80
     * Returns the public key from an asymmetric key pair stored in IndexedDB based on the
     * public key thumbprint parameter
     * @param keyThumbprint 
     * @returns Public Key JWK string
     */
    async getAsymmetricPublicKey(keyThumbprint: string): Promise<string> {
<<<<<<< HEAD
=======
        this.logger.verbose("getAsymmetricPublicKey was called, retrieving requested keypair");
>>>>>>> a7ec0b80
        const cachedKeyPair = await this.cache.asymmetricKeys.getItem(keyThumbprint);

        if (!cachedKeyPair) {
            throw BrowserAuthError.createSigningKeyNotFoundInStorageError();
        }

<<<<<<< HEAD
        // Get public key as JWK
        const publicKeyJwk = await this.browserCrypto.exportJwk(cachedKeyPair.publicKey);
=======
        this.logger.verbose("Successfully retrieved cached keypair from storage, exporting public key component");

        // Get public key as JWK
        const publicKeyJwk = await this.browserCrypto.exportJwk(cachedKeyPair.publicKey);

        this.logger.verbose("Successfully exported public key as JSON Web Key, generating JWK string");
>>>>>>> a7ec0b80
        return BrowserCrypto.getJwkString(publicKeyJwk);
    }
}<|MERGE_RESOLUTION|>--- conflicted
+++ resolved
@@ -111,25 +111,6 @@
      * @param request
      */
     async getPublicKeyThumbprint(request: SignedHttpRequestParameters, keyType?: CryptoKeyTypes): Promise<string> {
-<<<<<<< HEAD
-        let keyOptions: CryptoKeyOptions;
-
-        switch(keyType) {
-            case CryptoKeyTypes.StkJwk:
-                keyOptions = CryptoKeyConfig.RefreshTokenBinding;
-                break;
-            default:
-                keyOptions = CryptoKeyConfig.AccessTokenBinding;
-                break;
-        }
-        
-        // Generate Keypair
-        const keyPair: CryptoKeyPair = await this.browserCrypto.generateKeyPair(keyOptions, CryptoOps.EXTRACTABLE);
-
-        if (!keyPair || !keyPair.publicKey || !keyPair.privateKey) {
-            throw BrowserAuthError.createKeyGenerationFailedError();
-        }
-=======
         this.logger.verbose(`getPublicKeyThumbprint called to generate a cryptographic keypair of type ${keyType}`);        
         const keyOptions: CryptoKeyOptions = keyType === CryptoKeyTypes.StkJwk ? CryptoKeyConfig.RefreshTokenBinding : CryptoKeyConfig.AccessTokenBinding;
         
@@ -146,7 +127,6 @@
         }
 
         this.logger.verbose(`Successfully generated ${keyType} keypair`);
->>>>>>> a7ec0b80
 
         // Generate Thumbprint for Public Key
         const publicKeyJwk: JsonWebKey = await this.browserCrypto.exportJwk(keyPair.publicKey);
@@ -158,23 +138,13 @@
         };
 
         const publicJwkString: string = BrowserCrypto.getJwkString(pubKeyThumprintObj);
-<<<<<<< HEAD
-        const publicJwkBuffer: ArrayBuffer = await this.browserCrypto.sha256Digest(publicJwkString);
-        const publicJwkHash: string = this.b64Encode.urlEncodeArr(new Uint8Array(publicJwkBuffer));
-        
-=======
         const publicJwkHash = await this.hashString(publicJwkString);
 
->>>>>>> a7ec0b80
         // Generate Thumbprint for Private Key
         const privateKeyJwk: JsonWebKey = await this.browserCrypto.exportJwk(keyPair.privateKey);
         // Re-import private key to make it unextractable
         const unextractablePrivateKey: CryptoKey = await this.browserCrypto.importJwk(keyOptions, privateKeyJwk, false, keyOptions.privateKeyUsage);
-<<<<<<< HEAD
-
-=======
         this.logger.verbose(`Caching ${keyType} keypair`);
->>>>>>> a7ec0b80
         // Store Keypair data in keystore
         await this.cache.asymmetricKeys.setItem(
             publicJwkHash, 
@@ -249,8 +219,6 @@
     }
 
     /**
-<<<<<<< HEAD
-=======
      * Returns the SHA-256 hash of an input string
      * @param plainText
      */
@@ -261,34 +229,25 @@
     }
 
     /**
->>>>>>> a7ec0b80
      * Returns the public key from an asymmetric key pair stored in IndexedDB based on the
      * public key thumbprint parameter
      * @param keyThumbprint 
      * @returns Public Key JWK string
      */
     async getAsymmetricPublicKey(keyThumbprint: string): Promise<string> {
-<<<<<<< HEAD
-=======
         this.logger.verbose("getAsymmetricPublicKey was called, retrieving requested keypair");
->>>>>>> a7ec0b80
         const cachedKeyPair = await this.cache.asymmetricKeys.getItem(keyThumbprint);
 
         if (!cachedKeyPair) {
             throw BrowserAuthError.createSigningKeyNotFoundInStorageError();
         }
 
-<<<<<<< HEAD
+        this.logger.verbose("Successfully retrieved cached keypair from storage, exporting public key component");
+
         // Get public key as JWK
         const publicKeyJwk = await this.browserCrypto.exportJwk(cachedKeyPair.publicKey);
-=======
-        this.logger.verbose("Successfully retrieved cached keypair from storage, exporting public key component");
-
-        // Get public key as JWK
-        const publicKeyJwk = await this.browserCrypto.exportJwk(cachedKeyPair.publicKey);
 
         this.logger.verbose("Successfully exported public key as JSON Web Key, generating JWK string");
->>>>>>> a7ec0b80
         return BrowserCrypto.getJwkString(publicKeyJwk);
     }
 }