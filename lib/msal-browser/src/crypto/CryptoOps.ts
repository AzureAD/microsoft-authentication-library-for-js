/*
 * Copyright (c) Microsoft Corporation. All rights reserved.
 * Licensed under the MIT License.
 */

<<<<<<< HEAD
import { BaseAuthRequest, ICrypto, CryptoKeyTypes, PkceCodes, SignedHttpRequest, ServerAuthorizationTokenResponse, BoundServerAuthorizationTokenResponse } from "@azure/msal-common";
=======
import { ICrypto, PkceCodes, SignedHttpRequest, SignedHttpRequestParameters, CryptoKeyTypes, Logger, BoundServerAuthorizationTokenResponse, BaseAuthRequest, ServerAuthorizationTokenResponse } from "@azure/msal-common";
>>>>>>> 609307ae
import { GuidGenerator } from "./GuidGenerator";
import { Base64Encode } from "../encode/Base64Encode";
import { Base64Decode } from "../encode/Base64Decode";
import { PkceGenerator } from "./PkceGenerator";
import { BrowserCrypto, CryptoKeyOptions } from "./BrowserCrypto";
import { BrowserStringUtils } from "../utils/BrowserStringUtils";
<<<<<<< HEAD
import { DBTableNames } from "../utils/BrowserConstants";
import { CryptoKeyFormats, CRYPTO_KEY_CONFIG } from "../utils/CryptoConstants";
import { BoundTokenResponse } from "./BoundTokenResponse";
=======
import { CryptoKeyFormats, CryptoKeyConfig } from "../utils/CryptoConstants";
>>>>>>> 609307ae
import { BrowserAuthError } from "../error/BrowserAuthError";
import { AsyncMemoryStorage } from "../cache/AsyncMemoryStorage";
import { BoundTokenResponse } from "./BoundTokenResponse";

export type CachedKeyPair = {
    publicKey: CryptoKey,
    privateKey: CryptoKey,
    requestMethod?: string,
    requestUri?: string
};

/**
 * MSAL CryptoKeyStore DB Version 2
 */
export type CryptoKeyStore = {
    asymmetricKeys: AsyncMemoryStorage<CachedKeyPair>;
    symmetricKeys: AsyncMemoryStorage<CryptoKey>;
};

/**
 * This class implements MSAL's crypto interface, which allows it to perform base64 encoding and decoding, generating cryptographically random GUIDs and 
 * implementing Proof Key for Code Exchange specs for the OAuth Authorization Code Flow using PKCE (rfc here: https://tools.ietf.org/html/rfc7636).
 */
export class CryptoOps implements ICrypto {

    private browserCrypto: BrowserCrypto;
    private guidGenerator: GuidGenerator;
    private b64Encode: Base64Encode;
    private b64Decode: Base64Decode;
    private pkceGenerator: PkceGenerator;
    private logger: Logger;

    private static EXTRACTABLE: boolean = true;
    private cache: CryptoKeyStore;

<<<<<<< HEAD
    private static DB_VERSION = 2;
    private static DB_NAME = "msal.db";
    private static TABLE_NAMES = [DBTableNames.asymmetricKeys, DBTableNames.symmetricKeys];
    private cache: DatabaseStorage;

    constructor() {
=======
    constructor(logger: Logger) {
        this.logger = logger;
>>>>>>> 609307ae
        // Browser crypto needs to be validated first before any other classes can be set.
        this.browserCrypto = new BrowserCrypto(this.logger);
        this.b64Encode = new Base64Encode();
        this.b64Decode = new Base64Decode();
        this.guidGenerator = new GuidGenerator(this.browserCrypto);
        this.pkceGenerator = new PkceGenerator(this.browserCrypto);
<<<<<<< HEAD
        this.cache = new DatabaseStorage(CryptoOps.DB_NAME, CryptoOps.TABLE_NAMES, CryptoOps.DB_VERSION);
=======
        this.cache = {
            asymmetricKeys: new AsyncMemoryStorage<CachedKeyPair>(this.logger),
            symmetricKeys: new AsyncMemoryStorage<CryptoKey>(this.logger)
        };
>>>>>>> 609307ae
    }

    /**
     * Creates a new random GUID - used to populate state and nonce.
     * @returns string (GUID)
     */
    createNewGuid(): string {
        return this.guidGenerator.generateGuid();
    }

    /**
     * Encodes input string to base64.
     * @param input 
     */
    base64Encode(input: string): string {
        return this.b64Encode.encode(input);
    }    
    
    /**
     * Decodes input string from base64.
     * @param input 
     */
    base64Decode(input: string): string {
        return this.b64Decode.decode(input);
    }

    /**
     * Generates PKCE codes used in Authorization Code Flow.
     */
    async generatePkceCodes(): Promise<PkceCodes> {
        return this.pkceGenerator.generateCodes();
    }

    /**
     * Generates a keypair, stores it and returns a thumbprint
     * @param request
     */
    async getPublicKeyThumbprint(request: SignedHttpRequestParameters, keyType?: CryptoKeyTypes): Promise<string> {
        let keyOptions: CryptoKeyOptions;

        switch(keyType) {
<<<<<<< HEAD
            case CryptoKeyTypes.stk_jwk:
                keyOptions = CRYPTO_KEY_CONFIG.RT_BINDING;
=======
            case CryptoKeyTypes.StkJwk:
                keyOptions = CryptoKeyConfig.RefreshTokenBinding;
>>>>>>> 609307ae
                break;
            default:
                keyOptions = CryptoKeyConfig.AccessTokenBinding;
                break;
        }
        
        // Generate Keypair
        const keyPair: CryptoKeyPair = await this.browserCrypto.generateKeyPair(keyOptions, CryptoOps.EXTRACTABLE);

        if (!keyPair || !keyPair.publicKey || !keyPair.privateKey) {
            throw BrowserAuthError.createKeyGenerationFailedError();
        }

        // Generate Thumbprint for Public Key
        const publicKeyJwk: JsonWebKey = await this.browserCrypto.exportJwk(keyPair.publicKey);
        
        const pubKeyThumprintObj: JsonWebKey = {
            e: publicKeyJwk.e,
            kty: publicKeyJwk.kty,
            n: publicKeyJwk.n
        };

        const publicJwkString: string = BrowserCrypto.getJwkString(pubKeyThumprintObj);
        const publicJwkBuffer: ArrayBuffer = await this.browserCrypto.sha256Digest(publicJwkString);
        const publicJwkHash: string = this.b64Encode.urlEncodeArr(new Uint8Array(publicJwkBuffer));
        
        // Generate Thumbprint for Private Key
        const privateKeyJwk: JsonWebKey = await this.browserCrypto.exportJwk(keyPair.privateKey);
        // Re-import private key to make it unextractable
        const unextractablePrivateKey: CryptoKey = await this.browserCrypto.importJwk(keyOptions, privateKeyJwk, false, keyOptions.privateKeyUsage);

        // Store Keypair data in keystore
<<<<<<< HEAD
        this.cache.put<CachedKeyPair>(
            DBTableNames.asymmetricKeys,
=======
        await this.cache.asymmetricKeys.setItem(
>>>>>>> 609307ae
            publicJwkHash, 
            {
                privateKey: unextractablePrivateKey,
                publicKey: keyPair.publicKey,
                requestMethod: request.resourceRequestMethod,
                requestUri: request.resourceRequestUri
            }
        );

        return publicJwkHash;
    }

    /**
     * Removes cryptographic keypair from key store matching the keyId passed in
     * @param kid 
     */
<<<<<<< HEAD
    async removeTokenBindingKey(kid: string, keyType: CryptoKeyTypes): Promise<boolean> {
        // Remove asymmetric keypair
        let keysRemoved = await this.cache.delete(DBTableNames.asymmetricKeys, kid);

        if(keyType === CryptoKeyTypes.stk_jwk) {
            keysRemoved = keysRemoved && await this.cache.delete(DBTableNames.symmetricKeys, kid);
        }

        return keysRemoved;
=======
    async removeTokenBindingKey(kid: string): Promise<boolean> {
        await this.cache.asymmetricKeys.removeItem(kid);
        const keyFound = await this.cache.asymmetricKeys.containsKey(kid);
        return !keyFound;
>>>>>>> 609307ae
    }

    /**
     * Removes all cryptographic keys from IndexedDB storage
     */
    async clearKeystore(): Promise<boolean> {
        const dataStoreNames = Object.keys(this.cache);
        const databaseStorage = this.cache[dataStoreNames[0]];
        return databaseStorage ? await databaseStorage.deleteDatabase() : false;
    }

    /**
     * Signs the given object as a jwt payload with private key retrieved by given kid.
     * @param payload 
     * @param kid 
     */
    async signJwt(payload: SignedHttpRequest, kid: string): Promise<string> {
<<<<<<< HEAD
        // Get keypair from cache
        const cachedKeyPair: CachedKeyPair = await this.cache.get<CachedKeyPair>(DBTableNames.asymmetricKeys, kid);
            
=======
        const cachedKeyPair = await this.cache.asymmetricKeys.getItem(kid);
        
>>>>>>> 609307ae
        if (!cachedKeyPair) {
            throw BrowserAuthError.createSigningKeyNotFoundInStorageError();
        }

        // Get public key as JWK
        const publicKeyJwk = await this.browserCrypto.exportJwk(cachedKeyPair.publicKey);
        const publicKeyJwkString = BrowserCrypto.getJwkString(publicKeyJwk);

        // Generate header
        const header = {
            alg: publicKeyJwk.alg,
            type: CryptoKeyFormats.jwk
        };
        const encodedHeader = this.b64Encode.urlEncode(JSON.stringify(header));

        // Generate payload
        payload.cnf = {
            jwk: JSON.parse(publicKeyJwkString)
        };
        const encodedPayload = this.b64Encode.urlEncode(JSON.stringify(payload));

        // Form token string
        const tokenString = `${encodedHeader}.${encodedPayload}`;

        // Sign token
        const tokenBuffer = BrowserStringUtils.stringToArrayBuffer(tokenString);
        const signatureBuffer = await this.browserCrypto.sign(CryptoKeyConfig.AccessTokenBinding, cachedKeyPair.privateKey, tokenBuffer);
        const encodedSignature = this.b64Encode.urlEncodeArr(new Uint8Array(signatureBuffer));

        return `${tokenString}.${encodedSignature}`;
    }

    /**
     * Returns the public key from an asymmetric key pair stored in IndexedDB based on the
     * public key thumbprint parameter
     * @param keyThumbprint 
     * @returns Public Key JWK string
     */
    async getAsymmetricPublicKey(keyThumbprint: string): Promise<string> {
<<<<<<< HEAD
        const cachedKeyPair: CachedKeyPair = await this.cache.get<CachedKeyPair>(DBTableNames.asymmetricKeys, keyThumbprint);
=======
        const cachedKeyPair = await this.cache.asymmetricKeys.getItem(keyThumbprint);

        if (!cachedKeyPair) {
            throw BrowserAuthError.createSigningKeyNotFoundInStorageError();
        }

>>>>>>> 609307ae
        // Get public key as JWK
        const publicKeyJwk = await this.browserCrypto.exportJwk(cachedKeyPair.publicKey);
        return BrowserCrypto.getJwkString(publicKeyJwk);
    }

    /**
     * Returns the decrypted server token response
     * @param boundServerTokenResponse 
     * @param request 
     */
    async decryptBoundTokenResponse(
        boundServerTokenResponse: BoundServerAuthorizationTokenResponse,
        request: BaseAuthRequest): Promise<ServerAuthorizationTokenResponse> {
<<<<<<< HEAD
        const boundResponse = new BoundTokenResponse(boundServerTokenResponse, request, this.cache);
        return await boundResponse.decrypt();
=======
        const response = new BoundTokenResponse(boundServerTokenResponse, request, this.cache, this.logger);
        return await response.decrypt();
>>>>>>> 609307ae
    }
}<|MERGE_RESOLUTION|>--- conflicted
+++ resolved
@@ -3,27 +3,18 @@
  * Licensed under the MIT License.
  */
 
-<<<<<<< HEAD
-import { BaseAuthRequest, ICrypto, CryptoKeyTypes, PkceCodes, SignedHttpRequest, ServerAuthorizationTokenResponse, BoundServerAuthorizationTokenResponse } from "@azure/msal-common";
-=======
 import { ICrypto, PkceCodes, SignedHttpRequest, SignedHttpRequestParameters, CryptoKeyTypes, Logger, BoundServerAuthorizationTokenResponse, BaseAuthRequest, ServerAuthorizationTokenResponse } from "@azure/msal-common";
->>>>>>> 609307ae
 import { GuidGenerator } from "./GuidGenerator";
 import { Base64Encode } from "../encode/Base64Encode";
 import { Base64Decode } from "../encode/Base64Decode";
 import { PkceGenerator } from "./PkceGenerator";
 import { BrowserCrypto, CryptoKeyOptions } from "./BrowserCrypto";
 import { BrowserStringUtils } from "../utils/BrowserStringUtils";
-<<<<<<< HEAD
-import { DBTableNames } from "../utils/BrowserConstants";
-import { CryptoKeyFormats, CRYPTO_KEY_CONFIG } from "../utils/CryptoConstants";
-import { BoundTokenResponse } from "./BoundTokenResponse";
-=======
 import { CryptoKeyFormats, CryptoKeyConfig } from "../utils/CryptoConstants";
->>>>>>> 609307ae
 import { BrowserAuthError } from "../error/BrowserAuthError";
 import { AsyncMemoryStorage } from "../cache/AsyncMemoryStorage";
 import { BoundTokenResponse } from "./BoundTokenResponse";
+import { DBTableNames } from "../utils/BrowserConstants";
 
 export type CachedKeyPair = {
     publicKey: CryptoKey,
@@ -56,31 +47,18 @@
     private static EXTRACTABLE: boolean = true;
     private cache: CryptoKeyStore;
 
-<<<<<<< HEAD
-    private static DB_VERSION = 2;
-    private static DB_NAME = "msal.db";
-    private static TABLE_NAMES = [DBTableNames.asymmetricKeys, DBTableNames.symmetricKeys];
-    private cache: DatabaseStorage;
-
-    constructor() {
-=======
     constructor(logger: Logger) {
         this.logger = logger;
->>>>>>> 609307ae
         // Browser crypto needs to be validated first before any other classes can be set.
         this.browserCrypto = new BrowserCrypto(this.logger);
         this.b64Encode = new Base64Encode();
         this.b64Decode = new Base64Decode();
         this.guidGenerator = new GuidGenerator(this.browserCrypto);
         this.pkceGenerator = new PkceGenerator(this.browserCrypto);
-<<<<<<< HEAD
-        this.cache = new DatabaseStorage(CryptoOps.DB_NAME, CryptoOps.TABLE_NAMES, CryptoOps.DB_VERSION);
-=======
         this.cache = {
-            asymmetricKeys: new AsyncMemoryStorage<CachedKeyPair>(this.logger),
-            symmetricKeys: new AsyncMemoryStorage<CryptoKey>(this.logger)
-        };
->>>>>>> 609307ae
+            asymmetricKeys: new AsyncMemoryStorage<CachedKeyPair>(DBTableNames.asymmetricKeys, this.logger),
+            symmetricKeys: new AsyncMemoryStorage<CryptoKey>(DBTableNames.symmetricKeys, this.logger)
+        };
     }
 
     /**
@@ -122,13 +100,8 @@
         let keyOptions: CryptoKeyOptions;
 
         switch(keyType) {
-<<<<<<< HEAD
-            case CryptoKeyTypes.stk_jwk:
-                keyOptions = CRYPTO_KEY_CONFIG.RT_BINDING;
-=======
             case CryptoKeyTypes.StkJwk:
                 keyOptions = CryptoKeyConfig.RefreshTokenBinding;
->>>>>>> 609307ae
                 break;
             default:
                 keyOptions = CryptoKeyConfig.AccessTokenBinding;
@@ -161,12 +134,7 @@
         const unextractablePrivateKey: CryptoKey = await this.browserCrypto.importJwk(keyOptions, privateKeyJwk, false, keyOptions.privateKeyUsage);
 
         // Store Keypair data in keystore
-<<<<<<< HEAD
-        this.cache.put<CachedKeyPair>(
-            DBTableNames.asymmetricKeys,
-=======
         await this.cache.asymmetricKeys.setItem(
->>>>>>> 609307ae
             publicJwkHash, 
             {
                 privateKey: unextractablePrivateKey,
@@ -183,22 +151,10 @@
      * Removes cryptographic keypair from key store matching the keyId passed in
      * @param kid 
      */
-<<<<<<< HEAD
-    async removeTokenBindingKey(kid: string, keyType: CryptoKeyTypes): Promise<boolean> {
-        // Remove asymmetric keypair
-        let keysRemoved = await this.cache.delete(DBTableNames.asymmetricKeys, kid);
-
-        if(keyType === CryptoKeyTypes.stk_jwk) {
-            keysRemoved = keysRemoved && await this.cache.delete(DBTableNames.symmetricKeys, kid);
-        }
-
-        return keysRemoved;
-=======
     async removeTokenBindingKey(kid: string): Promise<boolean> {
         await this.cache.asymmetricKeys.removeItem(kid);
         const keyFound = await this.cache.asymmetricKeys.containsKey(kid);
         return !keyFound;
->>>>>>> 609307ae
     }
 
     /**
@@ -216,14 +172,8 @@
      * @param kid 
      */
     async signJwt(payload: SignedHttpRequest, kid: string): Promise<string> {
-<<<<<<< HEAD
-        // Get keypair from cache
-        const cachedKeyPair: CachedKeyPair = await this.cache.get<CachedKeyPair>(DBTableNames.asymmetricKeys, kid);
-            
-=======
         const cachedKeyPair = await this.cache.asymmetricKeys.getItem(kid);
         
->>>>>>> 609307ae
         if (!cachedKeyPair) {
             throw BrowserAuthError.createSigningKeyNotFoundInStorageError();
         }
@@ -263,16 +213,12 @@
      * @returns Public Key JWK string
      */
     async getAsymmetricPublicKey(keyThumbprint: string): Promise<string> {
-<<<<<<< HEAD
-        const cachedKeyPair: CachedKeyPair = await this.cache.get<CachedKeyPair>(DBTableNames.asymmetricKeys, keyThumbprint);
-=======
         const cachedKeyPair = await this.cache.asymmetricKeys.getItem(keyThumbprint);
 
         if (!cachedKeyPair) {
             throw BrowserAuthError.createSigningKeyNotFoundInStorageError();
         }
 
->>>>>>> 609307ae
         // Get public key as JWK
         const publicKeyJwk = await this.browserCrypto.exportJwk(cachedKeyPair.publicKey);
         return BrowserCrypto.getJwkString(publicKeyJwk);
@@ -286,12 +232,7 @@
     async decryptBoundTokenResponse(
         boundServerTokenResponse: BoundServerAuthorizationTokenResponse,
         request: BaseAuthRequest): Promise<ServerAuthorizationTokenResponse> {
-<<<<<<< HEAD
-        const boundResponse = new BoundTokenResponse(boundServerTokenResponse, request, this.cache);
+        const boundResponse = new BoundTokenResponse(boundServerTokenResponse, request, this.cache, this.logger);
         return await boundResponse.decrypt();
-=======
-        const response = new BoundTokenResponse(boundServerTokenResponse, request, this.cache, this.logger);
-        return await response.decrypt();
->>>>>>> 609307ae
     }
 }