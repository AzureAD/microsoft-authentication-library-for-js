/*
 * Copyright (c) Microsoft Corporation. All rights reserved.
 * Licensed under the MIT License.
 */

import { BaseAuthRequest, ICrypto, PkceCodes, SignedHttpRequest, ServerAuthorizationTokenResponse, BoundServerAuthorizationTokenResponse, CommonRefreshTokenRequest } from "@azure/msal-common";
import { GuidGenerator } from "./GuidGenerator";
import { Base64Encode } from "../encode/Base64Encode";
import { Base64Decode } from "../encode/Base64Decode";
import { PkceGenerator } from "./PkceGenerator";
import { CtxGenerator } from "./CtxGenerator";
import { BrowserCrypto } from "./BrowserCrypto";
import { DatabaseStorage } from "../cache/DatabaseStorage";
import { BrowserStringUtils } from "../utils/BrowserStringUtils";
import { DBTableNames } from "../utils/BrowserConstants";
import { CryptoKeyFormats, CryptoKeyTypes, CRYPTO_KEY_CONFIG } from "../utils/CryptoConstants";
import { BoundTokenResponse } from "./BoundTokenResponse";

export type CachedKeyPair = {
    publicKey: CryptoKey,
    privateKey: CryptoKey,
    requestMethod?: string,
    requestUri?: string
};

export type CryptoKeyOptions = {
    keyGenAlgorithmOptions: RsaHashedKeyGenParams,
    keypairUsages: KeyUsage[],
    privateKeyUsage: KeyUsage[]
};

/**
 * This class implements MSAL's crypto interface, which allows it to perform base64 encoding and decoding, generating cryptographically random GUIDs and 
 * implementing Proof Key for Code Exchange specs for the OAuth Authorization Code Flow using PKCE (rfc here: https://tools.ietf.org/html/rfc7636).
 */
export class CryptoOps implements ICrypto {

    private browserCrypto: BrowserCrypto;
    private guidGenerator: GuidGenerator;
    private b64Encode: Base64Encode;
    private b64Decode: Base64Decode;
    private pkceGenerator: PkceGenerator;
<<<<<<< HEAD
    private ctxGenerator: CtxGenerator;
    private _atBindingKeyOptions: CryptoKeyOptions;
    private _rtBindingKeyOptions: CryptoKeyOptions;
=======
>>>>>>> 651ce320

    private static EXTRACTABLE: boolean = true;

    private static DB_VERSION = 1;
    private static DB_NAME = "msal.db";
    private static TABLE_NAMES = [DBTableNames.asymmetricKeys, DBTableNames.symmetricKeys];
    private cache: DatabaseStorage;

    constructor() {
        // Browser crypto needs to be validated first before any other classes can be set.
        this.browserCrypto = new BrowserCrypto();
        this.b64Encode = new Base64Encode();
        this.b64Decode = new Base64Decode();
        this.guidGenerator = new GuidGenerator(this.browserCrypto);
        this.pkceGenerator = new PkceGenerator(this.browserCrypto);
        this.ctxGenerator = new CtxGenerator(this.browserCrypto);
        this.cache = new DatabaseStorage(CryptoOps.DB_NAME, CryptoOps.TABLE_NAMES, CryptoOps.DB_VERSION);
    }

    /**
     * Creates a new random GUID - used to populate state and nonce.
     * @returns string (GUID)
     */
    createNewGuid(): string {
        return this.guidGenerator.generateGuid();
    }

    /**
     * 
     * Creates a new random Ctx - used to derive Bound RT HMAC key.
     * @returns
     */
    createNewCtx(): Uint8Array {
        return this.ctxGenerator.generateCtx();
    }
    /**
     * Encodes input string to base64.
     * @param input 
     */
    base64Encode(input: string): string {
        return this.b64Encode.encode(input);
    }    
    
    /**
     * Decodes input string from base64.
     * @param input 
     */
    base64Decode(input: string): string {
        return this.b64Decode.decode(input);
    }

    /**
     * Generates PKCE codes used in Authorization Code Flow.
     */
    async generatePkceCodes(): Promise<PkceCodes> {
        return this.pkceGenerator.generateCodes();
    }

    /**
     * Generates a keypair, stores it and returns a thumbprint
     * @param request
     */
    async getPublicKeyThumbprint(request: BaseAuthRequest, keyType?: string): Promise<string> {
        let keyOptions: CryptoKeyOptions;

        switch(keyType) {
            case CryptoKeyTypes.STK_JWK:
                keyOptions = CRYPTO_KEY_CONFIG.RT_BINDING;
                break;
            default:
                keyOptions = CRYPTO_KEY_CONFIG.AT_BINDING;
        }
        
        // Generate Keypair
        const keyPair = await this.browserCrypto.generateKeyPair(keyOptions, CryptoOps.EXTRACTABLE);

        // Generate Thumbprint for Public Key
        const publicKeyJwk: JsonWebKey = await this.browserCrypto.exportJwk(keyPair.publicKey);

        // Build JSON Web Key
        const pubKeyThumprintObj: JsonWebKey = {
            e: publicKeyJwk.e,
            kty: publicKeyJwk.kty,
            n: publicKeyJwk.n
        };

        const publicJwkString: string = BrowserCrypto.getJwkString(pubKeyThumprintObj);
        const publicJwkBuffer: ArrayBuffer = await this.browserCrypto.sha256Digest(publicJwkString);
        const publicJwkHash: string = this.b64Encode.urlEncodeArr(new Uint8Array(publicJwkBuffer));

        // Generate Thumbprint for Private Key
        const privateKeyJwk: JsonWebKey = await this.browserCrypto.exportJwk(keyPair.privateKey);
        // Re-import private key to make it unextractable
        const unextractablePrivateKey: CryptoKey = await this.browserCrypto.importJwk(keyOptions, privateKeyJwk, false, keyOptions.privateKeyUsage);

        // Store Keypair data in keystore
        this.cache.put<CachedKeyPair>(
            DBTableNames.asymmetricKeys,
            publicJwkHash, 
            {
                privateKey: unextractablePrivateKey,
                publicKey: keyPair.publicKey,
                requestMethod: request.resourceRequestMethod,
                requestUri: request.resourceRequestUri
            }
        );

        return publicJwkHash;
    }

    /**
     * Signs the given object as a jwt payload with private key retrieved by given kid.
     * @param payload 
     * @param kid 
     */
    async signJwt(payload: SignedHttpRequest, kid: string): Promise<string> {
        // Get keypair from cache
        const cachedKeyPair: CachedKeyPair = await this.cache.get<CachedKeyPair>(DBTableNames.asymmetricKeys, kid);

        // Get public key as JWK
        const publicKeyJwk = await this.browserCrypto.exportJwk(cachedKeyPair.publicKey);
        const publicKeyJwkString = BrowserCrypto.getJwkString(publicKeyJwk);

        // Generate header
        const header = {
            alg: publicKeyJwk.alg,
            type: CryptoKeyFormats.JWK
        };
        const encodedHeader = this.b64Encode.urlEncode(JSON.stringify(header));

        // Generate payload
        payload.cnf = {
            jwk: JSON.parse(publicKeyJwkString)
        };
        const encodedPayload = this.b64Encode.urlEncode(JSON.stringify(payload));

        // Form token string
        const tokenString = `${encodedHeader}.${encodedPayload}`;

        // Sign token
        const tokenBuffer = BrowserStringUtils.stringToArrayBuffer(tokenString);
        const signatureBuffer = await this.browserCrypto.sign(CRYPTO_KEY_CONFIG.AT_BINDING, cachedKeyPair.privateKey, tokenBuffer);
        const encodedSignature = this.b64Encode.urlEncodeArr(new Uint8Array(signatureBuffer));

        return `${tokenString}.${encodedSignature}`;
    }

    /**
     * Returns the public key from an asymmetric key pair stored in IndexedDB based on the
     * public key thumbprint parameter
     * @param keyThumbprint 
     * @returns Public Key JWK string
     */
    async getAsymmetricPublicKey(keyThumbprint: string): Promise<string> {
        const cachedKeyPair: CachedKeyPair = await this.cache.get<CachedKeyPair>(DBTableNames.asymmetricKeys, keyThumbprint);
        // Get public key as JWK
        const publicKeyJwk = await this.browserCrypto.exportJwk(cachedKeyPair.publicKey);
        return BrowserCrypto.getJwkString(publicKeyJwk);
    }

    /**
     * Returns the decrypted server token response
     * @param boundServerTokenResponse 
     * @param request 
     */
    async decryptBoundTokenResponse(
        boundServerTokenResponse: BoundServerAuthorizationTokenResponse,
        request: BaseAuthRequest): Promise<ServerAuthorizationTokenResponse> {
<<<<<<< HEAD
            
        const kid = request.stkJwk;

        if (kid) {
            // Retrieve Session Transport KeyPair from Key Store
            const sessionTransportKeypair: CachedKeyPair = await this.cache.get<CachedKeyPair>(DB_TABLE_NAMES.ASYMMETRIC_KEYS, kid);

            // Deserialize session_key_jwe
            const sessionKeyJwe = new JsonWebEncryption(boundServerTokenResponse.session_key_jwe);
            
            // Deserialize response_jwe
            const responseJwe = new JsonWebEncryption(boundServerTokenResponse.response_jwe);
            
            // Unwrap content encryption key
            const derivationKeyUsage = KEY_USAGES.RT_BINDING.DERIVATION_KEY as KeyUsage[];
            const contentEncryptionKey = await sessionKeyJwe.unwrap(sessionTransportKeypair.privateKey, derivationKeyUsage);

            // Derive session key using content encryption key
            const kdf = new KeyDerivation(
                contentEncryptionKey,
                KEY_DERIVATION_SIZES.DERIVED_KEY_LENGTH,
                KEY_DERIVATION_SIZES.PRF_OUTPUT_LENGTH,
                KEY_DERIVATION_SIZES.COUNTER_LENGTH
            );

            // Encode context
            const ctxBytes = Uint8Array.from(window.atob(responseJwe.protectedHeader.ctx), (v) => v.charCodeAt(0));
            
            const derivedKeyData = new Uint8Array(await kdf.computeKDFInCounterMode(ctxBytes, KEY_DERIVATION_LABELS.DECRYPTION));
            const sessionKeyUsages = KEY_USAGES.RT_BINDING.SESSION_KEY as KeyUsage[];
            const sessionKeyAlgorithm: AesKeyAlgorithm = { name: "AES-GCM", length: 256 };
            const sessionKey = await window.crypto.subtle.importKey("raw", derivedKeyData, sessionKeyAlgorithm, false, sessionKeyUsages);

            // Decrypt response using derived key
            const responseStr = await responseJwe.decrypt(sessionKey);

            const response: ServerAuthorizationTokenResponse = JSON.parse(responseStr);
            await this.cache.put<CryptoKey>(DB_TABLE_NAMES.SYMMETRIC_KEYS, kid, contentEncryptionKey);
            
            return {
                ...response,
                stkKid: kid,
                skKid: kid
            };
        } else {
            throw BrowserAuthError.createMissingStkKidError();
        }
=======
        const boundResponse = new BoundTokenResponse(boundServerTokenResponse, request, this.cache);
        return await boundResponse.decrypt();
>>>>>>> 651ce320
    }

    async signBoundTokenRequest(request: CommonRefreshTokenRequest, payload: string): Promise<string> {
        const { stkKid, skKid } = request;

        if (stkKid && skKid) {
            // Retrieve Session Key from Key Store
            const contentEncryptionKey: CryptoKey = await this.cache.get<CryptoKey>(DB_TABLE_NAMES.SYMMETRIC_KEYS, skKid);
            
            // Derive session key using content encryption key
            const kdf = new KeyDerivation(
                contentEncryptionKey,
                KEY_DERIVATION_SIZES.DERIVED_KEY_LENGTH,
                KEY_DERIVATION_SIZES.PRF_OUTPUT_LENGTH,
                KEY_DERIVATION_SIZES.COUNTER_LENGTH
            );

            // Generate CTX
            const ctx = this.ctxGenerator.generateCtx();
            const payloadBytes = BrowserStringUtils.stringToUtf8Arr(JSON.stringify(payload));
  
            const inputData = new Uint8Array(ctx.byteLength + payloadBytes.byteLength);

            inputData.set(ctx, 0);
            inputData.set(payloadBytes, ctx.byteLength);

            const hashedInputData = new Uint8Array(await window.crypto.subtle.digest({ name: "SHA-256" }, inputData));
            const derivedKeyData = new Uint8Array(await kdf.computeKDFInCounterMode(hashedInputData, KEY_DERIVATION_LABELS.SIGNING));

            const sessionKeyUsages = KEY_USAGES.RT_BINDING.DERIVATION_KEY as KeyUsage[];
            const sessionKeyAlgorithm: HmacImportParams = { name: "HMAC", hash: "SHA-256" };
            const sessionKey = await window.crypto.subtle.importKey("raw", derivedKeyData, sessionKeyAlgorithm, false, sessionKeyUsages);
            // Next two lines work
            const encodedCtx = this.b64Encode.encode(BrowserStringUtils.utf8ArrToString(ctx));
            const header = {
                ctx: encodedCtx,
                alg: "HS256"
            };

            const encodedHeader = this.b64Encode.urlEncode(JSON.stringify(header));
            const encodedPayload = this.b64Encode.encode(JSON.stringify(payload));

            const jwtString = `${encodedHeader}.${encodedPayload}`;

            // Sign token
            const tokenBuffer = BrowserStringUtils.stringToArrayBuffer(jwtString);
            const cryptoKeyOptions = this._rtBindingKeyOptions;
            cryptoKeyOptions.keyGenAlgorithmOptions.name = "HMAC";
            const signatureBuffer = await this.browserCrypto.sign(
                cryptoKeyOptions,
                sessionKey,
                tokenBuffer
            );
            const encodedSignature = this.b64Encode.urlEncodeArr(new Uint8Array(signatureBuffer));
            return `${jwtString}.${encodedSignature}`;
        }
        return payload;
    }
}<|MERGE_RESOLUTION|>--- conflicted
+++ resolved
@@ -13,8 +13,9 @@
 import { DatabaseStorage } from "../cache/DatabaseStorage";
 import { BrowserStringUtils } from "../utils/BrowserStringUtils";
 import { DBTableNames } from "../utils/BrowserConstants";
-import { CryptoKeyFormats, CryptoKeyTypes, CRYPTO_KEY_CONFIG } from "../utils/CryptoConstants";
+import { CryptoAlgorithms, CryptoKeyFormats, CryptoKeyTypes, CryptoLengths, CRYPTO_KEY_CONFIG, KeyDerivationLabels, KEY_USAGES } from "../utils/CryptoConstants";
 import { BoundTokenResponse } from "./BoundTokenResponse";
+import { KeyDerivation } from "./KeyDerivation";
 
 export type CachedKeyPair = {
     publicKey: CryptoKey,
@@ -40,12 +41,7 @@
     private b64Encode: Base64Encode;
     private b64Decode: Base64Decode;
     private pkceGenerator: PkceGenerator;
-<<<<<<< HEAD
     private ctxGenerator: CtxGenerator;
-    private _atBindingKeyOptions: CryptoKeyOptions;
-    private _rtBindingKeyOptions: CryptoKeyOptions;
-=======
->>>>>>> 651ce320
 
     private static EXTRACTABLE: boolean = true;
 
@@ -214,58 +210,8 @@
     async decryptBoundTokenResponse(
         boundServerTokenResponse: BoundServerAuthorizationTokenResponse,
         request: BaseAuthRequest): Promise<ServerAuthorizationTokenResponse> {
-<<<<<<< HEAD
-            
-        const kid = request.stkJwk;
-
-        if (kid) {
-            // Retrieve Session Transport KeyPair from Key Store
-            const sessionTransportKeypair: CachedKeyPair = await this.cache.get<CachedKeyPair>(DB_TABLE_NAMES.ASYMMETRIC_KEYS, kid);
-
-            // Deserialize session_key_jwe
-            const sessionKeyJwe = new JsonWebEncryption(boundServerTokenResponse.session_key_jwe);
-            
-            // Deserialize response_jwe
-            const responseJwe = new JsonWebEncryption(boundServerTokenResponse.response_jwe);
-            
-            // Unwrap content encryption key
-            const derivationKeyUsage = KEY_USAGES.RT_BINDING.DERIVATION_KEY as KeyUsage[];
-            const contentEncryptionKey = await sessionKeyJwe.unwrap(sessionTransportKeypair.privateKey, derivationKeyUsage);
-
-            // Derive session key using content encryption key
-            const kdf = new KeyDerivation(
-                contentEncryptionKey,
-                KEY_DERIVATION_SIZES.DERIVED_KEY_LENGTH,
-                KEY_DERIVATION_SIZES.PRF_OUTPUT_LENGTH,
-                KEY_DERIVATION_SIZES.COUNTER_LENGTH
-            );
-
-            // Encode context
-            const ctxBytes = Uint8Array.from(window.atob(responseJwe.protectedHeader.ctx), (v) => v.charCodeAt(0));
-            
-            const derivedKeyData = new Uint8Array(await kdf.computeKDFInCounterMode(ctxBytes, KEY_DERIVATION_LABELS.DECRYPTION));
-            const sessionKeyUsages = KEY_USAGES.RT_BINDING.SESSION_KEY as KeyUsage[];
-            const sessionKeyAlgorithm: AesKeyAlgorithm = { name: "AES-GCM", length: 256 };
-            const sessionKey = await window.crypto.subtle.importKey("raw", derivedKeyData, sessionKeyAlgorithm, false, sessionKeyUsages);
-
-            // Decrypt response using derived key
-            const responseStr = await responseJwe.decrypt(sessionKey);
-
-            const response: ServerAuthorizationTokenResponse = JSON.parse(responseStr);
-            await this.cache.put<CryptoKey>(DB_TABLE_NAMES.SYMMETRIC_KEYS, kid, contentEncryptionKey);
-            
-            return {
-                ...response,
-                stkKid: kid,
-                skKid: kid
-            };
-        } else {
-            throw BrowserAuthError.createMissingStkKidError();
-        }
-=======
         const boundResponse = new BoundTokenResponse(boundServerTokenResponse, request, this.cache);
         return await boundResponse.decrypt();
->>>>>>> 651ce320
     }
 
     async signBoundTokenRequest(request: CommonRefreshTokenRequest, payload: string): Promise<string> {
@@ -273,15 +219,10 @@
 
         if (stkKid && skKid) {
             // Retrieve Session Key from Key Store
-            const contentEncryptionKey: CryptoKey = await this.cache.get<CryptoKey>(DB_TABLE_NAMES.SYMMETRIC_KEYS, skKid);
+            const contentEncryptionKey: CryptoKey = await this.cache.get<CryptoKey>(DBTableNames.symmetricKeys, skKid);
             
             // Derive session key using content encryption key
-            const kdf = new KeyDerivation(
-                contentEncryptionKey,
-                KEY_DERIVATION_SIZES.DERIVED_KEY_LENGTH,
-                KEY_DERIVATION_SIZES.PRF_OUTPUT_LENGTH,
-                KEY_DERIVATION_SIZES.COUNTER_LENGTH
-            );
+            const kdf = new KeyDerivation(CryptoLengths.DERIVED_KEY, CryptoLengths.PRF_OUTPUT, CryptoLengths.COUNTER);
 
             // Generate CTX
             const ctx = this.ctxGenerator.generateCtx();
@@ -293,7 +234,7 @@
             inputData.set(payloadBytes, ctx.byteLength);
 
             const hashedInputData = new Uint8Array(await window.crypto.subtle.digest({ name: "SHA-256" }, inputData));
-            const derivedKeyData = new Uint8Array(await kdf.computeKDFInCounterMode(hashedInputData, KEY_DERIVATION_LABELS.SIGNING));
+            const derivedKeyData = new Uint8Array(await kdf.computeKDFInCounterMode(contentEncryptionKey, hashedInputData, KeyDerivationLabels.SIGNING));
 
             const sessionKeyUsages = KEY_USAGES.RT_BINDING.DERIVATION_KEY as KeyUsage[];
             const sessionKeyAlgorithm: HmacImportParams = { name: "HMAC", hash: "SHA-256" };
@@ -312,8 +253,8 @@
 
             // Sign token
             const tokenBuffer = BrowserStringUtils.stringToArrayBuffer(jwtString);
-            const cryptoKeyOptions = this._rtBindingKeyOptions;
-            cryptoKeyOptions.keyGenAlgorithmOptions.name = "HMAC";
+            const cryptoKeyOptions = { ...CRYPTO_KEY_CONFIG.RT_BINDING };
+            cryptoKeyOptions.keyGenAlgorithmOptions.name = CryptoAlgorithms.HMAC;
             const signatureBuffer = await this.browserCrypto.sign(
                 cryptoKeyOptions,
                 sessionKey,
