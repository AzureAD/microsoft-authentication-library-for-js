--- conflicted
+++ resolved
@@ -101,11 +101,11 @@
                 break;
             default:
                 keyOptions = CryptoKeyConfig.AccessTokenBinding;
+                break;
         }
         
         // Generate Keypair
-<<<<<<< HEAD
-        const keyPair = await this.browserCrypto.generateKeyPair(keyOptions, CryptoOps.EXTRACTABLE);
+        const keyPair: CryptoKeyPair = await this.browserCrypto.generateKeyPair(keyOptions, CryptoOps.EXTRACTABLE);
 
         if (!keyPair || !keyPair.publicKey || !keyPair.privateKey) {
             throw BrowserAuthError.createKeyGenerationFailedError();
@@ -113,15 +113,7 @@
 
         // Generate Thumbprint for Public Key
         const publicKeyJwk: JsonWebKey = await this.browserCrypto.exportJwk(keyPair.publicKey);
-
-        // Build JSON Web Key
-=======
-        const keyPair: CryptoKeyPair = await this.browserCrypto.generateKeyPair(CryptoOps.EXTRACTABLE, CryptoOps.POP_KEY_USAGES);
-
-        // Generate Thumbprint for Public Key
-        const publicKeyJwk: JsonWebKey = await this.browserCrypto.exportJwk(keyPair.publicKey);
-        
->>>>>>> 9099d711
+        
         const pubKeyThumprintObj: JsonWebKey = {
             e: publicKeyJwk.e,
             kty: publicKeyJwk.kty,
@@ -138,15 +130,6 @@
         const unextractablePrivateKey: CryptoKey = await this.browserCrypto.importJwk(keyOptions, privateKeyJwk, false, keyOptions.privateKeyUsage);
 
         // Store Keypair data in keystore
-<<<<<<< HEAD
-        await this.cache.put(publicJwkHash, {
-            privateKey: unextractablePrivateKey,
-            publicKey: keyPair.publicKey,
-            requestMethod: request.resourceRequestMethod,
-            requestUri: request.resourceRequestUri
-        });
-        
-=======
         await this.cache.asymmetricKeys.put(
             publicJwkHash, 
             {
@@ -157,7 +140,6 @@
             }
         );
 
->>>>>>> 9099d711
         return publicJwkHash;
     }
 
@@ -225,7 +207,7 @@
      * @returns Public Key JWK string
      */
     async getAsymmetricPublicKey(keyThumbprint: string): Promise<string> {
-        const cachedKeyPair: CachedKeyPair = await this.cache.get(keyThumbprint);
+        const cachedKeyPair: CachedKeyPair = await this.cache.asymmetricKeys.get(keyThumbprint);
         // Get public key as JWK
         const publicKeyJwk = await this.browserCrypto.exportJwk(cachedKeyPair.publicKey);
         return BrowserCrypto.getJwkString(publicKeyJwk);
