/*
 * Copyright (c) Microsoft Corporation. All rights reserved.
 * Licensed under the MIT License.
 */

import { BaseAuthRequest, ICrypto, PkceCodes, SignedHttpRequest, ServerAuthorizationTokenResponse, BoundServerAuthorizationTokenResponse } from "@azure/msal-common";
import { GuidGenerator } from "./GuidGenerator";
import { Base64Encode } from "../encode/Base64Encode";
import { Base64Decode } from "../encode/Base64Decode";
import { PkceGenerator } from "./PkceGenerator";
import { BrowserCrypto } from "./BrowserCrypto";
import { DatabaseStorage } from "../cache/DatabaseStorage";
import { BrowserStringUtils } from "../utils/BrowserStringUtils";
<<<<<<< HEAD
import { BROWSER_CRYPTO, CryptoKeyTypes, KEY_FORMAT_JWK, KEY_USAGES, KEY_DERIVATION_SIZES, KEY_DERIVATION_LABELS, DB_TABLE_NAMES } from "../utils/BrowserConstants";
import { BrowserAuthError } from "../error/BrowserAuthError";
import {JsonWebEncryption} from "./JsonWebEncryption";
import { KeyDerivation } from "./KeyDerivation";

// Public Exponent used in Key Generation
const PUBLIC_EXPONENT: Uint8Array = new Uint8Array([0x01, 0x00, 0x01]);
=======
import { CryptoKeyFormats, CryptoKeyTypes, CRYPTO_KEY_CONFIG } from "../utils/CryptoConstants";
import { BoundTokenResponse } from "./BoundTokenResponse";
>>>>>>> 02477e5f

export type CachedKeyPair = {
    publicKey: CryptoKey,
    privateKey: CryptoKey,
    requestMethod?: string,
    requestUri?: string
};

export type CryptoKeyOptions = {
    keyGenAlgorithmOptions: RsaHashedKeyGenParams,
    keypairUsages: KeyUsage[],
    privateKeyUsage: KeyUsage[]
};

/**
 * This class implements MSAL's crypto interface, which allows it to perform base64 encoding and decoding, generating cryptographically random GUIDs and 
 * implementing Proof Key for Code Exchange specs for the OAuth Authorization Code Flow using PKCE (rfc here: https://tools.ietf.org/html/rfc7636).
 */
export class CryptoOps implements ICrypto {

    private browserCrypto: BrowserCrypto;
    private guidGenerator: GuidGenerator;
    private b64Encode: Base64Encode;
    private b64Decode: Base64Decode;
    private pkceGenerator: PkceGenerator;

    private static EXTRACTABLE: boolean = true;

    private static DB_VERSION = 1;
    private static DB_NAME = "msal.db";
    private static TABLE_NAMES = [DB_TABLE_NAMES.ASYMMETRIC_KEYS, DB_TABLE_NAMES.SYMMETRIC_KEYS];
    private cache: DatabaseStorage;

    constructor() {
        // Browser crypto needs to be validated first before any other classes can be set.
        this.browserCrypto = new BrowserCrypto();
        this.b64Encode = new Base64Encode();
        this.b64Decode = new Base64Decode();
        this.guidGenerator = new GuidGenerator(this.browserCrypto);
        this.pkceGenerator = new PkceGenerator(this.browserCrypto);
<<<<<<< HEAD
        this.cache = new DatabaseStorage(CryptoOps.DB_NAME, CryptoOps.TABLE_NAMES, CryptoOps.DB_VERSION);

        this._atBindingKeyOptions = {
            keyGenAlgorithmOptions: {
                name: BROWSER_CRYPTO.PKCS1_V15_KEYGEN_ALG,
                hash: {
                    name: BROWSER_CRYPTO.S256_HASH_ALG
                },
                modulusLength: BROWSER_CRYPTO.MODULUS_LENGTH,
                publicExponent: PUBLIC_EXPONENT
            },
            keypairUsages: KEY_USAGES.AT_BINDING.KEYPAIR as KeyUsage[],
            privateKeyUsage: KEY_USAGES.AT_BINDING.PRIVATE_KEY as KeyUsage[]
        };

        this._rtBindingKeyOptions = {
            keyGenAlgorithmOptions: {     
                name: BROWSER_CRYPTO.RSA_OAEP,
                hash: {
                    name: BROWSER_CRYPTO.S256_HASH_ALG
                },
                modulusLength: BROWSER_CRYPTO.MODULUS_LENGTH,
                publicExponent: PUBLIC_EXPONENT
            },
            keypairUsages: KEY_USAGES.RT_BINDING.KEYPAIR as KeyUsage[],
            privateKeyUsage: KEY_USAGES.RT_BINDING.PRIVATE_KEY as KeyUsage[]
        };
=======
        this.cache = new DatabaseStorage(CryptoOps.DB_NAME, CryptoOps.TABLE_NAME, CryptoOps.DB_VERSION);
>>>>>>> 02477e5f
    }

    /**
     * Creates a new random GUID - used to populate state and nonce.
     * @returns string (GUID)
     */
    createNewGuid(): string {
        return this.guidGenerator.generateGuid();
    }

    /**
     * Encodes input string to base64.
     * @param input 
     */
    base64Encode(input: string): string {
        return this.b64Encode.encode(input);
    }    
    
    /**
     * Decodes input string from base64.
     * @param input 
     */
    base64Decode(input: string): string {
        return this.b64Decode.decode(input);
    }

    /**
     * Generates PKCE codes used in Authorization Code Flow.
     */
    async generatePkceCodes(): Promise<PkceCodes> {
        return this.pkceGenerator.generateCodes();
    }

    /**
     * Generates a keypair, stores it and returns a thumbprint
     * @param request
     */
    async getPublicKeyThumbprint(request: BaseAuthRequest, keyType?: string): Promise<string> {
        let keyOptions: CryptoKeyOptions;

        switch(keyType) {
            case CryptoKeyTypes.STK_JWK:
                keyOptions = CRYPTO_KEY_CONFIG.RT_BINDING;
                break;
            default:
                keyOptions = CRYPTO_KEY_CONFIG.AT_BINDING;
        }
        
        // Generate Keypair
        const keyPair = await this.browserCrypto.generateKeyPair(keyOptions, CryptoOps.EXTRACTABLE);

        // Generate Thumbprint for Public Key
        const publicKeyJwk: JsonWebKey = await this.browserCrypto.exportJwk(keyPair.publicKey);

        // Build JSON Web Key
        const pubKeyThumprintObj: JsonWebKey = {
            e: publicKeyJwk.e,
            kty: publicKeyJwk.kty,
            n: publicKeyJwk.n
        };

        const publicJwkString: string = BrowserCrypto.getJwkString(pubKeyThumprintObj);
        const publicJwkBuffer: ArrayBuffer = await this.browserCrypto.sha256Digest(publicJwkString);
        const publicJwkHash: string = this.b64Encode.urlEncodeArr(new Uint8Array(publicJwkBuffer));

        // Generate Thumbprint for Private Key
        const privateKeyJwk: JsonWebKey = await this.browserCrypto.exportJwk(keyPair.privateKey);
        // Re-import private key to make it unextractable
        const unextractablePrivateKey: CryptoKey = await this.browserCrypto.importJwk(keyOptions, privateKeyJwk, false, keyOptions.privateKeyUsage);

        // Store Keypair data in keystore
        this.cache.put<CachedKeyPair>(
            DB_TABLE_NAMES.ASYMMETRIC_KEYS,
            publicJwkHash, 
            {
                privateKey: unextractablePrivateKey,
                publicKey: keyPair.publicKey,
                requestMethod: request.resourceRequestMethod,
                requestUri: request.resourceRequestUri
            }
        );

        return publicJwkHash;
    }

    /**
     * Signs the given object as a jwt payload with private key retrieved by given kid.
     * @param payload 
     * @param kid 
     */
    async signJwt(payload: SignedHttpRequest, kid: string): Promise<string> {
        // Get keypair from cache
        const cachedKeyPair: CachedKeyPair = await this.cache.get<CachedKeyPair>(DB_TABLE_NAMES.ASYMMETRIC_KEYS, kid);

        // Get public key as JWK
        const publicKeyJwk = await this.browserCrypto.exportJwk(cachedKeyPair.publicKey);
        const publicKeyJwkString = BrowserCrypto.getJwkString(publicKeyJwk);

        // Generate header
        const header = {
            alg: publicKeyJwk.alg,
            type: CryptoKeyFormats.JWK
        };
        const encodedHeader = this.b64Encode.urlEncode(JSON.stringify(header));

        // Generate payload
        payload.cnf = {
            jwk: JSON.parse(publicKeyJwkString)
        };
        const encodedPayload = this.b64Encode.urlEncode(JSON.stringify(payload));

        // Form token string
        const tokenString = `${encodedHeader}.${encodedPayload}`;

        // Sign token
        const tokenBuffer = BrowserStringUtils.stringToArrayBuffer(tokenString);
        const signatureBuffer = await this.browserCrypto.sign(CRYPTO_KEY_CONFIG.AT_BINDING, cachedKeyPair.privateKey, tokenBuffer);
        const encodedSignature = this.b64Encode.urlEncodeArr(new Uint8Array(signatureBuffer));

        return `${tokenString}.${encodedSignature}`;
    }

    /**
     * Returns the public key from an asymmetric key pair stored in IndexedDB based on the
     * public key thumbprint parameter
     * @param keyThumbprint 
     * @returns Public Key JWK string
     */
    async getAsymmetricPublicKey(keyThumbprint: string): Promise<string> {
        const cachedKeyPair: CachedKeyPair = await this.cache.get<CachedKeyPair>(DB_TABLE_NAMES.ASYMMETRIC_KEYS, keyThumbprint);
        // Get public key as JWK
        const publicKeyJwk = await this.browserCrypto.exportJwk(cachedKeyPair.publicKey);
        return BrowserCrypto.getJwkString(publicKeyJwk);
    }

    /**
     * Returns the decrypted server token response
     * @param boundServerTokenResponse 
     * @param request 
     */
    async decryptBoundTokenResponse(
        boundServerTokenResponse: BoundServerAuthorizationTokenResponse,
        request: BaseAuthRequest): Promise<ServerAuthorizationTokenResponse> {
<<<<<<< HEAD
            
        const kid = request.stkJwk;

        if (kid) {
            // Retrieve Session Transport KeyPair from Key Store
            const sessionTransportKeypair: CachedKeyPair = await this.cache.get<CachedKeyPair>(DB_TABLE_NAMES.ASYMMETRIC_KEYS, kid);

            // Deserialize session_key_jwe
            const sessionKeyJwe = new JsonWebEncryption(boundServerTokenResponse.session_key_jwe);
            
            // Deserialize response_jwe
            const responseJwe = new JsonWebEncryption(boundServerTokenResponse.response_jwe);
            
            // Unwrap content encryption key
            const derivationKeyUsage = KEY_USAGES.RT_BINDING.DERIVATION_KEY as KeyUsage[];
            const contentEncryptionKey = await sessionKeyJwe.unwrap(sessionTransportKeypair.privateKey, derivationKeyUsage);

            // Derive session key using content encryption key
            const kdf = new KeyDerivation(
                contentEncryptionKey,
                KEY_DERIVATION_SIZES.DERIVED_KEY_LENGTH,
                KEY_DERIVATION_SIZES.PRF_OUTPUT_LENGTH,
                KEY_DERIVATION_SIZES.COUNTER_LENGTH
            );
            
            const derivedKeyData = new Uint8Array(await kdf.computeKDFInCounterMode(responseJwe.protectedHeader.ctx, KEY_DERIVATION_LABELS.DECRYPTION));
            const sessionKeyUsages = KEY_USAGES.RT_BINDING.SESSION_KEY as KeyUsage[];
            const sessionKeyAlgorithm: AesKeyAlgorithm = { name: "AES-GCM", length: 256 };
            const sessionKey = await window.crypto.subtle.importKey("raw", derivedKeyData, sessionKeyAlgorithm, false, sessionKeyUsages);

            // Decrypt response using derived key
            const responseStr = await responseJwe.decrypt(sessionKey);

            const response: ServerAuthorizationTokenResponse = JSON.parse(responseStr);
            await this.cache.put<CryptoKey>(DB_TABLE_NAMES.SYMMETRIC_KEYS, kid, sessionKey);
            
            return {
                ...response,
                stkKid: kid,
                skKid: kid
            };
        } else {
            throw BrowserAuthError.createMissingStkKidError();
        }
=======
        const response = new BoundTokenResponse(boundServerTokenResponse, request, this.cache);
        return await response.decrypt();
>>>>>>> 02477e5f
    }
}<|MERGE_RESOLUTION|>--- conflicted
+++ resolved
@@ -11,18 +11,9 @@
 import { BrowserCrypto } from "./BrowserCrypto";
 import { DatabaseStorage } from "../cache/DatabaseStorage";
 import { BrowserStringUtils } from "../utils/BrowserStringUtils";
-<<<<<<< HEAD
-import { BROWSER_CRYPTO, CryptoKeyTypes, KEY_FORMAT_JWK, KEY_USAGES, KEY_DERIVATION_SIZES, KEY_DERIVATION_LABELS, DB_TABLE_NAMES } from "../utils/BrowserConstants";
-import { BrowserAuthError } from "../error/BrowserAuthError";
-import {JsonWebEncryption} from "./JsonWebEncryption";
-import { KeyDerivation } from "./KeyDerivation";
-
-// Public Exponent used in Key Generation
-const PUBLIC_EXPONENT: Uint8Array = new Uint8Array([0x01, 0x00, 0x01]);
-=======
+import { DBTableNames } from "../utils/BrowserConstants";
 import { CryptoKeyFormats, CryptoKeyTypes, CRYPTO_KEY_CONFIG } from "../utils/CryptoConstants";
 import { BoundTokenResponse } from "./BoundTokenResponse";
->>>>>>> 02477e5f
 
 export type CachedKeyPair = {
     publicKey: CryptoKey,
@@ -53,7 +44,7 @@
 
     private static DB_VERSION = 1;
     private static DB_NAME = "msal.db";
-    private static TABLE_NAMES = [DB_TABLE_NAMES.ASYMMETRIC_KEYS, DB_TABLE_NAMES.SYMMETRIC_KEYS];
+    private static TABLE_NAMES = [DBTableNames.asymmetricKeys, DBTableNames.symmetricKeys];
     private cache: DatabaseStorage;
 
     constructor() {
@@ -63,37 +54,7 @@
         this.b64Decode = new Base64Decode();
         this.guidGenerator = new GuidGenerator(this.browserCrypto);
         this.pkceGenerator = new PkceGenerator(this.browserCrypto);
-<<<<<<< HEAD
         this.cache = new DatabaseStorage(CryptoOps.DB_NAME, CryptoOps.TABLE_NAMES, CryptoOps.DB_VERSION);
-
-        this._atBindingKeyOptions = {
-            keyGenAlgorithmOptions: {
-                name: BROWSER_CRYPTO.PKCS1_V15_KEYGEN_ALG,
-                hash: {
-                    name: BROWSER_CRYPTO.S256_HASH_ALG
-                },
-                modulusLength: BROWSER_CRYPTO.MODULUS_LENGTH,
-                publicExponent: PUBLIC_EXPONENT
-            },
-            keypairUsages: KEY_USAGES.AT_BINDING.KEYPAIR as KeyUsage[],
-            privateKeyUsage: KEY_USAGES.AT_BINDING.PRIVATE_KEY as KeyUsage[]
-        };
-
-        this._rtBindingKeyOptions = {
-            keyGenAlgorithmOptions: {     
-                name: BROWSER_CRYPTO.RSA_OAEP,
-                hash: {
-                    name: BROWSER_CRYPTO.S256_HASH_ALG
-                },
-                modulusLength: BROWSER_CRYPTO.MODULUS_LENGTH,
-                publicExponent: PUBLIC_EXPONENT
-            },
-            keypairUsages: KEY_USAGES.RT_BINDING.KEYPAIR as KeyUsage[],
-            privateKeyUsage: KEY_USAGES.RT_BINDING.PRIVATE_KEY as KeyUsage[]
-        };
-=======
-        this.cache = new DatabaseStorage(CryptoOps.DB_NAME, CryptoOps.TABLE_NAME, CryptoOps.DB_VERSION);
->>>>>>> 02477e5f
     }
 
     /**
@@ -166,7 +127,7 @@
 
         // Store Keypair data in keystore
         this.cache.put<CachedKeyPair>(
-            DB_TABLE_NAMES.ASYMMETRIC_KEYS,
+            DBTableNames.asymmetricKeys,
             publicJwkHash, 
             {
                 privateKey: unextractablePrivateKey,
@@ -186,7 +147,7 @@
      */
     async signJwt(payload: SignedHttpRequest, kid: string): Promise<string> {
         // Get keypair from cache
-        const cachedKeyPair: CachedKeyPair = await this.cache.get<CachedKeyPair>(DB_TABLE_NAMES.ASYMMETRIC_KEYS, kid);
+        const cachedKeyPair: CachedKeyPair = await this.cache.get<CachedKeyPair>(DBTableNames.asymmetricKeys, kid);
 
         // Get public key as JWK
         const publicKeyJwk = await this.browserCrypto.exportJwk(cachedKeyPair.publicKey);
@@ -223,7 +184,7 @@
      * @returns Public Key JWK string
      */
     async getAsymmetricPublicKey(keyThumbprint: string): Promise<string> {
-        const cachedKeyPair: CachedKeyPair = await this.cache.get<CachedKeyPair>(DB_TABLE_NAMES.ASYMMETRIC_KEYS, keyThumbprint);
+        const cachedKeyPair: CachedKeyPair = await this.cache.get<CachedKeyPair>(DBTableNames.asymmetricKeys, keyThumbprint);
         // Get public key as JWK
         const publicKeyJwk = await this.browserCrypto.exportJwk(cachedKeyPair.publicKey);
         return BrowserCrypto.getJwkString(publicKeyJwk);
@@ -237,54 +198,7 @@
     async decryptBoundTokenResponse(
         boundServerTokenResponse: BoundServerAuthorizationTokenResponse,
         request: BaseAuthRequest): Promise<ServerAuthorizationTokenResponse> {
-<<<<<<< HEAD
-            
-        const kid = request.stkJwk;
-
-        if (kid) {
-            // Retrieve Session Transport KeyPair from Key Store
-            const sessionTransportKeypair: CachedKeyPair = await this.cache.get<CachedKeyPair>(DB_TABLE_NAMES.ASYMMETRIC_KEYS, kid);
-
-            // Deserialize session_key_jwe
-            const sessionKeyJwe = new JsonWebEncryption(boundServerTokenResponse.session_key_jwe);
-            
-            // Deserialize response_jwe
-            const responseJwe = new JsonWebEncryption(boundServerTokenResponse.response_jwe);
-            
-            // Unwrap content encryption key
-            const derivationKeyUsage = KEY_USAGES.RT_BINDING.DERIVATION_KEY as KeyUsage[];
-            const contentEncryptionKey = await sessionKeyJwe.unwrap(sessionTransportKeypair.privateKey, derivationKeyUsage);
-
-            // Derive session key using content encryption key
-            const kdf = new KeyDerivation(
-                contentEncryptionKey,
-                KEY_DERIVATION_SIZES.DERIVED_KEY_LENGTH,
-                KEY_DERIVATION_SIZES.PRF_OUTPUT_LENGTH,
-                KEY_DERIVATION_SIZES.COUNTER_LENGTH
-            );
-            
-            const derivedKeyData = new Uint8Array(await kdf.computeKDFInCounterMode(responseJwe.protectedHeader.ctx, KEY_DERIVATION_LABELS.DECRYPTION));
-            const sessionKeyUsages = KEY_USAGES.RT_BINDING.SESSION_KEY as KeyUsage[];
-            const sessionKeyAlgorithm: AesKeyAlgorithm = { name: "AES-GCM", length: 256 };
-            const sessionKey = await window.crypto.subtle.importKey("raw", derivedKeyData, sessionKeyAlgorithm, false, sessionKeyUsages);
-
-            // Decrypt response using derived key
-            const responseStr = await responseJwe.decrypt(sessionKey);
-
-            const response: ServerAuthorizationTokenResponse = JSON.parse(responseStr);
-            await this.cache.put<CryptoKey>(DB_TABLE_NAMES.SYMMETRIC_KEYS, kid, sessionKey);
-            
-            return {
-                ...response,
-                stkKid: kid,
-                skKid: kid
-            };
-        } else {
-            throw BrowserAuthError.createMissingStkKidError();
-        }
-=======
-        const response = new BoundTokenResponse(boundServerTokenResponse, request, this.cache);
-        return await response.decrypt();
->>>>>>> 02477e5f
+        const boundResponse = new BoundTokenResponse(boundServerTokenResponse, request, this.cache);
+        return await boundResponse.decrypt();
     }
 }