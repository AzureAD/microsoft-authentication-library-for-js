/*
 * Copyright (c) Microsoft Corporation. All rights reserved.
 * Licensed under the MIT License.
 */

<<<<<<< HEAD
import { BaseAuthRequest, ICrypto, PkceCodes, SignedHttpRequest, ServerAuthorizationTokenResponse } from "@azure/msal-common";
=======
import { ICrypto, PkceCodes, SignedHttpRequest, SignedHttpRequestParameters, CryptoKeyTypes, Logger, BoundServerAuthorizationTokenResponse, BaseAuthRequest, ServerAuthorizationTokenResponse } from "@azure/msal-common";
>>>>>>> f4d2665f
import { GuidGenerator } from "./GuidGenerator";
import { Base64Encode } from "../encode/Base64Encode";
import { Base64Decode } from "../encode/Base64Decode";
import { PkceGenerator } from "./PkceGenerator";
import { BrowserCrypto, CryptoKeyOptions } from "./BrowserCrypto";
import { BrowserStringUtils } from "../utils/BrowserStringUtils";
<<<<<<< HEAD
import { BROWSER_CRYPTO, CryptoKeyTypes, KEY_FORMAT_JWK, KEY_USAGES, KEY_DERIVATION_SIZES, KEY_DERIVATION_LABELS } from "../utils/BrowserConstants";
import { BrowserAuthError } from "../error/BrowserAuthError";
import {JsonWebEncryption} from "./JsonWebEncryption";
import { KeyDerivation } from "./KeyDerivation";

// Public Exponent used in Key Generation
const PUBLIC_EXPONENT: Uint8Array = new Uint8Array([0x01, 0x00, 0x01]);
=======
import { CryptoKeyFormats, CryptoKeyConfig } from "../utils/CryptoConstants";
import { BrowserAuthError } from "../error/BrowserAuthError";
import { AsyncMemoryStorage } from "../cache/AsyncMemoryStorage";
import { BoundTokenResponse } from "./BoundTokenResponse";
>>>>>>> f4d2665f

export type CachedKeyPair = {
    publicKey: CryptoKey,
    privateKey: CryptoKey,
    requestMethod?: string,
    requestUri?: string
};

/**
 * MSAL CryptoKeyStore DB Version 2
 */
export type CryptoKeyStore = {
    asymmetricKeys: AsyncMemoryStorage<CachedKeyPair>;
    symmetricKeys: AsyncMemoryStorage<CryptoKey>;
};

/**
 * This class implements MSAL's crypto interface, which allows it to perform base64 encoding and decoding, generating cryptographically random GUIDs and 
 * implementing Proof Key for Code Exchange specs for the OAuth Authorization Code Flow using PKCE (rfc here: https://tools.ietf.org/html/rfc7636).
 */
export class CryptoOps implements ICrypto {

    private browserCrypto: BrowserCrypto;
    private guidGenerator: GuidGenerator;
    private b64Encode: Base64Encode;
    private b64Decode: Base64Decode;
    private pkceGenerator: PkceGenerator;
    private logger: Logger;

    private static EXTRACTABLE: boolean = true;
    private cache: CryptoKeyStore;

    constructor(logger: Logger) {
        this.logger = logger;
        // Browser crypto needs to be validated first before any other classes can be set.
        this.browserCrypto = new BrowserCrypto(this.logger);
        this.b64Encode = new Base64Encode();
        this.b64Decode = new Base64Decode();
        this.guidGenerator = new GuidGenerator(this.browserCrypto);
        this.pkceGenerator = new PkceGenerator(this.browserCrypto);
        this.cache = {
            asymmetricKeys: new AsyncMemoryStorage<CachedKeyPair>(this.logger),
            symmetricKeys: new AsyncMemoryStorage<CryptoKey>(this.logger)
        };
    }

    /**
     * Creates a new random GUID - used to populate state and nonce.
     * @returns string (GUID)
     */
    createNewGuid(): string {
        return this.guidGenerator.generateGuid();
    }

    /**
     * Encodes input string to base64.
     * @param input 
     */
    base64Encode(input: string): string {
        return this.b64Encode.encode(input);
    }    
    
    /**
     * Decodes input string from base64.
     * @param input 
     */
    base64Decode(input: string): string {
        return this.b64Decode.decode(input);
    }

    /**
     * Generates PKCE codes used in Authorization Code Flow.
     */
    async generatePkceCodes(): Promise<PkceCodes> {
        return this.pkceGenerator.generateCodes();
    }

    /**
     * Helper method that wraps a generateKeyPair call in a try/catch block
     * so errors thrown inside generate key pair can be handled upstream
     * @param keyOptions
     */
    private async generateKeyPairHelper(keyOptions: CryptoKeyOptions): Promise<CryptoKeyPair> {
        // Attempt to generate Keypair
        try {
            return await this.browserCrypto.generateKeyPair(keyOptions, CryptoOps.EXTRACTABLE);
        } catch (error) {
            // Throw if key could not be generated
            const errorMessage = (error instanceof Error) ? error.message : undefined;
            throw BrowserAuthError.createKeyGenerationFailedError(errorMessage);
        }
    }

    /**
     * Generates a keypair, stores it and returns a thumbprint
     * @param request
     */
    async getPublicKeyThumbprint(request: SignedHttpRequestParameters, keyType?: CryptoKeyTypes): Promise<string> {
        this.logger.verbose(`getPublicKeyThumbprint called to generate a cryptographic keypair of type ${keyType}`);        
        const keyOptions: CryptoKeyOptions = keyType === CryptoKeyTypes.StkJwk ? CryptoKeyConfig.RefreshTokenBinding : CryptoKeyConfig.AccessTokenBinding;
        
        // Attempt to generate keypair, helper makes sure to throw if generation fails
        const keyPair: CryptoKeyPair = await this.generateKeyPairHelper(keyOptions);
        
        /**
         * This check should never evaluate to true because the helper above handles key generation
         * errors, but TypeScript requires that the public and private key values are checked because
         * the CryptoKeyPair type lists them as optional.
         */
        if (!keyPair || !keyPair.publicKey || !keyPair.privateKey) {
            throw BrowserAuthError.createKeyGenerationFailedError("Either the public or private key component is missing from the generated CryptoKeyPair");
        }

        this.logger.verbose(`Successfully generated ${keyType} keypair`);

        // Generate Thumbprint for Public Key
        const publicKeyJwk: JsonWebKey = await this.browserCrypto.exportJwk(keyPair.publicKey);
        
        const pubKeyThumprintObj: JsonWebKey = {
            e: publicKeyJwk.e,
            kty: publicKeyJwk.kty,
            n: publicKeyJwk.n
        };

        const publicJwkString: string = BrowserCrypto.getJwkString(pubKeyThumprintObj);
        const publicJwkHash = await this.hashString(publicJwkString);

        // Generate Thumbprint for Private Key
        const privateKeyJwk: JsonWebKey = await this.browserCrypto.exportJwk(keyPair.privateKey);
        // Re-import private key to make it unextractable
        const unextractablePrivateKey: CryptoKey = await this.browserCrypto.importJwk(keyOptions, privateKeyJwk, false, keyOptions.privateKeyUsage);
        this.logger.verbose(`Caching ${keyType} keypair`);
        // Store Keypair data in keystore
        await this.cache.asymmetricKeys.setItem(
            publicJwkHash, 
            {
                privateKey: unextractablePrivateKey,
                publicKey: keyPair.publicKey,
                requestMethod: request.resourceRequestMethod,
                requestUri: request.resourceRequestUri
            }
        );
        
        return publicJwkHash;
    }

    /**
     * Removes cryptographic keypair from key store matching the keyId passed in
     * @param kid 
     */
    async removeTokenBindingKey(kid: string): Promise<boolean> {
        await this.cache.asymmetricKeys.removeItem(kid);
        const keyFound = await this.cache.asymmetricKeys.containsKey(kid);
        return !keyFound;
    }

    /**
     * Removes all cryptographic keys from IndexedDB storage
     */
    async clearKeystore(): Promise<boolean> {
        const dataStoreNames = Object.keys(this.cache);
        const databaseStorage = this.cache[dataStoreNames[0]];
        return databaseStorage ? await databaseStorage.deleteDatabase() : false;
    }

    /**
     * Signs the given object as a jwt payload with private key retrieved by given kid.
     * @param payload 
     * @param kid 
     */
    async signJwt(payload: SignedHttpRequest, kid: string): Promise<string> {
        const cachedKeyPair = await this.cache.asymmetricKeys.getItem(kid);
        
        if (!cachedKeyPair) {
            throw BrowserAuthError.createSigningKeyNotFoundInStorageError();
        }

        // Get public key as JWK
        const publicKeyJwk = await this.browserCrypto.exportJwk(cachedKeyPair.publicKey);
        const publicKeyJwkString = BrowserCrypto.getJwkString(publicKeyJwk);

        // Generate header
        const header = {
            alg: publicKeyJwk.alg,
            type: CryptoKeyFormats.jwk
        };
        const encodedHeader = this.b64Encode.urlEncode(JSON.stringify(header));

        // Generate payload
        payload.cnf = {
            jwk: JSON.parse(publicKeyJwkString)
        };
        const encodedPayload = this.b64Encode.urlEncode(JSON.stringify(payload));

        // Form token string
        const tokenString = `${encodedHeader}.${encodedPayload}`;

        // Sign token
        const tokenBuffer = BrowserStringUtils.stringToArrayBuffer(tokenString);
        const signatureBuffer = await this.browserCrypto.sign(CryptoKeyConfig.AccessTokenBinding, cachedKeyPair.privateKey, tokenBuffer);
        const encodedSignature = this.b64Encode.urlEncodeArr(new Uint8Array(signatureBuffer));

        return `${tokenString}.${encodedSignature}`;
    }

    /**
     * Returns the SHA-256 hash of an input string
     * @param plainText
     */
    async hashString(plainText: string): Promise<string> {
        const hashBuffer: ArrayBuffer = await this.browserCrypto.sha256Digest(plainText);
        const hashBytes = new Uint8Array(hashBuffer);
        return this.b64Encode.urlEncodeArr(hashBytes);
    }

    /**
     * Returns the public key from an asymmetric key pair stored in IndexedDB based on the
     * public key thumbprint parameter
     * @param keyThumbprint 
     * @returns Public Key JWK string
     */
    async getAsymmetricPublicKey(keyThumbprint: string): Promise<string> {
        this.logger.verbose("getAsymmetricPublicKey was called, retrieving requested keypair");
        const cachedKeyPair = await this.cache.asymmetricKeys.getItem(keyThumbprint);

        if (!cachedKeyPair) {
            throw BrowserAuthError.createSigningKeyNotFoundInStorageError();
        }

        this.logger.verbose("Successfully retrieved cached keypair from storage, exporting public key component");

        // Get public key as JWK
        const publicKeyJwk = await this.browserCrypto.exportJwk(cachedKeyPair.publicKey);

        this.logger.verbose("Successfully exported public key as JSON Web Key, generating JWK string");
        return BrowserCrypto.getJwkString(publicKeyJwk);
    }

    /**
     * Returns the decrypted server token response
     * @param boundServerTokenResponse 
     * @param request 
     */
    async decryptBoundTokenResponse(
<<<<<<< HEAD
        boundServerTokenResponse: ServerAuthorizationTokenResponse,
        request: BaseAuthRequest): Promise<ServerAuthorizationTokenResponse | null> {
        
        const { session_key_jwe, response_jwe } = boundServerTokenResponse;

        if (session_key_jwe && response_jwe) {
            const kid = request.stkJwk;

            if (kid) {
                // Retrieve Session Transport KeyPair from Key Store
                const sessionTransportKeypair: CachedKeyPair = await this.cache.get(kid);
                // Deserialize session_key_jwe
                const sessionKeyJwe = new JsonWebEncryption(session_key_jwe);
                // Deserialize response_jwe
                const responseJwe = new JsonWebEncryption(response_jwe);

                const derivationKeyUsage = KEY_USAGES.RT_BINDING.DERIVATION_KEY as KeyUsage[];
                const contentEncryptionKey = await sessionKeyJwe.unwrap(sessionTransportKeypair.privateKey, derivationKeyUsage);
                
                // Derive the session key from the content encryption key
                const kdf = new KeyDerivation(
                    contentEncryptionKey,
                    KEY_DERIVATION_SIZES.DERIVED_KEY_LENGTH,
                    KEY_DERIVATION_SIZES.PRF_OUTPUT_LENGTH,
                    KEY_DERIVATION_SIZES.COUNTER_LENGTH
                );
                const derivedKeyData = await kdf.computeKDFInCounterMode(responseJwe.protectedHeader.ctx, KEY_DERIVATION_LABELS.DECRYPTION);
                const sessionKeyUsages = KEY_USAGES.RT_BINDING.SESSION_KEY as KeyUsage[];
                const sessionKeyAlgorithm: AesKeyAlgorithm = { name: "AES-GCM", length: 256 };
                const sessionKey = await window.crypto.subtle.importKey("raw", derivedKeyData, sessionKeyAlgorithm, false, sessionKeyUsages);
                return null;
            } else {
                throw BrowserAuthError.createMissingStkKidError();
            }
        }

        return null;
=======
        boundServerTokenResponse: BoundServerAuthorizationTokenResponse,
        request: BaseAuthRequest): Promise<ServerAuthorizationTokenResponse | null> {
        const response = new BoundTokenResponse(boundServerTokenResponse, request, this.cache);
        return await response.decrypt();
>>>>>>> f4d2665f
    }
}<|MERGE_RESOLUTION|>--- conflicted
+++ resolved
@@ -3,31 +3,17 @@
  * Licensed under the MIT License.
  */
 
-<<<<<<< HEAD
-import { BaseAuthRequest, ICrypto, PkceCodes, SignedHttpRequest, ServerAuthorizationTokenResponse } from "@azure/msal-common";
-=======
 import { ICrypto, PkceCodes, SignedHttpRequest, SignedHttpRequestParameters, CryptoKeyTypes, Logger, BoundServerAuthorizationTokenResponse, BaseAuthRequest, ServerAuthorizationTokenResponse } from "@azure/msal-common";
->>>>>>> f4d2665f
 import { GuidGenerator } from "./GuidGenerator";
 import { Base64Encode } from "../encode/Base64Encode";
 import { Base64Decode } from "../encode/Base64Decode";
 import { PkceGenerator } from "./PkceGenerator";
 import { BrowserCrypto, CryptoKeyOptions } from "./BrowserCrypto";
 import { BrowserStringUtils } from "../utils/BrowserStringUtils";
-<<<<<<< HEAD
-import { BROWSER_CRYPTO, CryptoKeyTypes, KEY_FORMAT_JWK, KEY_USAGES, KEY_DERIVATION_SIZES, KEY_DERIVATION_LABELS } from "../utils/BrowserConstants";
-import { BrowserAuthError } from "../error/BrowserAuthError";
-import {JsonWebEncryption} from "./JsonWebEncryption";
-import { KeyDerivation } from "./KeyDerivation";
-
-// Public Exponent used in Key Generation
-const PUBLIC_EXPONENT: Uint8Array = new Uint8Array([0x01, 0x00, 0x01]);
-=======
 import { CryptoKeyFormats, CryptoKeyConfig } from "../utils/CryptoConstants";
 import { BrowserAuthError } from "../error/BrowserAuthError";
 import { AsyncMemoryStorage } from "../cache/AsyncMemoryStorage";
 import { BoundTokenResponse } from "./BoundTokenResponse";
->>>>>>> f4d2665f
 
 export type CachedKeyPair = {
     publicKey: CryptoKey,
@@ -272,49 +258,9 @@
      * @param request 
      */
     async decryptBoundTokenResponse(
-<<<<<<< HEAD
-        boundServerTokenResponse: ServerAuthorizationTokenResponse,
-        request: BaseAuthRequest): Promise<ServerAuthorizationTokenResponse | null> {
-        
-        const { session_key_jwe, response_jwe } = boundServerTokenResponse;
-
-        if (session_key_jwe && response_jwe) {
-            const kid = request.stkJwk;
-
-            if (kid) {
-                // Retrieve Session Transport KeyPair from Key Store
-                const sessionTransportKeypair: CachedKeyPair = await this.cache.get(kid);
-                // Deserialize session_key_jwe
-                const sessionKeyJwe = new JsonWebEncryption(session_key_jwe);
-                // Deserialize response_jwe
-                const responseJwe = new JsonWebEncryption(response_jwe);
-
-                const derivationKeyUsage = KEY_USAGES.RT_BINDING.DERIVATION_KEY as KeyUsage[];
-                const contentEncryptionKey = await sessionKeyJwe.unwrap(sessionTransportKeypair.privateKey, derivationKeyUsage);
-                
-                // Derive the session key from the content encryption key
-                const kdf = new KeyDerivation(
-                    contentEncryptionKey,
-                    KEY_DERIVATION_SIZES.DERIVED_KEY_LENGTH,
-                    KEY_DERIVATION_SIZES.PRF_OUTPUT_LENGTH,
-                    KEY_DERIVATION_SIZES.COUNTER_LENGTH
-                );
-                const derivedKeyData = await kdf.computeKDFInCounterMode(responseJwe.protectedHeader.ctx, KEY_DERIVATION_LABELS.DECRYPTION);
-                const sessionKeyUsages = KEY_USAGES.RT_BINDING.SESSION_KEY as KeyUsage[];
-                const sessionKeyAlgorithm: AesKeyAlgorithm = { name: "AES-GCM", length: 256 };
-                const sessionKey = await window.crypto.subtle.importKey("raw", derivedKeyData, sessionKeyAlgorithm, false, sessionKeyUsages);
-                return null;
-            } else {
-                throw BrowserAuthError.createMissingStkKidError();
-            }
-        }
-
-        return null;
-=======
         boundServerTokenResponse: BoundServerAuthorizationTokenResponse,
         request: BaseAuthRequest): Promise<ServerAuthorizationTokenResponse | null> {
         const response = new BoundTokenResponse(boundServerTokenResponse, request, this.cache);
         return await response.decrypt();
->>>>>>> f4d2665f
     }
 }