/*
 * Copyright (c) Microsoft Corporation. All rights reserved.
 * Licensed under the MIT License.
 */

import { ICrypto, PkceCodes, SignedHttpRequest, SignedHttpRequestParameters, CryptoKeyTypes, Logger, BoundServerAuthorizationTokenResponse, BaseAuthRequest, ServerAuthorizationTokenResponse } from "@azure/msal-common";
import { GuidGenerator } from "./GuidGenerator";
import { Base64Encode } from "../encode/Base64Encode";
import { Base64Decode } from "../encode/Base64Decode";
import { PkceGenerator } from "./PkceGenerator";
import { BrowserCrypto, CryptoKeyOptions } from "./BrowserCrypto";
import { BrowserStringUtils } from "../utils/BrowserStringUtils";
<<<<<<< HEAD
import { CryptoKeyFormats, CryptoKeyTypes, CRYPTO_KEY_CONFIG } from "../utils/CryptoConstants";
import { BoundTokenResponse } from "./BoundTokenResponse";
=======
import { CryptoKeyFormats, CryptoKeyConfig } from "../utils/CryptoConstants";
>>>>>>> 4c03d8fd
import { BrowserAuthError } from "../error/BrowserAuthError";
import { AsyncMemoryStorage } from "../cache/AsyncMemoryStorage";
import { BoundTokenResponse } from "./BoundTokenResponse";

export type CachedKeyPair = {
    publicKey: CryptoKey,
    privateKey: CryptoKey,
    requestMethod?: string,
    requestUri?: string
};

/**
 * MSAL CryptoKeyStore DB Version 2
 */
export type CryptoKeyStore = {
    asymmetricKeys: AsyncMemoryStorage<CachedKeyPair>;
    symmetricKeys: AsyncMemoryStorage<CryptoKey>;
};

/**
 * This class implements MSAL's crypto interface, which allows it to perform base64 encoding and decoding, generating cryptographically random GUIDs and 
 * implementing Proof Key for Code Exchange specs for the OAuth Authorization Code Flow using PKCE (rfc here: https://tools.ietf.org/html/rfc7636).
 */
export class CryptoOps implements ICrypto {

    private browserCrypto: BrowserCrypto;
    private guidGenerator: GuidGenerator;
    private b64Encode: Base64Encode;
    private b64Decode: Base64Decode;
    private pkceGenerator: PkceGenerator;
    private logger: Logger;

    private static EXTRACTABLE: boolean = true;
    private cache: CryptoKeyStore;

    constructor(logger: Logger) {
        this.logger = logger;
        // Browser crypto needs to be validated first before any other classes can be set.
        this.browserCrypto = new BrowserCrypto(this.logger);
        this.b64Encode = new Base64Encode();
        this.b64Decode = new Base64Decode();
        this.guidGenerator = new GuidGenerator(this.browserCrypto);
        this.pkceGenerator = new PkceGenerator(this.browserCrypto);
        this.cache = {
            asymmetricKeys: new AsyncMemoryStorage<CachedKeyPair>(this.logger),
            symmetricKeys: new AsyncMemoryStorage<CryptoKey>(this.logger)
        };
    }

    /**
     * Creates a new random GUID - used to populate state and nonce.
     * @returns string (GUID)
     */
    createNewGuid(): string {
        return this.guidGenerator.generateGuid();
    }

    /**
     * Encodes input string to base64.
     * @param input 
     */
    base64Encode(input: string): string {
        return this.b64Encode.encode(input);
    }    
    
    /**
     * Decodes input string from base64.
     * @param input 
     */
    base64Decode(input: string): string {
        return this.b64Decode.decode(input);
    }

    /**
     * Generates PKCE codes used in Authorization Code Flow.
     */
    async generatePkceCodes(): Promise<PkceCodes> {
        return this.pkceGenerator.generateCodes();
    }

    /**
     * Generates a keypair, stores it and returns a thumbprint
     * @param request
     */
    async getPublicKeyThumbprint(request: SignedHttpRequestParameters, keyType?: CryptoKeyTypes): Promise<string> {
        let keyOptions: CryptoKeyOptions;

        switch(keyType) {
            case CryptoKeyTypes.StkJwk:
                keyOptions = CryptoKeyConfig.RefreshTokenBinding;
                break;
            default:
                keyOptions = CryptoKeyConfig.AccessTokenBinding;
                break;
        }
        
        // Generate Keypair
        const keyPair: CryptoKeyPair = await this.browserCrypto.generateKeyPair(keyOptions, CryptoOps.EXTRACTABLE);

        if (!keyPair || !keyPair.publicKey || !keyPair.privateKey) {
            throw BrowserAuthError.createKeyGenerationFailedError();
        }

        // Generate Thumbprint for Public Key
        const publicKeyJwk: JsonWebKey = await this.browserCrypto.exportJwk(keyPair.publicKey);
        
        const pubKeyThumprintObj: JsonWebKey = {
            e: publicKeyJwk.e,
            kty: publicKeyJwk.kty,
            n: publicKeyJwk.n
        };

        const publicJwkString: string = BrowserCrypto.getJwkString(pubKeyThumprintObj);
        const publicJwkBuffer: ArrayBuffer = await this.browserCrypto.sha256Digest(publicJwkString);
        const publicJwkHash: string = this.b64Encode.urlEncodeArr(new Uint8Array(publicJwkBuffer));
        
        // Generate Thumbprint for Private Key
        const privateKeyJwk: JsonWebKey = await this.browserCrypto.exportJwk(keyPair.privateKey);
        // Re-import private key to make it unextractable
        const unextractablePrivateKey: CryptoKey = await this.browserCrypto.importJwk(keyOptions, privateKeyJwk, false, keyOptions.privateKeyUsage);

        // Store Keypair data in keystore
        await this.cache.asymmetricKeys.setItem(
            publicJwkHash, 
            {
                privateKey: unextractablePrivateKey,
                publicKey: keyPair.publicKey,
                requestMethod: request.resourceRequestMethod,
                requestUri: request.resourceRequestUri
            }
        );

        return publicJwkHash;
    }

    /**
     * Removes cryptographic keypair from key store matching the keyId passed in
     * @param kid 
     */
    async removeTokenBindingKey(kid: string): Promise<boolean> {
        await this.cache.asymmetricKeys.removeItem(kid);
        const keyFound = await this.cache.asymmetricKeys.containsKey(kid);
        return !keyFound;
    }

    /**
     * Removes all cryptographic keys from IndexedDB storage
     */
    async clearKeystore(): Promise<boolean> {
        const dataStoreNames = Object.keys(this.cache);
        const databaseStorage = this.cache[dataStoreNames[0]];
        return databaseStorage ? await databaseStorage.deleteDatabase() : false;
    }

    /**
     * Signs the given object as a jwt payload with private key retrieved by given kid.
     * @param payload 
     * @param kid 
     */
    async signJwt(payload: SignedHttpRequest, kid: string): Promise<string> {
        const cachedKeyPair = await this.cache.asymmetricKeys.getItem(kid);
        
        if (!cachedKeyPair) {
            throw BrowserAuthError.createSigningKeyNotFoundInStorageError();
        }

        // Get public key as JWK
        const publicKeyJwk = await this.browserCrypto.exportJwk(cachedKeyPair.publicKey);
        const publicKeyJwkString = BrowserCrypto.getJwkString(publicKeyJwk);

        // Generate header
        const header = {
            alg: publicKeyJwk.alg,
<<<<<<< HEAD
            type: CryptoKeyFormats.JWK
=======
            type: CryptoKeyFormats.jwk
>>>>>>> 4c03d8fd
        };
        const encodedHeader = this.b64Encode.urlEncode(JSON.stringify(header));

        // Generate payload
        payload.cnf = {
            jwk: JSON.parse(publicKeyJwkString)
        };
        const encodedPayload = this.b64Encode.urlEncode(JSON.stringify(payload));

        // Form token string
        const tokenString = `${encodedHeader}.${encodedPayload}`;

        // Sign token
        const tokenBuffer = BrowserStringUtils.stringToArrayBuffer(tokenString);
        const signatureBuffer = await this.browserCrypto.sign(CryptoKeyConfig.AccessTokenBinding, cachedKeyPair.privateKey, tokenBuffer);
        const encodedSignature = this.b64Encode.urlEncodeArr(new Uint8Array(signatureBuffer));

        return `${tokenString}.${encodedSignature}`;
    }

    /**
     * Returns the public key from an asymmetric key pair stored in IndexedDB based on the
     * public key thumbprint parameter
     * @param keyThumbprint 
     * @returns Public Key JWK string
     */
    async getAsymmetricPublicKey(keyThumbprint: string): Promise<string> {
        const cachedKeyPair = await this.cache.asymmetricKeys.getItem(keyThumbprint);

        if (!cachedKeyPair) {
            throw BrowserAuthError.createSigningKeyNotFoundInStorageError();
        }

        // Get public key as JWK
        const publicKeyJwk = await this.browserCrypto.exportJwk(cachedKeyPair.publicKey);
        return BrowserCrypto.getJwkString(publicKeyJwk);
    }

    /**
     * Returns the decrypted server token response
     * @param boundServerTokenResponse 
     * @param request 
     */
    async decryptBoundTokenResponse(
        boundServerTokenResponse: BoundServerAuthorizationTokenResponse,
        request: BaseAuthRequest): Promise<ServerAuthorizationTokenResponse | null> {
        const response = new BoundTokenResponse(boundServerTokenResponse, request, this.cache);
        return await response.decrypt();
    }
}<|MERGE_RESOLUTION|>--- conflicted
+++ resolved
@@ -10,12 +10,7 @@
 import { PkceGenerator } from "./PkceGenerator";
 import { BrowserCrypto, CryptoKeyOptions } from "./BrowserCrypto";
 import { BrowserStringUtils } from "../utils/BrowserStringUtils";
-<<<<<<< HEAD
-import { CryptoKeyFormats, CryptoKeyTypes, CRYPTO_KEY_CONFIG } from "../utils/CryptoConstants";
-import { BoundTokenResponse } from "./BoundTokenResponse";
-=======
 import { CryptoKeyFormats, CryptoKeyConfig } from "../utils/CryptoConstants";
->>>>>>> 4c03d8fd
 import { BrowserAuthError } from "../error/BrowserAuthError";
 import { AsyncMemoryStorage } from "../cache/AsyncMemoryStorage";
 import { BoundTokenResponse } from "./BoundTokenResponse";
@@ -189,11 +184,7 @@
         // Generate header
         const header = {
             alg: publicKeyJwk.alg,
-<<<<<<< HEAD
-            type: CryptoKeyFormats.JWK
-=======
             type: CryptoKeyFormats.jwk
->>>>>>> 4c03d8fd
         };
         const encodedHeader = this.b64Encode.urlEncode(JSON.stringify(header));
 
