--- conflicted
+++ resolved
@@ -58,10 +58,6 @@
     get protectedHeader(): JoseHeader {
         return this.header;
     }
-    
-    get protectedHeader(): JoseHeader {
-        return this.header;
-    }
 
     getAuthenticatedData(str: string): Uint8Array {
         const length = str.length;
@@ -89,47 +85,18 @@
         const encryptedKeyBuffer = BrowserStringUtils.stringToArrayBuffer(this.encryptedKey);
         const contentEncryptionKey = await window.crypto.subtle.decrypt(this.unwrappingAlgorithms.decryption, unwrappingKey, encryptedKeyBuffer);
         return await window.crypto.subtle.importKey(
-<<<<<<< HEAD
-            "raw",
-            contentEncryptionKey,
-            {
-                name: "HMAC",
-                hash: {
-                    name: "SHA-256"
-=======
             CryptoKeyFormats.RAW,
             contentEncryptionKey,
             {
                 name: CryptoAlgorithms.HMAC,
                 hash: {
                     name: CryptoAlgorithms.S256_HASH_ALG
->>>>>>> 02477e5f
                 },
             },
             false,
             keyUsages);
     }
 
-<<<<<<< HEAD
-    async decrypt(decryptionKey: CryptoKey): Promise<string> {
-        const cipherText = new Uint8Array(BrowserStringUtils.stringToArrayBuffer(this.ciphertext));
-        const authenticationTag = new Uint8Array(BrowserStringUtils.stringToArrayBuffer(this.authenticationTag));
-        const encryptedData = new Uint8Array(cipherText.byteLength + authenticationTag.byteLength);
-        encryptedData.set(cipherText, 0);
-        encryptedData.set(authenticationTag, cipherText.byteLength);
-        const iv = new Uint8Array(BrowserStringUtils.stringToArrayBuffer(this.initializationVector));
-        const additionalData = this.authenticatedData;
-
-        const aesGcmParams: AesGcmParams = {
-            name: "AES-GCM",
-            iv: iv,
-            additionalData: additionalData,
-            tagLength: authenticationTag.byteLength * 8
-        };
-
-        const responseBuffer = await window.crypto.subtle.decrypt(aesGcmParams, decryptionKey, encryptedData);
-        return BrowserStringUtils.utf8ArrToString(new Uint8Array(responseBuffer));
-=======
     /**
      * Returns decrypted response_jwe as a
      * bearer ServerAuthorizationServerTokenResponse
@@ -185,7 +152,6 @@
         encryptedData.set(ciphertextBytes, 0);
         encryptedData.set(authenticationTagBytes, ciphertextBytes.byteLength);
         return encryptedData;
->>>>>>> 02477e5f
     }
 
     private parseJweProtectedHeader(encodedHeader: string): JoseHeader {
