--- conflicted
+++ resolved
@@ -17,22 +17,17 @@
  */
 export class BrokerAuthResponse extends BrokerMessage {
     public interactionType: InteractionType;
-<<<<<<< HEAD
     public result: BrokerAuthenticationResult;
-    public errorPayload: ErrorPayload;
-=======
-    public result: BrokerAuthenticationResult | null;
-    public error?: Error;
->>>>>>> feec5dcb
+    public errorPayload?: ErrorPayload;
 
-    constructor(interactionType: InteractionType, authResult: BrokerAuthenticationResult | null, authError?: Error) {
+    constructor(interactionType: InteractionType, authResult: BrokerAuthenticationResult | null, authError?: AuthError) {
         super(BrokerMessageType.AUTH_RESULT);
         this.interactionType = interactionType;
         this.result = authResult;
         this.errorPayload = this.generateErrorPayload(authError);
     }
 
-    private generateErrorPayload(authError?: AuthError): ErrorPayload {
+    private generateErrorPayload(authError?: AuthError): ErrorPayload | undefined {
         return !authError ? undefined : {
             ...authError
         };
@@ -50,7 +45,6 @@
         return null;
     }
 
-<<<<<<< HEAD
     static detectError(errPayload: ErrorPayload): AuthError {
         switch (errPayload.name) {
             case InteractionRequiredAuthError.INTERACTION_REQ_ERROR_NAME:
@@ -71,33 +65,6 @@
                 return new AuthError(errPayload.errorCode, errPayload.errorMessage, errPayload.subError);
             default:
                 return AuthError.createUnexpectedError(`Unknown error: ${JSON.stringify(errPayload)}`);
-=======
-    static detectError(message: MessageEvent): AuthError | undefined {
-        const messageError = message.data.error;
-        if (!messageError) {
-            return undefined;
-        }
-        const errorStack = messageError.stack;
-        const errMessage = messageError.message.split(":");
-        const code = errMessage.shift().trim();
-        const messageBody = errMessage.join().trim();
-        if (errorStack.indexOf("InteractionRequiredAuthError") === 0) {
-            return new InteractionRequiredAuthError(code, messageBody);
-        } else if (errorStack.indexOf("ServerError") === 0) {
-            return new ServerError(code, messageBody);
-        } else if (errorStack.indexOf("ClientAuthError") === 0) {
-            return new ClientAuthError(code, messageBody);
-        } else if (errorStack.indexOf("ClientConfigurationError") === 0) {
-            return new ClientConfigurationError(code, messageBody);
-        } else if (errorStack.indexOf("BrowserAuthError") === 0) {
-            return new BrowserAuthError(code, messageBody);
-        } else if (errorStack.indexOf("BrowserConfigurationAuthError") === 0) {
-            return new BrowserConfigurationAuthError(code, messageBody);   
-        } else if (errorStack.indexOf("BrokerAuthError") === 0) {
-            return new BrokerAuthError(code, messageBody);
-        } else if (errorStack.indexOf("AuthError") === 0) {
-            return new AuthError(code, messageBody);
->>>>>>> feec5dcb
         }
     }
 
@@ -106,19 +73,13 @@
         return BrokerAuthResponse.processBrokerResponse(brokerAuthResult, browserStorage);
     }
 
-<<<<<<< HEAD
-    static processBrokerResponse(brokerAuthResult: BrokerAuthResponse, browserStorage: BrowserCacheManager): AuthenticationResult {
-        if (brokerAuthResult && brokerAuthResult.errorPayload) {
-            throw BrokerAuthResponse.detectError(brokerAuthResult.errorPayload);
-=======
     static processBrokerResponse(brokerAuthResult: BrokerAuthResponse | null, browserStorage: BrowserCacheManager): AuthenticationResult | null {
         if (!brokerAuthResult) {
             return null;
->>>>>>> feec5dcb
         }
-
-        if (!brokerAuthResult || !brokerAuthResult.result) {
-            return null;
+        
+        if (brokerAuthResult.errorPayload) {
+            throw BrokerAuthResponse.detectError(brokerAuthResult.errorPayload);
         }
 
         if (!brokerAuthResult.result || !brokerAuthResult.result.tokensToCache) {
