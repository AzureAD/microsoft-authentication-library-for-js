/*
 * Copyright (c) Microsoft Corporation. All rights reserved.
 * Licensed under the MIT License.
 */

import { BrokerMessage } from "../BrokerMessage";
import { BrokerAuthenticationResult, AccessTokenEntity, IdTokenEntity, AccountEntity, CacheManager, AuthenticationResult, CacheRecord, AuthError, InteractionRequiredAuthError, ServerError, ClientAuthError, ClientConfigurationError } from "@azure/msal-common";
import { InteractionType, BrokerMessageType } from "../../../utils/BrowserConstants";
import { BrowserCacheManager } from "../../../cache/BrowserCacheManager";
<<<<<<< HEAD
import { BrowserAuthError } from "../../../error/BrowserAuthError";
import { BrowserConfigurationAuthError } from "../../../error/BrowserConfigurationAuthError";
=======
>>>>>>> 136b6881
import { BrokerAuthError } from "../../../error/BrokerAuthError";

/**
 * Message type for responses to BrokerAuthRequests
 */
export class BrokerAuthResponse extends BrokerMessage {
    public interactionType: InteractionType;
<<<<<<< HEAD
    public result: BrokerAuthenticationResult;
    public error: AuthError;

    constructor(interactionType: InteractionType, authResult: BrokerAuthenticationResult, authError?: AuthError) {
=======
    public result: BrokerAuthenticationResult | null;
    public error?: Error;

    constructor(interactionType: InteractionType, authResult: BrokerAuthenticationResult | null, authError?: Error) {
>>>>>>> 136b6881
        super(BrokerMessageType.AUTH_RESULT);
        this.interactionType = interactionType;
        this.result = authResult;
        this.error = authError;
    }

    static validate(message: MessageEvent): BrokerAuthResponse | null {
        if (message.data &&
            message.data.messageType === BrokerMessageType.AUTH_RESULT &&
            message.data.interactionType &&
            (message.data.result || message.data.error)) {

            return new BrokerAuthResponse(message.data.interactionType, message.data.result, BrokerAuthResponse.detectError(message));
        }

        return null;
    }

<<<<<<< HEAD
    static detectError(message: MessageEvent): AuthError {
        const messageError = message.data.error;
        if (!messageError) {
            return undefined;
        }
        const errorStack = messageError.stack;
        const errMessage = messageError.message.split(":");
        const code = errMessage.shift().trim();
        const messageBody = errMessage.join().trim();
        if (errorStack.indexOf("InteractionRequiredAuthError") === 0) {
            return new InteractionRequiredAuthError(code, messageBody);
        } else if (errorStack.indexOf("ServerError") === 0) {
            return new ServerError(code, messageBody);
        } else if (errorStack.indexOf("ClientAuthError") === 0) {
            return new ClientAuthError(code, messageBody);
        } else if (errorStack.indexOf("ClientConfigurationError") === 0) {
            return new ClientConfigurationError(code, messageBody);
        } else if (errorStack.indexOf("BrowserAuthError") === 0) {
            return new BrowserAuthError(code, messageBody);
        } else if (errorStack.indexOf("BrowserConfigurationAuthError") === 0) {
            return new BrowserConfigurationAuthError(code, messageBody);   
        } else if (errorStack.indexOf("BrokerAuthError") === 0) {
            return new BrokerAuthError(code, messageBody);
        } else if (errorStack.indexOf("AuthError") === 0) {
            return new AuthError(code, messageBody);
        }
        return messageError;
    }

    static processBrokerResponseMessage(brokerAuthResultMessage: MessageEvent, browserStorage: BrowserCacheManager): AuthenticationResult {
=======
    static processBrokerResponseMessage(brokerAuthResultMessage: MessageEvent, browserStorage: BrowserCacheManager): AuthenticationResult | null {
>>>>>>> 136b6881
        const brokerAuthResult = BrokerAuthResponse.validate(brokerAuthResultMessage);
        return BrokerAuthResponse.processBrokerResponse(brokerAuthResult, browserStorage);
    }

<<<<<<< HEAD
    static processBrokerResponse(brokerAuthResult: BrokerAuthResponse, browserStorage: BrowserCacheManager): AuthenticationResult {
        if (brokerAuthResult && brokerAuthResult.error) {
            throw brokerAuthResult.error;
=======
    static processBrokerResponse(brokerAuthResult: BrokerAuthResponse | null, browserStorage: BrowserCacheManager): AuthenticationResult | null {
        if (!brokerAuthResult) {
            return null;
>>>>>>> 136b6881
        }

        if (!brokerAuthResult || !brokerAuthResult.result) {
            return null;
        }

<<<<<<< HEAD
=======
        if (!brokerAuthResult.result || !brokerAuthResult.result.tokensToCache) {
            // If we reach here without a result object or tokensToCache, throw error as it is an unexpected code path.
            throw BrokerAuthError.createBrokerResponseInvalidError();
        }

>>>>>>> 136b6881
        const accessTokenEntity: AccessTokenEntity = new AccessTokenEntity();
        const idTokenEntity: IdTokenEntity = new IdTokenEntity();
        const accountEntity: AccountEntity = new AccountEntity();

        const tokensToCache = brokerAuthResult.result.tokensToCache;
        const cacheRecord: CacheRecord = {
            accessToken: CacheManager.toObject(tokensToCache.accessToken, accessTokenEntity) as AccessTokenEntity,
            idToken: CacheManager.toObject(tokensToCache.idToken, idTokenEntity) as IdTokenEntity,
            account: CacheManager.toObject(tokensToCache.account, accountEntity) as AccountEntity,
            refreshToken: null,
            appMetadata: null
        };
        browserStorage.saveCacheRecord(cacheRecord);
        delete brokerAuthResult.result.tokensToCache;
        return {
            ...brokerAuthResult.result
        };
    }
}<|MERGE_RESOLUTION|>--- conflicted
+++ resolved
@@ -7,11 +7,8 @@
 import { BrokerAuthenticationResult, AccessTokenEntity, IdTokenEntity, AccountEntity, CacheManager, AuthenticationResult, CacheRecord, AuthError, InteractionRequiredAuthError, ServerError, ClientAuthError, ClientConfigurationError } from "@azure/msal-common";
 import { InteractionType, BrokerMessageType } from "../../../utils/BrowserConstants";
 import { BrowserCacheManager } from "../../../cache/BrowserCacheManager";
-<<<<<<< HEAD
 import { BrowserAuthError } from "../../../error/BrowserAuthError";
 import { BrowserConfigurationAuthError } from "../../../error/BrowserConfigurationAuthError";
-=======
->>>>>>> 136b6881
 import { BrokerAuthError } from "../../../error/BrokerAuthError";
 
 /**
@@ -19,17 +16,10 @@
  */
 export class BrokerAuthResponse extends BrokerMessage {
     public interactionType: InteractionType;
-<<<<<<< HEAD
-    public result: BrokerAuthenticationResult;
-    public error: AuthError;
-
-    constructor(interactionType: InteractionType, authResult: BrokerAuthenticationResult, authError?: AuthError) {
-=======
     public result: BrokerAuthenticationResult | null;
     public error?: Error;
 
     constructor(interactionType: InteractionType, authResult: BrokerAuthenticationResult | null, authError?: Error) {
->>>>>>> 136b6881
         super(BrokerMessageType.AUTH_RESULT);
         this.interactionType = interactionType;
         this.result = authResult;
@@ -48,8 +38,7 @@
         return null;
     }
 
-<<<<<<< HEAD
-    static detectError(message: MessageEvent): AuthError {
+    static detectError(message: MessageEvent): AuthError | undefined {
         const messageError = message.data.error;
         if (!messageError) {
             return undefined;
@@ -78,37 +67,25 @@
         return messageError;
     }
 
-    static processBrokerResponseMessage(brokerAuthResultMessage: MessageEvent, browserStorage: BrowserCacheManager): AuthenticationResult {
-=======
     static processBrokerResponseMessage(brokerAuthResultMessage: MessageEvent, browserStorage: BrowserCacheManager): AuthenticationResult | null {
->>>>>>> 136b6881
         const brokerAuthResult = BrokerAuthResponse.validate(brokerAuthResultMessage);
         return BrokerAuthResponse.processBrokerResponse(brokerAuthResult, browserStorage);
     }
 
-<<<<<<< HEAD
-    static processBrokerResponse(brokerAuthResult: BrokerAuthResponse, browserStorage: BrowserCacheManager): AuthenticationResult {
-        if (brokerAuthResult && brokerAuthResult.error) {
-            throw brokerAuthResult.error;
-=======
     static processBrokerResponse(brokerAuthResult: BrokerAuthResponse | null, browserStorage: BrowserCacheManager): AuthenticationResult | null {
         if (!brokerAuthResult) {
             return null;
->>>>>>> 136b6881
         }
 
         if (!brokerAuthResult || !brokerAuthResult.result) {
             return null;
         }
 
-<<<<<<< HEAD
-=======
         if (!brokerAuthResult.result || !brokerAuthResult.result.tokensToCache) {
             // If we reach here without a result object or tokensToCache, throw error as it is an unexpected code path.
             throw BrokerAuthError.createBrokerResponseInvalidError();
         }
 
->>>>>>> 136b6881
         const accessTokenEntity: AccessTokenEntity = new AccessTokenEntity();
         const idTokenEntity: IdTokenEntity = new IdTokenEntity();
         const accountEntity: AccountEntity = new AccountEntity();
