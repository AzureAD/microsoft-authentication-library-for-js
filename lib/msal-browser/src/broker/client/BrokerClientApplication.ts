/*
 * Copyright (c) Microsoft Corporation. All rights reserved.
 * Licensed under the MIT License.
 */

import { version } from "../../../package.json";
import { BrokerAuthenticationResult, ServerTelemetryManager, AuthorizationCodeClient, BrokerAuthorizationCodeClient, BrokerRefreshTokenClient, RefreshTokenClient, StringUtils, PersistentCacheKeys, IdToken, ProtocolUtils, ResponseMode, ScopeSet, AccountInfo, AuthenticationScheme } from "@azure/msal-common";
import { BrokerMessage } from "../msg/BrokerMessage";
import { BrokerMessageType, InteractionType } from "../../utils/BrowserConstants";
import { Configuration } from "../../config/Configuration";
import { BrokerHandshakeRequest } from "../msg/req/BrokerHandshakeRequest";
import { BrokerHandshakeResponse } from "../msg/resp/BrokerHandshakeResponse";
import { BrokerAuthRequest } from "../msg/req/BrokerAuthRequest";
import { BrokerRedirectResponse } from "../msg/resp/BrokerRedirectResponse";
import { RedirectRequest } from "../../request/RedirectRequest";
import { BrokerAuthResponse } from "../msg/resp/BrokerAuthResponse";
import { ClientApplication } from "../../app/ClientApplication";
import { PopupRequest } from "../../request/PopupRequest";
import { BrokerHandleRedirectRequest } from "../msg/req/BrokerHandleRedirectRequest";
import { SsoSilentRequest } from "../../request/SsoSilentRequest";
import { BrokerStateObject } from "../../utils/BrowserProtocolUtils";
import { BrokerSilentRequest } from "../request/BrokerSilentRequest";
import { BrokerAuthError } from "../../error/BrokerAuthError";
import { BrokerPopupRequest } from "../request/BrokerPopupRequest";
import { BrokerRedirectRequest } from "../request/BrokerRedirectRequst";
import { BrokerSsoSilentRequest } from "../request/BrokerSsoSilentRequest";
import { AuthorizationUrlRequest } from "../../request/AuthorizationUrlRequest";

/**
 * Broker Application class to manage brokered requests.
 */
export class BrokerClientApplication extends ClientApplication {

<<<<<<< HEAD
    private cachedBrokerResponse: Promise<BrokerAuthenticationResult>;
=======
    private cachedBrokerResponse?: Promise<BrokerAuthenticationResult> | null;
    private brokerAccount: AccountInfo | null;
>>>>>>> 136b6881

    constructor(configuration: Configuration) {
        super(configuration);

        this.cachedBrokerResponse = null;
        this.brokerAccount = null;
    }

    /**
     * 
     */
<<<<<<< HEAD
    async handleRedirectPromise(): Promise<BrokerAuthenticationResult | null> {
        this.cachedBrokerResponse = super.handleRedirectPromise() as Promise<BrokerAuthenticationResult>;
        const cachedResponse = (await this.cachedBrokerResponse) as BrokerAuthenticationResult;
=======
    async handleRedirectPromise(hash?: string): Promise<BrokerAuthenticationResult | null> {
        this.cachedBrokerResponse = super.handleRedirectPromise(hash) as Promise<BrokerAuthenticationResult>;
        const cachedResponse = (await this.cachedBrokerResponse);
>>>>>>> 136b6881
        // TODO: What to do in cases of multi-account in broker?
        if (cachedResponse) {
            if (!cachedResponse.tokensToCache) {
                this.cachedBrokerResponse = undefined;
                return cachedResponse;
            }
            this.setActiveAccount(cachedResponse.account);
        }

        return null;
    }

    /**
     * Add event listener to start listening for messages to the broker.
     */
    listenForBrokerMessage(): void {
        window.addEventListener("message", this.handleBrokerMessage.bind(this));
    }

    /**
     * 
     * @param message 
     */
    private async handleBrokerMessage(message: MessageEvent): Promise<void> {
        // Check that message is a BrokerHandshakeRequest
        const clientMessage = BrokerMessage.validateMessage(message);
        if (clientMessage) {
            switch (clientMessage.data.messageType) {
                case BrokerMessageType.HANDSHAKE_REQUEST:
                    this.logger.verbose("Broker handshake request received");
                    return await this.handleBrokerHandshake(clientMessage);
                case BrokerMessageType.HANDLE_REDIRECT_REQUEST:
                    this.logger.verbose("Broker handle redirect request received");
                    return await this.handleBrokerRedirectResponse(clientMessage);
                case BrokerMessageType.AUTH_REQUEST:
                    this.logger.verbose("Broker auth request received");
                    return await this.handleBrokerAuthRequest(clientMessage);
                default:
                    return;
            }
        }
    }

    /* eslint-disable */
    /**
     * Handle a broker handshake request from a child.
     * @param clientMessage 
     */
    private async handleBrokerHandshake(clientMessage: MessageEvent): Promise<void> {
        const validMessage = BrokerHandshakeRequest.validate(clientMessage);
        this.logger.verbose(`Broker handshake validated: ${validMessage}`);
        // TODO: Add broker origin here
        const brokerHandshakeResponse = new BrokerHandshakeResponse(version, "");

        // @ts-ignore
        clientMessage.source.postMessage(brokerHandshakeResponse, clientMessage.origin);
        this.logger.info(`Sending handshake response: ${brokerHandshakeResponse}`);
    }

    /**
     * 
     * @param clientMessage 
     */
    private async handleBrokerRedirectResponse(clientMessage: MessageEvent): Promise<void> {
        const validMessage = BrokerHandleRedirectRequest.validate(clientMessage);
        if (validMessage) {
            // TODO: Calculate request thumbprint
            const clientPort = clientMessage.ports[0];
            const brokerResult = await this.cachedBrokerResponse;
            if (brokerResult) {
                // TODO: Replace with in-memory cache lookup
                this.cachedBrokerResponse = undefined;
                const brokerAuthResponse: BrokerAuthResponse = new BrokerAuthResponse(InteractionType.Redirect, brokerResult);
                this.logger.info(`Sending auth response: ${brokerAuthResponse}`);
                clientPort.postMessage(brokerAuthResponse);
                clientPort.close();
                return;
            } else {
                // TODO: Throw error or return null?
                const brokerAuthResponse: BrokerAuthResponse = new BrokerAuthResponse(InteractionType.Redirect, null);
                clientPort.postMessage(brokerAuthResponse);
                clientPort.close();
            }
        }
    }

    /**
     * Handle a brokered auth request from the child.
     * @param clientMessage 
     */
    private async handleBrokerAuthRequest(clientMessage: MessageEvent): Promise<void> {
        const validMessage = BrokerAuthRequest.validate(clientMessage);
        if (validMessage) {
            this.logger.verbose(`Broker auth request validated: ${validMessage}`);

            // TODO: Calculate request thumbprint
            const brokerResult = await this.cachedBrokerResponse;
            if (brokerResult && brokerResult.tokensToCache) {
                // TODO: Replace with in-memory cache lookup
                this.cachedBrokerResponse = undefined;
                const clientPort = clientMessage.ports[0];
                const brokerAuthResponse: BrokerAuthResponse = new BrokerAuthResponse(InteractionType.Redirect, brokerResult);
                this.logger.info(`Sending auth response`);
                clientPort.postMessage(brokerAuthResponse);
                clientPort.close();
                return;
            }

            const currentAccount = this.getActiveAccount();
            if (currentAccount || validMessage.request.account) {
                return this.brokeredSilentRequest(validMessage, clientMessage.ports[0], currentAccount);
            }

            switch (validMessage.interactionType) {
                case InteractionType.Silent:
                    return this.brokeredSsoSilentRequest(validMessage, clientMessage.ports[0]);
                case InteractionType.Redirect:
                case InteractionType.Popup:
                default:
                    const interactionType = this.getInteractionType(validMessage.interactionType);
                    return this.interactiveBrokerRequest(interactionType, validMessage, clientMessage);
            }
        }
    }

    /**
     * Checks default config for interaction type before returning.
     * @param messageInteractionType 
     */
    private getInteractionType(messageInteractionType: InteractionType): InteractionType {
<<<<<<< HEAD
        const brokerHasInteractionPref = !!this.config.experimental.brokerOptions.preferredInteractionType;
        return brokerHasInteractionPref ? this.config.experimental.brokerOptions.preferredInteractionType : messageInteractionType;
=======
        const configuredPreferredType = this.config.experimental!.brokerOptions.preferredInteractionType;;
        return configuredPreferredType ? configuredPreferredType : messageInteractionType;
>>>>>>> 136b6881
    }

    /**
     * 
     * @param interactionType 
     * @param validMessage 
     * @param clientMessage 
     */
    private async interactiveBrokerRequest(interactionType: InteractionType, validMessage: BrokerAuthRequest, clientMessage: MessageEvent): Promise<void> {
        switch (interactionType) {
            case InteractionType.Redirect:
                return this.brokeredRedirectRequest(validMessage, clientMessage.ports[0]);
            case InteractionType.Popup:
                return this.brokeredPopupRequest(validMessage, clientMessage.ports[0]);
            case InteractionType.Silent:
                this.logger.error("Invalid code path. interactiveBrokerRequest() should only be called for interactive requests.")
                return;
            case InteractionType.None:
                this.logger.error("Broker is blocking interactive requests. Please attempt a silent request or sign into the broker first.")
                return;
            default:
                this.logger.error("Invalid code path. interactiveBrokerRequest() should only be called for interactive requests.")
                return;
        }
    }

    /**
     * Send redirect request as the broker.
     * @param validMessage 
     * @param clientPort 
     */
    private async brokeredRedirectRequest(validMessage: BrokerAuthRequest, clientPort: MessagePort): Promise<void> {
        const brokerRedirectResp = new BrokerRedirectResponse();
        // @ts-ignore
        clientPort.postMessage(brokerRedirectResp);
        clientPort.close();
        this.logger.info(`Sending redirect response: ${brokerRedirectResp}`);

        const redirectRequest = validMessage.request as BrokerRedirectRequest;
        redirectRequest.redirectUri = validMessage.embeddedAppRedirectUri;
        redirectRequest.embeddedAppClientId = validMessage.embeddedClientId;
        redirectRequest.brokerRedirectUri = this.getRedirectUri();

        // Call loginRedirect
        this.acquireTokenRedirect(redirectRequest);
    }

    /**
     * Send popup request as the broker.
     * @param validMessage 
     * @param clientPort 
     */
    private async brokeredPopupRequest(validMessage: BrokerAuthRequest, clientPort: MessagePort): Promise<void> {
        try {
            const popupRequest = validMessage.request as BrokerPopupRequest;
            popupRequest.redirectUri = validMessage.embeddedAppRedirectUri;
            popupRequest.embeddedAppClientId = validMessage.embeddedClientId;
            popupRequest.brokerRedirectUri = this.getRedirectUri();
            const response = (await this.acquireTokenPopup(popupRequest)) as BrokerAuthenticationResult;
            const brokerAuthResponse: BrokerAuthResponse = new BrokerAuthResponse(InteractionType.Popup, response);
            this.logger.info(`Sending auth response`);
            clientPort.postMessage(brokerAuthResponse);
            clientPort.close();
        } catch (err) {
            const brokerAuthResponse = new BrokerAuthResponse(InteractionType.Popup, null, err);
            this.logger.info(`Found auth error: ${err}`);
            clientPort.postMessage(brokerAuthResponse);
            clientPort.close();
        }
    }

    /**
     * 
     * @param validMessage 
     * @param clientPort 
     */
    private async brokeredSsoSilentRequest(validMessage: BrokerAuthRequest, clientPort: MessagePort): Promise<void> {
        try {
            const silentRequest = validMessage.request as BrokerSsoSilentRequest;
            silentRequest.redirectUri = validMessage.embeddedAppRedirectUri;
            silentRequest.embeddedAppClientId = validMessage.embeddedClientId;
            silentRequest.brokerRedirectUri = this.getRedirectUri();
            const response: BrokerAuthenticationResult = (await this.ssoSilent(silentRequest)) as BrokerAuthenticationResult;
            const brokerAuthResponse: BrokerAuthResponse = new BrokerAuthResponse(InteractionType.Popup, response);
            this.logger.info(`Sending auth response`);
            clientPort.postMessage(brokerAuthResponse);
            clientPort.close();
        } catch (err) {
            const brokerAuthResponse = new BrokerAuthResponse(InteractionType.Silent, null, err);
            this.logger.info(`Found auth error: ${err}`);
            clientPort.postMessage(brokerAuthResponse);
            clientPort.close();
        }
    }

    /**
     * Send silent renewal request as the broker.
     * @param validMessage 
     * @param clientPort 
     */
    private async brokeredSilentRequest(validMessage: BrokerAuthRequest, clientPort: MessagePort, account: AccountInfo): Promise<void> {
        try {
            const silentRequest = validMessage.request as BrokerSilentRequest;
            silentRequest.embeddedAppClientId = validMessage.embeddedClientId;
            silentRequest.embeddedAppRedirectUri = validMessage.embeddedAppRedirectUri;
            if (!silentRequest.account) {
                silentRequest.account = account;
            }
            const response = (await this.acquireTokenByRefreshToken(silentRequest)) as BrokerAuthenticationResult;
            const brokerAuthResponse: BrokerAuthResponse = new BrokerAuthResponse(InteractionType.Silent, response);
<<<<<<< HEAD
            if (brokerAuthResponse.result.tokensToCache) {
                this.logger.info(`Sending auth response`);
=======
            if (brokerAuthResponse.result && brokerAuthResponse.result.tokensToCache) {
                this.logger.info(`Sending auth response: ${JSON.stringify(brokerAuthResponse)}`);
>>>>>>> 136b6881
                clientPort.postMessage(brokerAuthResponse);
                clientPort.close();
            } else {
                const noTokensErr = BrokerAuthError.createNoTokensToCacheError();
                const brokerAuthResponse = new BrokerAuthResponse(InteractionType.Silent, null, noTokensErr);
                this.logger.info(`${noTokensErr}`);
                clientPort.postMessage(brokerAuthResponse);
                clientPort.close();
            }
        } catch (err) {
            const brokerAuthResponse = new BrokerAuthResponse(InteractionType.Silent, null, err);
            this.logger.info(`Found auth error: ${err}`);
            clientPort.postMessage(brokerAuthResponse);
            clientPort.close();
        }
    }

    /**
     * Creates an Broker Authorization Code Client with the given authority, or the default authority.
     * @param authorityUrl 
     */
    protected async createAuthCodeClient(serverTelemetryManager: ServerTelemetryManager, authorityUrl?: string): Promise<AuthorizationCodeClient> {
        // Create auth module.
        const clientConfig = await this.getClientConfiguration(serverTelemetryManager, authorityUrl);
        
        return new BrokerAuthorizationCodeClient(clientConfig);
    }

    /**
     * Creates a Refresh Client with the given authority, or the default authority.
     * @param authorityUrl 
     */
    protected async createRefreshTokenClient(serverTelemetryManager: ServerTelemetryManager, authorityUrl?: string): Promise<RefreshTokenClient> {
        // Create auth module.
        const clientConfig = await this.getClientConfiguration(serverTelemetryManager, authorityUrl);
        return new BrokerRefreshTokenClient(clientConfig);
    }

    /**
     * Helper to initialize required request parameters for interactive APIs and ssoSilent()
     * @param request
     */
    protected initializeAuthorizationRequest(request: AuthorizationUrlRequest|RedirectRequest|PopupRequest|SsoSilentRequest, interactionType: InteractionType): AuthorizationUrlRequest {
        const redirectUri = this.getRedirectUri(request.redirectUri);
        const baseRequestScopes = new ScopeSet(request.scopes || []);
        const browserState: BrokerStateObject = {
            interactionType: interactionType,
            brokeredClientId: this.config.auth.clientId,
            brokeredReqAuthority: (request && request.authority) || this.config.auth.authority,
            brokeredReqScopes: baseRequestScopes.printScopes()
        };

        const state = ProtocolUtils.setRequestState(
            this.browserCrypto,
            (request && request.state) || "",
            browserState
        );

        const nonce: string = request.nonce || this.browserCrypto.createNewGuid();
        const authenticationScheme = request.authenticationScheme || AuthenticationScheme.BEARER;

        const validatedRequest: AuthorizationUrlRequest = {
            ...this.initializeBaseRequest(request),
            redirectUri: redirectUri,
            state: state,
            nonce: nonce,
            responseMode: ResponseMode.FRAGMENT,
            authenticationScheme: authenticationScheme,
        };

        // Check for ADAL SSO
        if (StringUtils.isEmpty(validatedRequest.loginHint)) {
            // Only check for adal token if no SSO params are being used
            const adalIdTokenString = this.browserStorage.getTemporaryCache(PersistentCacheKeys.ADAL_ID_TOKEN) as string;
            if (!StringUtils.isEmpty(adalIdTokenString)) {
                const adalIdToken = new IdToken(adalIdTokenString, this.browserCrypto);
                this.browserStorage.removeItem(PersistentCacheKeys.ADAL_ID_TOKEN);
                if (adalIdToken.claims && adalIdToken.claims.upn) {
                    validatedRequest.loginHint = adalIdToken.claims.upn;
                }
            }
        }

        this.browserStorage.updateCacheEntries(validatedRequest.state, validatedRequest.nonce, validatedRequest.authority);

        return validatedRequest;
    }
}<|MERGE_RESOLUTION|>--- conflicted
+++ resolved
@@ -31,32 +31,20 @@
  */
 export class BrokerClientApplication extends ClientApplication {
 
-<<<<<<< HEAD
-    private cachedBrokerResponse: Promise<BrokerAuthenticationResult>;
-=======
     private cachedBrokerResponse?: Promise<BrokerAuthenticationResult> | null;
-    private brokerAccount: AccountInfo | null;
->>>>>>> 136b6881
 
     constructor(configuration: Configuration) {
         super(configuration);
 
         this.cachedBrokerResponse = null;
-        this.brokerAccount = null;
-    }
-
-    /**
-     * 
-     */
-<<<<<<< HEAD
-    async handleRedirectPromise(): Promise<BrokerAuthenticationResult | null> {
-        this.cachedBrokerResponse = super.handleRedirectPromise() as Promise<BrokerAuthenticationResult>;
-        const cachedResponse = (await this.cachedBrokerResponse) as BrokerAuthenticationResult;
-=======
+    }
+
+    /**
+     * 
+     */
     async handleRedirectPromise(hash?: string): Promise<BrokerAuthenticationResult | null> {
         this.cachedBrokerResponse = super.handleRedirectPromise(hash) as Promise<BrokerAuthenticationResult>;
-        const cachedResponse = (await this.cachedBrokerResponse);
->>>>>>> 136b6881
+        const cachedResponse: BrokerAuthenticationResult = await this.cachedBrokerResponse;
         // TODO: What to do in cases of multi-account in broker?
         if (cachedResponse) {
             if (!cachedResponse.tokensToCache) {
@@ -165,8 +153,8 @@
                 return;
             }
 
-            const currentAccount = this.getActiveAccount();
-            if (currentAccount || validMessage.request.account) {
+            const currentAccount = this.getActiveAccount() || validMessage.request.account;
+            if (currentAccount) {
                 return this.brokeredSilentRequest(validMessage, clientMessage.ports[0], currentAccount);
             }
 
@@ -187,13 +175,8 @@
      * @param messageInteractionType 
      */
     private getInteractionType(messageInteractionType: InteractionType): InteractionType {
-<<<<<<< HEAD
-        const brokerHasInteractionPref = !!this.config.experimental.brokerOptions.preferredInteractionType;
-        return brokerHasInteractionPref ? this.config.experimental.brokerOptions.preferredInteractionType : messageInteractionType;
-=======
         const configuredPreferredType = this.config.experimental!.brokerOptions.preferredInteractionType;;
         return configuredPreferredType ? configuredPreferredType : messageInteractionType;
->>>>>>> 136b6881
     }
 
     /**
@@ -304,13 +287,8 @@
             }
             const response = (await this.acquireTokenByRefreshToken(silentRequest)) as BrokerAuthenticationResult;
             const brokerAuthResponse: BrokerAuthResponse = new BrokerAuthResponse(InteractionType.Silent, response);
-<<<<<<< HEAD
-            if (brokerAuthResponse.result.tokensToCache) {
-                this.logger.info(`Sending auth response`);
-=======
             if (brokerAuthResponse.result && brokerAuthResponse.result.tokensToCache) {
                 this.logger.info(`Sending auth response: ${JSON.stringify(brokerAuthResponse)}`);
->>>>>>> 136b6881
                 clientPort.postMessage(brokerAuthResponse);
                 clientPort.close();
             } else {
