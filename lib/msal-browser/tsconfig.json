--- conflicted
+++ resolved
@@ -15,13 +15,8 @@
         "esModuleInterop": true,
         "resolveJsonModule": true,
         "types": [
-<<<<<<< HEAD
-            "jest",
-            "node"
-=======
             "node",
             "jest"
->>>>>>> f714b51f
         ]
     },
     "references": [
