<<<<<<< HEAD
namespace MSAL {
    export class Utils {
=======
"use strict";

namespace Msal {
    export class Utils {
        static compareObjects(u1: User, u2: User): boolean {
            if (!u1 || !u2)
                return false;
            if (u1.userIdentifier && u2.userIdentifier) {
                if (u1.userIdentifier === u2.userIdentifier) {
                    return true;
                }
            }
            return false;
        };

>>>>>>> 4a7f6ea1
        static expiresIn(expires: string): number {
            // if AAD did not send "expires_in" property, use default expiration of 3599 seconds, for some reason AAD sends 3599 as "expires_in" value instead of 3600
            if (!expires) expires = "3599";
            return this.now() + parseInt(expires, 10);
        };

        static now(): number {
            return Math.round(new Date().getTime() / 1000.0);
        };

        static isEmpty(str: string): boolean {
            return (typeof str === "undefined" || !str || 0 === str.length);
        };

        static extractIdToken(encodedIdToken: string): any {
            // id token will be decoded to get the username
            const decodedToken = this.decodeJwt(encodedIdToken);
            if (!decodedToken) {
                return null;
            }
            try {
                const base64IdToken = decodedToken.JWSPayload;
                const base64Decoded = this.base64DecodeStringUrlSafe(base64IdToken);
                if (!base64Decoded) {
                    //this._requestContext.logger.info('The returned id_token could not be base64 url safe decoded.');
                    return null;
                }
                // ECMA script has JSON built-in support
                return JSON.parse(base64Decoded);
            } catch (err) {
                //this._requestContext.logger.error('The returned id_token could not be decoded' + err);
            }

            return null;
        };

        static base64EncodeStringUrlSafe(input: string): string {
            // html5 should support atob function for decoding
            if (window.btoa) {
                return window.btoa(input);
            }
            else {
                return this.encode(input);
            }
        }

        static base64DecodeStringUrlSafe(base64IdToken: string): string {
            // html5 should support atob function for decoding
            base64IdToken = base64IdToken.replace(/-/g, "+").replace(/_/g, "/");
            if (window.atob) {
                return decodeURIComponent(window.atob(base64IdToken)); // jshint ignore:line
            }
            else {
                return decodeURIComponent(this.decode(base64IdToken));
            }
        };

        static encode(input: string): string {
            const keyStr: string = "ABCDEFGHIJKLMNOPQRSTUVWXYZabcdefghijklmnopqrstuvwxyz0123456789+/=";
            let output = "";
            let chr1: number, chr2: number, chr3: number, enc1: number, enc2: number, enc3: number, enc4: number;
            var i = 0;

            input = this.utf8Encode(input);

            while (i < input.length) {
                chr1 = input.charCodeAt(i++);
                chr2 = input.charCodeAt(i++);
                chr3 = input.charCodeAt(i++);

                enc1 = chr1 >> 2;
                enc2 = ((chr1 & 3) << 4) | (chr2 >> 4);
                enc3 = ((chr2 & 15) << 2) | (chr3 >> 6);
                enc4 = chr3 & 63;

                if (isNaN(chr2)) {
                    enc3 = enc4 = 64;
                } else if (isNaN(chr3)) {
                    enc4 = 64;
                }

                output = output + keyStr.charAt(enc1) + keyStr.charAt(enc2) + keyStr.charAt(enc3) + keyStr.charAt(enc4);
            }

            return output.replace(/\+/g, "-").replace(/\//g, "_").replace(/=+$/, "");
        }

        static utf8Encode(input: string): string {
            input = input.replace(/\r\n/g, "\n");
            var utftext = "";

            for (var n = 0; n < input.length; n++) {
                var c = input.charCodeAt(n);

                if (c < 128) {
                    utftext += String.fromCharCode(c);
                }
                else if ((c > 127) && (c < 2048)) {
                    utftext += String.fromCharCode((c >> 6) | 192);
                    utftext += String.fromCharCode((c & 63) | 128);
                }
                else {
                    utftext += String.fromCharCode((c >> 12) | 224);
                    utftext += String.fromCharCode(((c >> 6) & 63) | 128);
                    utftext += String.fromCharCode((c & 63) | 128);
                }
            }

            return utftext;
        }

        static decode(base64IdToken: string): string {
            var codes = "ABCDEFGHIJKLMNOPQRSTUVWXYZabcdefghijklmnopqrstuvwxyz0123456789+/=";
            base64IdToken = String(base64IdToken).replace(/=+$/, "");
            var length = base64IdToken.length;
            if (length % 4 === 1) {
                throw new Error("The token to be decoded is not correctly encoded.");
            }
            let h1: number, h2: number, h3: number, h4: number, bits: number, c1: number, c2: number, c3: number, decoded = "";
            for (var i = 0; i < length; i += 4) {
                //Every 4 base64 encoded character will be converted to 3 byte string, which is 24 bits
                // then 6 bits per base64 encoded character
                h1 = codes.indexOf(base64IdToken.charAt(i));
                h2 = codes.indexOf(base64IdToken.charAt(i + 1));
                h3 = codes.indexOf(base64IdToken.charAt(i + 2));
                h4 = codes.indexOf(base64IdToken.charAt(i + 3));
                // For padding, if last two are '='
                if (i + 2 === length - 1) {
                    bits = h1 << 18 | h2 << 12 | h3 << 6;
                    c1 = bits >> 16 & 255;
                    c2 = bits >> 8 & 255;
                    decoded += String.fromCharCode(c1, c2);
                    break;
                }
                // if last one is '='
                else if (i + 1 === length - 1) {
                    bits = h1 << 18 | h2 << 12;
                    c1 = bits >> 16 & 255;
                    decoded += String.fromCharCode(c1);
                    break;
                }
                bits = h1 << 18 | h2 << 12 | h3 << 6 | h4;
                // then convert to 3 byte chars
                c1 = bits >> 16 & 255;
                c2 = bits >> 8 & 255;
                c3 = bits & 255;
                decoded += String.fromCharCode(c1, c2, c3);
            }
            return decoded;
        };

        static decodeJwt(jwtToken: string): any {
            if (this.isEmpty(jwtToken)) {
                return null;
            };
            const idTokenPartsRegex = /^([^\.\s]*)\.([^\.\s]+)\.([^\.\s]*)$/;
            const matches = idTokenPartsRegex.exec(jwtToken);
            if (!matches || matches.length < 4) {
                //this._requestContext.logger.warn('The returned id_token is not parseable.');
                return null;
            }
            const crackedToken = {
                header: matches[1],
                JWSPayload: matches[2],
                JWSSig: matches[3]
            };
            return crackedToken;
        };

        static deserialize(query: string): any {
            let match: Array<string>; // Regex for replacing addition symbol with a space
            const pl = /\+/g;
            const search = /([^&=]+)=([^&]*)/g;
            const decode = (s: string) => decodeURIComponent(s.replace(pl, " "));
            const obj: {} = {};
            match = search.exec(query);
            while (match) {
                obj[decode(match[1])] = decode(match[2]);
                match = search.exec(query);
            }
            return obj;
        };

        static isIntersectingScopes(cachedScopes: Array<string>, scopes: Array<string>): boolean {
            cachedScopes = this.convertToLowerCase(cachedScopes);
            for (let i = 0; i < scopes.length; i++) {
                if (cachedScopes.indexOf(scopes[i].toLowerCase()) > -1)
                    return true;
            }
            return false;
        }

        static containsScope(cachedScopes: Array<string>, scopes: Array<string>): boolean {
            cachedScopes = this.convertToLowerCase(cachedScopes);
            return scopes.every((value: any): boolean => cachedScopes.indexOf(value.toString().toLowerCase()) >= 0);
        }

        static convertToLowerCase(scopes: Array<string>): Array<string> {
            return scopes.map(scope => scope.toLowerCase());
        }

        static removeElement(scopes: Array<string>, scope: string): Array<string> {
            return scopes.filter(value => value !== scope);
        }

        static decimalToHex(num: number): string {
            var hex: string = num.toString(16);
            while (hex.length < 2) {
                hex = "0" + hex;
            }
            return hex;
        }

        static getLibraryVersion(): string {
            return "0.1.0";
        }

        static replaceFirstPath(href:string,tenantId:string):string {
            var match = href.match(/^(https?\:)\/\/(([^:\/?#]*)(?:\:([0-9]+))?)([\/]{0,1}[^?#]*)(\?[^#]*|)(#.*|)$/);
            if (match) {
                var urlObject = {
                    href: href,
                    protocol: match[1],
                    host: match[2],
                    hostname: match[3],
                    port: match[4],
                    pathname: match[5],
                    search: match[6],
                    hash: match[7]
                }
                var pathArray = urlObject.pathname.split('/');
                pathArray.shift();
                if (pathArray[0] && pathArray[0] === 'common' || pathArray[0] === 'organizations') {
                    pathArray[0] = tenantId;
                    href = urlObject.protocol + "//" + urlObject.host + "/" + pathArray.join('/');
                }
            }
            return href;
        }

        static createNewGuid(): string {
            // RFC4122: The version 4 UUID is meant for generating UUIDs from truly-random or
            // pseudo-random numbers.
            // The algorithm is as follows:
            //     Set the two most significant bits (bits 6 and 7) of the
            //        clock_seq_hi_and_reserved to zero and one, respectively.
            //     Set the four most significant bits (bits 12 through 15) of the
            //        time_hi_and_version field to the 4-bit version number from
            //        Section 4.1.3. Version4
            //     Set all the other bits to randomly (or pseudo-randomly) chosen
            //     values.
            // UUID                   = time-low "-" time-mid "-"time-high-and-version "-"clock-seq-reserved and low(2hexOctet)"-" node
            // time-low               = 4hexOctet
            // time-mid               = 2hexOctet
            // time-high-and-version  = 2hexOctet
            // clock-seq-and-reserved = hexOctet:
            // clock-seq-low          = hexOctet
            // node                   = 6hexOctet
            // Format: xxxxxxxx-xxxx-4xxx-yxxx-xxxxxxxxxxxx
            // y could be 1000, 1001, 1010, 1011 since most significant two bits needs to be 10
            // y values are 8, 9, A, B

            const cryptoObj: Crypto = window.crypto; // for IE 11
            if (cryptoObj && cryptoObj.getRandomValues) {
                const buffer: Uint8Array = new Uint8Array(16);
                cryptoObj.getRandomValues(buffer);

                //buffer[6] and buffer[7] represents the time_hi_and_version field. We will set the four most significant bits (4 through 7) of buffer[6] to represent decimal number 4 (UUID version number).
                buffer[6] |= 0x40; //buffer[6] | 01000000 will set the 6 bit to 1.
                buffer[6] &= 0x4f; //buffer[6] & 01001111 will set the 4, 5, and 7 bit to 0 such that bits 4-7 == 0100 = "4".

                //buffer[8] represents the clock_seq_hi_and_reserved field. We will set the two most significant bits (6 and 7) of the clock_seq_hi_and_reserved to zero and one, respectively.
                buffer[8] |= 0x80; //buffer[8] | 10000000 will set the 7 bit to 1.
                buffer[8] &= 0xbf; //buffer[8] & 10111111 will set the 6 bit to 0.

                return Utils.decimalToHex(buffer[0]) + Utils.decimalToHex(buffer[1])
                    + Utils.decimalToHex(buffer[2]) + Utils.decimalToHex(buffer[3])
                    + "-" + Utils.decimalToHex(buffer[4]) + Utils.decimalToHex(buffer[5])
                    + "-" + Utils.decimalToHex(buffer[6]) + Utils.decimalToHex(buffer[7])
                    + "-" + Utils.decimalToHex(buffer[8]) + Utils.decimalToHex(buffer[9])
                    + "-" + Utils.decimalToHex(buffer[10]) + Utils.decimalToHex(buffer[11])
                    + Utils.decimalToHex(buffer[12]) + Utils.decimalToHex(buffer[13])
                    + Utils.decimalToHex(buffer[14]) + Utils.decimalToHex(buffer[15]);
            }
            else {
                const guidHolder: string = "xxxxxxxx-xxxx-4xxx-yxxx-xxxxxxxxxxxx";
                const hex: string = "0123456789abcdef";
                let r: number = 0;
                let guidResponse: string = "";
                for (let i: number = 0; i < 36; i++) {
                    if (guidHolder[i] !== "-" && guidHolder[i] !== "4") {
                        // each x and y needs to be random
                        r = Math.random() * 16 | 0;
                    }
                    if (guidHolder[i] === "x") {
                        guidResponse += hex[r];
                    } else if (guidHolder[i] === "y") {
                        // clock-seq-and-reserved first hex is filtered and remaining hex values are random
                        r &= 0x3; // bit and with 0011 to set pos 2 to zero ?0??
                        r |= 0x8; // set pos 3 to 1 as 1???
                        guidResponse += hex[r];
                    } else {
                        guidResponse += guidHolder[i];
                    }
                }
                return guidResponse;
            }
        };
<<<<<<< HEAD

        /*
        * Parses out the components from a url string.
        * @returns An object with the various components. Please cache this value insted of calling this multiple times on the same url.
        */
        static GetUrlComponents(url: string): IUri {
            // http://stackoverflow.com/a/26766402
            var regEx = new RegExp(/^(([^:\/?#]+):)?(\/\/([^\/?#]*))?([^?#]*)(\?([^#]*))?(#(.*))?/);

            var match = url.match(regEx);

            // TODO: (shivb) input and regex validation
            let urlComponents = <IUri>{
                Protocol: match[1],
                HostNameAndPort: match[4],
                AbsolutePath: match[5]
            };

            let pathSegments = urlComponents.AbsolutePath.split("/");
            pathSegments = pathSegments.filter((val) => val && val.length > 0); // remove empty elements
            urlComponents.PathSegments = pathSegments;
            return urlComponents;
        }

        /*
        * Given a url or path, append a trailing slash if one doesnt exist
        */
        static CanonicalizeUri(url: string): string {
            if (url) {
                url = url.toLowerCase();
            }

            if (url && !url.endsWith("/")) {
                url += "/";
            }

            return url;
        }
=======
>>>>>>> 4a7f6ea1
    }
}<|MERGE_RESOLUTION|>--- conflicted
+++ resolved
@@ -1,7 +1,3 @@
-<<<<<<< HEAD
-namespace MSAL {
-    export class Utils {
-=======
 "use strict";
 
 namespace Msal {
@@ -17,7 +13,6 @@
             return false;
         };
 
->>>>>>> 4a7f6ea1
         static expiresIn(expires: string): number {
             // if AAD did not send "expires_in" property, use default expiration of 3599 seconds, for some reason AAD sends 3599 as "expires_in" value instead of 3600
             if (!expires) expires = "3599";
@@ -326,7 +321,6 @@
                 return guidResponse;
             }
         };
-<<<<<<< HEAD
 
         /*
         * Parses out the components from a url string.
@@ -365,7 +359,5 @@
 
             return url;
         }
-=======
->>>>>>> 4a7f6ea1
     }
 }