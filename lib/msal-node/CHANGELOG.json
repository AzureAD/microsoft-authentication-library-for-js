{
  "name": "@azure/msal-node",
  "entries": [
    {
<<<<<<< HEAD
      "date": "Mon, 03 Apr 2023 19:59:22 GMT",
=======
      "date": "Mon, 03 Apr 2023 21:29:31 GMT",
>>>>>>> c756a2e1
      "tag": "@azure/msal-node_v1.17.0",
      "version": "1.17.0",
      "comments": {
        "none": [
          {
            "author": "dogan.erisen@gmail.com",
            "package": "@azure/msal-node",
            "commit": "176635ec210fa0eed51a4b774dcd42d972816498",
            "comment": "Update comments in IPartitionManager #5773"
          }
        ],
        "patch": [
          {
            "author": "thomas.norling@microsoft.com",
            "package": "@azure/msal-node",
            "commit": "c4432b9cc711cc037261c815410433346836c95d",
            "comment": "Optimize account lookups in cache #5792"
          }
        ],
        "minor": [
          {
            "author": "thomas.norling@microsoft.com",
            "package": "@azure/msal-node",
            "commit": "7d39c2c90527a41115556ff05cfb6b84e30fac0a",
            "comment": "Optimize token lookups in cache #5806"
          },
          {
            "author": "beachball",
            "package": "@azure/msal-node",
            "comment": "Bump @azure/msal-common to v12.0.0",
            "commit": "98cb8fce7ff4199e528ffe819dccbf58d28a8c80"
          }
        ]
      }
    },
    {
      "date": "Tue, 07 Mar 2023 16:48:52 GMT",
      "tag": "@azure/msal-node_v1.16.0",
      "version": "1.16.0",
      "comments": {
        "minor": [
          {
            "author": "thomas.norling@microsoft.com",
            "package": "@azure/msal-node",
            "commit": "7d0ef8cb6792a30a29ec94011ff8ea1f5ca6a9bc",
            "comment": "Add support for NativeBrokerPlugin #5550"
          },
          {
            "author": "v-derisen@microsoft.com",
            "package": "@azure/msal-node",
            "commit": "956d66b35ff6553f90b975b152f6bdf16d8f6235",
            "comment": "Allow adding custom loopback client in acquireTokenInteractive #5578"
          },
          {
            "author": "beachball",
            "package": "@azure/msal-node",
            "comment": "Bump @azure/msal-common to v11.0.0",
            "commit": "cbd2c9ddae007b1ca0468a3299aebe0ae053bf80"
          }
        ],
        "patch": [
          {
            "author": "rginsburg@microsoft.com",
            "package": "@azure/msal-node",
            "commit": "80b52e998ee91bb8bda7de17c71963781a5767ae",
            "comment": "Fixed bug in msal-node's httpClient #5722"
          }
        ]
      }
    },
    {
      "date": "Mon, 06 Feb 2023 18:51:50 GMT",
      "tag": "@azure/msal-node_v1.15.0",
      "version": "1.15.0",
      "comments": {
        "minor": [
          {
            "author": "rginsburg@microsoft.com",
            "package": "@azure/msal-node",
            "commit": "55aa5b76afcbef8a185c0ab69535511c2dc76cd1",
            "comment": "proxyUrl is now passed to msal-node's httpClient via it's constructor #5599"
          },
          {
            "author": "rginsburg@microsoft.com",
            "package": "@azure/msal-node",
            "commit": "b3920da6c81cc84cd5db53a11e0f0bef7969c3f7",
            "comment": "Add support for custom http(s) agents #5472"
          },
          {
            "author": "beachball",
            "package": "@azure/msal-node",
            "comment": "Bump @azure/msal-common to v10.0.0",
            "commit": "a7d7ecc41dbd3aed621d22a3e3263aee25ce6c10"
          }
        ],
        "patch": [
          {
            "author": "rginsburg@microsoft.com",
            "package": "@azure/msal-node",
            "commit": "d4612bfea17987566d24c4b6f4460f68dd814ce8",
            "comment": "tokenQueryParameters are now sent to the /token endpoint for all Confidential Client flows #5573"
          }
        ],
        "none": [
          {
            "author": "v-ssalem@microsoft.com",
            "package": "@azure/msal-node",
            "commit": "376e3c0b3562896940d365c9b8e803f6ce5604d9",
            "comment": "add tests for obo and clientConfig #5493"
          }
        ]
      }
    },
    {
      "date": "Mon, 09 Jan 2023 22:44:58 GMT",
      "tag": "@azure/msal-node_v1.14.6",
      "version": "1.14.6",
      "comments": {
        "patch": [
          {
            "author": "bmahal@microsoft.com",
            "package": "@azure/msal-node",
            "commit": "00d3fd949453e3f9dc3316cc0e913a84b9c2cfa2",
            "comment": "fix logger undefined error #5355"
          },
          {
            "author": "thomas.norling@microsoft.com",
            "package": "@azure/msal-node",
            "commit": "67a1646f747e9885b0abd8996c91c474ad655ba4",
            "comment": "Upgrade jsonwebtoken to v9"
          },
          {
            "author": "beachball",
            "package": "@azure/msal-node",
            "comment": "Bump @azure/msal-common to v9.0.2",
            "commit": "1c8f7d7e2fde5d0b701f7eb5bd1866177a5f8794"
          }
        ]
      }
    },
    {
      "date": "Wed, 07 Dec 2022 16:53:07 GMT",
      "tag": "@azure/msal-node_v1.14.5",
      "version": "1.14.5",
      "comments": {
        "patch": [
          {
            "author": "v-derisen@microsoft.com",
            "package": "@azure/msal-node",
            "commit": "125c3e55e87feef31573a0d1567549cfc423ee59",
            "comment": "Serialize/deserialize access token userAssertionHash property to fix cache persistence issue in OBO flow #5398"
          },
          {
            "author": "beachball",
            "package": "@azure/msal-node",
            "comment": "Bump @azure/msal-common to v9.0.1",
            "commit": "48cb414b1a722dacf5439a1df6bad070cff62aa4"
          }
        ]
      }
    },
    {
      "date": "Mon, 21 Nov 2022 19:14:45 GMT",
      "tag": "@azure/msal-node_v1.14.4",
      "version": "1.14.4",
      "comments": {
        "patch": [
          {
            "author": "rginsburg@microsoft.com",
            "package": "@azure/msal-node",
            "commit": "3abd22bdd6a3360822f442c5f9408c7d8e47fdde",
            "comment": "Added logging to Authority class"
          },
          {
            "author": "rginsburg@microsoft.com",
            "package": "@azure/msal-node",
            "commit": "5ad8f76c774a4d6a4c41380fc1a896c7910a3e62",
            "comment": "Fixed msal-node HttpClient server error bug #5342"
          },
          {
            "author": "thomas.norling@microsoft.com",
            "package": "@azure/msal-node",
            "commit": "27f9a85b7eab5c1a5ec32189b683176b04af3563",
            "comment": "Include original request params on /token request in acquireTokenInteractive #5403"
          },
          {
            "author": "thomas.norling@microsoft.com",
            "package": "@azure/msal-node",
            "commit": "a3960d55600382f2ed035de48563d1cb380e3dfb",
            "comment": "Fix circular dependency #5402"
          },
          {
            "author": "beachball",
            "package": "@azure/msal-node",
            "comment": "Bump @azure/msal-common to v9.0.0",
            "commit": "b6454bd1ff556f8d3482689d6a769e5e659a9f7d"
          }
        ]
      }
    },
    {
      "date": "Mon, 07 Nov 2022 22:46:55 GMT",
      "tag": "@azure/msal-node_v1.14.3",
      "version": "1.14.3",
      "comments": {
        "patch": [
          {
            "author": "beachball",
            "package": "@azure/msal-node",
            "comment": "Bump @azure/msal-common to v8.0.0",
            "commit": "ae6f326996be7eec25faa19d3f714b860a424878"
          }
        ]
      }
    },
    {
      "date": "Mon, 10 Oct 2022 22:27:03 GMT",
      "tag": "@azure/msal-node_v1.14.2",
      "version": "1.14.2",
      "comments": {
        "patch": [
          {
            "author": "beachball",
            "package": "@azure/msal-node",
            "comment": "Bump @azure/msal-common to v7.6.0",
            "commit": "1bb8ed44ca44617636fb62199deb005d69341fb7"
          }
        ]
      }
    },
    {
      "date": "Mon, 03 Oct 2022 22:12:27 GMT",
      "tag": "@azure/msal-node_v1.14.1",
      "version": "1.14.1",
      "comments": {
        "patch": [
          {
            "author": "v-derisen@microsoft.com",
            "package": "@azure/msal-node",
            "commit": "0602df6432278a8b033711db8c3d38aaecb4e7fc",
            "comment": "sanitize client credentials request against oidc scopes #4999"
          },
          {
            "author": "bmahal@microsoft.com",
            "package": "@azure/msal-node",
            "commit": "0e9e52d3ca225bbe3cb6d3a1b7f1cd9e6a0969ff",
            "comment": "This PR modifies HttpClient to return apprpropriate underlying error that is handled upstream.  #5175"
          },
          {
            "author": "beachball",
            "package": "@azure/msal-node",
            "comment": "Bump @azure/msal-common to v7.5.0",
            "commit": "22b4edc74bd5a561ded056cf6451a8371598c76c"
          }
        ],
        "none": [
          {
            "author": "sameera.gajjarapu@microsoft.com",
            "package": "@azure/msal-node",
            "commit": "64e4116894106694d3f904e5eff885f958fd82ea",
            "comment": "Update package-lock.json for published releases #5213"
          },
          {
            "author": "rginsburg@microsoft.com",
            "package": "@azure/msal-node",
            "commit": "b9fc7ab24a1051081fb0f064881e4e80dafa6b14",
            "comment": "Fixed broken test in PublicClientApplication #5219"
          }
        ]
      }
    },
    {
      "date": "Mon, 12 Sep 2022 18:19:32 GMT",
      "tag": "@azure/msal-node_v1.14.0",
      "version": "1.14.0",
      "comments": {
        "none": [
          {
            "author": "hemoral@microsoft.com",
            "package": "@azure/msal-node",
            "commit": "ffde7158aba741b804d5558fc162c1f1c45c28cd",
            "comment": "Post Release September 2022 #5186"
          }
        ],
        "minor": [
          {
            "author": "marionminayo@microsoft.com",
            "package": "@azure/msal-node",
            "commit": "fda3675d1a6100e8479a62ead6a980e10e2ebdb5",
            "comment": "Add support for the state parameter #4723"
          },
          {
            "author": "beachball",
            "package": "@azure/msal-node",
            "comment": "Bump @azure/msal-common to v7.4.1",
            "commit": "cf19d12246949f9cb99f4853953cbefb7d27009e"
          }
        ]
      }
    },
    {
      "date": "Fri, 02 Sep 2022 18:06:53 GMT",
      "tag": "@azure/msal-node_v1.13.0",
      "version": "1.13.0",
      "comments": {
        "minor": [
          {
            "author": "thomas.norling@microsoft.com",
            "package": "@azure/msal-node",
            "commit": "75e3189e8cf3d46497a7587d7f221057a5f0ede6",
            "comment": "Add acquireTokenInteractive API #5062"
          },
          {
            "author": "beachball",
            "package": "@azure/msal-node",
            "comment": "Bump @azure/msal-common to v7.4.0",
            "commit": "75e3189e8cf3d46497a7587d7f221057a5f0ede6"
          }
        ]
      }
    },
    {
      "date": "Mon, 01 Aug 2022 22:22:36 GMT",
      "tag": "@azure/msal-node_v1.12.1",
      "version": "1.12.1",
      "comments": {
        "patch": [
          {
            "author": "beachball",
            "package": "@azure/msal-node",
            "comment": "Bump @azure/msal-common to v7.3.0",
            "commit": "9ddeaca3f2b983b459cd0b4651aa4a7adc10e18c"
          }
        ]
      }
    },
    {
      "date": "Mon, 18 Jul 2022 23:26:21 GMT",
      "tag": "@azure/msal-node_v1.12.0",
      "version": "1.12.0",
      "comments": {
        "none": [
          {
            "author": "hemoral@microsoft.com",
            "package": "@azure/msal-node",
            "commit": "ff3a2452ff8778a56df04065b798ed827589b434",
            "comment": "Update package-locks to fix CI issue #5005"
          }
        ],
        "minor": [
          {
            "author": "bogavril@microsoft.com",
            "package": "@azure/msal-node",
            "commit": "d2ea64be16ead05c2673c0c84bea3267ebcc7118",
            "comment": "App Token Provider extensibiliy for AzureSDK"
          },
          {
            "author": "v-derisen@microsoft.com",
            "package": "@azure/msal-node",
            "commit": "4517b16c9d66c7873e36da46a79722d824b44ede",
            "comment": "add forceCache property to rt token request (#4844)"
          },
          {
            "author": "beachball",
            "package": "@azure/msal-node",
            "comment": "Bump @azure/msal-common to v7.2.0",
            "commit": "1b74296d45864f3721895819733ea5ee39006b6f"
          }
        ]
      }
    },
    {
      "date": "Tue, 05 Jul 2022 22:37:04 GMT",
      "tag": "@azure/msal-node_v1.11.0",
      "version": "1.11.0",
      "comments": {
        "minor": [
          {
            "author": "samuelkamau@microsoft.com",
            "package": "@azure/msal-node",
            "commit": "4a6eeee02613ff300609f2c0fdb8301d29a14dfd",
            "comment": "feat: adding authority metadata resiliency #4536"
          },
          {
            "author": "beachball",
            "package": "@azure/msal-node",
            "comment": "Bump @azure/msal-common to v7.1.0",
            "commit": "bfd3760ce1aca6b4be8ae937606215676a72e5c5"
          }
        ],
        "none": [
          {
            "author": "joarroyo@microsoft.com",
            "package": "@azure/msal-node",
            "commit": "81ea264cdd4b6aab4158816509f4aa47c11fbae4",
            "comment": "Update unit tests with jwks_uri #4905"
          }
        ]
      }
    },
    {
      "date": "Mon, 13 Jun 2022 22:28:09 GMT",
      "tag": "@azure/msal-node_v1.10.0",
      "version": "1.10.0",
      "comments": {
        "patch": [
          {
            "author": "bmahal@microsoft.com",
            "package": "@azure/msal-node",
            "commit": "49d6a3dde3e09a12ee01aeae52137e3c007649e8",
            "comment": "Add strict assertion checks for OBO clients (#4691)"
          }
        ],
        "minor": [
          {
            "author": "hemoral@microsoft.com",
            "package": "@azure/msal-node",
            "commit": "e2b46fb337966d2522435ef3e0b28d8e4ef39d6d",
            "comment": "Fix ClientAssertion configuration typing between common and node #4846"
          },
          {
            "author": "beachball",
            "package": "@azure/msal-node",
            "comment": "Bump @azure/msal-common to v7.0.0",
            "commit": "e325d870a211b4ad6fa97bb95b6b224299247940"
          }
        ]
      }
    },
    {
      "date": "Mon, 06 Jun 2022 22:13:00 GMT",
      "tag": "@azure/msal-node_v1.9.1",
      "version": "1.9.1",
      "comments": {
        "patch": [
          {
            "author": "rginsburg@microsoft.com",
            "package": "@azure/msal-node",
            "commit": "035d4dcb7e53adb93cd11c076c34a00465cba9aa",
            "comment": "Use native http modules instead of axios for regular and proxied network requests #4744"
          },
          {
            "author": "email not defined",
            "package": "@azure/msal-node",
            "commit": "d2a3fb8505aeb9db9bbad43d4f6edc0bb61060f0",
            "comment": "Updated the regex and added a test for detecting public cert for SNI #4790"
          },
          {
            "author": "git@hens.by",
            "package": "@azure/msal-node",
            "commit": "5486c0deda02a3b309abcf4b0bf2b76780025a7b",
            "comment": "export AuthorizationCodePayload type from msal-common #4803"
          },
          {
            "author": "beachball",
            "package": "@azure/msal-node",
            "comment": "Bump @azure/msal-common to v6.4.0",
            "commit": "3b8942d3cf281352236b820c931a89b4dbcbf85b"
          }
        ]
      }
    },
    {
      "date": "Mon, 02 May 2022 22:23:33 GMT",
      "tag": "@azure/msal-node_v1.9.0",
      "version": "1.9.0",
      "comments": {
        "minor": [
          {
            "author": "13023439+WikiRik@users.noreply.github.com",
            "package": "@azure/msal-node",
            "commit": "7cdb0217f4a0ef29dc8c255d8351ac586956fbed",
            "comment": "Add Node 18 to msal-node supported versions #4727"
          },
          {
            "author": "beachball",
            "package": "@azure/msal-node",
            "comment": "Bump @azure/msal-common to v6.3.0",
            "commit": "cbf5e7a6c81d01ce40bfbcbca9be158c5ee395aa"
          }
        ],
        "none": [
          {
            "author": "bmahal@microsoft.com",
            "package": "@azure/msal-node",
            "commit": "679deb37f3a49a804a95863fc9398fabd46e4494",
            "comment": "Tests for SilentFlowClient- when claims are passed #4672"
          }
        ]
      }
    },
    {
      "date": "Mon, 04 Apr 2022 21:12:42 GMT",
      "tag": "@azure/msal-node_v1.8.0",
      "version": "1.8.0",
      "comments": {
        "minor": [
          {
            "author": "prithviraj.kanherkar@microsoft.com",
            "package": "@azure/msal-node",
            "commit": "b3cc863ed0decc5a088d16ee0c9489dbb44a4bff",
            "comment": "Add Client Application telemetry parameters to MSAL #4616"
          },
          {
            "author": "beachball",
            "package": "@azure/msal-node",
            "comment": "Bump @azure/msal-common to v6.2.0",
            "commit": "63c34341780208480edc2f86e623ba12a7f847c3"
          }
        ],
        "patch": [
          {
            "author": "janutter@microsoft.com",
            "package": "@azure/msal-node",
            "commit": "561749e626ffa0ac14e0708dda0eb3b7ea208780",
            "comment": "Use IGuidGenerator interface for GuidGenerator class #4570"
          }
        ]
      }
    },
    {
      "date": "Mon, 07 Mar 2022 23:28:43 GMT",
      "tag": "@azure/msal-node_v1.7.0",
      "version": "1.7.0",
      "comments": {
        "patch": [
          {
            "author": "hemoral@microsoft.com",
            "package": "@azure/msal-node",
            "commit": "eb5b95017798be3081f4e93197ab4ffc767d22fd",
            "comment": "Fix support for claims-based token caching #4533"
          },
          {
            "author": "sameera.gajjarapu@microsoft.com",
            "package": "@azure/msal-node",
            "commit": "34ee02434be99db2e03376b5994579df27c4b546",
            "comment": "Persist authority in in memory cache #4081"
          }
        ],
        "minor": [
          {
            "author": "marionminayo@microsoft.com",
            "package": "@azure/msal-node",
            "commit": "51946eef5cd502f1edee4e37439396671496b31e",
            "comment": "Added nonce support to MSAL Node #4504"
          }
        ],
        "none": [
          {
            "author": "thomas.norling@microsoft.com",
            "package": "@azure/msal-node",
            "commit": "a67bd3b8d476268e1ac18840e6b03828c87f34d5",
            "comment": "Unit tests only"
          },
          {
            "author": "janutter@microsoft.com",
            "package": "@azure/msal-node",
            "commit": "d4353b05a90998a47f9f3feaef9b2ee5e88b3875",
            "comment": "Update axios to address follow-redirects alert #4517"
          }
        ]
      }
    },
    {
      "date": "Tue, 08 Feb 2022 00:41:06 GMT",
      "tag": "@azure/msal-node_v1.6.0",
      "version": "1.6.0",
      "comments": {
        "none": [
          {
            "author": "bmahal@microsoft.com",
            "package": "@azure/msal-node",
            "commit": "b81793d59e29261ecaef3e4fc3493e0c1ddde68e",
            "comment": "Node testing overhaul #4433"
          },
          {
            "author": "thomas.norling@microsoft.com",
            "package": "@azure/msal-node",
            "commit": "19f76b1d9cd2b0f1a4a7e4765c8ee9e7e17f3d59",
            "comment": "Test changes #4383"
          }
        ],
        "minor": [
          {
            "author": "kamausamuel11@gmail.com",
            "package": "@azure/msal-node",
            "commit": "abddbfb626260bfaa49a357090884c01828e2216",
            "comment": "feat: add the redis distributed cache layer"
          },
          {
            "author": "sameera.gajjarapu@microsoft.com",
            "package": "@azure/msal-node",
            "commit": "d576b7d35f8f24e53946c72bc78c0401a8d2dc86",
            "comment": "Add AzureCloudInstance to JS libraries"
          },
          {
            "author": "sameera.gajjarapu@microsoft.com",
            "package": "@azure/msal-node",
            "commit": "a6fda9fd4ff40a90d173ecbd1281d8dd02eb4d58",
            "comment": "Support proxy in msal-node(#4447)"
          },
          {
            "author": "beachball",
            "package": "@azure/msal-node",
            "comment": "Bump @azure/msal-common to v6.1.0",
            "commit": "639253acbc825e1f19ca712bc72dce8da149e3e8"
          }
        ]
      }
    },
    {
      "date": "Tue, 04 Jan 2022 00:20:29 GMT",
      "tag": "@azure/msal-node_v1.5.0",
      "version": "1.5.0",
      "comments": {
        "none": [
          {
            "author": "hemoral@microsoft.com",
            "package": "@azure/msal-node",
            "commit": "60e2cfc0e9daa3c24e994617b4ac42aef6880b74",
            "comment": "Add support for requested claims in silent token acquisition #4296"
          }
        ],
        "minor": [
          {
            "author": "beachball",
            "package": "@azure/msal-node",
            "comment": "Bump @azure/msal-common to v6.0.0",
            "commit": "bd9b1af91c278926ab2e6943cf90817a7ac4957b"
          }
        ]
      }
    },
    {
      "date": "Tue, 07 Dec 2021 00:17:01 GMT",
      "tag": "@azure/msal-node_v1.4.0",
      "version": "1.4.0",
      "comments": {
        "minor": [
          {
            "author": "janutter@microsoft.com",
            "package": "@azure/msal-node",
            "commit": "4741b6c3a6a3dd58feefde93c095c05e1eca5e03",
            "comment": "Add support for hybrid spa flow #3478"
          },
          {
            "author": "beachball",
            "package": "@azure/msal-node",
            "comment": "Bump @azure/msal-common to v5.2.0",
            "commit": "d7c209f7aa3ae4380a77a31ff1319fbf7201ae45"
          }
        ],
        "none": [
          {
            "author": "kamausamuel11@gmail.com",
            "package": "@azure/msal-node",
            "commit": "8259de7520d2940d290332cd03c5b8babeb0966e",
            "comment": "deps: npm audit fix msal-node"
          },
          {
            "author": "thomas.norling@microsoft.com",
            "package": "@azure/msal-node",
            "commit": "02dbd9172368bfc69e4a47f01a3ada0b96345c81",
            "comment": "Package.json updates"
          }
        ]
      }
    },
    {
      "date": "Mon, 01 Nov 2021 23:53:22 GMT",
      "tag": "@azure/msal-node_v1.3.3",
      "version": "1.3.3",
      "comments": {
        "patch": [
          {
            "author": "beachball",
            "package": "@azure/msal-node",
            "comment": "Bump @azure/msal-common to v5.1.0",
            "commit": "6ac29855822ce1ba9531a68bcaa6f37443ef16c0"
          }
        ]
      }
    },
    {
      "date": "Mon, 04 Oct 2021 23:12:35 GMT",
      "tag": "@azure/msal-node_v1.3.2",
      "version": "1.3.2",
      "comments": {
        "none": [
          {
            "author": "thomas.norling@microsoft.com",
            "package": "@azure/msal-node",
            "comment": "Disallow major bumps",
            "commit": "d03c16f09026bac36048241da4635e73d32a6eed"
          },
          {
            "author": "kamausamuel11@gmail.com",
            "package": "@azure/msal-node",
            "comment": "fix: add forked bindings library to node-extensions",
            "commit": "d03c16f09026bac36048241da4635e73d32a6eed"
          }
        ],
        "patch": [
          {
            "author": "thomas.norling@microsoft.com",
            "package": "@azure/msal-node",
            "comment": "Export library version #4124",
            "commit": "d03c16f09026bac36048241da4635e73d32a6eed"
          },
          {
            "author": "samuelkamau@microsoft.com",
            "package": "@azure/msal-node",
            "comment": "feat: improve the test code coverage for msal-node",
            "commit": "d03c16f09026bac36048241da4635e73d32a6eed"
          },
          {
            "author": "jagore@microsoft.com",
            "package": "@azure/msal-node",
            "comment": "Consistently export error types and messages for errors thrown by MSAL #4117",
            "commit": "d03c16f09026bac36048241da4635e73d32a6eed"
          },
          {
            "author": "sameera.gajjarapu@microsoft.com",
            "package": "@azure/msal-node",
            "comment": "Axios upgrade to 0.21.4 to address a high severity vulnerability",
            "commit": "d03c16f09026bac36048241da4635e73d32a6eed"
          },
          {
            "author": "beachball",
            "package": "@azure/msal-node",
            "comment": "Bump @azure/msal-common to v5.0.1",
            "commit": "d03c16f09026bac36048241da4635e73d32a6eed"
          }
        ]
      }
    },
    {
      "date": "Tue, 07 Sep 2021 23:22:24 GMT",
      "tag": "@azure/msal-node_v1.3.1",
      "version": "1.3.1",
      "comments": {
        "patch": [
          {
            "comment": "Add removeTokenBindingKey missing method to Node's CryptoProvider #3500",
            "author": "hemoral@microsoft.com",
            "commit": "6592652877f31405c8ed73a66f03eada90a78c0a",
            "package": "@azure/msal-node"
          },
          {
            "comment": "Add correlationId to errors #3930",
            "author": "thomas.norling@microsoft.com",
            "commit": "b16839505be79b646f131f09d747adb90a613176",
            "package": "@azure/msal-node"
          },
          {
            "comment": "Remove non-null assertions #3994",
            "author": "thomas.norling@microsoft.com",
            "commit": "17cbef3c32f01e526e33964df21b0cda19e632b9",
            "package": "@azure/msal-node"
          },
          {
            "comment": "Add correlationId to AuthenticationResult type #3947",
            "author": "thomas.norling@microsoft.com",
            "commit": "1752261b00e773d5187f8d0a9520bdf5f95ee8d6",
            "package": "@azure/msal-node"
          },
          {
            "comment": "Fixes biased code verifier generation #3993",
            "author": "thomas.norling@microsoft.com",
            "commit": "80434004e06dc11f3770ba84e5ead1c45f449156",
            "package": "@azure/msal-node"
          }
        ],
        "none": [
          {
            "comment": "Fix accesstoken_with_authscheme implementation #3910",
            "author": "hemoral@microsoft.com",
            "commit": "9aceb4219ebad900277aa6a59ca1ff93c5a21e0a",
            "package": "@azure/msal-node"
          },
          {
            "comment": "patch fix",
            "author": "ellymakuba@microsoft.com",
            "commit": "6f6c1fa9987d62a68583c513c4baabe4041eaf17",
            "package": "@azure/msal-node"
          }
        ]
      }
    },
    {
      "date": "Thu, 22 Jul 2021 22:50:22 GMT",
      "tag": "@azure/msal-node_v1.3.0",
      "version": "1.3.0",
      "comments": {
        "minor": [
          {
            "comment": "feat: add regional authority telemetry, #3662",
            "author": "samuelkamau@microsoft.com",
            "commit": "aeeeac862e2fcd5d441bc196545f7a8a70f0a0e2",
            "package": "@azure/msal-node"
          },
          {
            "comment": "ROPC added for Confidential Clients (#3838)",
            "author": "sameera.gajjarapu@microsoft.com",
            "commit": "efb39ddd8be4fc9d4b93b36306cd782a8b27ae32",
            "package": "@azure/msal-node"
          }
        ],
        "none": [
          {
            "comment": "Add support for prompt=create #3773",
            "author": "joarroyo@microsoft.com",
            "commit": "c9314cedfe08b643e43e358243dc7f49253f77ef",
            "package": "@azure/msal-node"
          }
        ]
      }
    },
    {
      "date": "Mon, 28 Jun 2021 23:39:48 GMT",
      "tag": "@azure/msal-node_v1.2.0",
      "version": "1.2.0",
      "comments": {
        "patch": [
          {
            "comment": "fix: have the log level propagate to msal-common",
            "author": "samuelkamau@microsoft.com",
            "commit": "0b4f088dd8fa862230da1ac967bb5bfc8f8de3e7",
            "package": "@azure/msal-node"
          },
          {
            "comment": "fix: update the client capabilities type in configuration #3678",
            "author": "samuelkamau@microsoft.com",
            "commit": "8b8e73db8737efa34c93c447e95f1f17354ad9ab",
            "package": "@azure/msal-node"
          }
        ],
        "none": [
          {
            "comment": "fix: update package lock files",
            "author": "samuelkamau@microsoft.com",
            "commit": "0199e41269b79de70f7d0da0fb12448db534f784",
            "package": "@azure/msal-node"
          },
          {
            "comment": "Regnerate package-lock #3719",
            "author": "thomas.norling@microsoft.com",
            "commit": "6c34aa5be3ee9536bd2febd2b7781fcdf0d28786",
            "package": "@azure/msal-node"
          },
          {
            "comment": "Component governance dependency updates #3655",
            "author": "joarroyo@microsoft.com",
            "commit": "3f74f3bffd88fc0b39a854da090f01aa9c072618",
            "package": "@azure/msal-node"
          }
        ],
        "minor": [
          {
            "comment": "Add correlationId to log messages #3601",
            "author": "joarroyo@microsoft.com",
            "commit": "ce883893504cd8021441b540d747aa895787d163",
            "package": "@azure/msal-node"
          }
        ]
      }
    },
    {
      "date": "Thu, 13 May 2021 18:34:08 GMT",
      "tag": "@azure/msal-node_v1.1.0",
      "version": "1.1.0",
      "comments": {
        "none": [
          {
            "comment": "Update packge locks",
            "author": "janutter@microsoft.com",
            "commit": "a96f88d90512c2f5a0063a05ebe22240001d91be",
            "package": "@azure/msal-node"
          }
        ]
      }
    },
    {
      "date": "Wed, 12 May 2021 18:35:03 GMT",
      "tag": "@azure/msal-node_v1.1.0",
      "version": "1.1.0",
      "comments": {
        "minor": [
          {
            "comment": "Add Node 16 to msal-node supported versions",
            "author": "janutter@microsoft.com",
            "commit": "3998b0de71ca3a78b4ee68de2f31bef8b17e5cb8",
            "package": "@azure/msal-node"
          },
          {
            "comment": "add support for regional authorities",
            "author": "samuelkamau@microsoft.com",
            "commit": "8baa387b34162b1bc96e341d7ad7158debd4b99d",
            "package": "@azure/msal-node"
          }
        ],
        "none": [
          {
            "comment": "[docs] updates and replacements",
            "author": "dogan.erisen@gmail.com",
            "commit": "56a947b117302218a625d365b63e8ad85859125f",
            "package": "@azure/msal-node"
          },
          {
            "comment": "add faq entry for msal node",
            "author": "dogan.erisen@gmail.com",
            "commit": "a90b0dc77e25a7f64d8833ad155f9247289eca95",
            "package": "@azure/msal-node"
          },
          {
            "comment": "add guidance for pfx to pem conversion",
            "author": "dogan.erisen@gmail.com",
            "commit": "ebee07ce04f850cf29b601a04f28fc6f09d3edd9",
            "package": "@azure/msal-node"
          },
          {
            "comment": "Regenerate package-lock #3510",
            "author": "joarroyo@microsoft.com",
            "commit": "ba0092a452f71a7bc58aaf7acdf94536d66f7493",
            "package": "@azure/msal-node"
          }
        ]
      }
    },
    {
      "date": "Thu, 22 Apr 2021 23:26:08 GMT",
      "tag": "@azure/msal-node_v1.0.3",
      "version": "1.0.3",
      "comments": {
        "none": [
          {
            "comment": "Update and fix eslint rules",
            "author": "janutter@microsoft.com",
            "commit": "70debe58239b6a6fdf4e533a8a1ee057257846a8",
            "package": "@azure/msal-node"
          },
          {
            "comment": "Run npm audit for PRs",
            "author": "janutter@microsoft.com",
            "commit": "b3c5bcf2101cbe92edca972c53d64343f775dcc9",
            "package": "@azure/msal-node"
          }
        ],
        "patch": [
          {
            "comment": "Add .browserslistrc #3471",
            "author": "thomas.norling@microsoft.com",
            "commit": "04c6d659d4dc76183ef9043075d3b6cacc450c9b",
            "package": "@azure/msal-node"
          }
        ]
      }
    },
    {
      "date": "Wed, 14 Apr 2021 18:39:53 GMT",
      "tag": "@azure/msal-node_v1.0.2",
      "version": "1.0.2",
      "comments": {
        "none": [
          {
            "comment": "key vault sample",
            "author": "dogan.erisen@gmail.com",
            "commit": "f707b4ba807ceb4df1f4cc6a6a9b8bb7eb0109a3",
            "package": "@azure/msal-node"
          },
          {
            "comment": "Add Node.js version support in FAQ(#3290)",
            "author": "sameera.gajjarapu@microsoft.com",
            "commit": "42fb1e77077b397be38e924a16361bb512833d1e",
            "package": "@azure/msal-node"
          },
          {
            "comment": "[msal-node] fix broken links",
            "author": "dogan.erisen@gmail.com",
            "commit": "e6c8b7871480e25d9f1ab51a057dd8f16eaff02a",
            "package": "@azure/msal-node"
          }
        ],
        "patch": [
          {
            "comment": "feat: fix the device code cancellation flag",
            "author": "samuelkamau@microsoft.com",
            "commit": "74f2dfce8804e25035cd3ba21d195530a3fba450",
            "package": "@azure/msal-node"
          },
          {
            "comment": "Add support for AccessToken_With_AuthScheme credential type #3426",
            "author": "hectormgdev@gmail.com",
            "commit": "c35e120dd8af5dda03b2480cf559cf226fb2fc21",
            "package": "@azure/msal-node"
          }
        ]
      }
    },
    {
      "date": "Wed, 03 Mar 2021 17:04:22 GMT",
      "tag": "@azure/msal-node_v1.0.0",
      "version": "1.0.1",
      "comments": {
        "none": [
          {
            "comment": "adding docs and samples for using certificates and key vault",
            "author": "dogan.erisen@gmail.com",
            "commit": "f707b4ba807ceb4df1f4cc6a6a9b8bb7eb0109a3",
            "package": "@azure/msal-node"
          }
        ]
      }
    },
    {
      "date": "Thu, 18 Feb 2021 00:34:32 GMT",
      "tag": "@azure/msal-node_v1.0.0",
      "version": "1.0.0",
      "comments": {
        "patch": [
          {
            "comment": "update msal-node landing page & samples page",
            "author": "dogan.erisen@gmail.com",
            "commit": "c6de840d684291617012cfe444bc5759645076ea",
            "package": "@azure/msal-node"
          }
        ],
        "prerelease": [
          {
            "comment": "ADD FAQs (#3038)",
            "author": "sameera.gajjarapu@microsoft.com",
            "commit": "20f94c3970fb14c7508aa7b61ba80e1639c50605",
            "package": "@azure/msal-node"
          },
          {
            "comment": "Update node version support in package.json(#2998)",
            "author": "sameera.gajjarapu@microsoft.com",
            "commit": "09f9a00784c40b3d2ca8a60ceef7fcefe47dd215",
            "package": "@azure/msal-node"
          }
        ]
      }
    },
    {
      "date": "Tue, 09 Feb 2021 01:48:22 GMT",
      "tag": "@azure/msal-node_v1.0.0-beta.6",
      "version": "1.0.0-beta.6",
      "comments": {
        "prerelease": [
          {
            "comment": "Fix version.json import errors (#2993)",
            "author": "thomas.norling@microsoft.com",
            "commit": "6dc3bc9e2148bc53b181d9f079f6e11e0159620b",
            "package": "@azure/msal-node"
          },
          {
            "comment": "Ignore OIDC scopes during cache lookup or replacement (#2969)",
            "author": "prkanher@microsoft.com",
            "commit": "b113b562ffc33ad44b8d98417753db397256aadf",
            "package": "@azure/msal-node"
          },
          {
            "comment": "Set the validateStatus locally than globally for `axios` (#2959)",
            "author": "sameera.gajjarapu@microsoft.com",
            "commit": "55617cb8bc5289c29fd4357a16605b6720195cbc",
            "package": "@azure/msal-node"
          },
          {
            "comment": "Add API Extractor for msal-node",
            "author": "sameera.gajjarapu@microsoft.com",
            "commit": "01747296efdf08eefe585930097d9bbbf6b00789",
            "package": "@azure/msal-node"
          }
        ]
      }
    },
    {
      "date": "Tue, 02 Feb 2021 01:56:47 GMT",
      "tag": "@azure/msal-node_v1.0.0-beta.5",
      "version": "1.0.0-beta.5",
      "comments": {
        "none": [
          {
            "comment": "Typedocs Updates (#2926)",
            "author": "thomas.norling@microsoft.com",
            "commit": "3fd4a48143ed4fb62b9e3266338b1abda920d68a",
            "package": "@azure/msal-node"
          },
          {
            "comment": "Add project references (#2930)",
            "author": "thomas.norling@microsoft.com",
            "commit": "a836e77e372f1b4da28195d4ad8c0c75d6794875",
            "package": "@azure/msal-node"
          },
          {
            "comment": "Test updates (#2949)",
            "author": "thomas.norling@microsoft.com",
            "commit": "cbdd4cd8ba23b5794aeb1f0788b828f1248f7236",
            "package": "@azure/msal-node"
          }
        ],
        "prerelease": [
          {
            "comment": "Get package version from version.json (#2915)",
            "author": "thomas.norling@microsoft.com",
            "commit": "a6f4702f9439e318a8cb6dc65d1def16351a84fd",
            "package": "@azure/msal-node"
          },
          {
            "comment": "Add interfaces to public APIs in msal-node (#2623)",
            "author": "sameera.gajjarapu@microsoft.com",
            "commit": "baa4aa037f90209006eb3fb1ba1263fd09690343",
            "package": "@azure/msal-node"
          }
        ]
      }
    },
    {
      "date": "Thu, 21 Jan 2021 21:48:01 GMT",
      "tag": "@azure/msal-node_v1.0.0-beta.4",
      "version": "1.0.0-beta.4",
      "comments": {
        "prerelease": [
          {
            "comment": "Authority metadata caching (#2758)",
            "author": "thomas.norling@microsoft.com",
            "commit": "28b3268b1385e99249c0b7a95b0b14299011ca46",
            "package": "@azure/msal-node"
          }
        ]
      }
    },
    {
      "date": "Tue, 12 Jan 2021 00:51:26 GMT",
      "tag": "@azure/msal-node_v1.0.0-beta.3",
      "version": "1.0.0-beta.3",
      "comments": {
        "prerelease": [
          {
            "comment": "ClientAssertion.parseCertificate - allow newlines in cert (#2721).",
            "author": "email not defined",
            "commit": "199c99ef23aeb013f8dcec94e3210332fbc42ed0",
            "package": "@azure/msal-node"
          },
          {
            "comment": "feat: bump up the axios version on msal-node",
            "author": "samuel.kamau@microsoft.com",
            "commit": "0d8e60f38340cb7b9a49dc3e0be28503105b5857",
            "package": "@azure/msal-node"
          },
          {
            "comment": "Add getKVStore to tokenCache (#2771)",
            "author": "thomas.norling@microsoft.com",
            "commit": "bb8ef90bcd20f111b903214c10429c1d507eafcf",
            "package": "@azure/msal-node"
          }
        ],
        "none": [
          {
            "comment": "package-lock changes",
            "author": "prkanher@microsoft.com",
            "commit": "c092667cd997935625eafbc491ede54417d4b657",
            "package": "@azure/msal-node"
          },
          {
            "comment": "package.lock change",
            "author": "samuel.kamau@microsoft.com",
            "commit": "4e50ca592f5a17578072be9e4ac28e05b3e6d594",
            "package": "@azure/msal-node"
          },
          {
            "comment": "Fix npm audit warnings",
            "author": "janutter@microsoft.com",
            "commit": "751026cdaa24dd370c50ad714bf0b1d54c71fbde",
            "package": "@azure/msal-node"
          }
        ],
        "patch": [
          {
            "comment": "change the code challenge encoding to uniform base64",
            "author": "samuel.kamau@microsoft.com",
            "commit": "c0cce3b6f6199bf0db5d77a07c557c8cdb4e383c",
            "package": "@azure/msal-node"
          }
        ]
      }
    },
    {
      "date": "Mon, 07 Dec 2020 22:19:03 GMT",
      "tag": "@azure/msal-node_v1.0.0-beta.2",
      "version": "1.0.0-beta.2",
      "comments": {
        "prerelease": [
          {
            "comment": "Expose idTokenClaims on AccountInfo (#2554)",
            "author": "janutter@microsoft.com",
            "commit": "cb2165aad7995d904ec49ade565d907dc314ce16",
            "package": "@azure/msal-node"
          },
          {
            "comment": "Add null to API response signatures (#2602)",
            "author": "thomas.norling@microsoft.com",
            "commit": "ebf18c6daead16f8cfd2afb3b63cbd59fc63046a",
            "package": "@azure/msal-node"
          },
          {
            "comment": "Enforce triple equals in eslint",
            "author": "janutter@microsoft.com",
            "commit": "5975eb4077a2b4372683e68af4d748b0808134ab",
            "package": "@azure/msal-node"
          },
          {
            "comment": "Log messages contain package name and version (#2589)",
            "author": "thomas.norling@microsoft.com",
            "commit": "4568c16bd425e242cdb799ec59b3508654cc2e45",
            "package": "@azure/msal-node"
          },
          {
            "comment": "Update request types (#2512)",
            "author": "thomas.norling@microsoft.com",
            "commit": "5b891222d674eb5664af9187f319a61b50341f55",
            "package": "@azure/msal-node"
          }
        ]
      }
    },
    {
      "date": "Wed, 11 Nov 2020 23:33:20 GMT",
      "tag": "@azure/msal-node_v1.0.0-beta.1",
      "version": "1.0.0-beta.1",
      "comments": {
        "none": [
          {
            "comment": "Documentation update for new account retrieval APIs (#2585)",
            "author": "hemoral@microsoft.com",
            "commit": "cb782967cc8f07581488de71c4509fa12a702774",
            "package": "@azure/msal-node"
          }
        ],
        "prerelease": [
          {
            "comment": "Add support for SubjectName/Issuer authentication (#2471).",
            "author": "jamckenn@microsoft.com",
            "commit": "4e889b3f8e28b8fd46c0e63d0f142fb61b442510",
            "package": "@azure/msal-node"
          }
        ]
      }
    },
    {
      "date": "Tue, 10 Nov 2020 01:48:44 GMT",
      "tag": "@azure/msal-node_v1.0.0-alpha.16",
      "version": "1.0.0-alpha.16",
      "comments": {
        "prerelease": [
          {
            "comment": "Enhance lookup for IdTokens/AppMetadata (#2530)",
            "author": "sameera.gajjarapu@microsoft.com",
            "commit": "e51446295f8c857f1abc7f6874a4c7fde157699e",
            "package": "@azure/msal-node"
          }
        ]
      }
    },
    {
      "date": "Sat, 07 Nov 2020 01:50:14 GMT",
      "tag": "@azure/msal-node_v1.0.0-alpha.15",
      "version": "1.0.0-alpha.15",
      "comments": {
        "prerelease": [
          {
            "comment": "Fixing a bug and adding `localAccountId` in AccountInfo interface (#2516)",
            "author": "sameera.gajjarapu@microsoft.com",
            "commit": "98f43038608fe66a256dabfff0810476e9e6b3ab",
            "package": "@azure/msal-node"
          },
          {
            "comment": "Filtered lookup of IdTokens, AppMetadata; Error handling in Node Storage (#2530)",
            "author": "sameera.gajjarapu@microsoft.com",
            "commit": "354dd86449d792b7369fb240c5e2cfd70ca73488",
            "package": "@azure/msal-node"
          },
          {
            "comment": "Implement Password Grant Flow (#2204)",
            "author": "sameera.gajjarapu@microsoft.com",
            "commit": "baf6d157e7bbeae439526aee13eb08962974925b",
            "package": "@azure/msal-node"
          }
        ],
        "none": [
          {
            "comment": "Build Pipeline Changes (#2406)",
            "author": "thomas.norling@microsoft.com",
            "commit": "af8459c0d53a4dc2bf495017608c0bb03004d006",
            "package": "@azure/msal-node"
          }
        ]
      }
    },
    {
      "date": "Mon, 02 Nov 2020 23:33:39 GMT",
      "tag": "@azure/msal-node_v1.0.0-alpha.14",
      "version": "1.0.0-alpha.14",
      "comments": {
        "prerelease": [
          {
            "comment": "Add getLogger and setLogger to msal-node (#2520)",
            "author": "joarroyo@microsoft.com",
            "commit": "6fff8c1ed4d3dab2a74ff4b44a159645a6c2f535",
            "package": "@azure/msal-node"
          },
          {
            "comment": "Remove `debug` from the `msal-node` library (#2496)",
            "author": "sameera.gajjarapu@microsoft.com",
            "commit": "e354c26ae74632943109fb9101319acf6c6a691c",
            "package": "@azure/msal-node"
          }
        ]
      }
    },
    {
      "date": "Mon, 26 Oct 2020 21:00:29 GMT",
      "tag": "@azure/msal-node_v1.0.0-alpha.13",
      "version": "1.0.0-alpha.13",
      "comments": {
        "prerelease": [
          {
            "comment": "msal-browser and msal-node cache Interfaces to msal-common updated (#2415)",
            "author": "sameera.gajjarapu@microsoft.com",
            "commit": "9d4c4a18de10eb3d918810dc10766fbd5547165d",
            "package": "@azure/msal-node"
          },
          {
            "comment": "Export Node Cache Serializer for use in end-to-end testing framework (#2414)",
            "author": "hemoral@microsoft.com",
            "commit": "ba3fad77b2f6ea5034c423aa44096c5698cbcb3d",
            "package": "@azure/msal-node"
          }
        ],
        "none": [
          {
            "comment": "Update samples path",
            "author": "sameera.gajjarapu@microsoft.com",
            "commit": "971ff811cb00a3d97b8ceff32999cd80d3d5a7ac",
            "package": "@azure/msal-node"
          }
        ]
      }
    },
    {
      "date": "Tue, 20 Oct 2020 23:47:28 GMT",
      "tag": "@azure/msal-node_v1.0.0-alpha.12",
      "version": "1.0.0-alpha.12",
      "comments": {
        "prerelease": [
          {
            "comment": "Adds support for any OIDC-compliant authority (#2389).",
            "author": "jamckenn@microsoft.com",
            "commit": "2b6b9ec9033a8b829393e44c3feb7b19b163d2cd",
            "package": "@azure/msal-node"
          }
        ],
        "none": [
          {
            "comment": "Updated eslint rules (#2345)",
            "author": "janutter@microsoft.com",
            "commit": "64a4f9e868e63346dfd711dec717abe7fd14d949",
            "package": "@azure/msal-node"
          }
        ]
      }
    },
    {
      "date": "Thu, 15 Oct 2020 00:49:18 GMT",
      "tag": "@azure/msal-node_v1.0.0-alpha.11",
      "version": "1.0.0-alpha.11",
      "comments": {
        "prerelease": [
          {
            "comment": "Export all \"Request\" types in msal-node",
            "author": "sameera.gajjarapu@microsoft.com",
            "commit": "145602c7ced2c9f77a249f0abdca76f3358bd7db",
            "package": "@azure/msal-node"
          }
        ]
      }
    },
    {
      "date": "Wed, 14 Oct 2020 23:45:07 GMT",
      "tag": "@azure/msal-node_v1.0.0-alpha.10",
      "version": "1.0.0-alpha.10",
      "comments": {
        "prerelease": [
          {
            "comment": "Docs update for msal-node release",
            "author": "sameera.gajjarapu@microsoft.com",
            "commit": "20718209d5d567c02223a7f1b220b4aa40ad6817",
            "package": "@azure/msal-node"
          },
          {
            "comment": "Export error types for msal-node",
            "author": "sameera.gajjarapu@microsoft.com",
            "commit": "7a493ee25d80a31cbfa21f04aa952a9ac3528dfb",
            "package": "@azure/msal-node"
          },
          {
            "comment": "Add uuid as dependency in msal-node package.json so it is installed with the library",
            "author": "hectormgdev@gmail.com",
            "commit": "cedeefacc09b755fc2edf59440ef7c60c4b872f8",
            "package": "@azure/msal-node"
          },
          {
            "comment": "Update TokenCache interface (#2348)",
            "author": "sameera.gajjarapu@microsoft.com",
            "commit": "26723689e35918c59bd6ce58ba8cb886118676c6",
            "package": "@azure/msal-node"
          }
        ]
      }
    },
    {
      "date": "Fri, 02 Oct 2020 17:42:35 GMT",
      "tag": "@azure/msal-node_v1.0.0-alpha.9",
      "version": "1.0.0-alpha.9",
      "comments": {
        "prerelease": [
          {
            "comment": "Dummy implementation of access token proof-of-possession",
            "author": "prkanher@microsoft.com",
            "commit": "3cffbc99730532bbd0b35f2e3a9df17f032c0675",
            "package": "@azure/msal-node"
          }
        ]
      }
    },
    {
      "date": "Wed, 30 Sep 2020 17:58:33 GMT",
      "tag": "@azure/msal-node_v1.0.0-alpha.8",
      "version": "1.0.0-alpha.8",
      "comments": {
        "none": [
          {
            "comment": "Updating the pre-release version(#2342)",
            "author": "sameera.gajjarapu@microsoft.com",
            "commit": "bc3f324edd6cf83937c31f73d3aefc6dbaf5f748",
            "package": "@azure/msal-node"
          },
          {
            "comment": "Update changelog versions for msal-node and extensions (#2336)",
            "author": "hemoral@microsoft.com",
            "commit": "323875a725e0d5049ff6742a9ca5160c2d4b7d0d",
            "package": "@azure/msal-node"
          }
        ]
      }
    },
    {
      "date": "Wed, 23 Sep 2020 21:13:48 GMT",
      "tag": "@azure/msal-node_v1.0.0-alpha.7",
      "version": "1.0.0-alpha.7",
      "comments": {
        "prerelease": [
          {
            "comment": "Make network interface public (#2335)",
            "author": "sameera.gajjarapu@microsoft.com",
            "commit": "aecc41e9f23b350a25bba9dd23e739627e61f8ab",
            "package": "@azure/msal-node"
          },
          {
            "comment": "Rename TokenCache.cacheHasChanged to TokenCache.hasChanged (#2332)",
            "author": "sagonzal@microsoft.com",
            "commit": "536a335dd405c5ce070461a302d9a6ed24067b2b",
            "package": "@azure/msal-node"
          },
          {
            "comment": "FOCI - Family of Client IDs feature (#2201)",
            "author": "sameera.gajjarapu@microsoft.com",
            "commit": "209789cdffdfd38087819cbb23688bcd5ce47b60",
            "package": "@azure/msal-node"
          },
          {
            "comment": "Fix issue with token cache not removing old cache entities (#2304)",
            "author": "sagonzal@microsoft.com",
            "commit": "efd00413c32c6c4ac36eaeaaf8b9de33c4839484",
            "package": "@azure/msal-node"
          }
        ]
      }
    },
    {
      "date": "Thu, 17 Sep 2020 23:16:22 GMT",
      "tag": "@azure/msal-node_v1.0.0-alpha.6",
      "version": "1.0.0-alpha.6",
      "comments": {
        "none": [
          {
            "comment": "Update msal node to use central eslint configuration",
            "author": "janutter@microsoft.com",
            "commit": "fc49c6f16b3f7a62a67d249107fc484272133305",
            "package": "@azure/msal-node"
          }
        ],
        "prerelease": [
          {
            "comment": "Address tsdx warnings (#2202)",
            "author": "thomas.norling@microsoft.com",
            "commit": "d147c4053cced20f0b1964f01dba02b3eba644cd",
            "package": "@azure/msal-node"
          },
          {
            "comment": "Implement Telemetry in msal-node (#1921)",
            "author": "thomas.norling@microsoft.com",
            "commit": "1872900d149b60436ef59fd41ab542c58c32e8f1",
            "package": "@azure/msal-node"
          },
          {
            "comment": "Changes node storage: getItem(), setItem() and removeItem() simplified and no longer need a 'type'",
            "author": "sameera.gajjarapu@microsoft.com",
            "commit": "9760b6ff6c0ad403ac1b26968cb10d3d7e72a6fd",
            "package": "@azure/msal-node"
          },
          {
            "comment": "Add support for on-behalf-of flow",
            "author": "sagonzal@microsoft.com",
            "commit": "53c018c8ea0d1877c12641fc1a749e6d66e7ff78",
            "package": "@azure/msal-node"
          }
        ]
      }
    },
    {
      "date": "Tue, 25 Aug 2020 00:40:45 GMT",
      "tag": "@azure/msal-node_v1.0.0-alpha.5",
      "version": "1.0.0-alpha.5",
      "comments": {
        "prerelease": [
          {
            "comment": "update APP_META_DATA to APP_METADATA",
            "author": "sameera.gajjarapu@microsoft.com",
            "commit": "282035aecb07956dca323d65275fdaa703c4a325",
            "package": "@azure/msal-node"
          },
          {
            "comment": "Client Capabilities Support (#2169)",
            "author": "thomas.norling@microsoft.com",
            "commit": "0cdad1b8a3855b2414be9740862df29524897a22",
            "package": "@azure/msal-node"
          },
          {
            "comment": "Remove log statement",
            "author": "email not defined",
            "commit": "9e2836306bd6efd16cfd9c825ea4797ffddb0936",
            "package": "@azure/msal-node"
          },
          {
            "author": "sagonzal@microsoft.com",
            "commit": "98647b7a8a40e1a5f7855f0bcee4594e080a8398",
            "package": "@azure/msal-node"
          }
        ],
        "none": [
          {
            "comment": "Update tests (#2128)",
            "author": "thomas.norling@microsoft.com",
            "commit": "c9b65c59797cd3240aad2b4f1e0e866a90373c4a",
            "package": "@azure/msal-node"
          }
        ]
      }
    },
    {
      "date": "Thu, 13 Aug 2020 02:20:48 GMT",
      "tag": "@azure/msal-node_v1.0.0-alpha.4",
      "version": "1.0.0-alpha.4",
      "comments": {
        "none": [
          {
            "comment": "updating files for automated release steps",
            "author": "prkanher@microsoft.com",
            "commit": "2c937a52cef36cbc84231f8868b4251529fa38c9",
            "package": "@azure/msal-node"
          }
        ]
      }
    }
  ]
}<|MERGE_RESOLUTION|>--- conflicted
+++ resolved
@@ -2,11 +2,7 @@
   "name": "@azure/msal-node",
   "entries": [
     {
-<<<<<<< HEAD
-      "date": "Mon, 03 Apr 2023 19:59:22 GMT",
-=======
       "date": "Mon, 03 Apr 2023 21:29:31 GMT",
->>>>>>> c756a2e1
       "tag": "@azure/msal-node_v1.17.0",
       "version": "1.17.0",
       "comments": {
