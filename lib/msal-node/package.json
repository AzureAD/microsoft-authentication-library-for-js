{
  "name": "@azure/msal-node",
  "version": "1.3.2",
  "author": {
    "name": "Microsoft",
    "email": "nugetaad@microsoft.com",
    "url": "https://www.microsoft.com"
  },
  "license": "MIT",
  "repository": {
    "type": "git",
    "url": "https://github.com/AzureAD/microsoft-authentication-library-for-js.git"
  },
  "description": "Microsoft Authentication Library for Node",
  "keywords": [
    "js",
    "ts",
    "node",
    "AAD",
    "msal",
    "oauth"
  ],
  "main": "dist/index.js",
  "types": "dist/index.d.ts",
  "files": [
    "dist"
  ],
  "scripts": {
    "start": "tsdx watch --tsconfig ./tsconfig.build.json",
    "build": "tsdx build --tsconfig ./tsconfig.build.json",
    "build:modules:watch": "tsdx watch --verbose",
    "test": "tsdx test .*.spec.*",
    "test:watch": "tsdx test .*.spec.* --watch",
    "test:coverage": "tsdx test .*.spec.* --coverage",
    "lint": "cd ../../ && npm run lint:node",
    "lint:fix": "npm run lint -- -- --fix",
    "build:all": "npm run build:common && npm run build",
    "build:common": "cd ../msal-common && npm run build",
    "prepack": "npm run build:all"
  },
  "peerDependencies": {},
  "jest": {
    "verbose": true,
    "moduleFileExtensions": [
      "ts",
      "tsx",
      "js",
      "json",
      "jsx",
      "node"
    ],
    "testMatch": [
      "<rootDir>/test/**/*.spec.ts"
    ]
  },
  "beachball": {
    "disallowedChangeTypes": [
      "major"
    ]
  },
  "module": "dist/msal-node.esm.js",
  "devDependencies": {
    "@types/jest": "^25.2.3",
    "@types/jsonwebtoken": "^8.5.0",
    "@types/node": "^13.13.4",
    "@types/uuid": "^7.0.0",
    "husky": "^4.2.3",
    "tsdx": "^0.14.1",
    "tslib": "^1.10.0",
    "typescript": "^3.8.3",
    "@microsoft/api-extractor": "^7.13.0"
  },
  "dependencies": {
<<<<<<< HEAD
    "@azure/msal-common": "^5.0.0",
=======
    "@azure/msal-common": "^5.0.1",
>>>>>>> 4ad87404
    "axios": "^0.21.4",
    "jsonwebtoken": "^8.5.1",
    "uuid": "^8.3.0"
  },
  "engines": {
    "node": "10 || 12 || 14 || 16"
  }
}<|MERGE_RESOLUTION|>--- conflicted
+++ resolved
@@ -71,11 +71,7 @@
     "@microsoft/api-extractor": "^7.13.0"
   },
   "dependencies": {
-<<<<<<< HEAD
-    "@azure/msal-common": "^5.0.0",
-=======
     "@azure/msal-common": "^5.0.1",
->>>>>>> 4ad87404
     "axios": "^0.21.4",
     "jsonwebtoken": "^8.5.1",
     "uuid": "^8.3.0"
