{
  "name": "@azure/msal-node",
<<<<<<< HEAD
  "version": "1.17.1",
=======
  "version": "2.0.0-alpha.1",
>>>>>>> eeb136bc
  "author": {
    "name": "Microsoft",
    "email": "nugetaad@microsoft.com",
    "url": "https://www.microsoft.com"
  },
  "license": "MIT",
  "repository": {
    "type": "git",
    "url": "https://github.com/AzureAD/microsoft-authentication-library-for-js.git"
  },
  "description": "Microsoft Authentication Library for Node",
  "keywords": [
    "js",
    "ts",
    "node",
    "AAD",
    "msal",
    "oauth"
  ],
  "main": "dist/index.js",
  "types": "dist/index.d.ts",
  "files": [
    "dist"
  ],
  "scripts": {
    "build": "rollup -c --strictDeprecations --bundleConfigAsCjs",
    "build:watch": "rollup -c --watch --strictDeprecations --bundleConfigAsCjs",
    "test": "jest",
    "test:watch": "jest --watch",
    "test:coverage": "jest --coverage",
    "lint": "cd ../../ && npm run lint:node",
    "lint:fix": "npm run lint -- -- --fix",
    "build:all": "npm run build:common && npm run build",
    "build:common": "cd ../msal-common && npm run build",
    "link:localDeps": "npx lerna bootstrap --scope @azure/msal-common --scope @azure/msal-node",
    "prepack": "npm run build:all",
    "format:check": "npx prettier --ignore-path .gitignore --check src test",
    "format:fix": "npx prettier --ignore-path .gitignore --write src test"
  },
  "beachball": {
    "disallowedChangeTypes": []
  },
  "module": "dist/msal-node.esm.js",
  "devDependencies": {
    "@microsoft/api-extractor": "^7.19.4",
    "@rollup/plugin-node-resolve": "^15.0.1",
    "@rollup/plugin-typescript": "^11.0.0",
    "@types/jest": "^25.2.3",
    "@types/jsonwebtoken": "^8.5.5",
    "@types/node": "^13.13.4",
    "@types/sinon": "^7.5.0",
    "@types/uuid": "^7.0.0",
    "husky": "^4.2.3",
    "jest": "^29.5.0",
    "prettier": "2.8.7",
    "rollup": "^3.20.1",
    "sinon": "^7.5.0",
    "ts-jest": "^29.0.5",
    "tslib": "^1.10.0",
    "typescript": "^4.9.5",
    "yargs": "^17.3.1"
  },
  "dependencies": {
<<<<<<< HEAD
    "@azure/msal-common": "13.0.0",
=======
    "@azure/msal-common": "14.0.0-alpha.1",
>>>>>>> eeb136bc
    "jsonwebtoken": "^9.0.0",
    "uuid": "^8.3.0"
  },
  "engines": {
    "node": "18 || 20"
  }
}<|MERGE_RESOLUTION|>--- conflicted
+++ resolved
@@ -1,10 +1,6 @@
 {
   "name": "@azure/msal-node",
-<<<<<<< HEAD
-  "version": "1.17.1",
-=======
   "version": "2.0.0-alpha.1",
->>>>>>> eeb136bc
   "author": {
     "name": "Microsoft",
     "email": "nugetaad@microsoft.com",
@@ -68,11 +64,7 @@
     "yargs": "^17.3.1"
   },
   "dependencies": {
-<<<<<<< HEAD
-    "@azure/msal-common": "13.0.0",
-=======
     "@azure/msal-common": "14.0.0-alpha.1",
->>>>>>> eeb136bc
     "jsonwebtoken": "^9.0.0",
     "uuid": "^8.3.0"
   },
