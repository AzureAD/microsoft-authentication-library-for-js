{
  "name": "@azure/msal-node",
  "version": "2.0.0-beta.0",
  "author": {
    "name": "Microsoft",
    "email": "nugetaad@microsoft.com",
    "url": "https://www.microsoft.com"
  },
  "license": "MIT",
  "repository": {
    "type": "git",
    "url": "https://github.com/AzureAD/microsoft-authentication-library-for-js.git"
  },
  "description": "Microsoft Authentication Library for Node",
  "keywords": [
    "js",
    "ts",
    "node",
    "AAD",
    "msal",
    "oauth"
  ],
  "main": "dist/index.js",
  "types": "dist/index.d.ts",
  "files": [
    "dist"
  ],
  "scripts": {
    "build": "rollup -c --strictDeprecations --bundleConfigAsCjs",
    "build:watch": "rollup -c --watch --strictDeprecations --bundleConfigAsCjs",
    "test": "jest",
    "test:watch": "jest --watch",
    "test:coverage": "jest --coverage",
    "lint": "cd ../../ && npm run lint:node",
    "lint:fix": "npm run lint -- -- --fix",
<<<<<<< HEAD
    "build:all": "cd ../.. && npm run build --workspace=@azure/msal-common --workspace=@azure/msal-node",
=======
    "build:all": "npm run build:common && npm run build",
    "build:common": "cd ../msal-common && npm run build",
    "link:localDeps": "npx lerna@6 bootstrap --scope @azure/msal-common --scope @azure/msal-node",
>>>>>>> 8eb81a31
    "prepack": "npm run build:all",
    "format:check": "npx prettier --ignore-path .gitignore --check src test",
    "format:fix": "npx prettier --ignore-path .gitignore --write src test"
  },
  "beachball": {
    "disallowedChangeTypes": [
      "patch",
      "minor",
      "major"
    ]
  },
  "module": "dist/msal-node.esm.js",
  "devDependencies": {
    "@microsoft/api-extractor": "^7.19.4",
    "@rollup/plugin-node-resolve": "^15.0.1",
    "@rollup/plugin-typescript": "^11.0.0",
    "@types/jest": "^29.5.0",
    "@types/jsonwebtoken": "^8.5.5",
    "@types/node": "^20.3.1",
    "@types/sinon": "^7.5.0",
    "@types/uuid": "^7.0.0",
    "jest": "^29.5.0",
    "prettier": "2.8.7",
    "rollup": "^3.20.1",
    "sinon": "^7.5.0",
    "ts-jest": "^29.1.0",
    "tslib": "^1.10.0",
    "typescript": "^4.9.5",
    "yargs": "^17.3.1"
  },
  "dependencies": {
    "@azure/msal-common": "14.0.0-beta.0",
    "jsonwebtoken": "^9.0.0",
    "uuid": "^8.3.0"
  },
  "engines": {
    "node": "18 || 20"
  }
}<|MERGE_RESOLUTION|>--- conflicted
+++ resolved
@@ -33,13 +33,7 @@
     "test:coverage": "jest --coverage",
     "lint": "cd ../../ && npm run lint:node",
     "lint:fix": "npm run lint -- -- --fix",
-<<<<<<< HEAD
     "build:all": "cd ../.. && npm run build --workspace=@azure/msal-common --workspace=@azure/msal-node",
-=======
-    "build:all": "npm run build:common && npm run build",
-    "build:common": "cd ../msal-common && npm run build",
-    "link:localDeps": "npx lerna@6 bootstrap --scope @azure/msal-common --scope @azure/msal-node",
->>>>>>> 8eb81a31
     "prepack": "npm run build:all",
     "format:check": "npx prettier --ignore-path .gitignore --check src test",
     "format:fix": "npx prettier --ignore-path .gitignore --write src test"
