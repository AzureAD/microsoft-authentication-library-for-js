{
  "$schema": "https://json.schemastore.org/package.json",
  "name": "@azure/msal-node",
  "version": "2.13.1",
  "author": {
    "name": "Microsoft",
    "email": "nugetaad@microsoft.com",
    "url": "https://www.microsoft.com"
  },
  "license": "MIT",
  "repository": {
    "type": "git",
    "url": "https://github.com/AzureAD/microsoft-authentication-library-for-js.git"
  },
  "description": "Microsoft Authentication Library for Node",
  "keywords": [
    "js",
    "ts",
    "node",
    "AAD",
    "msal",
    "oauth"
  ],
  "type": "module",
  "main": "lib/msal-node.cjs",
  "module": "dist/index.mjs",
  "types": "dist/index.d.ts",
  "exports": {
    ".": {
      "import": {
        "types": "./dist/index.d.ts",
        "default": "./dist/index.mjs"
      },
      "require": {
        "types": "./lib/types/index.d.ts",
        "default": "./lib/msal-node.cjs"
      }
    },
    "./package.json": "./package.json"
  },
  "files": [
    "dist",
    "lib",
    "src"
  ],
  "scripts": {
    "build": "npm run clean && rollup -c --strictDeprecations --bundleConfigAsCjs",
    "build:watch": "rollup -c --watch --strictDeprecations --bundleConfigAsCjs",
    "clean": "shx rm -rf dist lib",
    "test": "jest",
    "test:watch": "jest --watch",
    "test:coverage": "jest --coverage",
    "lint": "eslint src --ext .ts",
    "lint:fix": "npm run lint -- --fix",
    "build:all": "cd ../.. && npm run build --workspace=@azure/msal-common --workspace=@azure/msal-node",
    "prepack": "npm run build:all",
    "format:check": "prettier --ignore-path .gitignore --check src test",
    "format:fix": "prettier --ignore-path .gitignore --write src test",
    "apiExtractor": "api-extractor run"
  },
  "beachball": {
    "disallowedChangeTypes": [
      "major"
    ]
  },
  "devDependencies": {
    "@microsoft/api-extractor": "^7.43.4",
    "@rollup/plugin-node-resolve": "^15.0.1",
    "@rollup/plugin-typescript": "^11.0.0",
    "@types/jest": "^29.5.0",
    "@types/jsonwebtoken": "^9.0.1",
    "@types/node": "^20.3.1",
    "@types/uuid": "^7.0.0",
    "eslint-config-msal": "file:../../shared-configs/eslint-config-msal",
    "jest": "^29.5.0",
    "prettier": "2.8.7",
    "rollup": "^3.20.1",
<<<<<<< HEAD
    "rollup-msal": "file:../../shared-configs/rollup-msal",
    "sinon": "^7.5.0",
=======
>>>>>>> 22d3070a
    "ts-jest": "^29.1.0",
    "tslib": "^1.10.0",
    "typescript": "^4.9.5",
    "yargs": "^17.3.1"
  },
  "dependencies": {
    "@azure/msal-common": "14.14.2",
    "jsonwebtoken": "^9.0.0",
    "uuid": "^8.3.0"
  },
  "engines": {
    "node": ">=16"
  }
}<|MERGE_RESOLUTION|>--- conflicted
+++ resolved
@@ -75,11 +75,7 @@
     "jest": "^29.5.0",
     "prettier": "2.8.7",
     "rollup": "^3.20.1",
-<<<<<<< HEAD
     "rollup-msal": "file:../../shared-configs/rollup-msal",
-    "sinon": "^7.5.0",
-=======
->>>>>>> 22d3070a
     "ts-jest": "^29.1.0",
     "tslib": "^1.10.0",
     "typescript": "^4.9.5",
