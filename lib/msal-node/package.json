--- conflicted
+++ resolved
@@ -58,13 +58,7 @@
   },
   "module": "dist/msal-node.esm.js",
   "devDependencies": {
-<<<<<<< HEAD
-    "@types/debug": "^4.1.5",
     "@types/jest": "^25.2.3",
-    "@types/jsonwebtoken": "^8.5.0",
-=======
-    "@types/jest": "^25.1.2",
->>>>>>> fef918b8
     "@types/node": "^13.13.4",
     "@types/uuid": "^7.0.0",
     "gh-pages": "^3.1.0",
