--- conflicted
+++ resolved
@@ -84,13 +84,12 @@
         const notImplErr = "Crypto interface - signJwt() has not been implemented";
         throw AuthError.createUnexpectedError(notImplErr);
     },
-<<<<<<< HEAD
+    async hashString(): Promise<string> {
+        const notImplErr = "Crypto interface - hashString() has not been implemented";
+        throw AuthError.createUnexpectedError(notImplErr);
+    },
     async getAsymmetricPublicKey(): Promise<string> {
         const notImplErr = "Crypto interface - signJwt() has not been implemented";
-=======
-    async hashString(): Promise<string> {
-        const notImplErr = "Crypto interface - hashString() has not been implemented";
->>>>>>> ebb6c41f
         throw AuthError.createUnexpectedError(notImplErr);
     }
 };
