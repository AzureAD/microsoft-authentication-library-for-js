import {
    buildAppConfiguration,
    Configuration,
} from '../../src/config/Configuration';
import { CACHE } from '../../src/utils/Constants';
import { HttpClient } from '../../src/network/HttpClient';
import { TEST_CONSTANTS } from '../utils/TestConstants';
import { LogLevel, NetworkRequestOptions } from '@azure/msal-common';

describe('ClientConfiguration tests', () => {
    test('builds configuration and assigns default functions', () => {
<<<<<<< HEAD
        const config: Configuration = buildAppConfiguration({});
=======
        const config: Configuration = buildAppConfiguration({
            auth: {
                clientId: TEST_CONSTANTS.CLIENT_ID,
            },
        });
>>>>>>> 2ca4cd4c

        // network options
        expect(config.system!.networkClient).toBeDefined();
        expect(config.system!.networkClient).toBeInstanceOf(HttpClient);
        expect(config.system!.networkClient!.sendGetRequestAsync).toBeDefined();
        expect(
            config.system!.networkClient!.sendPostRequestAsync
        ).toBeDefined();

        // logger options checks
        console.error = jest.fn();
        console.info = jest.fn();
        console.debug = jest.fn();
        console.warn = jest.fn();

        expect(config.system!.loggerOptions).toBeDefined();
        expect(config.system!.loggerOptions!.piiLoggingEnabled).toBe(false);

        config.system!.loggerOptions!.loggerCallback!(
            LogLevel.Error,
            'error',
            false
        );
        config.system!.loggerOptions!.loggerCallback!(
            LogLevel.Info,
            'info',
            false
        );
        config.system!.loggerOptions!.loggerCallback!(
            LogLevel.Verbose,
            'verbose',
            false
        );
        config.system!.loggerOptions!.loggerCallback!(
            LogLevel.Warning,
            'warning',
            false
        );
        config.system!.loggerOptions!.loggerCallback!(
            LogLevel.Warning,
            'warning',
            true
        );

        // expect(console.error).toHaveBeenLastCalledWith('error');
        // expect(console.info).toHaveBeenLastCalledWith('info');
        // expect(console.debug).toHaveBeenLastCalledWith('verbose');
        // expect(console.warn).toHaveBeenLastCalledWith('warning');
        // expect(console.warn).toHaveBeenCalledTimes(1);

        // auth options
        expect(config.auth!.authority).toEqual('');
        expect(config.auth!.clientId).toEqual(TEST_CONSTANTS.CLIENT_ID);

        // cache options
        expect(config.cache!.cacheLocation).toEqual(CACHE.FILE_CACHE);
        expect(config.cache!.storeAuthStateInCookie).toEqual(false);
    });

    test('builds configuration and assigns default functions', () => {
        const testNetworkResult = {
            testParam: 'testValue',
        };

        const config: Configuration = {
            auth: {
                clientId: TEST_CONSTANTS.CLIENT_ID,
                authority: TEST_CONSTANTS.AUTHORITY,
            },
            system: {
                networkClient: {
                    sendGetRequestAsync: async (
                        url: string,
                        options?: NetworkRequestOptions
                    ): Promise<any> => {
                        if (url && options) {
                            return testNetworkResult;
                        }
                    },
                    sendPostRequestAsync: async (
                        url: string,
                        options?: NetworkRequestOptions
                    ): Promise<any> => {
                        if (url && options) {
                            return testNetworkResult;
                        }
                    },
                },
                loggerOptions: {
                    loggerCallback: (
                        level: LogLevel,
                        message: string,
                        containsPii: boolean
                    ): void => {
                        if (containsPii) {
                            console.log(
                                `Log level: ${level} Message: ${message}`
                            );
                        }
                    },
                    piiLoggingEnabled: true,
                },
            },
            cache: {
                cacheLocation: TEST_CONSTANTS.CACHE_LOCATION,
                storeAuthStateInCookie: true,
            },
        };

        const testNetworkOptions = {
            headers: new Map(),
            body: '',
        };

        // network options
        expect(
            config.system!.networkClient!.sendGetRequestAsync(
                TEST_CONSTANTS.AUTH_CODE_URL,
                testNetworkOptions
            )
        ).resolves.toEqual(testNetworkResult);
        expect(
            config.system!.networkClient!.sendPostRequestAsync(
                TEST_CONSTANTS.AUTH_CODE_URL,
                testNetworkOptions
            )
        ).resolves.toEqual(testNetworkResult);

        // Logger options checks
        expect(config.system!.loggerOptions).toBeDefined();
        expect(config.system!.loggerOptions!.piiLoggingEnabled).toBe(true);

        // auth options
        expect(config.auth!.authority).toEqual(TEST_CONSTANTS.AUTHORITY);
        expect(config.auth!.clientId).toEqual(TEST_CONSTANTS.CLIENT_ID);

        // cache options
        expect(config.cache!.cacheLocation).toEqual(
            TEST_CONSTANTS.CACHE_LOCATION
        );
        expect(config.cache!.storeAuthStateInCookie).toEqual(true);
    });
});<|MERGE_RESOLUTION|>--- conflicted
+++ resolved
@@ -2,22 +2,17 @@
     buildAppConfiguration,
     Configuration,
 } from '../../src/config/Configuration';
-import { CACHE } from '../../src/utils/Constants';
 import { HttpClient } from '../../src/network/HttpClient';
 import { TEST_CONSTANTS } from '../utils/TestConstants';
 import { LogLevel, NetworkRequestOptions } from '@azure/msal-common';
 
 describe('ClientConfiguration tests', () => {
     test('builds configuration and assigns default functions', () => {
-<<<<<<< HEAD
-        const config: Configuration = buildAppConfiguration({});
-=======
         const config: Configuration = buildAppConfiguration({
             auth: {
                 clientId: TEST_CONSTANTS.CLIENT_ID,
             },
         });
->>>>>>> 2ca4cd4c
 
         // network options
         expect(config.system!.networkClient).toBeDefined();
@@ -72,9 +67,6 @@
         expect(config.auth!.authority).toEqual('');
         expect(config.auth!.clientId).toEqual(TEST_CONSTANTS.CLIENT_ID);
 
-        // cache options
-        expect(config.cache!.cacheLocation).toEqual(CACHE.FILE_CACHE);
-        expect(config.cache!.storeAuthStateInCookie).toEqual(false);
     });
 
     test('builds configuration and assigns default functions', () => {
@@ -121,10 +113,6 @@
                     piiLoggingEnabled: true,
                 },
             },
-            cache: {
-                cacheLocation: TEST_CONSTANTS.CACHE_LOCATION,
-                storeAuthStateInCookie: true,
-            },
         };
 
         const testNetworkOptions = {
@@ -154,10 +142,5 @@
         expect(config.auth!.authority).toEqual(TEST_CONSTANTS.AUTHORITY);
         expect(config.auth!.clientId).toEqual(TEST_CONSTANTS.CLIENT_ID);
 
-        // cache options
-        expect(config.cache!.cacheLocation).toEqual(
-            TEST_CONSTANTS.CACHE_LOCATION
-        );
-        expect(config.cache!.storeAuthStateInCookie).toEqual(true);
     });
 });