--- conflicted
+++ resolved
@@ -7,12 +7,6 @@
     CommonClientCredentialRequest
 } from '@azure/msal-common';
 import { TEST_CONSTANTS } from '../utils/TestConstants';
-<<<<<<< HEAD
-import { Configuration } from "../../src/config/Configuration";
-import { AuthorizationCodeRequest } from "../../src/request/AuthorizationCodeRequest";
-import { ClientAuthError, UsernamePasswordRequest } from '../../src';
-import { RefreshTokenRequest } from "../../src/request/RefreshTokenRequest";
-=======
 import {
     AuthError,
     ConfidentialClientApplication,
@@ -22,9 +16,9 @@
     Configuration,
     AuthorizationCodeRequest,
     ClientCredentialClient,
-    RefreshTokenRequest
+    RefreshTokenRequest,
+    ClientAuthError
 } from "../../src";
->>>>>>> 0e7234b6
 import { fakeAuthority, setupAuthorityFactory_createDiscoveredInstance_mock } from './test-fixtures';
 
 import * as msalNode from '../../src';
