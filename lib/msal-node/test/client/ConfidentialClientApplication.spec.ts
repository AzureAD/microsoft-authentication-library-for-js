import {
    ClientConfiguration,
    AuthorizationCodeClient,
    RefreshTokenClient,
    AuthenticationResult,
    OIDC_DEFAULT_SCOPES,
    CommonClientCredentialRequest
} from '@azure/msal-common';
import { TEST_CONSTANTS } from '../utils/TestConstants';
import {
    AuthError,
    ConfidentialClientApplication,
    OnBehalfOfRequest,
    UsernamePasswordRequest,
    ClientCredentialRequest,
    Configuration,
    AuthorizationCodeRequest,
    ClientCredentialClient,
<<<<<<< HEAD
    RefreshTokenRequest
=======
    RefreshTokenRequest,
    ClientAuthError
>>>>>>> 11cdfc90
} from "../../src";
import { fakeAuthority, setupAuthorityFactory_createDiscoveredInstance_mock } from './test-fixtures';

import * as msalNode from '../../src';
import { getMsalCommonAutoMock, MSALCommonModule } from '../utils/MockUtils';

const msalCommon: MSALCommonModule = jest.requireActual('@azure/msal-common');

jest.mock('../../src/client/ClientCredentialClient');
jest.mock('../../src/client/OnBehalfOfClient');
jest.mock('../../src/client/UsernamePasswordClient');

describe('ConfidentialClientApplication', () => {
    let appConfig: Configuration = {
        auth: {
            clientId: TEST_CONSTANTS.CLIENT_ID,
            authority: TEST_CONSTANTS.AUTHORITY,
            clientSecret: TEST_CONSTANTS.CLIENT_SECRET
        },
    };

    const expectedConfig: ClientConfiguration = {
        authOptions: {
            clientId: TEST_CONSTANTS.CLIENT_ID,
            authority: fakeAuthority,
            clientCapabilities: []
        },
        clientCredentials: {
            clientSecret: TEST_CONSTANTS.CLIENT_SECRET
        }
    };

    test('exports a class', () => {
        const authApp = new ConfidentialClientApplication(appConfig);
        expect(authApp).toBeInstanceOf(ConfidentialClientApplication);
    });

    test('acquireTokenByAuthorizationCode', async () => {
        const request: AuthorizationCodeRequest = {
            scopes: TEST_CONSTANTS.DEFAULT_GRAPH_SCOPE,
            redirectUri: TEST_CONSTANTS.REDIRECT_URI,
            code: TEST_CONSTANTS.AUTHORIZATION_CODE,
        };

        setupAuthorityFactory_createDiscoveredInstance_mock();
        const mockAuthCodeClientInstance = {
            includeRedirectUri: false,

            acquireToken: jest.fn()
        }
        jest.spyOn(msalCommon, 'AuthorizationCodeClient')
            .mockImplementation(() => mockAuthCodeClientInstance as unknown as AuthorizationCodeClient)

        const authApp = new ConfidentialClientApplication(appConfig);
        await authApp.acquireTokenByCode(request);
        expect(AuthorizationCodeClient).toHaveBeenCalledTimes(1);
        expect(AuthorizationCodeClient).toHaveBeenCalledWith(
            expect.objectContaining(expectedConfig)
        );
    });


    test('acquireTokenByRefreshToken', async () => {
        const request: RefreshTokenRequest = {
            scopes: TEST_CONSTANTS.DEFAULT_GRAPH_SCOPE,
            refreshToken: TEST_CONSTANTS.REFRESH_TOKEN,
        };

        setupAuthorityFactory_createDiscoveredInstance_mock();


        const {RefreshTokenClient: mockRefreshTokenClient} = getMsalCommonAutoMock();


        jest.spyOn(msalCommon, 'RefreshTokenClient')
            .mockImplementation((conf) => new mockRefreshTokenClient(conf));

        const fakeAuthResult = {}
        jest.spyOn(mockRefreshTokenClient.prototype, 'acquireToken')
            .mockImplementation(() => Promise.resolve(fakeAuthResult as unknown as AuthenticationResult))

        const authApp = new ConfidentialClientApplication(appConfig);
        await authApp.acquireTokenByRefreshToken(request);
        expect(RefreshTokenClient).toHaveBeenCalledTimes(1);
        expect(RefreshTokenClient).toHaveBeenCalledWith(
            expect.objectContaining(expectedConfig)
        );
    });

    test('acquireTokenByClientCredential', async () => {

        // @ts-ignore
        const testProvider: msalCommon.IAppTokenProvider = () => {
            // @ts-ignore
            return new Promise<msalCommon.AppTokenProviderResult>(
                (resolve) => resolve({
                    accessToken: "accessToken",
                    expiresInSeconds: 3601,
                    refreshInSeconds: 1801,
                }))
        };

        const configWithExtensibility: Configuration = {
            auth: {
                clientId: TEST_CONSTANTS.CLIENT_ID,
                authority: TEST_CONSTANTS.AUTHORITY,
                clientAssertion: "testAssertion"
            },
        }

        const request: ClientCredentialRequest = {
            scopes: TEST_CONSTANTS.DEFAULT_GRAPH_SCOPE,
            skipCache: false
        };
        setupAuthorityFactory_createDiscoveredInstance_mock();

        const authApp = new ConfidentialClientApplication(configWithExtensibility);
        authApp.SetAppTokenProvider(testProvider);

        await authApp.acquireTokenByClientCredential(request);
        expect(ClientCredentialClient).toHaveBeenCalledTimes(1);
    });

    test('acquireTokenByClientCredential with client assertion', async () => {
        const request: ClientCredentialRequest = {
            scopes: TEST_CONSTANTS.DEFAULT_GRAPH_SCOPE,
            skipCache: false,
            clientAssertion: "testAssertion"
        };
        setupAuthorityFactory_createDiscoveredInstance_mock();

        ClientCredentialClient.prototype.acquireToken = jest.fn((request: CommonClientCredentialRequest) => {
            expect(request.clientAssertion).not.toBe(undefined);
            expect(request.clientAssertion?.assertion).toBe("testAssertion");
            expect(request.clientAssertion?.assertionType).toBe("urn:ietf:params:oauth:client-assertion-type:jwt-bearer");
            return Promise.resolve(null);
        });

        const authApp = new ConfidentialClientApplication(appConfig);
        await authApp.acquireTokenByClientCredential(request);
    });


    test('acquireTokenOnBehalfOf', async () => {
        const request: OnBehalfOfRequest = {
            scopes: TEST_CONSTANTS.DEFAULT_GRAPH_SCOPE,
            oboAssertion: TEST_CONSTANTS.ACCESS_TOKEN
        };

        setupAuthorityFactory_createDiscoveredInstance_mock();

        const onBehalfOfClientSpy = jest.spyOn(msalNode, 'OnBehalfOfClient');

        const authApp = new ConfidentialClientApplication(appConfig);
        await authApp.acquireTokenOnBehalfOf(request);
        expect(onBehalfOfClientSpy).toHaveBeenCalledTimes(1);
        expect(onBehalfOfClientSpy).toHaveBeenCalledWith(
            expect.objectContaining(expectedConfig)
        );
    });


    test('acquireTokenByUsernamePassword', async () => {
        const request: UsernamePasswordRequest = {
            scopes: TEST_CONSTANTS.DEFAULT_GRAPH_SCOPE,
            username: TEST_CONSTANTS.USERNAME,
            password: TEST_CONSTANTS.PASSWORD
        };

        setupAuthorityFactory_createDiscoveredInstance_mock();

        const usernamePasswordClientSpy = jest.spyOn(msalNode, 'UsernamePasswordClient')

        const authApp = new ConfidentialClientApplication(appConfig);
        await authApp.acquireTokenByUsernamePassword(request);
        expect(usernamePasswordClientSpy).toHaveBeenCalledTimes(1);
        expect(usernamePasswordClientSpy).toHaveBeenCalledWith(
            expect.objectContaining(expectedConfig)
        );
    });

    test('acquireTokenByClientCredential throws missingTenantIdError if \"common\", "\"organization\", or \"consumers\" was provided as the tenant id', async () => {
        // @ts-ignore
        const testProvider: msalCommon.IAppTokenProvider = () => {
            // @ts-ignore
            return new Promise<msalCommon.AppTokenProviderResult>(
                (resolve) => resolve({
                    accessToken: "accessToken",
                    expiresInSeconds: 3601,
                    refreshInSeconds: 1801,
                }))};

        const appConfig: Configuration = {
            auth: {
                clientId: TEST_CONSTANTS.CLIENT_ID,
                authority: TEST_CONSTANTS.DEFAULT_AUTHORITY, // contains "common"
                clientAssertion: "testAssertion",
            },
        };

        const request: ClientCredentialRequest = {
            scopes: TEST_CONSTANTS.DEFAULT_GRAPH_SCOPE,
            skipCache: false,
        };

        setupAuthorityFactory_createDiscoveredInstance_mock();

        const authApp = new ConfidentialClientApplication(appConfig);
        authApp.SetAppTokenProvider(testProvider);

        await expect(authApp.acquireTokenByClientCredential(request)).rejects.toMatchObject(ClientAuthError.createMissingTenantIdError());
    });

    test('acquireTokenByClientCredential handles AuthErrors as expected', async () => {
        const request: ClientCredentialRequest = {
            scopes: TEST_CONSTANTS.DEFAULT_GRAPH_SCOPE,
            skipCache: false
        };

        setupAuthorityFactory_createDiscoveredInstance_mock();

        jest.spyOn(AuthError.prototype, 'setCorrelationId');

        jest.spyOn(ClientCredentialClient.prototype, 'acquireToken')
            .mockImplementation(() => {
                throw new AuthError();
            });

        try {
            const authApp = new ConfidentialClientApplication(appConfig);
            await authApp.acquireTokenByClientCredential(request);
        } catch (e) {
            expect(e).toBeInstanceOf(AuthError);
            expect(AuthError.prototype.setCorrelationId).toHaveBeenCalledTimes(1);
        }
    });

    test('acquireTokenByClientCredential request does not contain OIDC scopes', async () => {
        const request: ClientCredentialRequest = {
            scopes: TEST_CONSTANTS.DEFAULT_GRAPH_SCOPE,
            skipCache: false
        };

        setupAuthorityFactory_createDiscoveredInstance_mock();

        jest.spyOn(ClientCredentialClient.prototype, 'acquireToken')
            .mockImplementation((request: CommonClientCredentialRequest) => {
            OIDC_DEFAULT_SCOPES.forEach((scope: string) => {
                expect(request.scopes).not.toContain(scope);
            });
            return Promise.resolve(null);
        });

        const authApp = new ConfidentialClientApplication(appConfig);
        await authApp.acquireTokenByClientCredential(request);
    });
});<|MERGE_RESOLUTION|>--- conflicted
+++ resolved
@@ -16,12 +16,8 @@
     Configuration,
     AuthorizationCodeRequest,
     ClientCredentialClient,
-<<<<<<< HEAD
-    RefreshTokenRequest
-=======
     RefreshTokenRequest,
     ClientAuthError
->>>>>>> 11cdfc90
 } from "../../src";
 import { fakeAuthority, setupAuthorityFactory_createDiscoveredInstance_mock } from './test-fixtures';
 
