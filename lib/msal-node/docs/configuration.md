--- conflicted
+++ resolved
@@ -71,12 +71,8 @@
 | `clientId` | App ID of your application. Can be found in your [portal registration](../README.md#prerequisites). | UUID/GUID | None. This parameter is required in order for MSAL to perform any actions. |
 | `authority` | URI of the tenant to authenticate and authorize with. Usually takes the form of `https://{uri}/{tenantid}` (see [Authority](../../msal-common/docs/authority.md)) | String in URI format with tenant - `https://{uri}/{tenantid}` | `https://login.microsoftonline.com/common` |
 | `knownAuthorities` | An array of URIs that are known to be valid. Used in B2C scenarios. | Array of strings in URI format | Empty array `[]` |
-<<<<<<< HEAD
-| `cloudDiscoveryMetadata` | A string containing the cloud discovery response. Used in AAD scenarios. See [performance](./performance.md) for more info | string | Empty string `""` |
-=======
 | `cloudDiscoveryMetadata` | A string containing the cloud discovery response. Used in AAD scenarios. See [Performance](../../msal-common/docs/performance.md) for more info | string | Empty string `""` |
 | `authorityMetadata` | A string containing the .well-known/openid-configuration endpoint response. See [Performance](../../msal-common/docs/performance.md) for more info | string | Empty string `""` |
->>>>>>> ef0a1ae3
 | `clientCapabilities` | Array of capabilities to be added to all network requests as part of the `xms_cc` claims request (see: [Client capability in MSAL](../../msal-common/docs/client-capability.md)) | Array of strings | [] |
 | `protocolMode` | Enum representing the protocol mode to use. If `"AAD"`, will function on the AAD v2 endpoints; if `"OIDC"`, will function on OIDC-compliant endpoints. | string | `"AAD"` |
 | `azureCloudOptions` | A defined set of azure cloud options for developers to default to their specific cloud authorities, for specific clouds supported please refer to the [AzureCloudInstance](aka.ms/msaljs/azure_cloud_instance) | [AzureCloudOptions](https://azuread.github.io/microsoft-authentication-library-for-js/ref/modules/_azure_msal_common.html#azurecloudoptions) | [AzureCloudInstance.None](msaljs/azure_cloud_instance) |
