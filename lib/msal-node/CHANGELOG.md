# Change Log - @azure/msal-node

<<<<<<< HEAD
This log was last generated on Thu, 05 Oct 2023 18:06:40 GMT and should not be manually modified.
=======
This log was last generated on Wed, 04 Oct 2023 23:09:45 GMT and should not be manually modified.
>>>>>>> 46663bea

<!-- Start content -->

## 2.2.0

<<<<<<< HEAD
Thu, 05 Oct 2023 18:06:40 GMT

### Minor changes

- Fix unhandled rejections & problems getting redirectUri in LoopbackClient #6481 (thomas.norling@microsoft.com)
- Modified proactive refresh in silent-flow to also return the cached token when the token needs to be refreshed #6397 (rginsburg@microsoft.com)
=======
Wed, 04 Oct 2023 23:09:45 GMT

### Minor changes

- Modified proactive refresh in silent-flow to also return the cached token when the token needs to be refreshed #6397 (rginsburg@microsoft.com)
- Fix unhandled rejections & problems getting redirectUri in LoopbackClient #6481 (thomas.norling@microsoft.com)
>>>>>>> 46663bea
- Bump @azure/msal-common to v14.1.0

### Patches

<<<<<<< HEAD
- expose the api from msal-node imported from common (email not defined)
- Refactor InteractionRequiredAuthError #6472 (thomas.norling@microsoft.com)
- Refactor AuthError for reduced size #6497 (thomas.norling@microsoft.com)
- Refactor ClientAuthError for reduced size #6433 (thomas.norling@microsoft.com)
- Refactor ClientConfigurationError #6471 (thomas.norling@microsoft.com)
=======
- Refactor ClientConfigurationError #6471 (thomas.norling@microsoft.com)
- Refactor ClientAuthError for reduced size #6433 (thomas.norling@microsoft.com)
- Refactor AuthError for reduced size #6497 (thomas.norling@microsoft.com)
- Refactor InteractionRequiredAuthError #6472 (thomas.norling@microsoft.com)
>>>>>>> 46663bea

## 2.1.0

Tue, 05 Sep 2023 22:13:47 GMT

### Minor changes

- feat(msal-node): change all relative imports to .js #6399 (22598347+datner@users.noreply.github.com)
- Bump @azure/msal-common to v14.0.3

### Patches

- Make AuthToken methods instead of class #6423 (thomas.norling@microsoft.com)
- Add a linter rule to avoid floating promises #6421 (sameera.gajjarapu@microsoft.com)
- Include correlationId on POST API call #6383 (thomas.norling@microsoft.com)
- Fix for source-map related errors #6398 (lalimasharda@microsoft.com)
- close loopback server on error #6387 (thomas.norling@microsoft.com)

### Changes

- Extend proactive token refresh to client_credentials #6102 (rginsburg@microsoft.com)
- Remove isEmpty helper API (thomas.norling@microsoft.com)

## 2.0.2

Fri, 18 Aug 2023 18:40:02 GMT

### Patches

- Fixed http(s) imports #6349 (rginsburg@microsoft.com)
- Fixed jwt import error #6347 (rginsburg@microsoft.com)
- Bump @azure/msal-common to v14.0.2

## 2.0.1

Fri, 11 Aug 2023 19:00:44 GMT

### Patches

- Fix msal-node file extensions #6318 (hemoral@microsoft.com)
- Update dist settings for packages #6322 (hemoral@microsoft.com)
- Bump @azure/msal-common to v14.0.1

## 2.0.0

Mon, 07 Aug 2023 18:15:15 GMT

### Major changes

-   Move node clients from msal-common to msal-node #5788 (kshabelko@microsoft.com)
-   Migrate from tsdx to use rollup and jest directly for msal-node #5818 (hemoral@microsoft.com)
-   Exception is thrown in acquireTokenByClientCredential if tenantId is missing #5805 (rginsburg@microsoft.com)

### Minor changes

-   Add exports to package.json and update type to module #6194 (thomas.norling@microsoft.com)
-   Omit new storeInCache request parameter from public API surface (thomas.norling@microsoft.com)
-   ClientCredentials: Fixed bug where user-supplied cache is loaded into memory only after network request #6218 (rginsburg@microsoft.com)
-   Update "PerformanceClient" for better usability/extendibility #6270 (kshabelko@microsoft.com)
-   fix: msal-node now references the right index.esm.ja (joshua.head@envoryat.com)
-   Export IdTokenClaims & ServerAuthorizationCodeResponse types (thomas.norling@microsoft.com)
-   Make claims-based caching configurable #6163 (hemoral@microsoft.com)
-   Switch from enums to object literals to reduce the bundle size #6068 (kshabelko@microsoft.com)
-   Revert to common as a regular dependency #5985 (hemoral@microsoft.com)
-   Bundle msal-common into msal-node #5942 (kshabelko@microsoft.com)
-   Export Serializer and Deserializer from msal-node #5931 (kshabelko@microsoft.com)
-   Add CIAM support for v3(#5915) (sameera.gajjarapu@microsoft.com)
-   Fix telemetry typos #5868 (kshabelko@microsoft.com)

### Patches

-   Bump @azure/msal-common to v14.0.0
-   Update MSAL Node compatible versions to include Node v20 and drop v16 #5905 (hemoral@microsoft.com)
-   Remove `null` from `acquireTokenSilent` return type #5912 (thomas.norling@microsoft.com)
-   Fix prepack hook #5967 (kshabelko@microsoft.com)
-   Fix: dSTS Token dummy aud claim value for requests with scope input by using v2.0 endpoint (kapjain@microsoft.com)
-   Exception is thrown in acquireTokenByClientCredential if tenantId is missing #5805 (rginsburg@microsoft.com)
-   `removeAccount` does not throw if account does not exist in cache #5911 (thomas.norling@microsoft.com)
-   Remove unused enum (thomas.norling@microsoft.com)

## 1.17.2

Mon, 01 May 2023 20:47:44 GMT

### Patches

-   Bump @azure/msal-common to v13.0.0

## 1.17.0

Mon, 03 Apr 2023 21:29:31 GMT

### Minor changes

-   Optimize token lookups in cache #5806 (thomas.norling@microsoft.com)
-   Bump @azure/msal-common to v12.0.0

### Patches

-   Optimize account lookups in cache #5792 (thomas.norling@microsoft.com)

## 1.16.0

Tue, 07 Mar 2023 16:48:52 GMT

### Minor changes

-   Add support for NativeBrokerPlugin #5550 (thomas.norling@microsoft.com)
-   Allow adding custom loopback client in acquireTokenInteractive #5578 (v-derisen@microsoft.com)
-   Bump @azure/msal-common to v11.0.0

### Patches

-   Fixed bug in msal-node's httpClient #5722 (rginsburg@microsoft.com)

## 1.15.0

Mon, 06 Feb 2023 18:51:50 GMT

### Minor changes

-   proxyUrl is now passed to msal-node's httpClient via it's constructor #5599 (rginsburg@microsoft.com)
-   Add support for custom http(s) agents #5472 (rginsburg@microsoft.com)
-   Bump @azure/msal-common to v10.0.0

### Patches

-   tokenQueryParameters are now sent to the /token endpoint for all Confidential Client flows #5573 (rginsburg@microsoft.com)

## 1.14.6

Mon, 09 Jan 2023 22:44:58 GMT

### Patches

-   fix logger undefined error #5355 (bmahal@microsoft.com)
-   Upgrade jsonwebtoken to v9 (thomas.norling@microsoft.com)
-   Bump @azure/msal-common to v9.0.2

## 1.14.5

Wed, 07 Dec 2022 16:53:07 GMT

### Patches

-   Serialize/deserialize access token userAssertionHash property to fix cache persistence issue in OBO flow #5398 (v-derisen@microsoft.com)
-   Bump @azure/msal-common to v9.0.1

## 1.14.4

Mon, 21 Nov 2022 19:14:45 GMT

### Patches

-   Added logging to Authority class (rginsburg@microsoft.com)
-   Fixed msal-node HttpClient server error bug #5342 (rginsburg@microsoft.com)
-   Include original request params on /token request in acquireTokenInteractive #5403 (thomas.norling@microsoft.com)
-   Fix circular dependency #5402 (thomas.norling@microsoft.com)
-   Bump @azure/msal-common to v9.0.0

## 1.14.3

Mon, 07 Nov 2022 22:46:55 GMT

### Patches

-   Bump @azure/msal-common to v8.0.0

## 1.14.2

Mon, 10 Oct 2022 22:27:03 GMT

### Patches

-   Bump @azure/msal-common to v7.6.0

## 1.14.1

Mon, 03 Oct 2022 22:12:27 GMT

### Patches

-   sanitize client credentials request against oidc scopes #4999 (v-derisen@microsoft.com)
-   This PR modifies HttpClient to return apprpropriate underlying error that is handled upstream. #5175 (bmahal@microsoft.com)
-   Bump @azure/msal-common to v7.5.0

## 1.14.0

Mon, 12 Sep 2022 18:19:32 GMT

### Minor changes

-   Add support for the state parameter #4723 (marionminayo@microsoft.com)
-   Bump @azure/msal-common to v7.4.1

## 1.13.0

Fri, 02 Sep 2022 18:06:53 GMT

### Minor changes

-   Add acquireTokenInteractive API #5062 (thomas.norling@microsoft.com)
-   Bump @azure/msal-common to v7.4.0

## 1.12.1

Mon, 01 Aug 2022 22:22:36 GMT

### Patches

-   Bump @azure/msal-common to v7.3.0

## 1.12.0

Mon, 18 Jul 2022 23:26:21 GMT

### Minor changes

-   App Token Provider extensibiliy for AzureSDK (bogavril@microsoft.com)
-   add forceCache property to rt token request (#4844) (v-derisen@microsoft.com)
-   Bump @azure/msal-common to v7.2.0

## 1.11.0

Tue, 05 Jul 2022 22:37:04 GMT

### Minor changes

-   feat: adding authority metadata resiliency #4536 (samuelkamau@microsoft.com)
-   Bump @azure/msal-common to v7.1.0

## 1.10.0

Mon, 13 Jun 2022 22:28:09 GMT

### Minor changes

-   Fix ClientAssertion configuration typing between common and node #4846 (hemoral@microsoft.com)
-   Bump @azure/msal-common to v7.0.0

### Patches

-   Add strict assertion checks for OBO clients (#4691) (bmahal@microsoft.com)

## 1.9.1

Mon, 06 Jun 2022 22:13:00 GMT

### Patches

-   Use native http modules instead of axios for regular and proxied network requests #4744 (rginsburg@microsoft.com)
-   Updated the regex and added a test for detecting public cert for SNI #4790 (email not defined)
-   export AuthorizationCodePayload type from msal-common #4803 (git@hens.by)
-   Bump @azure/msal-common to v6.4.0

## 1.9.0

Mon, 02 May 2022 22:23:33 GMT

### Minor changes

-   Add Node 18 to msal-node supported versions #4727 (13023439+WikiRik@users.noreply.github.com)
-   Bump @azure/msal-common to v6.3.0

## 1.8.0

Mon, 04 Apr 2022 21:12:42 GMT

### Minor changes

-   Add Client Application telemetry parameters to MSAL #4616 (prithviraj.kanherkar@microsoft.com)
-   Bump @azure/msal-common to v6.2.0

### Patches

-   Use IGuidGenerator interface for GuidGenerator class #4570 (janutter@microsoft.com)

## 1.7.0

Mon, 07 Mar 2022 23:28:43 GMT

### Minor changes

-   Added nonce support to MSAL Node #4504 (marionminayo@microsoft.com)

### Patches

-   Fix support for claims-based token caching #4533 (hemoral@microsoft.com)
-   Persist authority in in memory cache #4081 (sameera.gajjarapu@microsoft.com)

## 1.6.0

Tue, 08 Feb 2022 00:41:06 GMT

### Minor changes

-   feat: add the redis distributed cache layer (kamausamuel11@gmail.com)
-   Add AzureCloudInstance to JS libraries (sameera.gajjarapu@microsoft.com)
-   Support proxy in msal-node(#4447) (sameera.gajjarapu@microsoft.com)
-   Bump @azure/msal-common to v6.1.0

## 1.5.0

Tue, 04 Jan 2022 00:20:29 GMT

### Minor changes

-   Bump @azure/msal-common to v6.0.0

## 1.4.0

Tue, 07 Dec 2021 00:17:01 GMT

### Minor changes

-   Add support for hybrid spa flow #3478 (janutter@microsoft.com)
-   Bump @azure/msal-common to v5.2.0

## 1.3.3

Mon, 01 Nov 2021 23:53:22 GMT

### Patches

-   Bump @azure/msal-common to v5.1.0

## 1.3.2

Mon, 04 Oct 2021 23:12:35 GMT

### Patches

-   Export library version #4124 (thomas.norling@microsoft.com)
-   feat: improve the test code coverage for msal-node (samuelkamau@microsoft.com)
-   Consistently export error types and messages for errors thrown by MSAL #4117 (jagore@microsoft.com)
-   Axios upgrade to 0.21.4 to address a high severity vulnerability (sameera.gajjarapu@microsoft.com)
-   Bump @azure/msal-common to v5.0.1

## 1.3.1

Tue, 07 Sep 2021 23:22:24 GMT

### Patches

-   Add removeTokenBindingKey missing method to Node's CryptoProvider #3500 (hemoral@microsoft.com)
-   Add correlationId to errors #3930 (thomas.norling@microsoft.com)
-   Remove non-null assertions #3994 (thomas.norling@microsoft.com)
-   Add correlationId to AuthenticationResult type #3947 (thomas.norling@microsoft.com)
-   Fixes biased code verifier generation #3993 (thomas.norling@microsoft.com)

## 1.3.0

Thu, 22 Jul 2021 22:50:22 GMT

### Minor changes

-   feat: add regional authority telemetry, #3662 (samuelkamau@microsoft.com)
-   ROPC added for Confidential Clients (#3838) (sameera.gajjarapu@microsoft.com)

## 1.2.0

Mon, 28 Jun 2021 23:39:48 GMT

### Minor changes

-   Add correlationId to log messages #3601 (joarroyo@microsoft.com)

### Patches

-   fix: have the log level propagate to msal-common (samuelkamau@microsoft.com)
-   fix: update the client capabilities type in configuration #3678 (samuelkamau@microsoft.com)

## 1.1.0

Wed, 12 May 2021 18:35:03 GMT

### Minor changes

-   Add Node 16 to msal-node supported versions (janutter@microsoft.com)
-   add support for regional authorities (samuelkamau@microsoft.com)

## 1.0.3

Thu, 22 Apr 2021 23:26:08 GMT

### Patches

-   Add .browserslistrc #3471 (thomas.norling@microsoft.com)

## 1.0.2

Wed, 14 Apr 2021 18:39:53 GMT

### Patches

-   feat: fix the device code cancellation flag (samuelkamau@microsoft.com)
-   Add support for AccessToken_With_AuthScheme credential type #3426 (hectormgdev@gmail.com)

## 1.0.0

Thu, 18 Feb 2021 00:34:32 GMT

### Patches

-   update msal-node landing page & samples page (dogan.erisen@gmail.com)

### Changes

-   ADD FAQs (#3038) (sameera.gajjarapu@microsoft.com)
-   Update node version support in package.json(#2998) (sameera.gajjarapu@microsoft.com)

## 1.0.0-beta.6

Tue, 09 Feb 2021 01:48:22 GMT

### Changes

-   Fix version.json import errors (#2993) (thomas.norling@microsoft.com)
-   Ignore OIDC scopes during cache lookup or replacement (#2969) (prkanher@microsoft.com)
-   Set the validateStatus locally than globally for `axios` (#2959) (sameera.gajjarapu@microsoft.com)
-   Add API Extractor for msal-node (sameera.gajjarapu@microsoft.com)

## 1.0.0-beta.5

Tue, 02 Feb 2021 01:56:47 GMT

### Changes

-   Get package version from version.json (#2915) (thomas.norling@microsoft.com)
-   Add interfaces to public APIs in msal-node (#2623) (sameera.gajjarapu@microsoft.com)

## 1.0.0-beta.4

Thu, 21 Jan 2021 21:48:01 GMT

### Changes

-   Authority metadata caching (#2758) (thomas.norling@microsoft.com)

## 1.0.0-beta.3

Tue, 12 Jan 2021 00:51:26 GMT

### Patches

-   change the code challenge encoding to uniform base64 (samuel.kamau@microsoft.com)

### Changes

-   ClientAssertion.parseCertificate - allow newlines in cert (#2721). (email not defined)
-   feat: bump up the axios version on msal-node (samuel.kamau@microsoft.com)
-   Add getKVStore to tokenCache (#2771) (thomas.norling@microsoft.com)

## 1.0.0-beta.2

Mon, 07 Dec 2020 22:19:03 GMT

### Changes

-   Expose idTokenClaims on AccountInfo (#2554) (janutter@microsoft.com)
-   Add null to API response signatures (#2602) (thomas.norling@microsoft.com)
-   Enforce triple equals in eslint (janutter@microsoft.com)
-   Log messages contain package name and version (#2589) (thomas.norling@microsoft.com)
-   Update request types (#2512) (thomas.norling@microsoft.com)

## 1.0.0-beta.1

Wed, 11 Nov 2020 23:33:20 GMT

### Changes

-   Add support for SubjectName/Issuer authentication (#2471). (jamckenn@microsoft.com)

## 1.0.0-alpha.16

Tue, 10 Nov 2020 01:48:44 GMT

### Changes

-   Enhance lookup for IdTokens/AppMetadata (#2530) (sameera.gajjarapu@microsoft.com)

## 1.0.0-alpha.15

Sat, 07 Nov 2020 01:50:14 GMT

### Changes

-   Fixing a bug and adding `localAccountId` in AccountInfo interface (#2516) (sameera.gajjarapu@microsoft.com)
-   Filtered lookup of IdTokens, AppMetadata; Error handling in Node Storage (#2530) (sameera.gajjarapu@microsoft.com)
-   Implement Password Grant Flow (#2204) (sameera.gajjarapu@microsoft.com)

## 1.0.0-alpha.14

Mon, 02 Nov 2020 23:33:39 GMT

### Changes

-   Add getLogger and setLogger to msal-node (#2520) (joarroyo@microsoft.com)
-   Remove `debug` from the `msal-node` library (#2496) (sameera.gajjarapu@microsoft.com)

## 1.0.0-alpha.13

Mon, 26 Oct 2020 21:00:29 GMT

### Changes

-   msal-browser and msal-node cache Interfaces to msal-common updated (#2415) (sameera.gajjarapu@microsoft.com)
-   Export Node Cache Serializer for use in end-to-end testing framework (#2414) (hemoral@microsoft.com)

## 1.0.0-alpha.12

Tue, 20 Oct 2020 23:47:28 GMT

### Changes

-   Adds support for any OIDC-compliant authority (#2389). (jamckenn@microsoft.com)

## 1.0.0-alpha.11

Thu, 15 Oct 2020 00:49:18 GMT

### Changes

-   Export all "Request" types in msal-node (sameera.gajjarapu@microsoft.com)

## 1.0.0-alpha.10

Wed, 14 Oct 2020 23:45:07 GMT

### Changes

-   Docs update for msal-node release (sameera.gajjarapu@microsoft.com)
-   Export error types for msal-node (sameera.gajjarapu@microsoft.com)
-   Add uuid as dependency in msal-node package.json so it is installed with the library (hectormgdev@gmail.com)
-   Update TokenCache interface (#2348) (sameera.gajjarapu@microsoft.com)

## 1.0.0-alpha.9

Fri, 02 Oct 2020 17:42:35 GMT

### Changes

-   Dummy implementation of access token proof-of-possession (prkanher@microsoft.com)

## 1.0.0-alpha.7

Wed, 23 Sep 2020 21:13:48 GMT

### Changes

-   Make network interface public (#2335) (sameera.gajjarapu@microsoft.com)
-   Rename TokenCache.cacheHasChanged to TokenCache.hasChanged (#2332) (sagonzal@microsoft.com)
-   FOCI - Family of Client IDs feature (#2201) (sameera.gajjarapu@microsoft.com)
-   Fix issue with token cache not removing old cache entities (#2304) (sagonzal@microsoft.com)

## 1.0.0-alpha.6

Thu, 17 Sep 2020 23:16:22 GMT

### Changes

-   Address tsdx warnings (#2202) (thomas.norling@microsoft.com)
-   Implement Telemetry in msal-node (#1921) (thomas.norling@microsoft.com)
-   Changes node storage: getItem(), setItem() and removeItem() simplified and no longer need a 'type' (sameera.gajjarapu@microsoft.com)
-   Add support for on-behalf-of flow (sagonzal@microsoft.com)

## 1.0.0-alpha.5

Tue, 25 Aug 2020 00:40:45 GMT

### Changes

-   update APP_META_DATA to APP_METADATA (sameera.gajjarapu@microsoft.com)
-   Client Capabilities Support (#2169) (thomas.norling@microsoft.com)
-   Remove log statement (email not defined)
-   undefined (sagonzal@microsoft.com)

# 1.0.0-alpha.4

-   Add confidential client support (#2023)

# 1.0.0-alpha.3

-   Fix an issue where the types were not defined correctly in the package.json (#2014)

# 1.0.0-alpha.2

-   Fix an issue where the `dist` folder was not published (#2013)

# 1.0.0-alpha.1

-   Add `response` to device code in `msal-node` (#1947)
-   `msal-node` docs update (#1948)
-   Export `AccountInfo` in `msal-node (#2005)

# 1.0.0-alpha.0

-   scaffolding (#1328)
-   Configuration and Client (#1325)
-   Account and Authority (#1330)
-   initial compatibility with other libs (#1342)
-   `msal-node` crypto module (#1368)
-   `msal-node` network module (#1371)
-   `msal-node` lerna support (#1383)
-   `msal-common` and `msal-node` Client applications, authorization code and device code flow (#1409)
-   `msal-node` add DEBUG logging (#1423)
-   `msal-common` authority changes (#1424)
-   `msal-node` and `msal-common` unit tests for changes in #1409 (#1449)
-   `msal-node` switch `strictNullChecks:true` for msal-node (#1478)
-   `msal-node` and `msal-common` Update generation of client info headers (#1482)
-   `msal-node` and `msal-common` Support for acquiring a token with refresh token (#1496)
-   `msal-node` and `msal-common` Move authority generation from common to node (#1537)
-   `msal-node` fix casing issue (#1630)
-   `msal-node` Cache implementation (#1444, #1471, #1519, #1520, #1522, #1622, #1655, #1680)
-   `msal-node` Silent Flow support (#1711)
-   merge cache logic for all platforms (#1762)
-   Utilize ScopeSet across the library (#1770)
-   Update UnifiedCacheManager.ts (#1771)
-   Node cache interface (#1801)
-   SilentFlow node interface (#1809)
-   Update TokenCache name (#1901)<|MERGE_RESOLUTION|>--- conflicted
+++ resolved
@@ -1,46 +1,26 @@
 # Change Log - @azure/msal-node
 
-<<<<<<< HEAD
 This log was last generated on Thu, 05 Oct 2023 18:06:40 GMT and should not be manually modified.
-=======
-This log was last generated on Wed, 04 Oct 2023 23:09:45 GMT and should not be manually modified.
->>>>>>> 46663bea
 
 <!-- Start content -->
 
 ## 2.2.0
 
-<<<<<<< HEAD
 Thu, 05 Oct 2023 18:06:40 GMT
 
 ### Minor changes
 
-- Fix unhandled rejections & problems getting redirectUri in LoopbackClient #6481 (thomas.norling@microsoft.com)
-- Modified proactive refresh in silent-flow to also return the cached token when the token needs to be refreshed #6397 (rginsburg@microsoft.com)
-=======
-Wed, 04 Oct 2023 23:09:45 GMT
-
-### Minor changes
-
-- Modified proactive refresh in silent-flow to also return the cached token when the token needs to be refreshed #6397 (rginsburg@microsoft.com)
-- Fix unhandled rejections & problems getting redirectUri in LoopbackClient #6481 (thomas.norling@microsoft.com)
->>>>>>> 46663bea
-- Bump @azure/msal-common to v14.1.0
-
-### Patches
-
-<<<<<<< HEAD
-- expose the api from msal-node imported from common (email not defined)
-- Refactor InteractionRequiredAuthError #6472 (thomas.norling@microsoft.com)
-- Refactor AuthError for reduced size #6497 (thomas.norling@microsoft.com)
-- Refactor ClientAuthError for reduced size #6433 (thomas.norling@microsoft.com)
-- Refactor ClientConfigurationError #6471 (thomas.norling@microsoft.com)
-=======
-- Refactor ClientConfigurationError #6471 (thomas.norling@microsoft.com)
-- Refactor ClientAuthError for reduced size #6433 (thomas.norling@microsoft.com)
-- Refactor AuthError for reduced size #6497 (thomas.norling@microsoft.com)
-- Refactor InteractionRequiredAuthError #6472 (thomas.norling@microsoft.com)
->>>>>>> 46663bea
+-   Fix unhandled rejections & problems getting redirectUri in LoopbackClient #6481 (thomas.norling@microsoft.com)
+-   Modified proactive refresh in silent-flow to also return the cached token when the token needs to be refreshed #6397 (rginsburg@microsoft.com)
+-   Bump @azure/msal-common to v14.1.0
+
+### Patches
+
+-   expose the api from msal-node imported from common (email not defined)
+-   Refactor InteractionRequiredAuthError #6472 (thomas.norling@microsoft.com)
+-   Refactor AuthError for reduced size #6497 (thomas.norling@microsoft.com)
+-   Refactor ClientAuthError for reduced size #6433 (thomas.norling@microsoft.com)
+-   Refactor ClientConfigurationError #6471 (thomas.norling@microsoft.com)
 
 ## 2.1.0
 
@@ -48,21 +28,21 @@
 
 ### Minor changes
 
-- feat(msal-node): change all relative imports to .js #6399 (22598347+datner@users.noreply.github.com)
-- Bump @azure/msal-common to v14.0.3
-
-### Patches
-
-- Make AuthToken methods instead of class #6423 (thomas.norling@microsoft.com)
-- Add a linter rule to avoid floating promises #6421 (sameera.gajjarapu@microsoft.com)
-- Include correlationId on POST API call #6383 (thomas.norling@microsoft.com)
-- Fix for source-map related errors #6398 (lalimasharda@microsoft.com)
-- close loopback server on error #6387 (thomas.norling@microsoft.com)
-
-### Changes
-
-- Extend proactive token refresh to client_credentials #6102 (rginsburg@microsoft.com)
-- Remove isEmpty helper API (thomas.norling@microsoft.com)
+-   feat(msal-node): change all relative imports to .js #6399 (22598347+datner@users.noreply.github.com)
+-   Bump @azure/msal-common to v14.0.3
+
+### Patches
+
+-   Make AuthToken methods instead of class #6423 (thomas.norling@microsoft.com)
+-   Add a linter rule to avoid floating promises #6421 (sameera.gajjarapu@microsoft.com)
+-   Include correlationId on POST API call #6383 (thomas.norling@microsoft.com)
+-   Fix for source-map related errors #6398 (lalimasharda@microsoft.com)
+-   close loopback server on error #6387 (thomas.norling@microsoft.com)
+
+### Changes
+
+-   Extend proactive token refresh to client_credentials #6102 (rginsburg@microsoft.com)
+-   Remove isEmpty helper API (thomas.norling@microsoft.com)
 
 ## 2.0.2
 
@@ -70,9 +50,9 @@
 
 ### Patches
 
-- Fixed http(s) imports #6349 (rginsburg@microsoft.com)
-- Fixed jwt import error #6347 (rginsburg@microsoft.com)
-- Bump @azure/msal-common to v14.0.2
+-   Fixed http(s) imports #6349 (rginsburg@microsoft.com)
+-   Fixed jwt import error #6347 (rginsburg@microsoft.com)
+-   Bump @azure/msal-common to v14.0.2
 
 ## 2.0.1
 
@@ -80,9 +60,9 @@
 
 ### Patches
 
-- Fix msal-node file extensions #6318 (hemoral@microsoft.com)
-- Update dist settings for packages #6322 (hemoral@microsoft.com)
-- Bump @azure/msal-common to v14.0.1
+-   Fix msal-node file extensions #6318 (hemoral@microsoft.com)
+-   Update dist settings for packages #6322 (hemoral@microsoft.com)
+-   Bump @azure/msal-common to v14.0.1
 
 ## 2.0.0
 
