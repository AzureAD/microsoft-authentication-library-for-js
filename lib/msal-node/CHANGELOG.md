# Change Log - @azure/msal-node

This log was last generated on Tue, 16 May 2023 22:51:25 GMT and should not be manually modified.

<!-- Start content -->

<<<<<<< HEAD
=======
## 2.0.0-alpha.2

Tue, 16 May 2023 22:51:25 GMT

### Changes

- Bump @azure/msal-common to v14.0.0-alpha.2

## 2.0.0-alpha.1

Mon, 08 May 2023 20:12:00 GMT

### Changes

- Revert to common as a regular dependency #5985 (hemoral@microsoft.com)
- Bump @azure/msal-common to v14.0.0-alpha.1

## 2.0.0-alpha.0

Tue, 02 May 2023 23:14:26 GMT

### Major changes

- Move node clients from msal-common to msal-node #5788 (kshabelko@microsoft.com)
- Migrate from tsdx to use rollup and jest directly for msal-node #5818 (hemoral@microsoft.com)
- Exception is thrown in acquireTokenByClientCredential if tenantId is missing #5805 (rginsburg@microsoft.com)

### Minor changes

- Bundle msal-common into msal-node #5942 (kshabelko@microsoft.com)
- Export Serializer and Deserializer from msal-node #5931 (kshabelko@microsoft.com)
- Add CIAM support for v3(#5915) (sameera.gajjarapu@microsoft.com)
- Fix telemetry typos #5868 (kshabelko@microsoft.com)

### Patches

- Update MSAL Node compatible versions to include Node v20 and drop v16 #5905 (hemoral@microsoft.com)
- Remove `null` from `acquireTokenSilent` return type #5912 (thomas.norling@microsoft.com)
- Fix prepack hook #5967 (kshabelko@microsoft.com)
- Fix: dSTS Token dummy aud claim value for requests with scope input by using v2.0 endpoint (kapjain@microsoft.com)
- Exception is thrown in acquireTokenByClientCredential if tenantId is missing #5805 (rginsburg@microsoft.com)
- `removeAccount` does not throw if account does not exist in cache #5911 (thomas.norling@microsoft.com)
- Remove unused enum (thomas.norling@microsoft.com)

>>>>>>> af8a8497
## 1.17.2

Mon, 01 May 2023 20:47:44 GMT

### Patches

- Bump @azure/msal-common to v13.0.0

## 1.17.0

Mon, 03 Apr 2023 21:29:31 GMT

### Minor changes

- Optimize token lookups in cache #5806 (thomas.norling@microsoft.com)
- Bump @azure/msal-common to v12.0.0

### Patches

- Optimize account lookups in cache #5792 (thomas.norling@microsoft.com)

## 1.16.0

Tue, 07 Mar 2023 16:48:52 GMT

### Minor changes

- Add support for NativeBrokerPlugin #5550 (thomas.norling@microsoft.com)
- Allow adding custom loopback client in acquireTokenInteractive #5578 (v-derisen@microsoft.com)
- Bump @azure/msal-common to v11.0.0

### Patches

- Fixed bug in msal-node's httpClient #5722 (rginsburg@microsoft.com)

## 1.15.0

Mon, 06 Feb 2023 18:51:50 GMT

### Minor changes

- proxyUrl is now passed to msal-node's httpClient via it's constructor #5599 (rginsburg@microsoft.com)
- Add support for custom http(s) agents #5472 (rginsburg@microsoft.com)
- Bump @azure/msal-common to v10.0.0

### Patches

- tokenQueryParameters are now sent to the /token endpoint for all Confidential Client flows #5573 (rginsburg@microsoft.com)

## 1.14.6

Mon, 09 Jan 2023 22:44:58 GMT

### Patches

- fix logger undefined error #5355 (bmahal@microsoft.com)
- Upgrade jsonwebtoken to v9 (thomas.norling@microsoft.com)
- Bump @azure/msal-common to v9.0.2

## 1.14.5

Wed, 07 Dec 2022 16:53:07 GMT

### Patches

- Serialize/deserialize access token userAssertionHash property to fix cache persistence issue in OBO flow #5398 (v-derisen@microsoft.com)
- Bump @azure/msal-common to v9.0.1

## 1.14.4

Mon, 21 Nov 2022 19:14:45 GMT

### Patches

- Added logging to Authority class (rginsburg@microsoft.com)
- Fixed msal-node HttpClient server error bug #5342 (rginsburg@microsoft.com)
- Include original request params on /token request in acquireTokenInteractive #5403 (thomas.norling@microsoft.com)
- Fix circular dependency #5402 (thomas.norling@microsoft.com)
- Bump @azure/msal-common to v9.0.0

## 1.14.3

Mon, 07 Nov 2022 22:46:55 GMT

### Patches

- Bump @azure/msal-common to v8.0.0

## 1.14.2

Mon, 10 Oct 2022 22:27:03 GMT

### Patches

- Bump @azure/msal-common to v7.6.0

## 1.14.1

Mon, 03 Oct 2022 22:12:27 GMT

### Patches

- sanitize client credentials request against oidc scopes #4999 (v-derisen@microsoft.com)
- This PR modifies HttpClient to return apprpropriate underlying error that is handled upstream.  #5175 (bmahal@microsoft.com)
- Bump @azure/msal-common to v7.5.0

## 1.14.0

Mon, 12 Sep 2022 18:19:32 GMT

### Minor changes

- Add support for the state parameter #4723 (marionminayo@microsoft.com)
- Bump @azure/msal-common to v7.4.1

## 1.13.0

Fri, 02 Sep 2022 18:06:53 GMT

### Minor changes

- Add acquireTokenInteractive API #5062 (thomas.norling@microsoft.com)
- Bump @azure/msal-common to v7.4.0

## 1.12.1

Mon, 01 Aug 2022 22:22:36 GMT

### Patches

- Bump @azure/msal-common to v7.3.0

## 1.12.0

Mon, 18 Jul 2022 23:26:21 GMT

### Minor changes

- App Token Provider extensibiliy for AzureSDK (bogavril@microsoft.com)
- add forceCache property to rt token request (#4844) (v-derisen@microsoft.com)
- Bump @azure/msal-common to v7.2.0

## 1.11.0

Tue, 05 Jul 2022 22:37:04 GMT

### Minor changes

- feat: adding authority metadata resiliency #4536 (samuelkamau@microsoft.com)
- Bump @azure/msal-common to v7.1.0

## 1.10.0

Mon, 13 Jun 2022 22:28:09 GMT

### Minor changes

- Fix ClientAssertion configuration typing between common and node #4846 (hemoral@microsoft.com)
- Bump @azure/msal-common to v7.0.0

### Patches

- Add strict assertion checks for OBO clients (#4691) (bmahal@microsoft.com)

## 1.9.1

Mon, 06 Jun 2022 22:13:00 GMT

### Patches

- Use native http modules instead of axios for regular and proxied network requests #4744 (rginsburg@microsoft.com)
- Updated the regex and added a test for detecting public cert for SNI #4790 (email not defined)
- export AuthorizationCodePayload type from msal-common #4803 (git@hens.by)
- Bump @azure/msal-common to v6.4.0

## 1.9.0

Mon, 02 May 2022 22:23:33 GMT

### Minor changes

- Add Node 18 to msal-node supported versions #4727 (13023439+WikiRik@users.noreply.github.com)
- Bump @azure/msal-common to v6.3.0

## 1.8.0

Mon, 04 Apr 2022 21:12:42 GMT

### Minor changes

- Add Client Application telemetry parameters to MSAL #4616 (prithviraj.kanherkar@microsoft.com)
- Bump @azure/msal-common to v6.2.0

### Patches

- Use IGuidGenerator interface for GuidGenerator class #4570 (janutter@microsoft.com)

## 1.7.0

Mon, 07 Mar 2022 23:28:43 GMT

### Minor changes

- Added nonce support to MSAL Node #4504 (marionminayo@microsoft.com)

### Patches

- Fix support for claims-based token caching #4533 (hemoral@microsoft.com)
- Persist authority in in memory cache #4081 (sameera.gajjarapu@microsoft.com)

## 1.6.0

Tue, 08 Feb 2022 00:41:06 GMT

### Minor changes

- feat: add the redis distributed cache layer (kamausamuel11@gmail.com)
- Add AzureCloudInstance to JS libraries (sameera.gajjarapu@microsoft.com)
- Support proxy in msal-node(#4447) (sameera.gajjarapu@microsoft.com)
- Bump @azure/msal-common to v6.1.0

## 1.5.0

Tue, 04 Jan 2022 00:20:29 GMT

### Minor changes

- Bump @azure/msal-common to v6.0.0

## 1.4.0

Tue, 07 Dec 2021 00:17:01 GMT

### Minor changes

- Add support for hybrid spa flow #3478 (janutter@microsoft.com)
- Bump @azure/msal-common to v5.2.0

## 1.3.3

Mon, 01 Nov 2021 23:53:22 GMT

### Patches

- Bump @azure/msal-common to v5.1.0

## 1.3.2

Mon, 04 Oct 2021 23:12:35 GMT

### Patches

- Export library version #4124 (thomas.norling@microsoft.com)
- feat: improve the test code coverage for msal-node (samuelkamau@microsoft.com)
- Consistently export error types and messages for errors thrown by MSAL #4117 (jagore@microsoft.com)
- Axios upgrade to 0.21.4 to address a high severity vulnerability (sameera.gajjarapu@microsoft.com)
- Bump @azure/msal-common to v5.0.1

## 1.3.1

Tue, 07 Sep 2021 23:22:24 GMT

### Patches

- Add removeTokenBindingKey missing method to Node's CryptoProvider #3500 (hemoral@microsoft.com)
- Add correlationId to errors #3930 (thomas.norling@microsoft.com)
- Remove non-null assertions #3994 (thomas.norling@microsoft.com)
- Add correlationId to AuthenticationResult type #3947 (thomas.norling@microsoft.com)
- Fixes biased code verifier generation #3993 (thomas.norling@microsoft.com)

## 1.3.0

Thu, 22 Jul 2021 22:50:22 GMT

### Minor changes

- feat: add regional authority telemetry, #3662 (samuelkamau@microsoft.com)
- ROPC added for Confidential Clients (#3838) (sameera.gajjarapu@microsoft.com)

## 1.2.0

Mon, 28 Jun 2021 23:39:48 GMT

### Minor changes

- Add correlationId to log messages #3601 (joarroyo@microsoft.com)

### Patches

- fix: have the log level propagate to msal-common (samuelkamau@microsoft.com)
- fix: update the client capabilities type in configuration #3678 (samuelkamau@microsoft.com)

## 1.1.0

Wed, 12 May 2021 18:35:03 GMT

### Minor changes

- Add Node 16 to msal-node supported versions (janutter@microsoft.com)
- add support for regional authorities (samuelkamau@microsoft.com)

## 1.0.3

Thu, 22 Apr 2021 23:26:08 GMT

### Patches

- Add .browserslistrc #3471 (thomas.norling@microsoft.com)

## 1.0.2

Wed, 14 Apr 2021 18:39:53 GMT

### Patches

- feat: fix the device code cancellation flag (samuelkamau@microsoft.com)
- Add support for AccessToken_With_AuthScheme credential type #3426 (hectormgdev@gmail.com)

## 1.0.0

Thu, 18 Feb 2021 00:34:32 GMT

### Patches

- update msal-node landing page & samples page (dogan.erisen@gmail.com)

### Changes

- ADD FAQs (#3038) (sameera.gajjarapu@microsoft.com)
- Update node version support in package.json(#2998) (sameera.gajjarapu@microsoft.com)

## 1.0.0-beta.6

Tue, 09 Feb 2021 01:48:22 GMT

### Changes

- Fix version.json import errors (#2993) (thomas.norling@microsoft.com)
- Ignore OIDC scopes during cache lookup or replacement (#2969) (prkanher@microsoft.com)
- Set the validateStatus locally than globally for `axios` (#2959) (sameera.gajjarapu@microsoft.com)
- Add API Extractor for msal-node (sameera.gajjarapu@microsoft.com)

## 1.0.0-beta.5

Tue, 02 Feb 2021 01:56:47 GMT

### Changes

- Get package version from version.json (#2915) (thomas.norling@microsoft.com)
- Add interfaces to public APIs in msal-node (#2623) (sameera.gajjarapu@microsoft.com)

## 1.0.0-beta.4

Thu, 21 Jan 2021 21:48:01 GMT

### Changes

- Authority metadata caching (#2758) (thomas.norling@microsoft.com)

## 1.0.0-beta.3

Tue, 12 Jan 2021 00:51:26 GMT

### Patches

- change the code challenge encoding to uniform base64 (samuel.kamau@microsoft.com)

### Changes

- ClientAssertion.parseCertificate - allow newlines in cert (#2721). (email not defined)
- feat: bump up the axios version on msal-node (samuel.kamau@microsoft.com)
- Add getKVStore to tokenCache (#2771) (thomas.norling@microsoft.com)

## 1.0.0-beta.2

Mon, 07 Dec 2020 22:19:03 GMT

### Changes

- Expose idTokenClaims on AccountInfo (#2554) (janutter@microsoft.com)
- Add null to API response signatures (#2602) (thomas.norling@microsoft.com)
- Enforce triple equals in eslint (janutter@microsoft.com)
- Log messages contain package name and version (#2589) (thomas.norling@microsoft.com)
- Update request types (#2512) (thomas.norling@microsoft.com)

## 1.0.0-beta.1

Wed, 11 Nov 2020 23:33:20 GMT

### Changes

- Add support for SubjectName/Issuer authentication (#2471). (jamckenn@microsoft.com)

## 1.0.0-alpha.16

Tue, 10 Nov 2020 01:48:44 GMT

### Changes

- Enhance lookup for IdTokens/AppMetadata (#2530) (sameera.gajjarapu@microsoft.com)

## 1.0.0-alpha.15

Sat, 07 Nov 2020 01:50:14 GMT

### Changes

- Fixing a bug and adding `localAccountId` in AccountInfo interface (#2516) (sameera.gajjarapu@microsoft.com)
- Filtered lookup of IdTokens, AppMetadata; Error handling in Node Storage (#2530) (sameera.gajjarapu@microsoft.com)
- Implement Password Grant Flow (#2204) (sameera.gajjarapu@microsoft.com)

## 1.0.0-alpha.14

Mon, 02 Nov 2020 23:33:39 GMT

### Changes

- Add getLogger and setLogger to msal-node (#2520) (joarroyo@microsoft.com)
- Remove `debug` from the `msal-node` library (#2496) (sameera.gajjarapu@microsoft.com)

## 1.0.0-alpha.13

Mon, 26 Oct 2020 21:00:29 GMT

### Changes

- msal-browser and msal-node cache Interfaces to msal-common updated (#2415) (sameera.gajjarapu@microsoft.com)
- Export Node Cache Serializer for use in end-to-end testing framework (#2414) (hemoral@microsoft.com)

## 1.0.0-alpha.12

Tue, 20 Oct 2020 23:47:28 GMT

### Changes

- Adds support for any OIDC-compliant authority (#2389). (jamckenn@microsoft.com)

## 1.0.0-alpha.11

Thu, 15 Oct 2020 00:49:18 GMT

### Changes

- Export all "Request" types in msal-node (sameera.gajjarapu@microsoft.com)

## 1.0.0-alpha.10

Wed, 14 Oct 2020 23:45:07 GMT

### Changes

- Docs update for msal-node release (sameera.gajjarapu@microsoft.com)
- Export error types for msal-node (sameera.gajjarapu@microsoft.com)
- Add uuid as dependency in msal-node package.json so it is installed with the library (hectormgdev@gmail.com)
- Update TokenCache interface (#2348) (sameera.gajjarapu@microsoft.com)

## 1.0.0-alpha.9

Fri, 02 Oct 2020 17:42:35 GMT

### Changes

- Dummy implementation of access token proof-of-possession (prkanher@microsoft.com)

## 1.0.0-alpha.7

Wed, 23 Sep 2020 21:13:48 GMT

### Changes
- Make network interface public (#2335) (sameera.gajjarapu@microsoft.com)
- Rename TokenCache.cacheHasChanged to TokenCache.hasChanged (#2332) (sagonzal@microsoft.com)
- FOCI - Family of Client IDs feature (#2201) (sameera.gajjarapu@microsoft.com)
- Fix issue with token cache not removing old cache entities (#2304) (sagonzal@microsoft.com)

## 1.0.0-alpha.6

Thu, 17 Sep 2020 23:16:22 GMT

### Changes

- Address tsdx warnings (#2202) (thomas.norling@microsoft.com)
- Implement Telemetry in msal-node (#1921) (thomas.norling@microsoft.com)
- Changes node storage: getItem(), setItem() and removeItem() simplified and no longer need a 'type' (sameera.gajjarapu@microsoft.com)
- Add support for on-behalf-of flow (sagonzal@microsoft.com)

## 1.0.0-alpha.5

Tue, 25 Aug 2020 00:40:45 GMT

### Changes

- update APP_META_DATA to APP_METADATA (sameera.gajjarapu@microsoft.com)
- Client Capabilities Support (#2169) (thomas.norling@microsoft.com)
- Remove log statement (email not defined)
- undefined (sagonzal@microsoft.com)

# 1.0.0-alpha.4
- Add confidential client support (#2023)

# 1.0.0-alpha.3
- Fix an issue where the types were not defined correctly in the package.json (#2014)

# 1.0.0-alpha.2
- Fix an issue where the `dist` folder was not published (#2013)

# 1.0.0-alpha.1

- Add `response` to device code in `msal-node` (#1947)
- `msal-node` docs update (#1948)
- Export `AccountInfo` in `msal-node (#2005)

# 1.0.0-alpha.0

- scaffolding (#1328)
- Configuration and Client (#1325)
- Account and Authority (#1330)
- initial compatibility with other libs (#1342)
- `msal-node` crypto module (#1368)
- `msal-node` network module (#1371)
- `msal-node` lerna support (#1383)
- `msal-common` and `msal-node` Client applications, authorization code and device code flow (#1409)
- `msal-node` add DEBUG logging (#1423)
- `msal-common` authority changes (#1424)
- `msal-node` and `msal-common` unit tests for changes in #1409 (#1449)
- `msal-node` switch `strictNullChecks:true` for msal-node (#1478)
- `msal-node` and `msal-common` Update generation of client info headers (#1482)
- `msal-node` and `msal-common` Support for acquiring a token with refresh token (#1496)
- `msal-node` and `msal-common` Move authority generation from common to node (#1537)
- `msal-node` fix casing issue (#1630)
- `msal-node` Cache implementation (#1444, #1471, #1519, #1520, #1522, #1622, #1655, #1680)
- `msal-node` Silent Flow support (#1711)
- merge cache logic for all platforms (#1762)
- Utilize ScopeSet across the library (#1770)
- Update UnifiedCacheManager.ts (#1771)
- Node cache interface (#1801)
- SilentFlow node interface (#1809)
- Update TokenCache name (#1901)<|MERGE_RESOLUTION|>--- conflicted
+++ resolved
@@ -4,8 +4,6 @@
 
 <!-- Start content -->
 
-<<<<<<< HEAD
-=======
 ## 2.0.0-alpha.2
 
 Tue, 16 May 2023 22:51:25 GMT
@@ -50,7 +48,6 @@
 - `removeAccount` does not throw if account does not exist in cache #5911 (thomas.norling@microsoft.com)
 - Remove unused enum (thomas.norling@microsoft.com)
 
->>>>>>> af8a8497
 ## 1.17.2
 
 Mon, 01 May 2023 20:47:44 GMT
