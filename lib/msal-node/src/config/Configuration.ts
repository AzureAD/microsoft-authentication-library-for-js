--- conflicted
+++ resolved
@@ -5,12 +5,8 @@
 import {
     LoggerOptions,
     INetworkModule,
-<<<<<<< HEAD
-    LogLevel,
-=======
     LogLevel, 
     ProtocolMode,
->>>>>>> 39a5d2a1
     ICachePlugin
 } from "@azure/msal-common";
 import { NetworkUtils } from "../utils/NetworkUtils";
