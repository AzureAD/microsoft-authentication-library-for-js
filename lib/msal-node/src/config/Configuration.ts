--- conflicted
+++ resolved
@@ -233,14 +233,10 @@
         loggerOptions: system?.loggerOptions || DEFAULT_LOGGER_OPTIONS,
         networkClient: new HttpClient(
             system?.proxyUrl,
-<<<<<<< HEAD
-            system?.customAgentOptions as http.AgentOptions | https.AgentOptions
-=======
             system?.customAgentOptions as
                 | http.AgentOptions
                 | https.AgentOptions,
             true // Managed Identity
->>>>>>> bbef694e
         ),
     };
 
