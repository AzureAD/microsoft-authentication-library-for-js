/*
 * Copyright (c) Microsoft Corporation. All rights reserved.
 * Licensed under the MIT License.
 */

import {
    INetworkModule,
    NetworkRequestOptions,
    NetworkResponse,
    HttpStatus,
} from "@azure/msal-common";
import { HttpMethod, Constants, ProxyStatus } from "../utils/Constants.js";
import { NetworkUtils } from "../utils/NetworkUtils.js";
import http from "http";
import https from "https";

/**
 * This class implements the API for network requests.
 */
export class HttpClient implements INetworkModule {
    private proxyUrl: string;
    private customAgentOptions: http.AgentOptions | https.AgentOptions;

    constructor(
        proxyUrl?: string,
        customAgentOptions?: http.AgentOptions | https.AgentOptions
    ) {
        this.proxyUrl = proxyUrl || "";
        this.customAgentOptions = customAgentOptions || {};
    }

    /**
     * Http Get request
     * @param url
     * @param options
     */
    async sendGetRequestAsync<T>(
        url: string,
        options?: NetworkRequestOptions,
        timeout?: number
    ): Promise<NetworkResponse<T>> {
        if (this.proxyUrl) {
            return networkRequestViaProxy(
                url,
                this.proxyUrl,
                HttpMethod.GET,
                options,
                this.customAgentOptions as http.AgentOptions,
                timeout
            );
        } else {
            return networkRequestViaHttps(
                url,
                HttpMethod.GET,
                options,
                this.customAgentOptions as https.AgentOptions,
<<<<<<< HEAD
                timeout
=======
                undefined
>>>>>>> 8f3bad90
            );
        }
    }

    /**
     * Http Post request
     * @param url
     * @param options
     */
    async sendPostRequestAsync<T>(
        url: string,
        options?: NetworkRequestOptions
    ): Promise<NetworkResponse<T>> {
        if (this.proxyUrl) {
            return networkRequestViaProxy(
                url,
                this.proxyUrl,
                HttpMethod.POST,
                options,
                this.customAgentOptions as http.AgentOptions
            );
        } else {
            return networkRequestViaHttps(
                url,
                HttpMethod.POST,
                options,
                this.customAgentOptions as https.AgentOptions
            );
        }
    }
}

const networkRequestViaProxy = <T>(
    destinationUrlString: string,
    proxyUrlString: string,
    httpMethod: string,
    options?: NetworkRequestOptions,
    agentOptions?: http.AgentOptions,
    timeout?: number
): Promise<NetworkResponse<T>> => {
    const destinationUrl = new URL(destinationUrlString);
    const proxyUrl = new URL(proxyUrlString);

    // "method: connect" must be used to establish a connection to the proxy
    const headers = options?.headers || ({} as Record<string, string>);
    const tunnelRequestOptions: https.RequestOptions = {
        host: proxyUrl.hostname,
        port: proxyUrl.port,
        method: "CONNECT",
        path: destinationUrl.hostname,
        headers: headers,
    };

    if (agentOptions && Object.keys(agentOptions).length) {
        tunnelRequestOptions.agent = new http.Agent(agentOptions);
    }

    // compose a request string for the socket
    let postRequestStringContent: string = "";
    if (httpMethod === HttpMethod.POST) {
        const body = options?.body || "";
        postRequestStringContent =
            "Content-Type: application/x-www-form-urlencoded\r\n" +
            `Content-Length: ${body.length}\r\n` +
            `\r\n${body}`;
    } else {
        // optional timeout is only for get requests (regionDiscovery, for example)
        if (timeout) {
            tunnelRequestOptions.timeout = timeout;
        }
    }
    const outgoingRequestString =
        `${httpMethod.toUpperCase()} ${destinationUrl.href} HTTP/1.1\r\n` +
        `Host: ${destinationUrl.host}\r\n` +
        "Connection: close\r\n" +
        postRequestStringContent +
        "\r\n";

    return new Promise<NetworkResponse<T>>((resolve, reject) => {
        const request = http.request(tunnelRequestOptions);

        if (timeout) {
            request.on("timeout", () => {
                request.destroy();
                reject(new Error("Request time out"));
            });
        }

        request.end();

        // establish connection to the proxy
        request.on("connect", (response, socket) => {
            const proxyStatusCode =
                response?.statusCode || ProxyStatus.SERVER_ERROR;
            if (
                proxyStatusCode < ProxyStatus.SUCCESS_RANGE_START ||
                proxyStatusCode > ProxyStatus.SUCCESS_RANGE_END
            ) {
                request.destroy();
                socket.destroy();
                reject(
                    new Error(
                        `Error connecting to proxy. Http status code: ${
                            response.statusCode
                        }. Http status message: ${
                            response?.statusMessage || "Unknown"
                        }`
                    )
                );
            }

            // make a request over an HTTP tunnel
            socket.write(outgoingRequestString);

            const data: Buffer[] = [];
            socket.on("data", (chunk) => {
                data.push(chunk);
            });

            socket.on("end", () => {
                // combine all received buffer streams into one buffer, and then into a string
                const dataString = Buffer.concat([...data]).toString();

                // separate each line into it's own entry in an arry
                const dataStringArray = dataString.split("\r\n");
                // the first entry will contain the statusCode and statusMessage
                const httpStatusCode = parseInt(
                    dataStringArray[0].split(" ")[1]
                );
                // remove "HTTP/1.1" and the status code to get the status message
                const statusMessage = dataStringArray[0]
                    .split(" ")
                    .slice(2)
                    .join(" ");
                // the last entry will contain the body
                const body = dataStringArray[dataStringArray.length - 1];

                // everything in between the first and last entries are the headers
                const headersArray = dataStringArray.slice(
                    1,
                    dataStringArray.length - 2
                );

                // build an object out of all the headers
                const entries = new Map();
                headersArray.forEach((header) => {
                    /**
                     * the header might look like "Content-Length: 1531", but that is just a string
                     * it needs to be converted to a key/value pair
                     * split the string at the first instance of ":"
                     * there may be more than one ":" if the value of the header is supposed to be a JSON object
                     */
                    const headerKeyValue = header.split(new RegExp(/:\s(.*)/s));
                    const headerKey = headerKeyValue[0];
                    let headerValue = headerKeyValue[1];

                    // check if the value of the header is supposed to be a JSON object
                    try {
                        const object = JSON.parse(headerValue);

                        // if it is, then convert it from a string to a JSON object
                        if (object && typeof object === "object") {
                            headerValue = object;
                        }
                    } catch (e) {
                        // otherwise, leave it as a string
                    }

                    entries.set(headerKey, headerValue);
                });
                const headers = Object.fromEntries(entries);

                const parsedHeaders = headers as Record<string, string>;
                const networkResponse = NetworkUtils.getNetworkResponse(
                    parsedHeaders,
                    parseBody(
                        httpStatusCode,
                        statusMessage,
                        parsedHeaders,
                        body
                    ) as T,
                    httpStatusCode
                );

                if (
                    (httpStatusCode < HttpStatus.SUCCESS_RANGE_START ||
                        httpStatusCode > HttpStatus.SUCCESS_RANGE_END) &&
                    // do not destroy the request for the device code flow
                    networkResponse.body["error"] !==
                        Constants.AUTHORIZATION_PENDING
                ) {
                    request.destroy();
                }
                resolve(networkResponse);
            });

            socket.on("error", (chunk) => {
                request.destroy();
                socket.destroy();
                reject(new Error(chunk.toString()));
            });
        });

        request.on("error", (chunk) => {
            request.destroy();
            reject(new Error(chunk.toString()));
        });
    });
};

const networkRequestViaHttps = <T>(
    urlString: string,
    httpMethod: string,
    options?: NetworkRequestOptions,
    agentOptions?: https.AgentOptions,
    timeout?: number
): Promise<NetworkResponse<T>> => {
    const isPostRequest = httpMethod === HttpMethod.POST;
    const body: string = options?.body || "";

    const url = new URL(urlString);
    const headers = options?.headers || ({} as Record<string, string>);
    const customOptions: https.RequestOptions = {
        method: httpMethod,
        headers: headers,
        ...NetworkUtils.urlToHttpOptions(url),
    };

    if (agentOptions && Object.keys(agentOptions).length) {
        customOptions.agent = new https.Agent(agentOptions);
    }

    if (isPostRequest) {
        // needed for post request to work
        customOptions.headers = {
            ...customOptions.headers,
            "Content-Length": body.length,
        };
    } else {
        // optional timeout is only for get requests (regionDiscovery, for example)
        if (timeout) {
            customOptions.timeout = timeout;
        }
    }

    return new Promise<NetworkResponse<T>>((resolve, reject) => {
        let request: http.ClientRequest;
        // managed identity sources use http instead of https
        if (customOptions.protocol === "http:") {
            request = http.request(customOptions);
        } else {
            request = https.request(customOptions);
        }

        if (isPostRequest) {
            request.write(body);
        }

        if (timeout) {
            request.on("timeout", () => {
                request.destroy();
                reject(new Error("Request time out"));
            });
        }

        request.end();

        request.on("response", (response) => {
            const headers = response.headers;
            const statusCode = response.statusCode as number;
            const statusMessage = response.statusMessage;

            const data: Buffer[] = [];
            response.on("data", (chunk) => {
                data.push(chunk);
            });

            response.on("end", () => {
                // combine all received buffer streams into one buffer, and then into a string
                const body = Buffer.concat([...data]).toString();

                const parsedHeaders = headers as Record<string, string>;
                const networkResponse = NetworkUtils.getNetworkResponse(
                    parsedHeaders,
                    parseBody(
                        statusCode,
                        statusMessage,
                        parsedHeaders,
                        body
                    ) as T,
                    statusCode
                );

                if (
                    (statusCode < HttpStatus.SUCCESS_RANGE_START ||
                        statusCode > HttpStatus.SUCCESS_RANGE_END) &&
                    // do not destroy the request for the device code flow
                    networkResponse.body["error"] !==
                        Constants.AUTHORIZATION_PENDING
                ) {
                    request.destroy();
                }
                resolve(networkResponse);
            });
        });

        request.on("error", (chunk) => {
            request.destroy();
            reject(new Error(chunk.toString()));
        });
    });
};

/**
 * Check if extra parsing is needed on the repsonse from the server
 * @param statusCode {number} the status code of the response from the server
 * @param statusMessage {string | undefined} the status message of the response from the server
 * @param headers {Record<string, string>} the headers of the response from the server
 * @param body {string} the body from the response of the server
 * @returns {Object} JSON parsed body or error object
 */
const parseBody = (
    statusCode: number,
    statusMessage: string | undefined,
    headers: Record<string, string>,
    body: string
) => {
    /*
     * Informational responses (100 – 199)
     * Successful responses (200 – 299)
     * Redirection messages (300 – 399)
     * Client error responses (400 – 499)
     * Server error responses (500 – 599)
     */

    let parsedBody;
    try {
        parsedBody = JSON.parse(body);
    } catch (error) {
        let errorType;
        let errorDescriptionHelper;
        if (
            statusCode >= HttpStatus.CLIENT_ERROR_RANGE_START &&
            statusCode <= HttpStatus.CLIENT_ERROR_RANGE_END
        ) {
            errorType = "client_error";
            errorDescriptionHelper = "A client";
        } else if (
            statusCode >= HttpStatus.SERVER_ERROR_RANGE_START &&
            statusCode <= HttpStatus.SERVER_ERROR_RANGE_END
        ) {
            errorType = "server_error";
            errorDescriptionHelper = "A server";
        } else {
            errorType = "unknown_error";
            errorDescriptionHelper = "An unknown";
        }

        parsedBody = {
            error: errorType,
            error_description: `${errorDescriptionHelper} error occured.\nHttp status code: ${statusCode}\nHttp status message: ${
                statusMessage || "Unknown"
            }\nHeaders: ${JSON.stringify(headers)}`,
        };
    }

    return parsedBody;
};<|MERGE_RESOLUTION|>--- conflicted
+++ resolved
@@ -54,11 +54,7 @@
                 HttpMethod.GET,
                 options,
                 this.customAgentOptions as https.AgentOptions,
-<<<<<<< HEAD
                 timeout
-=======
-                undefined
->>>>>>> 8f3bad90
             );
         }
     }
