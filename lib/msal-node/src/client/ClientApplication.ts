/*
 * Copyright (c) Microsoft Corporation. All rights reserved.
 * Licensed under the MIT License.
 */

import {
    AuthorizationCodeClient,
    AuthorizationCodeUrlRequest,
    AuthorizationCodeRequest,
    Configuration,
    RefreshTokenClient,
    RefreshTokenRequest
} from '@azure/msal-common';
import { ClientConfiguration, buildAppConfiguration } from '../config/ClientConfiguration';
import { CryptoProvider } from '../crypto/CryptoProvider';
<<<<<<< HEAD
import { NodeStorage } from '../cache/NodeStorage';
=======
import { Storage } from '../cache/Storage';
import { version } from '../../package.json';
import { Constants } from "./../utils/Constants";
>>>>>>> f61a4e81

export abstract class ClientApplication {

    protected config: ClientConfiguration;

    /**
     * @constructor
     * Constructor for the ClientApplication to instantiate the PublicClientApplication object
     *
     * Important attributes in the Configuration object for auth are:
     * - clientID: the application ID of your application. You can obtain one by registering your application with our Application registration portal
     * - authority: the authority URL for your application.
     * - redirect_uri: the uri of your application registered in the portal.
     *
     * In Azure AD, authority is a URL indicating the Azure active directory that MSAL uses to obtain tokens.
     * It is of the form https://login.microsoftonline.com/{Enter_the_Tenant_Info_Here}
     * If your application supports Accounts in one organizational directory, replace "Enter_the_Tenant_Info_Here" value with the Tenant Id or Tenant name (for example, contoso.microsoft.com).
     * If your application supports Accounts in any organizational directory, replace "Enter_the_Tenant_Info_Here" value with organizations.
     * If your application supports Accounts in any organizational directory and personal Microsoft accounts, replace "Enter_the_Tenant_Info_Here" value with common.
     * To restrict support to Personal Microsoft accounts only, replace "Enter_the_Tenant_Info_Here" value with consumers.
     *
     * In Azure B2C, authority is of the form https://{instance}/tfp/{tenant}/{policyName}/ls
     *
     * @param {@link (Configuration:type)} configuration object for the MSAL PublicClientApplication instance
     */
    protected constructor(configuration: ClientConfiguration) {
        this.config = buildAppConfiguration(configuration);
    }

    /**
     * Creates the URL of the authorization request letting the user input credentials and consent to the
     * application. The URL target the /authorize endpoint of the authority configured in the
     * application object.
     *
     * Once the user inputs their credentials and consents, the authority will send a response to the redirect URI
     * sent in the request and should contain an authorization code, which can then be used to acquire tokens via
     * acquireToken(AuthorizationCodeRequest)
     * @param request
     */
    async getAuthCodeUrl(
        request: AuthorizationCodeUrlRequest
    ): Promise<string> {
        const authorizationCodeClient = new AuthorizationCodeClient(
            this.buildOauthClientConfiguration()
        );
        return authorizationCodeClient.getAuthCodeUrl(request);
    }

    /**
     * Acquires a token by exchanging the Authorization Code received from the first step of OAuth2.0
     * Authorization Code flow.
     *
     * getAuthCodeUrl(AuthorizationCodeUrlRequest) can be used to create the URL for the first step of OAuth2.0
     * Authorization Code flow. Ensure that values for redirectUri and scopes in AuthorizationCodeUrlRequest and
     * AuthorizationCodeRequest are the same.
     *
     * @param request
     */
    async acquireTokenByCode(
        request: AuthorizationCodeRequest
    ): Promise<string> {
        const authorizationCodeClient = new AuthorizationCodeClient(
            this.buildOauthClientConfiguration()
        );
        return authorizationCodeClient.acquireToken(request);
    }

    /**
     * Acquires a token by exchanging the refresh token provided for a new set of tokens.
     *
     * This API is provided only for scenarios where you would like to migrate from ADAL to MSAL. Instead, it is
     * recommended that you use acquireTokenSilent() for silent scenarios. When using acquireTokenSilent, MSAL will
     * handle the caching and refreshing of tokens automatically.
     * @param request
     */
    async acquireTokenByRefreshToken(request: RefreshTokenRequest): Promise<string>{
        const refreshTokenClient = new RefreshTokenClient(this.buildOauthClientConfiguration());
        return refreshTokenClient.acquireToken(request);
    }

    protected buildOauthClientConfiguration(): Configuration {
        // using null assertion operator as we ensure that all config values have default values in buildConfiguration()
        return {
            authOptions: this.config.auth,
            loggerOptions: {
                loggerCallback: this.config.system!.loggerOptions!
                    .loggerCallback,
                piiLoggingEnabled: this.config.system!.loggerOptions!
                    .piiLoggingEnabled,
            },
            cryptoInterface: new CryptoProvider(),
            networkInterface: this.config.system!.networkClient,
<<<<<<< HEAD
            storageInterface: new NodeStorage(this.config.cache!),
=======
            storageInterface: new Storage(this.config.auth!.clientId, this.config.cache!),
            libraryInfo: {
                sku: Constants.MSAL_SKU,
                version: version,
                cpu: process.arch || "",
                os: process.platform || ""
            },
>>>>>>> f61a4e81
        };
    }
}<|MERGE_RESOLUTION|>--- conflicted
+++ resolved
@@ -13,13 +13,9 @@
 } from '@azure/msal-common';
 import { ClientConfiguration, buildAppConfiguration } from '../config/ClientConfiguration';
 import { CryptoProvider } from '../crypto/CryptoProvider';
-<<<<<<< HEAD
-import { NodeStorage } from '../cache/NodeStorage';
-=======
 import { Storage } from '../cache/Storage';
 import { version } from '../../package.json';
 import { Constants } from "./../utils/Constants";
->>>>>>> f61a4e81
 
 export abstract class ClientApplication {
 
@@ -112,17 +108,13 @@
             },
             cryptoInterface: new CryptoProvider(),
             networkInterface: this.config.system!.networkClient,
-<<<<<<< HEAD
-            storageInterface: new NodeStorage(this.config.cache!),
-=======
-            storageInterface: new Storage(this.config.auth!.clientId, this.config.cache!),
+            storageInterface: new Storage(this.config.cache!),
             libraryInfo: {
                 sku: Constants.MSAL_SKU,
                 version: version,
                 cpu: process.arch || "",
                 os: process.platform || ""
             },
->>>>>>> f61a4e81
         };
     }
 }