--- conflicted
+++ resolved
@@ -15,13 +15,8 @@
     AuthorityFactory,
     ClientAuthError,
     Constants,
-<<<<<<< HEAD
     TrustedAuthority,
-    IAccount,
-=======
-    B2cAuthority,
     AccountInfo,
->>>>>>> 570c0f2a
     BaseAuthRequest
 } from '@azure/msal-common';
 import { Configuration, buildAppConfiguration } from '../config/Configuration';
