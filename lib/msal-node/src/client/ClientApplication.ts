/*
 * Copyright (c) Microsoft Corporation. All rights reserved.
 * Licensed under the MIT License.
 */

import {
    AuthorizationCodeClient,
    AuthorizationUrlRequest,
    AuthorizationCodeRequest,
    ClientConfiguration,
    RefreshTokenClient,
    RefreshTokenRequest,
    AuthenticationResult,
    Authority,
    AuthorityFactory,
    ClientAuthError,
    Constants,
    B2cAuthority,
<<<<<<< HEAD
    AccountInfo
=======
    IAccount,
    BaseAuthRequest
>>>>>>> 25d53dab
} from '@azure/msal-common';
import { Configuration, buildAppConfiguration } from '../config/Configuration';
import { CryptoProvider } from '../crypto/CryptoProvider';
import { Storage } from '../cache/Storage';
import { version } from '../../package.json';
import { Constants as NodeConstants } from './../utils/Constants';
import { CacheContext } from '../cache/CacheContext';
import { JsonCache, InMemoryCache } from "../cache/serializer/SerializerTypes";
import { Serializer } from "../cache/serializer/Serializer";

export abstract class ClientApplication {
    private config: Configuration;
    private _authority: Authority;
    private readonly cryptoProvider: CryptoProvider;
    private storage: Storage;
    private cacheContext: CacheContext;

    /**
     * @constructor
     * Constructor for the ClientApplication
     */
    protected constructor(configuration: Configuration) {
        this.config = buildAppConfiguration(configuration);

        this.cryptoProvider = new CryptoProvider();
        this.storage = new Storage(this.config.cache!);
        B2cAuthority.setKnownAuthorities(this.config.auth.knownAuthorities!);
        this.cacheContext = new CacheContext();
    }

    /**
     * Creates the URL of the authorization request letting the user input credentials and consent to the
     * application. The URL target the /authorize endpoint of the authority configured in the
     * application object.
     *
     * Once the user inputs their credentials and consents, the authority will send a response to the redirect URI
     * sent in the request and should contain an authorization code, which can then be used to acquire tokens via
     * acquireToken(AuthorizationCodeRequest)
     * @param request
     */
    async getAuthCodeUrl(request: AuthorizationUrlRequest): Promise<string> {
        const authClientConfig = await this.buildOauthClientConfiguration(
            request.authority
        );
        const authorizationCodeClient = new AuthorizationCodeClient(
            authClientConfig
        );
        return authorizationCodeClient.getAuthCodeUrl(this.initializeRequestScopes(request) as AuthorizationUrlRequest);
    }

    /**
     * Acquires a token by exchanging the Authorization Code received from the first step of OAuth2.0
     * Authorization Code flow.
     *
     * getAuthCodeUrl(AuthorizationCodeUrlRequest) can be used to create the URL for the first step of OAuth2.0
     * Authorization Code flow. Ensure that values for redirectUri and scopes in AuthorizationCodeUrlRequest and
     * AuthorizationCodeRequest are the same.
     *
     * @param request
     */
    async acquireTokenByCode(request: AuthorizationCodeRequest): Promise<AuthenticationResult> {
        const authClientConfig = await this.buildOauthClientConfiguration(
            request.authority
        );
        const authorizationCodeClient = new AuthorizationCodeClient(
            authClientConfig
        );
        return authorizationCodeClient.acquireToken(this.initializeRequestScopes(request) as AuthorizationCodeRequest);
    }

    /**
     * Acquires a token by exchanging the refresh token provided for a new set of tokens.
     *
     * This API is provided only for scenarios where you would like to migrate from ADAL to MSAL. Instead, it is
     * recommended that you use acquireTokenSilent() for silent scenarios. When using acquireTokenSilent, MSAL will
     * handle the caching and refreshing of tokens automatically.
     * @param request
     */
    async acquireTokenByRefreshToken(request: RefreshTokenRequest): Promise<AuthenticationResult> {
        const refreshTokenClientConfig = await this.buildOauthClientConfiguration(
            request.authority
        );
        const refreshTokenClient = new RefreshTokenClient(
            refreshTokenClientConfig
        );
        return refreshTokenClient.acquireToken(this.initializeRequestScopes(request) as RefreshTokenRequest);
    }

    protected async buildOauthClientConfiguration(authority?: string): Promise<ClientConfiguration> {
        // using null assertion operator as we ensure that all config values have default values in buildConfiguration()
        return {
            authOptions: {
                clientId: this.config.auth.clientId,
                authority: await this.createAuthority(authority),
                knownAuthorities: this.config.auth.knownAuthorities,
            },
            loggerOptions: {
                loggerCallback: this.config.system!.loggerOptions!
                    .loggerCallback,
                piiLoggingEnabled: this.config.system!.loggerOptions!
                    .piiLoggingEnabled,
            },
            cryptoInterface: this.cryptoProvider,
            networkInterface: this.config.system!.networkClient,
            storageInterface: this.storage,
            libraryInfo: {
                sku: NodeConstants.MSAL_SKU,
                version: version,
                cpu: process.arch || '',
                os: process.platform || '',
            },
        };
    }

    /**
     * Generates a request with the default scopes.
     * @param authRequest 
     */
    protected initializeRequestScopes(authRequest: BaseAuthRequest): BaseAuthRequest {
        const request: BaseAuthRequest = { ...authRequest };
        if (!request.scopes) {
            request.scopes = [Constants.OPENID_SCOPE, Constants.PROFILE_SCOPE, Constants.OFFLINE_ACCESS_SCOPE];
        } else {
            request.scopes.push(Constants.OPENID_SCOPE, Constants.PROFILE_SCOPE, Constants.OFFLINE_ACCESS_SCOPE);
        }
        return request;
    }

    /**
     * Create authority instance. If authority not passed in request, default to authority set on the application
     * object. If no authority set in application object, then default to common authority.
     * @param authorityString
     */
    private async createAuthority(authorityString?: string): Promise<Authority> {
        const authority: Authority = authorityString
            ? AuthorityFactory.createInstance(
                authorityString,
                this.config.system!.networkClient!
            ) : this.authority;

        if (authority.discoveryComplete()) {
            return authority;
        }

        try {
            await authority.resolveEndpointsAsync();
            return authority;
        } catch (error) {
            throw ClientAuthError.createEndpointDiscoveryIncompleteError(error);
        }
    }

    private get authority() {
        if (this._authority) {
            return this._authority;
        }

        this._authority = AuthorityFactory.createInstance(
            this.config.auth.authority || Constants.DEFAULT_AUTHORITY,
            this.config.system!.networkClient!
        );

        return this._authority;
    }

    /**
     * Initialize cache from a user provided Json file
     * @param cacheObject
     */
    initializeCache(cacheObject: JsonCache) {
        this.cacheContext.setCurrentCache(this.storage, cacheObject);
    }

    /**
     * read the cache as a Json convertible object from memory
     */
    readCache(): JsonCache {
        return Serializer.serializeAllCache(
            this.storage.getCache() as InMemoryCache
        );
    }

    getAllAccounts(): AccountInfo[] {
        return this.storage.getAllAccounts();
    }
}<|MERGE_RESOLUTION|>--- conflicted
+++ resolved
@@ -16,12 +16,8 @@
     ClientAuthError,
     Constants,
     B2cAuthority,
-<<<<<<< HEAD
-    AccountInfo
-=======
-    IAccount,
+    AccountInfo,
     BaseAuthRequest
->>>>>>> 25d53dab
 } from '@azure/msal-common';
 import { Configuration, buildAppConfiguration } from '../config/Configuration';
 import { CryptoProvider } from '../crypto/CryptoProvider';
