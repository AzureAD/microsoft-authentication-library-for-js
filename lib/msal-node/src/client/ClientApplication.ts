/*
 * Copyright (c) Microsoft Corporation. All rights reserved.
 * Licensed under the MIT License.
 */

import {
    AuthorizationCodeClient,
    ClientConfiguration,
    RefreshTokenClient,
    AuthenticationResult,
    Authority,
    AuthorityFactory,
    ClientAuthError,
    Constants,
    TrustedAuthority,
    BaseAuthRequest,
    SilentFlowClient,
    Logger,
    ServerTelemetryManager,
    ServerTelemetryRequest,
    SilentFlowRequest as CommonSilentFlowRequest,
    RefreshTokenRequest as CommonRefreshTokenRequest,
    AuthorizationCodeRequest as CommonAuthorizationCodeRequest,
    AuthorizationUrlRequest as CommonAuthorizationUrlRequest,
    AuthenticationScheme,
    ResponseMode
} from "@azure/msal-common";
import { Configuration, buildAppConfiguration } from "../config/Configuration";
import { CryptoProvider } from "../crypto/CryptoProvider";
import { Storage } from "../cache/Storage";
import { Constants as NodeConstants, ApiId } from "../utils/Constants";
import { TokenCache } from "../cache/TokenCache";
import { ClientAssertion } from "./ClientAssertion";
import { AuthorizationUrlRequest } from "../request/AuthorizationUrlRequest";
import { AuthorizationCodeRequest } from "../request/AuthorizationCodeRequest";
import { RefreshTokenRequest } from "../request/RefreshTokenRequest";
import { SilentFlowRequest } from "../request/SilentFlowRequest";
import { version, name } from "../../package.json";

export abstract class ClientApplication {
    private _authority: Authority;
    private readonly cryptoProvider: CryptoProvider;
    protected storage: Storage;
    private tokenCache: TokenCache;
    protected logger: Logger;
    protected config: Configuration;

    protected clientAssertion: ClientAssertion;
    protected clientSecret: string;

    /**
     * Constructor for the ClientApplication
     */
    protected constructor(configuration: Configuration) {
        this.config = buildAppConfiguration(configuration);
<<<<<<< HEAD
        this.logger = new Logger(this.config.system!.loggerOptions!);
        this.cryptoProvider = new CryptoProvider();
        this.storage = new Storage(this.logger, this.config.auth.clientId, this.cryptoProvider);
=======
        this.logger = new Logger(this.config.system!.loggerOptions!, name, version);
        this.storage = new Storage(this.logger);
>>>>>>> 50f8dfb1
        this.tokenCache = new TokenCache(
            this.storage,
            this.logger,
            this.config.cache!.cachePlugin
        );
        TrustedAuthority.setTrustedAuthoritiesFromConfig(this.config.auth.knownAuthorities!, this.config.auth.cloudDiscoveryMetadata!);
    }

    /**
     * Creates the URL of the authorization request, letting the user input credentials and consent to the
     * application. The URL targets the /authorize endpoint of the authority configured in the
     * application object.
     *
     * Once the user inputs their credentials and consents, the authority will send a response to the redirect URI
     * sent in the request and should contain an authorization code, which can then be used to acquire tokens via
     * `acquireTokenByCode(AuthorizationCodeRequest)`.
     */
    async getAuthCodeUrl(request: AuthorizationUrlRequest): Promise<string> {
        this.logger.info("getAuthCodeUrl called");
        const validRequest: CommonAuthorizationUrlRequest = {
            ...request,
            ...this.initializeBaseRequest(request),
            responseMode: request.responseMode || ResponseMode.QUERY,
            authenticationScheme: AuthenticationScheme.BEARER
        };
        const authClientConfig = await this.buildOauthClientConfiguration(
            validRequest.authority
        );
        this.logger.verbose("Auth client config generated");
        const authorizationCodeClient = new AuthorizationCodeClient(
            authClientConfig
        );
        return authorizationCodeClient.getAuthCodeUrl(validRequest);
    }

    /**
     * Acquires a token by exchanging the Authorization Code received from the first step of OAuth2.0
     * Authorization Code flow.
     *
     * `getAuthCodeUrl(AuthorizationCodeUrlRequest)` can be used to create the URL for the first step of OAuth2.0
     * Authorization Code flow. Ensure that values for redirectUri and scopes in AuthorizationCodeUrlRequest and
     * AuthorizationCodeRequest are the same.
     */
    async acquireTokenByCode(request: AuthorizationCodeRequest): Promise<AuthenticationResult | null> {
        this.logger.info("acquireTokenByCode called");
        const validRequest: CommonAuthorizationCodeRequest = {
            ...request,
            ...this.initializeBaseRequest(request),
            authenticationScheme: AuthenticationScheme.BEARER
        };
        const serverTelemetryManager = this.initializeServerTelemetryManager(ApiId.acquireTokenByCode, validRequest.correlationId!);
        try {
            const authClientConfig = await this.buildOauthClientConfiguration(
                validRequest.authority,
                serverTelemetryManager
            );
            this.logger.verbose("Auth client config generated");
            const authorizationCodeClient = new AuthorizationCodeClient(
                authClientConfig
            );
            return authorizationCodeClient.acquireToken(validRequest);
        } catch (e) {
            serverTelemetryManager.cacheFailedRequest(e);
            throw e;
        }
    }

    /**
     * Acquires a token by exchanging the refresh token provided for a new set of tokens.
     *
     * This API is provided only for scenarios where you would like to migrate from ADAL to MSAL. Otherwise, it is
     * recommended that you use `acquireTokenSilent()` for silent scenarios. When using `acquireTokenSilent()`, MSAL will
     * handle the caching and refreshing of tokens automatically.
     */
    async acquireTokenByRefreshToken(request: RefreshTokenRequest): Promise<AuthenticationResult | null> {
        this.logger.info("acquireTokenByRefreshToken called");
        const validRequest: CommonRefreshTokenRequest = {
            ...request,
            ...this.initializeBaseRequest(request),
            authenticationScheme: AuthenticationScheme.BEARER
        };

        const serverTelemetryManager = this.initializeServerTelemetryManager(ApiId.acquireTokenByRefreshToken, validRequest.correlationId);
        try {
            const refreshTokenClientConfig = await this.buildOauthClientConfiguration(
                validRequest.authority,
                serverTelemetryManager
            );
            this.logger.verbose("Auth client config generated");
            const refreshTokenClient = new RefreshTokenClient(
                refreshTokenClientConfig
            );
            return refreshTokenClient.acquireToken(validRequest);
        } catch (e) {
            serverTelemetryManager.cacheFailedRequest(e);
            throw e;
        }
    }

    /**
     * Acquires a token silently when a user specifies the account the token is requested for.
     *
     * This API expects the user to provide an account object and looks into the cache to retrieve the token if present.
     * There is also an optional "forceRefresh" boolean the user can send to bypass the cache for access_token and id_token.
     * In case the refresh_token is expired or not found, an error is thrown
     * and the guidance is for the user to call any interactive token acquisition API (eg: `acquireTokenByCode()`).
     */
    async acquireTokenSilent(request: SilentFlowRequest): Promise<AuthenticationResult | null> {
        const validRequest: CommonSilentFlowRequest = {
            ...request,
            ...this.initializeBaseRequest(request),
            forceRefresh: request.forceRefresh || false
        };

        const serverTelemetryManager = this.initializeServerTelemetryManager(ApiId.acquireTokenSilent, validRequest.correlationId, validRequest.forceRefresh);
        try {
            const silentFlowClientConfig = await this.buildOauthClientConfiguration(
                validRequest.authority,
                serverTelemetryManager
            );
            const silentFlowClient = new SilentFlowClient(
                silentFlowClientConfig
            );
            return silentFlowClient.acquireToken(validRequest);
        } catch (e) {
            serverTelemetryManager.cacheFailedRequest(e);
            throw e;
        }
    }

    /**
     * Gets the token cache for the application.
     */
    getTokenCache(): TokenCache {
        this.logger.info("getTokenCache called");
        return this.tokenCache;
    }

    /**
     * Returns the logger instance
     */
    getLogger(): Logger {
        return this.logger;
    }

    /**
     * Replaces the default logger set in configurations with new Logger with new configurations
     * @param logger Logger instance
     */
    setLogger(logger: Logger): void {
        this.logger = logger;
    }

    protected async buildOauthClientConfiguration(authority: string, serverTelemetryManager?: ServerTelemetryManager): Promise<ClientConfiguration> {
        this.logger.verbose("buildOauthClientConfiguration called");
        // using null assertion operator as we ensure that all config values have default values in buildConfiguration()

        return {
            authOptions: {
                clientId: this.config.auth.clientId,
                authority: await this.createAuthority(authority),
                knownAuthorities: this.config.auth.knownAuthorities,
                cloudDiscoveryMetadata: this.config.auth.cloudDiscoveryMetadata,
                clientCapabilities: this.config.auth.clientCapabilities,
                protocolMode: this.config.auth.protocolMode
            },
            loggerOptions: {
                loggerCallback: this.config.system!.loggerOptions!
                    .loggerCallback,
                piiLoggingEnabled: this.config.system!.loggerOptions!
                    .piiLoggingEnabled,
            },
            cryptoInterface: this.cryptoProvider,
            networkInterface: this.config.system!.networkClient,
            storageInterface: this.storage,
            serverTelemetryManager: serverTelemetryManager,
            clientCredentials: {
                clientSecret: this.clientSecret,
                clientAssertion: this.clientAssertion ? this.getClientAssertion() : undefined,
            },
            libraryInfo: {
                sku: NodeConstants.MSAL_SKU,
                version: version,
                cpu: process.arch || "",
                os: process.platform || "",
            },
            persistencePlugin: this.config.cache!.cachePlugin,
            serializableCache: this.tokenCache,
        };
    }

    private getClientAssertion(): { assertion: string, assertionType: string } {
        return {
            assertion: this.clientAssertion.getJwt(this.cryptoProvider, this.config.auth.clientId, this._authority.tokenEndpoint),
            assertionType: NodeConstants.JWT_BEARER_ASSERTION_TYPE
        };
    }

    /**
     * Generates a request with the default scopes & generates a correlationId.
     * @param authRequest
     */
    protected initializeBaseRequest(authRequest: Partial<BaseAuthRequest>): BaseAuthRequest {
        this.logger.verbose("initializeRequestScopes called");

        return {
            ...authRequest,
            scopes: [...((authRequest && authRequest.scopes) || []), Constants.OPENID_SCOPE, Constants.PROFILE_SCOPE, Constants.OFFLINE_ACCESS_SCOPE],
            correlationId: authRequest && authRequest.correlationId || this.cryptoProvider.createNewGuid(),
            authority: authRequest.authority || this.config.auth.authority!
        };
    }

    protected initializeServerTelemetryManager(apiId: number, correlationId: string, forceRefresh?: boolean): ServerTelemetryManager {
        const telemetryPayload: ServerTelemetryRequest = {
            clientId: this.config.auth.clientId,
            correlationId: correlationId,
            apiId: apiId,
            forceRefresh: forceRefresh || false
        };

        return new ServerTelemetryManager(telemetryPayload, this.storage);
    }

    /**
     * Create authority instance. If authority not passed in request, default to authority set on the application
     * object. If no authority set in application object, then default to common authority.
     * @param authorityString
     */
    private async createAuthority(authorityString: string): Promise<Authority> {
        this.logger.verbose("createAuthority called");

        let authority: Authority;
        if (this.authority.canonicalAuthority !== authorityString) {
            this.logger.verbose("Authority passed in, creating authority instance");
            authority = AuthorityFactory.createInstance(authorityString, this.config.system!.networkClient!, this.config.auth.protocolMode!);
        } else {
            this.logger.verbose("Authority on request is the same as on application object, defaulting to authority set on application object");
            authority = this.authority;
        }

        if (authority.discoveryComplete()) {
            return authority;
        }

        try {
            await authority.resolveEndpointsAsync();
            return authority;
        } catch (error) {
            throw ClientAuthError.createEndpointDiscoveryIncompleteError(error);
        }
    }

    private get authority() {
        if (this._authority) {
            return this._authority;
        }

        this._authority = AuthorityFactory.createInstance(
            this.config.auth.authority!,
            this.config.system!.networkClient!,
            this.config.auth.protocolMode!
        );

        return this._authority;
    }
}<|MERGE_RESOLUTION|>--- conflicted
+++ resolved
@@ -53,14 +53,9 @@
      */
     protected constructor(configuration: Configuration) {
         this.config = buildAppConfiguration(configuration);
-<<<<<<< HEAD
-        this.logger = new Logger(this.config.system!.loggerOptions!);
         this.cryptoProvider = new CryptoProvider();
         this.storage = new Storage(this.logger, this.config.auth.clientId, this.cryptoProvider);
-=======
         this.logger = new Logger(this.config.system!.loggerOptions!, name, version);
-        this.storage = new Storage(this.logger);
->>>>>>> 50f8dfb1
         this.tokenCache = new TokenCache(
             this.storage,
             this.logger,
