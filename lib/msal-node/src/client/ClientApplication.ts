/*
 * Copyright (c) Microsoft Corporation. All rights reserved.
 * Licensed under the MIT License.
 */

import {
    AuthorizationCodeClient,
    AuthorizationUrlRequest,
    AuthorizationCodeRequest,
    ClientConfiguration,
    RefreshTokenClient,
    RefreshTokenRequest,
    AuthenticationResult,
    Authority,
    AuthorityFactory,
    ClientAuthError,
    Constants,
    TrustedAuthority,
<<<<<<< HEAD
    AccountInfo,
    BaseAuthRequest,
    Logger
=======
    BaseAuthRequest,
    SilentFlowRequest,
    SilentFlowClient,
>>>>>>> 9954d5a4
} from '@azure/msal-common';
import { Configuration, buildAppConfiguration } from '../config/Configuration';
import { CryptoProvider } from '../crypto/CryptoProvider';
import { Storage } from '../cache/Storage';
import { version } from '../../package.json';
import { Constants as NodeConstants } from './../utils/Constants';
import { TokenCache } from '../cache/TokenCache';

export abstract class ClientApplication {
    private config: Configuration;
    private _authority: Authority;
    private readonly cryptoProvider: CryptoProvider;
    private storage: Storage;
    private tokenCache: TokenCache;
    public logger: Logger;

    /**
     * @constructor
     * Constructor for the ClientApplication
     */
    protected constructor(configuration: Configuration) {
        this.config = buildAppConfiguration(configuration);
        this.logger = new Logger(this.config.system!.loggerOptions!);
        this.storage = new Storage(this.logger);
        this.tokenCache = new TokenCache(
            this.storage,
            this.logger,
            this.config.cache?.cachePlugin
        );
        this.cryptoProvider = new CryptoProvider();
        TrustedAuthority.setTrustedAuthoritiesFromConfig(this.config.auth.knownAuthorities!, this.config.auth.cloudDiscoveryMetadata!);
    }

    /**
     * Creates the URL of the authorization request letting the user input credentials and consent to the
     * application. The URL target the /authorize endpoint of the authority configured in the
     * application object.
     *
     * Once the user inputs their credentials and consents, the authority will send a response to the redirect URI
     * sent in the request and should contain an authorization code, which can then be used to acquire tokens via
     * acquireToken(AuthorizationCodeRequest)
     * @param request
     */
    async getAuthCodeUrl(request: AuthorizationUrlRequest): Promise<string> {
        this.logger.info("getAuthCodeUrl called");
        const authClientConfig = await this.buildOauthClientConfiguration(
            request.authority
        );
        this.logger.verbose("Auth client config generated");
        const authorizationCodeClient = new AuthorizationCodeClient(
            authClientConfig
        );
        return authorizationCodeClient.getAuthCodeUrl(this.initializeRequestScopes(request) as AuthorizationUrlRequest);
    }

    /**
     * Acquires a token by exchanging the Authorization Code received from the first step of OAuth2.0
     * Authorization Code flow.
     *
     * getAuthCodeUrl(AuthorizationCodeUrlRequest) can be used to create the URL for the first step of OAuth2.0
     * Authorization Code flow. Ensure that values for redirectUri and scopes in AuthorizationCodeUrlRequest and
     * AuthorizationCodeRequest are the same.
     *
     * @param request
     */
    async acquireTokenByCode(request: AuthorizationCodeRequest): Promise<AuthenticationResult> {
        this.logger.info("acquireTokenByCode called");
        const authClientConfig = await this.buildOauthClientConfiguration(
            request.authority
        );
        this.logger.verbose("Auth client config generated");
        const authorizationCodeClient = new AuthorizationCodeClient(
            authClientConfig
        );
        return authorizationCodeClient.acquireToken(this.initializeRequestScopes(request) as AuthorizationCodeRequest);
    }

    /**
     * Acquires a token by exchanging the refresh token provided for a new set of tokens.
     *
     * This API is provided only for scenarios where you would like to migrate from ADAL to MSAL. Instead, it is
     * recommended that you use acquireTokenSilent() for silent scenarios. When using acquireTokenSilent, MSAL will
     * handle the caching and refreshing of tokens automatically.
     * @param request
     */
    async acquireTokenByRefreshToken(request: RefreshTokenRequest): Promise<AuthenticationResult> {
        this.logger.info("acquireTokenByRefreshToken called");
        const refreshTokenClientConfig = await this.buildOauthClientConfiguration(
            request.authority
        );
        this.logger.verbose("Auth client config generated");
        const refreshTokenClient = new RefreshTokenClient(
            refreshTokenClientConfig
        );
        return refreshTokenClient.acquireToken(this.initializeRequestScopes(request) as RefreshTokenRequest);
    }

    /**
     * Acquires a token silently when a user specifies the account the token is requested for.
     *
     * This API expects the user to provide an account object and looks into the cache to retrieve the token if present.
     * There is also an optional "forceRefresh" boolean the user can send, to bypass the cache for access_token and id_token
     * In case the refresh_token is expired or not found, an error is thrown
     * and the guidance is for the user to call any interactive token acquisition API (eg: acquireTokenByCode())
     * @param request
     */
    async acquireTokenSilent(request: SilentFlowRequest): Promise<AuthenticationResult> {
        const silentFlowClientConfig = await this.buildOauthClientConfiguration(
            request.authority
        );
        const silentFlowClient = new SilentFlowClient(
            silentFlowClientConfig
        );
        return silentFlowClient.acquireToken(this.initializeRequestScopes(request) as SilentFlowRequest);
    }

    getCacheManager(): TokenCache {
        this.logger.info("getCacheManager called");
        return this.tokenCache;
    }

    protected async buildOauthClientConfiguration(authority?: string): Promise<ClientConfiguration> {
        this.logger.verbose("buildOauthClientConfiguration called");
        // using null assertion operator as we ensure that all config values have default values in buildConfiguration()
        return {
            authOptions: {
                clientId: this.config.auth.clientId,
                authority: await this.createAuthority(authority),
                knownAuthorities: this.config.auth.knownAuthorities,
                cloudDiscoveryMetadata: this.config.auth.cloudDiscoveryMetadata
            },
            loggerOptions: {
                loggerCallback: this.config.system!.loggerOptions!
                    .loggerCallback,
                piiLoggingEnabled: this.config.system!.loggerOptions!
                    .piiLoggingEnabled,
            },
            cryptoInterface: this.cryptoProvider,
            networkInterface: this.config.system!.networkClient,
            storageInterface: this.storage,
            libraryInfo: {
                sku: NodeConstants.MSAL_SKU,
                version: version,
                cpu: process.arch || '',
                os: process.platform || '',
            },
        };
    }

    /**
     * Generates a request with the default scopes.
     * @param authRequest
     */
    protected initializeRequestScopes(authRequest: BaseAuthRequest): BaseAuthRequest {
        this.logger.verbose("initializeRequestScopes called");

        return {
            ...authRequest,
            scopes: [...((authRequest && authRequest.scopes) || []), Constants.OPENID_SCOPE, Constants.PROFILE_SCOPE, Constants.OFFLINE_ACCESS_SCOPE]
        };
    }

    /**
     * Create authority instance. If authority not passed in request, default to authority set on the application
     * object. If no authority set in application object, then default to common authority.
     * @param authorityString
     */
    private async createAuthority(authorityString?: string): Promise<Authority> {
        this.logger.verbose("createAuthority called");

        let authority: Authority;
        if (authorityString) {
            this.logger.verbose("Authority passed in, creating authority instance");
            authority = AuthorityFactory.createInstance(authorityString, this.config.system!.networkClient!);
        } else {
            this.logger.verbose("No authority passed in request, defaulting to authority set on application object");
            authority = this.authority
        }

        if (authority.discoveryComplete()) {
            return authority;
        }

        try {
            await authority.resolveEndpointsAsync();
            return authority;
        } catch (error) {
            throw ClientAuthError.createEndpointDiscoveryIncompleteError(error);
        }
    }

    private get authority() {
        if (this._authority) {
            return this._authority;
        }

        this.logger.verbose("No authority set on application object. Defaulting to common authority");
        this._authority = AuthorityFactory.createInstance(
            this.config.auth.authority || Constants.DEFAULT_AUTHORITY,
            this.config.system!.networkClient!
        );

        return this._authority;
    }
<<<<<<< HEAD

    getAllAccounts(): AccountInfo[] {
        this.logger.verbose("getAllAccounts called");
        return this.storage.getAllAccounts();
    }
=======
>>>>>>> 9954d5a4
}<|MERGE_RESOLUTION|>--- conflicted
+++ resolved
@@ -16,15 +16,10 @@
     ClientAuthError,
     Constants,
     TrustedAuthority,
-<<<<<<< HEAD
-    AccountInfo,
-    BaseAuthRequest,
-    Logger
-=======
     BaseAuthRequest,
     SilentFlowRequest,
     SilentFlowClient,
->>>>>>> 9954d5a4
+    Logger
 } from '@azure/msal-common';
 import { Configuration, buildAppConfiguration } from '../config/Configuration';
 import { CryptoProvider } from '../crypto/CryptoProvider';
@@ -229,12 +224,4 @@
 
         return this._authority;
     }
-<<<<<<< HEAD
-
-    getAllAccounts(): AccountInfo[] {
-        this.logger.verbose("getAllAccounts called");
-        return this.storage.getAllAccounts();
-    }
-=======
->>>>>>> 9954d5a4
 }