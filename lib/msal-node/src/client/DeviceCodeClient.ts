/*
 * Copyright (c) Microsoft Corporation. All rights reserved.
 * Licensed under the MIT License.
 */

import {
    AuthErrorCodes,
    AuthenticationResult,
    BaseClient,
    ClientAuthErrorCodes,
    ClientConfiguration,
    CommonDeviceCodeRequest,
    Constants,
    DeviceCodeResponse,
    GrantType,
    RequestParameterBuilder,
    RequestThumbprint,
    ResponseHandler,
    ServerAuthorizationTokenResponse,
    ServerDeviceCodeResponse,
    StringUtils,
    TimeUtils,
    UrlString,
    createAuthError,
    createClientAuthError,
} from "@azure/msal-common/node";

/**
 * OAuth2.0 Device code client
 * @public
 */
export class DeviceCodeClient extends BaseClient {
    constructor(configuration: ClientConfiguration) {
        super(configuration);
    }

    /**
     * Gets device code from device code endpoint, calls back to with device code response, and
     * polls token endpoint to exchange device code for tokens
     * @param request - developer provided CommonDeviceCodeRequest
     */
    public async acquireToken(
        request: CommonDeviceCodeRequest
    ): Promise<AuthenticationResult | null> {
        const deviceCodeResponse: DeviceCodeResponse = await this.getDeviceCode(
            request
        );
        request.deviceCodeCallback(deviceCodeResponse);
        const reqTimestamp = TimeUtils.nowSeconds();
        const response: ServerAuthorizationTokenResponse =
            await this.acquireTokenWithDeviceCode(request, deviceCodeResponse);

        const responseHandler = new ResponseHandler(
            this.config.authOptions.clientId,
            this.cacheManager,
            this.cryptoUtils,
            this.logger,
            this.config.serializableCache,
            this.config.persistencePlugin
        );

        // Validate response. This function throws a server error if an error is returned by the server.
        responseHandler.validateTokenResponse(response);
        return responseHandler.handleServerTokenResponse(
            response,
            this.authority,
            reqTimestamp,
            request
        );
    }

    /**
     * Creates device code request and executes http GET
     * @param request - developer provided CommonDeviceCodeRequest
     */
    private async getDeviceCode(
        request: CommonDeviceCodeRequest
    ): Promise<DeviceCodeResponse> {
        const queryParametersString = this.createExtraQueryParameters(request);
        const endpoint = UrlString.appendQueryString(
            this.authority.deviceCodeEndpoint,
            queryParametersString
        );
        const queryString = this.createQueryString(request);
        const headers = this.createTokenRequestHeaders();
        const thumbprint: RequestThumbprint = {
            clientId: this.config.authOptions.clientId,
            authority: request.authority,
            scopes: request.scopes,
            claims: request.claims,
            authenticationScheme: request.authenticationScheme,
            resourceRequestMethod: request.resourceRequestMethod,
            resourceRequestUri: request.resourceRequestUri,
            shrClaims: request.shrClaims,
            sshKid: request.sshKid,
        };

        return this.executePostRequestToDeviceCodeEndpoint(
            endpoint,
            queryString,
            headers,
            thumbprint,
            request.correlationId
        );
    }

    /**
     * Creates query string for the device code request
     * @param request - developer provided CommonDeviceCodeRequest
     */
    public createExtraQueryParameters(
        request: CommonDeviceCodeRequest
    ): string {
        const parameterBuilder = new RequestParameterBuilder();

        if (request.extraQueryParameters) {
            parameterBuilder.addExtraQueryParameters(
                request.extraQueryParameters
            );
        }

        return parameterBuilder.createQueryString();
    }

    /**
     * Executes POST request to device code endpoint
<<<<<<< HEAD
     * @param deviceCodeEndpoint
     * @param queryString
     * @param headers
     * @param correlationId
=======
     * @param deviceCodeEndpoint - token endpoint
     * @param queryString - string to be used in the body of the request
     * @param headers - headers for the request
     * @param thumbprint - unique request thumbprint
>>>>>>> 8bba9f92
     */
    private async executePostRequestToDeviceCodeEndpoint(
        deviceCodeEndpoint: string,
        queryString: string,
        headers: Record<string, string>,
        thumbprint: RequestThumbprint,
        correlationId: string
    ): Promise<DeviceCodeResponse> {
        const {
            body: {
                user_code: userCode,
                device_code: deviceCode,
                verification_uri: verificationUri,
                expires_in: expiresIn,
                interval,
                message,
            },
        } = await this.sendPostRequest<ServerDeviceCodeResponse>(
            thumbprint,
            deviceCodeEndpoint,
            {
                body: queryString,
                headers: headers,
            },
            correlationId
        );

        return {
            userCode,
            deviceCode,
            verificationUri,
            expiresIn,
            interval,
            message,
        };
    }

    /**
     * Create device code endpoint query parameters and returns string
     * @param request - developer provided CommonDeviceCodeRequest
     */
    private createQueryString(request: CommonDeviceCodeRequest): string {
        const parameterBuilder: RequestParameterBuilder =
            new RequestParameterBuilder();

        parameterBuilder.addScopes(request.scopes);
        parameterBuilder.addClientId(this.config.authOptions.clientId);

        if (request.extraQueryParameters) {
            parameterBuilder.addExtraQueryParameters(
                request.extraQueryParameters
            );
        }

        if (
            request.claims ||
            (this.config.authOptions.clientCapabilities &&
                this.config.authOptions.clientCapabilities.length > 0)
        ) {
            parameterBuilder.addClaims(
                request.claims,
                this.config.authOptions.clientCapabilities
            );
        }

        return parameterBuilder.createQueryString();
    }

    /**
     * Breaks the polling with specific conditions
     * @param deviceCodeExpirationTime - expiration time for the device code request
     * @param userSpecifiedTimeout - developer provided timeout, to be compared against deviceCodeExpirationTime
     * @param userSpecifiedCancelFlag - boolean indicating the developer would like to cancel the request
     */
    private continuePolling(
        deviceCodeExpirationTime: number,
        userSpecifiedTimeout?: number,
        userSpecifiedCancelFlag?: boolean
    ): boolean {
        if (userSpecifiedCancelFlag) {
            this.logger.error(
                "Token request cancelled by setting DeviceCodeRequest.cancel = true"
            );
            throw createClientAuthError(
                ClientAuthErrorCodes.deviceCodePollingCancelled
            );
        } else if (
            userSpecifiedTimeout &&
            userSpecifiedTimeout < deviceCodeExpirationTime &&
            TimeUtils.nowSeconds() > userSpecifiedTimeout
        ) {
            this.logger.error(
                `User defined timeout for device code polling reached. The timeout was set for ${userSpecifiedTimeout}`
            );
            throw createClientAuthError(
                ClientAuthErrorCodes.userTimeoutReached
            );
        } else if (TimeUtils.nowSeconds() > deviceCodeExpirationTime) {
            if (userSpecifiedTimeout) {
                this.logger.verbose(
                    `User specified timeout ignored as the device code has expired before the timeout elapsed. The user specified timeout was set for ${userSpecifiedTimeout}`
                );
            }
            this.logger.error(
                `Device code expired. Expiration time of device code was ${deviceCodeExpirationTime}`
            );
            throw createClientAuthError(ClientAuthErrorCodes.deviceCodeExpired);
        }
        return true;
    }

    /**
     * Creates token request with device code response and polls token endpoint at interval set by the device code response
     * @param request - developer provided CommonDeviceCodeRequest
     * @param deviceCodeResponse - DeviceCodeResponse returned by the security token service device code endpoint
     */
    private async acquireTokenWithDeviceCode(
        request: CommonDeviceCodeRequest,
        deviceCodeResponse: DeviceCodeResponse
    ): Promise<ServerAuthorizationTokenResponse> {
        const queryParametersString = this.createTokenQueryParameters(request);
        const endpoint = UrlString.appendQueryString(
            this.authority.tokenEndpoint,
            queryParametersString
        );
        const requestBody = this.createTokenRequestBody(
            request,
            deviceCodeResponse
        );
        const headers: Record<string, string> =
            this.createTokenRequestHeaders();

        const userSpecifiedTimeout = request.timeout
            ? TimeUtils.nowSeconds() + request.timeout
            : undefined;
        const deviceCodeExpirationTime =
            TimeUtils.nowSeconds() + deviceCodeResponse.expiresIn;
        const pollingIntervalMilli = deviceCodeResponse.interval * 1000;

        /*
         * Poll token endpoint while (device code is not expired AND operation has not been cancelled by
         * setting CancellationToken.cancel = true). POST request is sent at interval set by pollingIntervalMilli
         */
        while (
            this.continuePolling(
                deviceCodeExpirationTime,
                userSpecifiedTimeout,
                request.cancel
            )
        ) {
            const thumbprint: RequestThumbprint = {
                clientId: this.config.authOptions.clientId,
                authority: request.authority,
                scopes: request.scopes,
                claims: request.claims,
                authenticationScheme: request.authenticationScheme,
                resourceRequestMethod: request.resourceRequestMethod,
                resourceRequestUri: request.resourceRequestUri,
                shrClaims: request.shrClaims,
                sshKid: request.sshKid,
            };
            const response = await this.executePostToTokenEndpoint(
                endpoint,
                requestBody,
                headers,
                thumbprint,
                request.correlationId
            );

            if (response.body && response.body.error) {
                // user authorization is pending. Sleep for polling interval and try again
                if (response.body.error === Constants.AUTHORIZATION_PENDING) {
                    this.logger.info(
                        "Authorization pending. Continue polling."
                    );
                    await TimeUtils.delay(pollingIntervalMilli);
                } else {
                    // for any other error, throw
                    this.logger.info(
                        "Unexpected error in polling from the server"
                    );
                    throw createAuthError(
                        AuthErrorCodes.postRequestFailed,
                        response.body.error
                    );
                }
            } else {
                this.logger.verbose(
                    "Authorization completed successfully. Polling stopped."
                );
                return response.body;
            }
        }

        /*
         * The above code should've thrown by this point, but to satisfy TypeScript,
         * and in the rare case the conditionals in continuePolling() may not catch everything...
         */
        this.logger.error("Polling stopped for unknown reasons.");
        throw createClientAuthError(
            ClientAuthErrorCodes.deviceCodeUnknownError
        );
    }

    /**
     * Creates query parameters and converts to string.
     * @param request - developer provided CommonDeviceCodeRequest
     * @param deviceCodeResponse - DeviceCodeResponse returned by the security token service device code endpoint
     */
    private createTokenRequestBody(
        request: CommonDeviceCodeRequest,
        deviceCodeResponse: DeviceCodeResponse
    ): string {
        const requestParameters: RequestParameterBuilder =
            new RequestParameterBuilder();

        requestParameters.addScopes(request.scopes);
        requestParameters.addClientId(this.config.authOptions.clientId);
        requestParameters.addGrantType(GrantType.DEVICE_CODE_GRANT);
        requestParameters.addDeviceCode(deviceCodeResponse.deviceCode);
        const correlationId =
            request.correlationId ||
            this.config.cryptoInterface.createNewGuid();
        requestParameters.addCorrelationId(correlationId);
        requestParameters.addClientInfo();
        requestParameters.addLibraryInfo(this.config.libraryInfo);
        requestParameters.addApplicationTelemetry(
            this.config.telemetry.application
        );
        requestParameters.addThrottling();
        if (this.serverTelemetryManager) {
            requestParameters.addServerTelemetry(this.serverTelemetryManager);
        }

        if (
            !StringUtils.isEmptyObj(request.claims) ||
            (this.config.authOptions.clientCapabilities &&
                this.config.authOptions.clientCapabilities.length > 0)
        ) {
            requestParameters.addClaims(
                request.claims,
                this.config.authOptions.clientCapabilities
            );
        }
        return requestParameters.createQueryString();
    }
}<|MERGE_RESOLUTION|>--- conflicted
+++ resolved
@@ -124,17 +124,11 @@
 
     /**
      * Executes POST request to device code endpoint
-<<<<<<< HEAD
-     * @param deviceCodeEndpoint
-     * @param queryString
-     * @param headers
-     * @param correlationId
-=======
      * @param deviceCodeEndpoint - token endpoint
      * @param queryString - string to be used in the body of the request
      * @param headers - headers for the request
      * @param thumbprint - unique request thumbprint
->>>>>>> 8bba9f92
+     * @param correlationId - correlation id to be used in the request
      */
     private async executePostRequestToDeviceCodeEndpoint(
         deviceCodeEndpoint: string,
