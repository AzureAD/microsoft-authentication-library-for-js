/*
 * Copyright (c) Microsoft Corporation. All rights reserved.
 * Licensed under the MIT License.
 */

import { ApiId, Constants } from "../utils/Constants";
import {
    DeviceCodeClient,
    AuthenticationResult,
    CommonDeviceCodeRequest,
    AuthError,
    ResponseMode,
    OIDC_DEFAULT_SCOPES,
    CodeChallengeMethodValues,
    Constants as CommonConstants,
    ServerError,
    NativeRequest,
    NativeSignOutRequest,
    AccountInfo,
    INativeBrokerPlugin
} from "@azure/msal-common";
import { Configuration } from "../config/Configuration";
import { ClientApplication } from "./ClientApplication";
import { IPublicClientApplication } from "./IPublicClientApplication";
import { DeviceCodeRequest } from "../request/DeviceCodeRequest";
import { AuthorizationUrlRequest } from "../request/AuthorizationUrlRequest";
import { AuthorizationCodeRequest } from "../request/AuthorizationCodeRequest";
import { InteractiveRequest } from "../request/InteractiveRequest";
import { NodeAuthError } from "../error/NodeAuthError";
import { LoopbackClient } from "../network/LoopbackClient";
<<<<<<< HEAD
import { SilentFlowRequest } from "../request/SilentFlowRequest";
import { SignOutRequest } from "../request/SignOutRequest";
=======
import { ILoopbackClient } from "../network/ILoopbackClient";
>>>>>>> 32ec95d8

/**
 * This class is to be used to acquire tokens for public client applications (desktop, mobile). Public client applications
 * are not trusted to safely store application secrets, and therefore can only request tokens in the name of an user.
 * @public
 */
export class PublicClientApplication extends ClientApplication implements IPublicClientApplication {
    private nativeBrokerPlugin?: INativeBrokerPlugin;
    /**
     * Important attributes in the Configuration object for auth are:
     * - clientID: the application ID of your application. You can obtain one by registering your application with our Application registration portal.
     * - authority: the authority URL for your application.
     *
     * AAD authorities are of the form https://login.microsoftonline.com/\{Enter_the_Tenant_Info_Here\}.
     * - If your application supports Accounts in one organizational directory, replace "Enter_the_Tenant_Info_Here" value with the Tenant Id or Tenant name (for example, contoso.microsoft.com).
     * - If your application supports Accounts in any organizational directory, replace "Enter_the_Tenant_Info_Here" value with organizations.
     * - If your application supports Accounts in any organizational directory and personal Microsoft accounts, replace "Enter_the_Tenant_Info_Here" value with common.
     * - To restrict support to Personal Microsoft accounts only, replace "Enter_the_Tenant_Info_Here" value with consumers.
     *
     * Azure B2C authorities are of the form https://\{instance\}/\{tenant\}/\{policy\}. Each policy is considered
     * its own authority. You will have to set the all of the knownAuthorities at the time of the client application
     * construction.
     *
     * ADFS authorities are of the form https://\{instance\}/adfs.
     */
    constructor(configuration: Configuration) {
        super(configuration);
        if (this.config.broker.nativeBrokerPlugin) {
            if (this.config.broker.nativeBrokerPlugin.isBrokerAvailable) {
                this.nativeBrokerPlugin = this.config.broker.nativeBrokerPlugin;
                this.nativeBrokerPlugin.setLogger(this.config.system.loggerOptions); 
            } else {
                this.logger.warning("NativeBroker implementation was provided but the broker is unavailable.");
            }
        }
    }

    /**
     * Acquires a token from the authority using OAuth2.0 device code flow.
     * This flow is designed for devices that do not have access to a browser or have input constraints.
     * The authorization server issues a DeviceCode object with a verification code, an end-user code,
     * and the end-user verification URI. The DeviceCode object is provided through a callback, and the end-user should be
     * instructed to use another device to navigate to the verification URI to input credentials.
     * Since the client cannot receive incoming requests, it polls the authorization server repeatedly
     * until the end-user completes input of credentials.
     */
    public async acquireTokenByDeviceCode(request: DeviceCodeRequest): Promise<AuthenticationResult | null> {
        this.logger.info("acquireTokenByDeviceCode called", request.correlationId);
        const validRequest: CommonDeviceCodeRequest = Object.assign(request,  await this.initializeBaseRequest(request));
        const serverTelemetryManager = this.initializeServerTelemetryManager(ApiId.acquireTokenByDeviceCode, validRequest.correlationId);
        try {
            const deviceCodeConfig = await this.buildOauthClientConfiguration(
                validRequest.authority,
                validRequest.correlationId,
                serverTelemetryManager,
                undefined,
                request.azureCloudOptions
            );
            const deviceCodeClient = new DeviceCodeClient(deviceCodeConfig);
            this.logger.verbose("Device code client created", validRequest.correlationId);
            return deviceCodeClient.acquireToken(validRequest);
        } catch (e) {
            if (e instanceof AuthError) {
                e.setCorrelationId(validRequest.correlationId);
            }
            serverTelemetryManager.cacheFailedRequest(e);
            throw e;
        }
    }

    /**
     * Acquires a token interactively via the browser by requesting an authorization code then exchanging it for a token.
     */
<<<<<<< HEAD
    async acquireTokenInteractive(request: InteractiveRequest): Promise<AuthenticationResult> {
        const correlationId = request.correlationId || this.cryptoProvider.createNewGuid();
        this.logger.trace("acquireTokenInteractive called", correlationId);
        const { openBrowser, successTemplate, errorTemplate, windowHandle, ...remainingProperties } = request;

        if (this.nativeBrokerPlugin) {
            const brokerRequest: NativeRequest = {
                ...remainingProperties,
                clientId: this.config.auth.clientId,
                scopes: request.scopes || OIDC_DEFAULT_SCOPES,
                redirectUri: `${Constants.HTTP_PROTOCOL}${Constants.LOCALHOST}`,
                authority: request.authority || this.config.auth.authority,
                correlationId: correlationId,
                extraParameters: {
                    ...remainingProperties.extraQueryParameters,
                    ...remainingProperties.tokenQueryParameters
                },
                accountId: remainingProperties.account?.nativeAccountId
            };
            return this.nativeBrokerPlugin.acquireTokenInteractive(brokerRequest, windowHandle);
        }

        const { verifier, challenge } = await this.cryptoProvider.generatePkceCodes();
=======
    public async acquireTokenInteractive(request: InteractiveRequest): Promise<AuthenticationResult> {
        const { verifier, challenge } = await this.cryptoProvider.generatePkceCodes();
        const { openBrowser, successTemplate, errorTemplate, loopbackClient: customLoopbackClient, ...remainingProperties } = request;

        const loopbackClient: ILoopbackClient = customLoopbackClient || new LoopbackClient();
>>>>>>> 32ec95d8

        const authCodeListener = loopbackClient.listenForAuthCode(successTemplate, errorTemplate);
        const redirectUri = loopbackClient.getRedirectUri();

        const validRequest: AuthorizationUrlRequest = {
            ...remainingProperties,
            correlationId: correlationId,
            scopes: request.scopes || OIDC_DEFAULT_SCOPES,
            redirectUri: redirectUri,
            responseMode: ResponseMode.QUERY,
            codeChallenge: challenge,
            codeChallengeMethod: CodeChallengeMethodValues.S256
        };

        const authCodeUrl = await this.getAuthCodeUrl(validRequest);
        await openBrowser(authCodeUrl);
        const authCodeResponse = await authCodeListener.finally(() => {
            loopbackClient.closeServer();
        });

        if (authCodeResponse.error) {
            throw new ServerError(authCodeResponse.error, authCodeResponse.error_description, authCodeResponse.suberror);
        } else if (!authCodeResponse.code) {
            throw NodeAuthError.createNoAuthCodeInResponseError();
        }

        const clientInfo = authCodeResponse.client_info;
        const tokenRequest: AuthorizationCodeRequest = {
            code: authCodeResponse.code,
            codeVerifier: verifier,
            clientInfo: clientInfo || CommonConstants.EMPTY_STRING,
            ...validRequest
        };
        return this.acquireTokenByCode(tokenRequest);
    }

    /**
     * Returns a token retrieved either from the cache or by exchanging the refresh token for a fresh access token. If brokering is enabled the token request will be serviced by the broker.
     * @param request 
     * @returns 
     */
    async acquireTokenSilent(request: SilentFlowRequest): Promise<AuthenticationResult | null> {
        const correlationId = request.correlationId || this.cryptoProvider.createNewGuid();
        this.logger.trace("acquireTokenSilent called", correlationId);

        if (this.nativeBrokerPlugin) {
            const brokerRequest: NativeRequest = {
                ...request,
                clientId: this.config.auth.clientId,
                scopes: request.scopes || OIDC_DEFAULT_SCOPES,
                redirectUri: `${Constants.HTTP_PROTOCOL}${Constants.LOCALHOST}`,
                authority: request.authority || this.config.auth.authority,
                correlationId: correlationId,
                extraParameters: request.tokenQueryParameters,
                accountId: request.account.nativeAccountId,
                forceRefresh: request.forceRefresh || false
            };
            return this.nativeBrokerPlugin.acquireTokenSilent(brokerRequest);
        }

        return super.acquireTokenSilent(request);
    }

    /**
     * Removes cache artifacts associated with the given account
     * @param request 
     * @returns 
     */
    async signOut(request: SignOutRequest): Promise<void> {
        if (this.nativeBrokerPlugin && request.account.nativeAccountId) {
            const signoutRequest: NativeSignOutRequest = {
                clientId: this.config.auth.clientId,
                accountId: request.account.nativeAccountId,
                correlationId: request.correlationId || this.cryptoProvider.createNewGuid()
            };
            await this.nativeBrokerPlugin.signOut(signoutRequest);
        }

        await this.getTokenCache().removeAccount(request.account);
    }

    /**
     * Returns all cached accounts for this application. If brokering is enabled this request will be serviced by the broker.
     * @returns 
     */
    async getAllAccounts(): Promise<AccountInfo[]> {
        if (this.nativeBrokerPlugin) {
            const correlationId = this.cryptoProvider.createNewGuid();
            return this.nativeBrokerPlugin.getAllAccounts(this.config.auth.clientId, correlationId);
        }

        return this.getTokenCache().getAllAccounts();
    }
}<|MERGE_RESOLUTION|>--- conflicted
+++ resolved
@@ -28,12 +28,9 @@
 import { InteractiveRequest } from "../request/InteractiveRequest";
 import { NodeAuthError } from "../error/NodeAuthError";
 import { LoopbackClient } from "../network/LoopbackClient";
-<<<<<<< HEAD
 import { SilentFlowRequest } from "../request/SilentFlowRequest";
 import { SignOutRequest } from "../request/SignOutRequest";
-=======
 import { ILoopbackClient } from "../network/ILoopbackClient";
->>>>>>> 32ec95d8
 
 /**
  * This class is to be used to acquire tokens for public client applications (desktop, mobile). Public client applications
@@ -107,11 +104,10 @@
     /**
      * Acquires a token interactively via the browser by requesting an authorization code then exchanging it for a token.
      */
-<<<<<<< HEAD
     async acquireTokenInteractive(request: InteractiveRequest): Promise<AuthenticationResult> {
         const correlationId = request.correlationId || this.cryptoProvider.createNewGuid();
         this.logger.trace("acquireTokenInteractive called", correlationId);
-        const { openBrowser, successTemplate, errorTemplate, windowHandle, ...remainingProperties } = request;
+        const { openBrowser, successTemplate, errorTemplate, windowHandle, loopbackClient: customLoopbackClient, ...remainingProperties } = request;
 
         if (this.nativeBrokerPlugin) {
             const brokerRequest: NativeRequest = {
@@ -131,13 +127,8 @@
         }
 
         const { verifier, challenge } = await this.cryptoProvider.generatePkceCodes();
-=======
-    public async acquireTokenInteractive(request: InteractiveRequest): Promise<AuthenticationResult> {
-        const { verifier, challenge } = await this.cryptoProvider.generatePkceCodes();
-        const { openBrowser, successTemplate, errorTemplate, loopbackClient: customLoopbackClient, ...remainingProperties } = request;
 
         const loopbackClient: ILoopbackClient = customLoopbackClient || new LoopbackClient();
->>>>>>> 32ec95d8
 
         const authCodeListener = loopbackClient.listenForAuthCode(successTemplate, errorTemplate);
         const redirectUri = loopbackClient.getRedirectUri();
