--- conflicted
+++ resolved
@@ -91,22 +91,16 @@
      */
     async acquireTokenInteractive(request: InteractiveRequest): Promise<AuthenticationResult> {
         const { verifier, challenge } = await this.cryptoProvider.generatePkceCodes();
-<<<<<<< HEAD
-        const { openBrowser, successTemplate, errorTemplate, preferredPort, ...remainingProperties } = request;
-
-        this.logger.verbose(`acquireTokenInteractive - preferred port set to ${preferredPort}, attempting to listen`);
-        const loopbackClient = await LoopbackClient.initialize(preferredPort);
-=======
-        const { openBrowser, successTemplate, errorTemplate, customLoopbackClient, ...remainingProperties } = request;
+        const { openBrowser, successTemplate, errorTemplate, preferredPort, customLoopbackClient, ...remainingProperties } = request;
 
         let loopbackClient: ILoopbackClient;
 
         if (customLoopbackClient) {
             loopbackClient = customLoopbackClient;
         } else {
-            loopbackClient = new LoopbackClient();
+            this.logger.verbose(`acquireTokenInteractive - preferred port set to ${preferredPort}, attempting to listen`);
+            loopbackClient = await LoopbackClient.initialize(preferredPort);
         }
->>>>>>> 30ec458b
 
         const authCodeListener = loopbackClient.listenForAuthCode(successTemplate, errorTemplate);
         const redirectUri = loopbackClient.getRedirectUri();
