--- conflicted
+++ resolved
@@ -97,15 +97,11 @@
         }
         
         const cachedAccessToken = this.readAccessTokenFromCache();
-
-<<<<<<< HEAD
-        // must refresh due to non-existent access_token
-=======
+          
         if (this.config.serializableCache && this.config.persistencePlugin && cacheContext) {
             await this.config.persistencePlugin.afterCacheAccess(cacheContext);
         }
-
->>>>>>> 57f2241c
+          
         if (!cachedAccessToken) {
             this.lastCacheOutcome = CacheOutcome.NO_CACHED_ACCESS_TOKEN;
             this.serverTelemetryManager?.setCacheOutcome(
