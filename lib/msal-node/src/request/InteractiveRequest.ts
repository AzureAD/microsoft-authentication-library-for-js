/*
 * Copyright (c) Microsoft Corporation. All rights reserved.
 * Licensed under the MIT License.
 */

import { ILoopbackClient } from "../network/ILoopbackClient";
import { AuthorizationUrlRequest } from "./AuthorizationUrlRequest";

/**
 * Request object passed by user to configure acquireTokenInteractive API
 *
 * - openBrowser             - Function to open a browser instance on user's system.
 * - scopes                  - Array of scopes the application is requesting access to.
 * - successTemplate:        - Template to be displayed on the opened browser instance upon successful token acquisition.
 * - errorTemplate           - Template to be displayed on the opened browser instance upon token acquisition failure.
 * - loopbackClient          - Custom implementation for a loopback server to listen for authorization code response.
 * @public
 */
export type InteractiveRequest = Pick<AuthorizationUrlRequest, "authority"|"correlationId"|"claims"|"azureCloudOptions"|"account"|"extraQueryParameters"|"tokenQueryParameters"|"extraScopesToConsent"|"loginHint"|"prompt"> & {
    openBrowser: (url: string) => Promise<void>;
    scopes?: Array<string>;
    successTemplate?: string;
    errorTemplate?: string;
<<<<<<< HEAD
    windowHandle?: Buffer; // Relevant only to brokered requests
=======
    loopbackClient?: ILoopbackClient
>>>>>>> 32ec95d8
};<|MERGE_RESOLUTION|>--- conflicted
+++ resolved
@@ -13,6 +13,7 @@
  * - scopes                  - Array of scopes the application is requesting access to.
  * - successTemplate:        - Template to be displayed on the opened browser instance upon successful token acquisition.
  * - errorTemplate           - Template to be displayed on the opened browser instance upon token acquisition failure.
+ * - windowHandle            - Used in native broker flows to properly parent the native broker window
  * - loopbackClient          - Custom implementation for a loopback server to listen for authorization code response.
  * @public
  */
@@ -21,9 +22,6 @@
     scopes?: Array<string>;
     successTemplate?: string;
     errorTemplate?: string;
-<<<<<<< HEAD
     windowHandle?: Buffer; // Relevant only to brokered requests
-=======
     loopbackClient?: ILoopbackClient
->>>>>>> 32ec95d8
 };