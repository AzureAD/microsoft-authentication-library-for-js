--- conflicted
+++ resolved
@@ -5,20 +5,14 @@
 
 // MSI Constants. Docs for MSI are available here https://docs.microsoft.com/azure/app-service/overview-managed-identity
 export const SECRET_HEADER_NAME: string = "X-IDENTITY-HEADER";
-<<<<<<< HEAD
-=======
 export const METADATA_HEADER_NAME: string = "Metadata";
->>>>>>> bbef694e
 
 export const MANAGED_IDENTITY_CLIENT_ID = "client_id";
 export const MANAGED_IDENTITY_OBJECT_ID = "object_id";
 export const MANAGED_IDENTITY_RESOURCE_ID = "mi_res_id";
 export const DEFAULT_MANAGED_IDENTITY_ID = "system_assigned_managed_identity";
 export const MANAGED_IDENTITY_DEFAULT_TENANT = "managed_identity";
-<<<<<<< HEAD
-=======
 export const DEFAULT_AUTHORITY_FOR_MANAGED_IDENTITY = `https://login.microsoftonline.com/${MANAGED_IDENTITY_DEFAULT_TENANT}/`;
->>>>>>> bbef694e
 
 export const MANAGED_IDENTITY_TIMEOUT_ERROR: string =
     "[Managed Identity] Authentication unavailable. The request to the managed identity endpoint timed out.";
@@ -35,23 +29,6 @@
 export type ManagedIdentityIdType =
     (typeof ManagedIdentityIdType)[keyof typeof ManagedIdentityIdType];
 
-<<<<<<< HEAD
-/**
- * Managed Identity Authentication Sources
- */
-export const ManagedIdentitySource = {
-    NONE: "None", // default
-    IMDS: "Imds",
-    APP_SERVICE: "AppService",
-    AZURE_ARC: "AzureArc",
-    CLOUD_SHELL: "CloudShell",
-    SERVICE_FABRIC: "ServiceFabric",
-} as const;
-export type ManagedIdentitySource =
-    (typeof ManagedIdentitySource)[keyof typeof ManagedIdentitySource];
-
-=======
->>>>>>> bbef694e
 /**
  * http methods
  */
