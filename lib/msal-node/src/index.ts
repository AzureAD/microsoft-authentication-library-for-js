--- conflicted
+++ resolved
@@ -1,16 +1,7 @@
 export { PublicClientApplication } from './client/PublicClientApplication';
 export { ConfidentialClientApplication } from './client/ConfidentialClientApplication';
-<<<<<<< HEAD
-export {
-    ClientConfiguration,
-    buildConfiguration,
-} from './config/ClientConfiguration';
-export { NodeStorage } from './cache/NodeStorage';
-export { NodeCacheManager } from './cache/NodeCacheManager';
-=======
 export { ClientConfiguration, buildAppConfiguration } from './config/ClientConfiguration';
 export { Storage } from './cache/Storage';
->>>>>>> 8f938411
 
 // crypto
 export { CryptoProvider } from './crypto/CryptoProvider';
