/*
 * Copyright (c) Microsoft Corporation. All rights reserved.
 * Licensed under the MIT License.
 */

import { ICrypto, PkceCodes } from "@azure/msal-common";
import { GuidGenerator } from "./GuidGenerator";
import { EncodingUtils } from "../utils/EncodingUtils";
import { PkceGenerator } from "./PkceGenerator";

/**
 * This class implements MSAL node's crypto interface, which allows it to perform base64 encoding and decoding, generating cryptographically random GUIDs and
 * implementing Proof Key for Code Exchange specs for the OAuth Authorization Code Flow using PKCE (rfc here: https://tools.ietf.org/html/rfc7636).
 * @public
 */
export class CryptoProvider implements ICrypto {
    private pkceGenerator: PkceGenerator;

    constructor() {
        // Browser crypto needs to be validated first before any other classes can be set.
        this.pkceGenerator = new PkceGenerator();
    }

    /**
     * Creates a new random GUID - used to populate state and nonce.
     * @returns string (GUID)
     */
    createNewGuid(): string {
        return GuidGenerator.generateGuid();
    }

    /**
     * Encodes input string to base64.
     * @param input - string to be encoded
     */
    base64Encode(input: string): string {
        return EncodingUtils.base64Encode(input);
    }

    /**
     * Decodes input string from base64.
     * @param input - string to be decoded
     */
    base64Decode(input: string): string {
        return EncodingUtils.base64Decode(input);
    }

    /**
     * Generates PKCE codes used in Authorization Code Flow.
     */
    generatePkceCodes(): Promise<PkceCodes> {
        return this.pkceGenerator.generatePkceCodes();
    }

    /**
     * Generates a keypair, stores it and returns a thumbprint - not yet implemented for node
     */
    getPublicKeyThumbprint(): Promise<string> {
        throw new Error("Method not implemented.");
    }

    /**
     * Removes cryptographic keypair from key store matching the keyId passed in
     * @param kid 
     */
    removeTokenBindingKey(): Promise<boolean> {
        throw new Error("Method not implemented.");
    }

    /**
     * Removes all cryptographic keys from Keystore
     */
    clearKeystore(): Promise<boolean> {
        throw new Error("Method not implemented.");
    }

    /**
     * Signs the given object as a jwt payload with private key retrieved by given kid - currently not implemented for node
     */
    signJwt(): Promise<string> {
        throw new Error("Method not implemented.");
    }

    /**
<<<<<<< HEAD
     * Returns the public key from an asymmetric key pair stored in IndexedDB based on the
     * public key thumbprint parameter
     * @param keyThumbprint
     */
    getAsymmetricPublicKey(): Promise<string> {
=======
     * Returns the SHA-256 hash of an input string
     */
    hashString(): Promise<string> {
>>>>>>> ebb6c41f
        throw new Error("Method not implemented.");
    }
}<|MERGE_RESOLUTION|>--- conflicted
+++ resolved
@@ -82,17 +82,18 @@
     }
 
     /**
-<<<<<<< HEAD
+     * Returns the SHA-256 hash of an input string
+     */
+    hashString(): Promise<string> {
+        throw new Error("Method not implemented.");
+    }
+    
+    /**
      * Returns the public key from an asymmetric key pair stored in IndexedDB based on the
      * public key thumbprint parameter
      * @param keyThumbprint
      */
     getAsymmetricPublicKey(): Promise<string> {
-=======
-     * Returns the SHA-256 hash of an input string
-     */
-    hashString(): Promise<string> {
->>>>>>> ebb6c41f
-        throw new Error("Method not implemented.");
+        throw new Error("Method not implemented");
     }
 }