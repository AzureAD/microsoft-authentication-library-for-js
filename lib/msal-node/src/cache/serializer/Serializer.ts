/*
 * Copyright (c) Microsoft Corporation. All rights reserved.
 * Licensed under the MIT License.
 */

<<<<<<< HEAD
import { AccountCache, IdTokenCache, AccessTokenCache, RefreshTokenCache, AppMetadataCache } from "@azure/msal-common";
import { InMemoryCache, JsonCache, SerializedAccountEntity, SerializedIdTokenEntity, SerializedAccessTokenEntity, SerializedRefreshTokenEntity, SerializedAppMetadataEntity } from "./SerializerTypes";
=======
import { AccountCache, IdTokenCache, AccessTokenCache, RefreshTokenCache, AppMetadataCache } from '@azure/msal-common';
import { InMemoryCache, JsonCache, SerializedAccountEntity, SerializedIdTokenEntity, SerializedAccessTokenEntity, SerializedRefreshTokenEntity, SerializedAppMetadataEntity } from './SerializerTypes';
>>>>>>> 2623c5db

export class Serializer {
    /**
     * serialize the JSON blob
     * @param data
     */
    static serializeJSONBlob(data: JsonCache): string {
        return JSON.stringify(data);
    }

    /**
     * Serialize Accounts
     * @param accCache
     */
<<<<<<< HEAD
    static serializeAccounts(accCache: AccountCache): Record<string, SerializedAccountEntity> {
        const accounts: Record<string, SerializedAccountEntity> = {};
        Object.keys(accCache).map(function (key) {
=======
    static serializeAccounts(
        accCache: AccountCache
    ): Record<string, SerializedAccountEntity> {
        const accounts: Record<string, SerializedAccountEntity> = {};
        Object.keys(accCache).map(function(key) {
>>>>>>> 2623c5db
            const accountEntity = accCache[key];
            accounts[key] = {
                home_account_id: accountEntity.homeAccountId,
                environment: accountEntity.environment,
                realm: accountEntity.realm,
                local_account_id: accountEntity.localAccountId,
                username: accountEntity.username,
                authority_type: accountEntity.authorityType,
                name: accountEntity.name,
                client_info: accountEntity.clientInfo,
                last_modification_time: accountEntity.lastModificationTime,
                last_modification_app: accountEntity.lastModificationApp,
            };
        });

        return accounts;
    }

    /**
     * Serialize IdTokens
     * @param idTCache
     */
<<<<<<< HEAD
    static serializeIdTokens(idTCache: IdTokenCache): Record<string, SerializedIdTokenEntity>{
        const idTokens: Record<string, SerializedIdTokenEntity> = {};
        Object.keys(idTCache).map(function (key) {
=======
    static serializeIdTokens(
        idTCache: IdTokenCache
    ): Record<string, SerializedIdTokenEntity> {
        const idTokens: Record<string, SerializedIdTokenEntity> = {};
        Object.keys(idTCache).map(function(key) {
>>>>>>> 2623c5db
            const idTEntity = idTCache[key];
            idTokens[key] = {
                home_account_id: idTEntity.homeAccountId,
                environment: idTEntity.environment,
                credential_type: idTEntity.credentialType,
                client_id: idTEntity.clientId,
                secret: idTEntity.secret,
                realm: idTEntity.realm,
            };
        });

        return idTokens;
    }

    /**
     * Serializes AccessTokens
     * @param atCache
     */
<<<<<<< HEAD
    static serializeAccessTokens(atCache: AccessTokenCache):Record<string, SerializedAccessTokenEntity>{
        const accessTokens: Record<string, SerializedAccessTokenEntity> = {};
        Object.keys(atCache).map(function (key) {
=======
    static serializeAccessTokens(
        atCache: AccessTokenCache
    ): Record<string, SerializedAccessTokenEntity> {
        const accessTokens: Record<string, SerializedAccessTokenEntity> = {};
        Object.keys(atCache).map(function(key) {
>>>>>>> 2623c5db
            const atEntity = atCache[key];
            accessTokens[key] = {
                home_account_id: atEntity.homeAccountId,
                environment: atEntity.environment,
                credential_type: atEntity.credentialType,
                client_id: atEntity.clientId,
                secret: atEntity.secret,
                realm: atEntity.realm,
                target: atEntity.target,
                cached_at: atEntity.cachedAt,
                expires_on: atEntity.expiresOn,
                extended_expires_on: atEntity.extendedExpiresOn,
                refresh_on: atEntity.refreshOn,
                key_id: atEntity.keyId,
                token_type: atEntity.tokenType,
            };
        });

        return accessTokens;
    }

    /**
     * Serialize refreshTokens
     * @param rtCache
     */
<<<<<<< HEAD
    static serializeRefreshTokens(rtCache: RefreshTokenCache): Record<string, SerializedRefreshTokenEntity> {
        const refreshTokens: Record<string, SerializedRefreshTokenEntity> = {};
        Object.keys(rtCache).map(function (key) {
=======
    static serializeRefreshTokens(
        rtCache: RefreshTokenCache
    ): Record<string, SerializedRefreshTokenEntity> {
        const refreshTokens: Record<string, SerializedRefreshTokenEntity> = {};
        Object.keys(rtCache).map(function(key) {
>>>>>>> 2623c5db
            const rtEntity = rtCache[key];
            refreshTokens[key] = {
                home_account_id: rtEntity.homeAccountId,
                environment: rtEntity.environment,
                credential_type: rtEntity.credentialType,
                client_id: rtEntity.clientId,
                secret: rtEntity.secret,
                family_id: rtEntity.familyId,
                target: rtEntity.target,
<<<<<<< HEAD
                realm: rtEntity.realm
=======
                realm: rtEntity.realm,
>>>>>>> 2623c5db
            };
        });

        return refreshTokens;
    }

    /**
     * Serialize amdtCache
     * @param amdtCache
     */
<<<<<<< HEAD
    static serializeAppMetadata(amdtCache: AppMetadataCache): Record<string, SerializedAppMetadataEntity> {
        const appMetadata: Record<string, SerializedAppMetadataEntity> = {};
        Object.keys(amdtCache).map(function (key) {
=======
    static serializeAppMetadata(
        amdtCache: AppMetadataCache
    ): Record<string, SerializedAppMetadataEntity> {
        const appMetadata: Record<string, SerializedAppMetadataEntity> = {};
        Object.keys(amdtCache).map(function(key) {
>>>>>>> 2623c5db
            const amdtEntity = amdtCache[key];
            appMetadata[key] = {
                client_id: amdtEntity.clientId,
                environment: amdtEntity.environment,
                family_id: amdtEntity.familyId,
            };
        });

        return appMetadata;
    }

    /**
     * Serialize the cache
     * @param jsonContent
     */
    static serializeAllCache(inMemCache: InMemoryCache): JsonCache {
        return {
            Account: this.serializeAccounts(inMemCache.accounts),
            IdToken: this.serializeIdTokens(inMemCache.idTokens),
            AccessToken: this.serializeAccessTokens(inMemCache.accessTokens),
            RefreshToken: this.serializeRefreshTokens(inMemCache.refreshTokens),
            AppMetadata: this.serializeAppMetadata(inMemCache.appMetadata),
        };
    }
}<|MERGE_RESOLUTION|>--- conflicted
+++ resolved
@@ -3,13 +3,8 @@
  * Licensed under the MIT License.
  */
 
-<<<<<<< HEAD
 import { AccountCache, IdTokenCache, AccessTokenCache, RefreshTokenCache, AppMetadataCache } from "@azure/msal-common";
 import { InMemoryCache, JsonCache, SerializedAccountEntity, SerializedIdTokenEntity, SerializedAccessTokenEntity, SerializedRefreshTokenEntity, SerializedAppMetadataEntity } from "./SerializerTypes";
-=======
-import { AccountCache, IdTokenCache, AccessTokenCache, RefreshTokenCache, AppMetadataCache } from '@azure/msal-common';
-import { InMemoryCache, JsonCache, SerializedAccountEntity, SerializedIdTokenEntity, SerializedAccessTokenEntity, SerializedRefreshTokenEntity, SerializedAppMetadataEntity } from './SerializerTypes';
->>>>>>> 2623c5db
 
 export class Serializer {
     /**
@@ -24,17 +19,9 @@
      * Serialize Accounts
      * @param accCache
      */
-<<<<<<< HEAD
     static serializeAccounts(accCache: AccountCache): Record<string, SerializedAccountEntity> {
         const accounts: Record<string, SerializedAccountEntity> = {};
         Object.keys(accCache).map(function (key) {
-=======
-    static serializeAccounts(
-        accCache: AccountCache
-    ): Record<string, SerializedAccountEntity> {
-        const accounts: Record<string, SerializedAccountEntity> = {};
-        Object.keys(accCache).map(function(key) {
->>>>>>> 2623c5db
             const accountEntity = accCache[key];
             accounts[key] = {
                 home_account_id: accountEntity.homeAccountId,
@@ -57,17 +44,9 @@
      * Serialize IdTokens
      * @param idTCache
      */
-<<<<<<< HEAD
-    static serializeIdTokens(idTCache: IdTokenCache): Record<string, SerializedIdTokenEntity>{
+    static serializeIdTokens(idTCache: IdTokenCache): Record<string, SerializedIdTokenEntity> {
         const idTokens: Record<string, SerializedIdTokenEntity> = {};
         Object.keys(idTCache).map(function (key) {
-=======
-    static serializeIdTokens(
-        idTCache: IdTokenCache
-    ): Record<string, SerializedIdTokenEntity> {
-        const idTokens: Record<string, SerializedIdTokenEntity> = {};
-        Object.keys(idTCache).map(function(key) {
->>>>>>> 2623c5db
             const idTEntity = idTCache[key];
             idTokens[key] = {
                 home_account_id: idTEntity.homeAccountId,
@@ -86,17 +65,9 @@
      * Serializes AccessTokens
      * @param atCache
      */
-<<<<<<< HEAD
-    static serializeAccessTokens(atCache: AccessTokenCache):Record<string, SerializedAccessTokenEntity>{
+    static serializeAccessTokens(atCache: AccessTokenCache): Record<string, SerializedAccessTokenEntity> {
         const accessTokens: Record<string, SerializedAccessTokenEntity> = {};
         Object.keys(atCache).map(function (key) {
-=======
-    static serializeAccessTokens(
-        atCache: AccessTokenCache
-    ): Record<string, SerializedAccessTokenEntity> {
-        const accessTokens: Record<string, SerializedAccessTokenEntity> = {};
-        Object.keys(atCache).map(function(key) {
->>>>>>> 2623c5db
             const atEntity = atCache[key];
             accessTokens[key] = {
                 home_account_id: atEntity.homeAccountId,
@@ -122,17 +93,9 @@
      * Serialize refreshTokens
      * @param rtCache
      */
-<<<<<<< HEAD
     static serializeRefreshTokens(rtCache: RefreshTokenCache): Record<string, SerializedRefreshTokenEntity> {
         const refreshTokens: Record<string, SerializedRefreshTokenEntity> = {};
         Object.keys(rtCache).map(function (key) {
-=======
-    static serializeRefreshTokens(
-        rtCache: RefreshTokenCache
-    ): Record<string, SerializedRefreshTokenEntity> {
-        const refreshTokens: Record<string, SerializedRefreshTokenEntity> = {};
-        Object.keys(rtCache).map(function(key) {
->>>>>>> 2623c5db
             const rtEntity = rtCache[key];
             refreshTokens[key] = {
                 home_account_id: rtEntity.homeAccountId,
@@ -142,11 +105,7 @@
                 secret: rtEntity.secret,
                 family_id: rtEntity.familyId,
                 target: rtEntity.target,
-<<<<<<< HEAD
                 realm: rtEntity.realm
-=======
-                realm: rtEntity.realm,
->>>>>>> 2623c5db
             };
         });
 
@@ -157,17 +116,9 @@
      * Serialize amdtCache
      * @param amdtCache
      */
-<<<<<<< HEAD
     static serializeAppMetadata(amdtCache: AppMetadataCache): Record<string, SerializedAppMetadataEntity> {
         const appMetadata: Record<string, SerializedAppMetadataEntity> = {};
         Object.keys(amdtCache).map(function (key) {
-=======
-    static serializeAppMetadata(
-        amdtCache: AppMetadataCache
-    ): Record<string, SerializedAppMetadataEntity> {
-        const appMetadata: Record<string, SerializedAppMetadataEntity> = {};
-        Object.keys(amdtCache).map(function(key) {
->>>>>>> 2623c5db
             const amdtEntity = amdtCache[key];
             appMetadata[key] = {
                 client_id: amdtEntity.clientId,
