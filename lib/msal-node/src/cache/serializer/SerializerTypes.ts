/*
 * Copyright (c) Microsoft Corporation. All rights reserved.
 * Licensed under the MIT License.
 */

<<<<<<< HEAD
import { AccountCache, IdTokenCache, AccessTokenCache, RefreshTokenCache, AppMetadataCache, IdTokenEntity, AccessTokenEntity, RefreshTokenEntity, AppMetadataEntity, AccountEntity } from "@azure/msal-common";

export type ValidCacheType = AccountEntity | IdTokenEntity | AccessTokenEntity | RefreshTokenEntity | AppMetadataEntity | string;
=======
import { AccountCache, IdTokenCache, AccessTokenCache, RefreshTokenCache, AppMetadataCache, ValidCacheType } from "@azure/msal-common";

>>>>>>> 56631c5f
export type CacheKVStore = Record<string, ValidCacheType>;

export type JsonCache = {
    Account: Record<string, SerializedAccountEntity>;
    IdToken: Record<string, SerializedIdTokenEntity>;
    AccessToken: Record<string, SerializedAccessTokenEntity>;
    RefreshToken: Record<string, SerializedRefreshTokenEntity>;
    AppMetadata: Record<string, SerializedAppMetadataEntity>;
};

export type InMemoryCache = {
    accounts: AccountCache;
    idTokens: IdTokenCache;
    accessTokens: AccessTokenCache;
    refreshTokens: RefreshTokenCache;
    appMetadata: AppMetadataCache;
};

export type SerializedAccountEntity = {
    home_account_id: string;
    environment: string;
    realm: string;
    local_account_id: string;
    username: string;
    authority_type: string;
    name?: string;
    client_info?: string;
    last_modification_time?: string;
    last_modification_app?: string;
};

export type SerializedIdTokenEntity = {
    home_account_id: string;
    environment: string;
    credential_type: string;
    client_id: string;
    secret: string;
    realm: string;
};

export type SerializedAccessTokenEntity = {
    home_account_id: string;
    environment: string;
    credential_type: string;
    client_id: string;
    secret: string;
    realm: string;
    target: string;
    cached_at: string;
    expires_on: string;
    extended_expires_on?: string;
    refresh_on?: string;
    key_id?: string;
    token_type?: string;
};

export type SerializedRefreshTokenEntity = {
    home_account_id: string;
    environment: string;
    credential_type: string;
    client_id: string;
    secret: string;
    family_id?: string;
    target?: string;
    realm?: string;
};

export type SerializedAppMetadataEntity = {
    client_id: string;
    environment: string;
    family_id?: string;
};<|MERGE_RESOLUTION|>--- conflicted
+++ resolved
@@ -3,14 +3,8 @@
  * Licensed under the MIT License.
  */
 
-<<<<<<< HEAD
-import { AccountCache, IdTokenCache, AccessTokenCache, RefreshTokenCache, AppMetadataCache, IdTokenEntity, AccessTokenEntity, RefreshTokenEntity, AppMetadataEntity, AccountEntity } from "@azure/msal-common";
-
-export type ValidCacheType = AccountEntity | IdTokenEntity | AccessTokenEntity | RefreshTokenEntity | AppMetadataEntity | string;
-=======
 import { AccountCache, IdTokenCache, AccessTokenCache, RefreshTokenCache, AppMetadataCache, ValidCacheType } from "@azure/msal-common";
 
->>>>>>> 56631c5f
 export type CacheKVStore = Record<string, ValidCacheType>;
 
 export type JsonCache = {
