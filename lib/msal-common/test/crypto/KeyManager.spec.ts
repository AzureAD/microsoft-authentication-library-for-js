--- conflicted
+++ resolved
@@ -52,7 +52,7 @@
             return "";
         },
         async getAsymmetricPublicKey(): Promise<string> {
-            return TEST_POP_VALUES.KID;
+            return TEST_POP_VALUES.DECODED_STK_JWK_THUMBPRINT;
         }
     };
 
@@ -69,11 +69,7 @@
         it("Generates the req_cnf correctly", async () => {
             const keyManager = new KeyManager(cryptoInterface);
             const req_cnf = await keyManager.generateCnf(testRequest);
-<<<<<<< HEAD
             expect(req_cnf).toEqual(TEST_POP_VALUES.ENCODED_REQ_CNF);
-=======
-            expect(req_cnf).toBe(TEST_POP_VALUES.ENCODED_REQ_CNF);
->>>>>>> f68caff1
         });
     });
 });