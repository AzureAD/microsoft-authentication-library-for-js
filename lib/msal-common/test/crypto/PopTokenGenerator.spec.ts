import sinon from "sinon";
import { RANDOM_TEST_GUID, TEST_POP_VALUES, TEST_DATA_CLIENT_INFO, TEST_CONFIG, TEST_URIS, TEST_CRYPTO_VALUES } from "../test_kit/StringConstants";
import { PopTokenGenerator } from "../../src/crypto/PopTokenGenerator";
import { ICrypto, PkceCodes } from "../../src/crypto/ICrypto";
import { BaseAuthRequest } from "../../src/request/BaseAuthRequest";
import { TimeUtils } from "../../src/utils/TimeUtils";
import { UrlString } from "../../src/url/UrlString";
import { AuthenticationScheme, CryptoKeyTypes } from "../../src/utils/Constants";
import { SignedHttpRequest } from "../../src/crypto/SignedHttpRequest";

describe("PopTokenGenerator Unit Tests", () => {

    afterEach(() => {
        sinon.restore();
    });

    const cryptoInterface: ICrypto = {
        createNewGuid(): string {
            return RANDOM_TEST_GUID;
        },
        base64Decode(input: string): string {
            switch (input) {
                case TEST_POP_VALUES.ENCODED_REQ_CNF:
                    return TEST_POP_VALUES.DECODED_REQ_CNF;
                case TEST_DATA_CLIENT_INFO.TEST_RAW_CLIENT_INFO:
                    return TEST_DATA_CLIENT_INFO.TEST_DECODED_CLIENT_INFO;
                case TEST_POP_VALUES.SAMPLE_POP_AT_PAYLOAD_ENCODED:
                    return TEST_POP_VALUES.SAMPLE_POP_AT_PAYLOAD_DECODED;
                default:
                    return input;
            }
        },
        base64Encode(input: string): string {
            switch (input) {
                case "123-test-uid":
                    return "MTIzLXRlc3QtdWlk";
                case "456-test-uid":
                    return "NDU2LXRlc3QtdWlk";
                case TEST_POP_VALUES.DECODED_REQ_CNF:
                    return TEST_POP_VALUES.ENCODED_REQ_CNF;
                case TEST_POP_VALUES.SAMPLE_POP_AT_PAYLOAD_DECODED:
                    return TEST_POP_VALUES.SAMPLE_POP_AT_PAYLOAD_ENCODED;
                default:
                    return input;
            }
        },
        async generatePkceCodes(): Promise<PkceCodes> {
            return {
                challenge: TEST_CONFIG.TEST_CHALLENGE,
                verifier: TEST_CONFIG.TEST_VERIFIER
            }
        },
        async getPublicKeyThumbprint(): Promise<string> {
            return TEST_POP_VALUES.KID;
        },
        async signJwt(): Promise<string> {
            return "";
        },
        async removeTokenBindingKey(): Promise<boolean> {
            return Promise.resolve(true);
        },
        async clearKeystore(): Promise<boolean> {
            return Promise.resolve(true);
        },
        async hashString(): Promise<string> {
            return Promise.resolve(TEST_CRYPTO_VALUES.TEST_SHA256_HASH);
        },
        async getAsymmetricPublicKey(): Promise<string> {
            return TEST_POP_VALUES.DECODED_STK_JWK_THUMBPRINT;
        }
    };

    let popTokenGenerator: PopTokenGenerator;

    const testPopRequest = {
        authority: TEST_CONFIG.validAuthority,
        scopes: TEST_CONFIG.DEFAULT_GRAPH_SCOPE,
        correlationId: TEST_CONFIG.CORRELATION_ID,
        authenticationScheme: AuthenticationScheme.POP,
        resourceRequestMethod:"POST",
        resourceRequestUrl: TEST_URIS.TEST_RESOURCE_ENDPT_WITH_PARAMS
    };

    beforeEach(() => {
        popTokenGenerator = new PopTokenGenerator(cryptoInterface);
    });

    describe("generateCnf", () => {
<<<<<<< HEAD
        it("generates the req_cnf correctly", async () => {
            const reqCnf = await popTokenGenerator.generateCnf(testPopRequest);
            expect(reqCnf).toBe(TEST_POP_VALUES.ENCODED_REQ_CNF);
        });
    });

    describe("generateKid", () => {
        it("returns the correct kid and key storage location", async () => {
            const reqCnf = await popTokenGenerator.generateKid(testPopRequest, CryptoKeyTypes.ReqCnf);
            expect(reqCnf).toStrictEqual(JSON.parse(TEST_POP_VALUES.DECODED_REQ_CNF));
=======
        const testRequest = {
            authority: TEST_CONFIG.validAuthority,
            scopes: TEST_CONFIG.DEFAULT_GRAPH_SCOPE,
            correlationId: TEST_CONFIG.CORRELATION_ID,
            resourceRequestMethod:"POST",
            resourceRequestUrl: TEST_URIS.TEST_RESOURCE_ENDPT_WITH_PARAMS
        };
        it("Generates the req_cnf correctly", async () => {
            const popTokenGenerator = new PopTokenGenerator(cryptoInterface);
            const reqCnfData = await popTokenGenerator.generateCnf(testRequest);
            expect(reqCnfData.reqCnfString).toBe(TEST_POP_VALUES.ENCODED_REQ_CNF);
            expect(reqCnfData.kid).toBe(TEST_POP_VALUES.KID);
            expect(reqCnfData.reqCnfHash).toBe(TEST_CRYPTO_VALUES.TEST_SHA256_HASH);
>>>>>>> b731e11f
        });
    });

    describe("signPopToken", () => {
        let currTime: number;
        let testRequest: BaseAuthRequest;
        
        beforeAll(() => {
            currTime = TimeUtils.nowSeconds();
            testRequest = {
                authority: TEST_CONFIG.validAuthority,
                scopes: TEST_CONFIG.DEFAULT_GRAPH_SCOPE,
                correlationId: TEST_CONFIG.CORRELATION_ID,
            };
            sinon.stub(TimeUtils, "nowSeconds").returns(currTime);
        });

        it("Signs the proof-of-possession JWT token with all PoP parameters in the request", (done) => {
            const popTokenGenerator = new PopTokenGenerator(cryptoInterface);
            const accessToken = TEST_POP_VALUES.SAMPLE_POP_AT;
            const resourceReqMethod = "POST";
            const resourceUrl = TEST_URIS.TEST_RESOURCE_ENDPT_WITH_PARAMS;
            const resourceUrlString = new UrlString(resourceUrl);
            const resourceUrlComponents = resourceUrlString.getUrlComponents();
            const currTime = TimeUtils.nowSeconds();
            const shrClaims = TEST_POP_VALUES.CLIENT_CLAIMS;
            const shrNonce = TEST_POP_VALUES.SHR_NONCE;

            // Set PoP parameters in auth request
            const popRequest = {
                ...testRequest,
                authenticationScheme: AuthenticationScheme.POP,
                resourceRequestMethod: resourceReqMethod,
                resourceRequestUri: resourceUrl,
                shrClaims: shrClaims,
                shrNonce: shrNonce
            }


            cryptoInterface.signJwt = (payload: SignedHttpRequest, kid: string): Promise<string> => {
                expect(kid).toBe(TEST_POP_VALUES.KID);
                const expectedPayload = {
                    at: accessToken,
                    ts: currTime,
                    m: resourceReqMethod,
                    u: resourceUrlComponents.HostNameAndPort,
                    nonce: shrNonce,
                    p: resourceUrlComponents.AbsolutePath,
                    q: [[], resourceUrlComponents.QueryString],
                    client_claims: shrClaims,
                };
                
                expect(payload).toEqual(expectedPayload);
                done();
                return Promise.resolve("");
            };
            popTokenGenerator.signPopToken(accessToken, TEST_POP_VALUES.KID, popRequest);
        });

        it("Signs the proof-of-possession JWT token when PoP parameters are undefined", (done) => {
            const popTokenGenerator = new PopTokenGenerator(cryptoInterface);
            const accessToken = TEST_POP_VALUES.SAMPLE_POP_AT;
            const currTime = TimeUtils.nowSeconds();
            cryptoInterface.signJwt = (payload: SignedHttpRequest, kid: string): Promise<string> => {
                expect(kid).toBe(TEST_POP_VALUES.KID);
                const expectedPayload = {
                    at: accessToken,
                    ts: currTime,
                    m: undefined,
                    u: undefined,
                    nonce: RANDOM_TEST_GUID,
                    p: undefined,
                    q: undefined,
                    client_claims: undefined
                };
                
                expect(payload).toEqual(expectedPayload);
                done();
                return Promise.resolve("");
            };
            popTokenGenerator.signPopToken(accessToken, TEST_POP_VALUES.KID, testRequest);
        });
    });
});<|MERGE_RESOLUTION|>--- conflicted
+++ resolved
@@ -86,10 +86,11 @@
     });
 
     describe("generateCnf", () => {
-<<<<<<< HEAD
-        it("generates the req_cnf correctly", async () => {
-            const reqCnf = await popTokenGenerator.generateCnf(testPopRequest);
-            expect(reqCnf).toBe(TEST_POP_VALUES.ENCODED_REQ_CNF);
+        it("Generates the req_cnf correctly", async () => {
+            const reqCnfData = await popTokenGenerator.generateCnf(testPopRequest);
+            expect(reqCnfData.reqCnfString).toBe(TEST_POP_VALUES.ENCODED_REQ_CNF);
+            expect(reqCnfData.kid).toBe(TEST_POP_VALUES.KID);
+            expect(reqCnfData.reqCnfHash).toBe(TEST_CRYPTO_VALUES.TEST_SHA256_HASH);
         });
     });
 
@@ -97,21 +98,6 @@
         it("returns the correct kid and key storage location", async () => {
             const reqCnf = await popTokenGenerator.generateKid(testPopRequest, CryptoKeyTypes.ReqCnf);
             expect(reqCnf).toStrictEqual(JSON.parse(TEST_POP_VALUES.DECODED_REQ_CNF));
-=======
-        const testRequest = {
-            authority: TEST_CONFIG.validAuthority,
-            scopes: TEST_CONFIG.DEFAULT_GRAPH_SCOPE,
-            correlationId: TEST_CONFIG.CORRELATION_ID,
-            resourceRequestMethod:"POST",
-            resourceRequestUrl: TEST_URIS.TEST_RESOURCE_ENDPT_WITH_PARAMS
-        };
-        it("Generates the req_cnf correctly", async () => {
-            const popTokenGenerator = new PopTokenGenerator(cryptoInterface);
-            const reqCnfData = await popTokenGenerator.generateCnf(testRequest);
-            expect(reqCnfData.reqCnfString).toBe(TEST_POP_VALUES.ENCODED_REQ_CNF);
-            expect(reqCnfData.kid).toBe(TEST_POP_VALUES.KID);
-            expect(reqCnfData.reqCnfHash).toBe(TEST_CRYPTO_VALUES.TEST_SHA256_HASH);
->>>>>>> b731e11f
         });
     });
 
