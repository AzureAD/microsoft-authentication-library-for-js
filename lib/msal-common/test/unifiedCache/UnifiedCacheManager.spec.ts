import { expect } from "chai";
import { UnifiedCacheManager } from "../../src/unifiedCache/UnifiedCacheManager";
import { mockCache } from "./entities/cacheConstants";
import { InMemoryCache, CredentialFilter, AccountFilter} from "../../src/unifiedCache/utils/CacheTypes";
import { ICacheStorage } from "../../src/cache/ICacheStorage";
import { Deserializer } from "../../src/unifiedCache/serialize/Deserializer";
import { AccountEntity } from "../../src/unifiedCache/entities/AccountEntity";
import { AccessTokenEntity } from "../../src/unifiedCache/entities/AccessTokenEntity";
<<<<<<< HEAD
=======
import { CacheSchemaType, CacheHelper, CredentialType } from "../../src";
import { IdTokenEntity } from "../../src/unifiedCache/entities/IdTokenEntity";
import { RefreshTokenEntity } from "../../src/unifiedCache/entities/RefreshTokenEntity";
import { AppMetadataEntity } from "../../src/unifiedCache/entities/AppMetadataEntity";
>>>>>>> 2ca4cd4c

const cacheJson = require("./serialize/cache.json");

describe("UnifiedCacheManager test cases", () => {
    let store = {};
    let storageInterface: ICacheStorage;
    const cache = JSON.stringify(cacheJson);
    const inMemCache: InMemoryCache = Deserializer.deserializeAllCache(
        Deserializer.deserializeJSONBlob(cache)
    );

    beforeEach(() => {
        storageInterface = {
            getCache(): InMemoryCache {
                return inMemCache;
            },
            setCache(inMemCache): void {
                this.inMemCache = inMemCache;
            },
            setItem(key: string, value: string): void {
                store[key] = value;
            },
            setItemInMemory(key: string, value: object, type?: string): void {
                // read inMemoryCache
                const cache = this.getCache();

                // save the cacheItem
                switch (type) {
                    case CacheSchemaType.ACCOUNT: {
                        cache.accounts[key] = value as AccountEntity;
                        break;
                    }
                    case CacheSchemaType.CREDENTIAL: {
                        const credentialType = CacheHelper.getCredentialType(key);
                        console.log(credentialType);
                        switch (credentialType) {
                            case CredentialType.ID_TOKEN: {
                                cache.idTokens[key] = value as IdTokenEntity;
                                break;
                            }
                            case CredentialType.ACCESS_TOKEN: {
                                cache.accessTokens[key] = value as AccessTokenEntity;
                                console.log(value);
                                break;
                            }
                            case CredentialType.REFRESH_TOKEN: {
                                cache.refreshTokens[key] = value as RefreshTokenEntity;
                                break;
                            }
                        }
                        break;
                    }
                    case CacheSchemaType.APP_META_DATA: {
                        cache.appMetadata[key] = value as AppMetadataEntity;
                        break;
                    }
                    default: {
                        console.log("Invalid Cache Type");
                        return;
                    }
                }

                // update inMemoryCache
                this.setCache(cache);
            },
            getItem(key: string): string {
                return store[key];
            },
            getItemFromMemory(key: string, type?: string): object {
                // read inMemoryCache
                const cache = this.getCache();

                // save the cacheItem
                switch (type) {
                    case CacheSchemaType.ACCOUNT: {
                        return cache.accounts[key] as AccountEntity || null;
                    }
                    case CacheSchemaType.CREDENTIAL: {
                        const credentialType = CacheHelper.getCredentialType(key);
                        let credential = null;
                        switch (credentialType) {
                            case CredentialType.ID_TOKEN: {
                                credential = cache.idTokens[key] as IdTokenEntity || null;
                                break;
                            }
                            case CredentialType.ACCESS_TOKEN: {
                                credential = cache.accessTokens[key] as AccessTokenEntity || null;
                                break;
                            }
                            case CredentialType.REFRESH_TOKEN: {
                                credential = cache.refreshTokens[key] as RefreshTokenEntity || null;
                                break;
                            }
                        }
                        return credential!;
                    }
                    case CacheSchemaType.APP_META_DATA: {
                        return cache.appMetadata[key] as AppMetadataEntity || null;
                    }
                    default: {
                        console.log("Invalid Cache Type");
                        return {};
                    }
                }
            },
            removeItem(key: string): boolean {
                delete store[key];
                return true;
            },
            removeItemFromMemory(key: string, type?: string): boolean {
                // read inMemoryCache
                const cache = this.getCache();
                let result: boolean = false;

                // save the cacheItem
                switch (type) {
                    case CacheSchemaType.ACCOUNT: {
                        if (!!cache.accounts[key]) {
                            delete cache.accounts[key];
                            result = true;
                        }
                        break;
                    }
                    case CacheSchemaType.CREDENTIAL: {
                        const credentialType = CacheHelper.getCredentialType(key);
                        switch (credentialType) {
                            case CredentialType.ID_TOKEN: {
                                if (!!cache.idTokens[key]) {
                                    delete cache.idTokens[key];
                                    result = true;
                                }
                                break;
                            }
                            case CredentialType.ACCESS_TOKEN: {
                                if (!!cache.accessTokens[key]) {
                                    delete cache.accessTokens[key];
                                    result = true;
                                }
                                break;
                            }
                            case CredentialType.REFRESH_TOKEN: {
                                if (!!cache.refreshTokens[key]) {
                                    delete cache.refreshTokens[key];
                                    result = true;
                                }
                                break;
                            }
                        }
                        break;
                    }
                    case CacheSchemaType.APP_META_DATA: {
                        if (!!cache.appMetadata[key]) {
                            delete cache.appMetadata[key];
                            result = true;
                        }
                        break;
                    }
                    default: {
                        console.log("Invalid Cache Type");
                        break;
                    }
                }

                // write to the cache after removal
                if (result) {
                    this.setCache(cache);
                }
                return result;
            },
            containsKey(key: string): boolean {
                return !!store[key];
            },
            getKeys(): string[] {
                return Object.keys(store);
            },
            clear(): void {
                store = {};
            },
        };
    });

    it("initCache", () => {
        let unifiedCacheManager = new UnifiedCacheManager(storageInterface);

        // create mock AccessToken
        const atOne = mockCache.createMockATOne();
        const atOneKey = atOne.generateCredentialKey();
        const atTwo = mockCache.createMockATTwo();
        const atTwoKey = atTwo.generateCredentialKey();

        expect(
            Object.keys(unifiedCacheManager.getCacheInMemory().accessTokens)
                .length
        ).to.equal(2);
        expect(
            unifiedCacheManager.getCacheInMemory().accessTokens[atOneKey]
        ).to.eql(atOne);
        expect(
            unifiedCacheManager.getCacheInMemory().accessTokens[atTwoKey]
        ).to.eql(atTwo);
    });

    it("save account", () => {
        let ac = new AccountEntity();
        Object.assign(ac, {
            homeAccountId: "someUid.someUtid",
            environment: "login.microsoftonline.com",
            realm: "microsoft",
            localAccountId: "object1234",
            username: "Jane Goodman",
            authorityType: "MSSTS",
            clientInfo: "eyJ1aWQiOiJzb21lVWlkIiwgInV0aWQiOiJzb21lVXRpZCJ9",
        });

        let unifiedCacheManager = new UnifiedCacheManager(storageInterface);

        const accountKey = ac.generateAccountKey();
        unifiedCacheManager.saveAccount(ac);
        expect(
            unifiedCacheManager.getCacheInMemory().accounts[accountKey]
                .homeAccountId
        ).to.eql("someUid.someUtid");
    });

    it("save credential", () => {
        let at = new AccessTokenEntity();
        Object.assign(at, {
            homeAccountId: "someUid.someUtid",
            environment: "login.microsoftonline.com",
            credentialType: "AccessToken",
            clientId: "mock_client_id",
            secret: "an access token sample",
            realm: "microsoft",
            target: "scope6 scope7",
            cachedAt: "1000",
            expiresOn: "4600",
            extendedExpiresOn: "4600",
        });

        let unifiedCacheManager = new UnifiedCacheManager(storageInterface);
<<<<<<< HEAD

=======
>>>>>>> 2ca4cd4c
        const atKey = at.generateCredentialKey();
        unifiedCacheManager.saveCredential(at);
        expect(
            unifiedCacheManager.getCacheInMemory().accessTokens[atKey]
                .homeAccountId
        ).to.eql("someUid.someUtid");
    });

    it("getAccount", () => {
        let unifiedCacheManager = new UnifiedCacheManager(storageInterface);

        expect(
            unifiedCacheManager.getAccount(
                "someuid.someutid-login.microsoftonline.com-microsoft"
            ).homeAccountId
        ).to.eql("someUid.someUtid");
    });

    it("getCredential", () => {
<<<<<<< HEAD
        let unifiedCacheManager = new UnifiedCacheManager(storageInterface);

        expect(
            unifiedCacheManager.getCredential(
                "someuid.someutid-login.microsoftonline.com-accesstoken-mock_client_id-microsoft-scope6 scope7"
            ).homeAccountId
        ).to.eql("someUid.someUtid");
    });

    it("getAccounts", () => {
        let unifiedCacheManager = new UnifiedCacheManager(storageInterface);

        const filterOne: AccountFilter = { homeAccountId: "uid.utid" };
        let accounts = unifiedCacheManager.getAccountsFilteredBy(filterOne);
        expect(Object.keys(accounts).length).to.eql(1);

        const filterTwo: AccountFilter = { environment: "login.microsoftonline.com" };
        accounts = unifiedCacheManager.getAccountsFilteredBy(filterTwo);
        expect(Object.keys(accounts).length).to.eql(2);
    });

    it("getCredentials", () => {
        let unifiedCacheManager = new UnifiedCacheManager(storageInterface);

        // filter by homeAccountId
        const filterOne: CredentialFilter = { homeAccountId: "uid.utid" };
        let credentials = unifiedCacheManager.getCredentialsFilteredBy(filterOne);
        expect(Object.keys(credentials.idTokens).length).to.eql(1);
        expect(Object.keys(credentials.accessTokens).length).to.eql(2);
        expect(Object.keys(credentials.refreshTokens).length).to.eql(2);

        // filter by homeAccountId
        const filterTwo: CredentialFilter = { homeAccountId: "someuid.someutid" };
        credentials = unifiedCacheManager.getCredentialsFilteredBy(filterTwo);
        expect(Object.keys(credentials.idTokens).length).to.eql(0);
        expect(Object.keys(credentials.accessTokens).length).to.eql(1);
        expect(Object.keys(credentials.refreshTokens).length).to.eql(0);

        // filter by target
        const filterThree = { target: "scope1 scope2 scope3" };
        credentials = unifiedCacheManager.getCredentialsFilteredBy(filterThree);
        console.log(credentials.accessTokens);
    });

    it("removeAccount", () => {
        let unifiedCacheManager = new UnifiedCacheManager(storageInterface);

        let ac = new AccountEntity();
        Object.assign(ac, {
            homeAccountId: "someUid.someUtid",
            environment: "login.microsoftonline.com",
            realm: "microsoft",
            localAccountId: "object1234",
            username: "Jane Goodman",
            authorityType: "MSSTS",
            clientInfo: "eyJ1aWQiOiJzb21lVWlkIiwgInV0aWQiOiJzb21lVXRpZCJ9",
        });

=======
        let unifiedCacheManager = new UnifiedCacheManager(storageInterface);

        expect(
            unifiedCacheManager.getCredential(
                "someuid.someutid-login.microsoftonline.com-accesstoken-mock_client_id-microsoft-scope6 scope7"
            ).homeAccountId
        ).to.eql("someUid.someUtid");
    });

    it("getAccounts", () => {
        let unifiedCacheManager = new UnifiedCacheManager(storageInterface);

        const filterOne: AccountFilter = { homeAccountId: "uid.utid" };
        let accounts = unifiedCacheManager.getAccountsFilteredBy(filterOne);
        expect(Object.keys(accounts).length).to.eql(1);

        const filterTwo: AccountFilter = { environment: "login.microsoftonline.com" };
        accounts = unifiedCacheManager.getAccountsFilteredBy(filterTwo);
        expect(Object.keys(accounts).length).to.eql(2);
    });

    it("getCredentials", () => {
        let unifiedCacheManager = new UnifiedCacheManager(storageInterface);

        // filter by homeAccountId
        const filterOne: CredentialFilter = { homeAccountId: "uid.utid" };
        let credentials = unifiedCacheManager.getCredentialsFilteredBy(filterOne);
        expect(Object.keys(credentials.idTokens).length).to.eql(1);
        expect(Object.keys(credentials.accessTokens).length).to.eql(2);
        expect(Object.keys(credentials.refreshTokens).length).to.eql(2);

        // filter by homeAccountId
        const filterTwo: CredentialFilter = { homeAccountId: "someuid.someutid" };
        credentials = unifiedCacheManager.getCredentialsFilteredBy(filterTwo);
        expect(Object.keys(credentials.idTokens).length).to.eql(0);
        expect(Object.keys(credentials.accessTokens).length).to.eql(1);
        expect(Object.keys(credentials.refreshTokens).length).to.eql(0);

        // filter by target
        const filterThree = { target: "scope1 scope2 scope3" };
        credentials = unifiedCacheManager.getCredentialsFilteredBy(filterThree);
        console.log(credentials.accessTokens);
    });

    it("removeAccount", () => {
        let unifiedCacheManager = new UnifiedCacheManager(storageInterface);

        let ac = new AccountEntity();
        Object.assign(ac, {
            homeAccountId: "someUid.someUtid",
            environment: "login.microsoftonline.com",
            realm: "microsoft",
            localAccountId: "object1234",
            username: "Jane Goodman",
            authorityType: "MSSTS",
            clientInfo: "eyJ1aWQiOiJzb21lVWlkIiwgInV0aWQiOiJzb21lVXRpZCJ9",
        });

>>>>>>> 2ca4cd4c
        unifiedCacheManager.removeAccount(ac);
        const accountKey = ac.generateAccountKey();
        expect(
            unifiedCacheManager.getCacheInMemory().accounts[accountKey]
        ).to.eql(undefined);
    });

    it("removeCredential", () => {
        let unifiedCacheManager = new UnifiedCacheManager(storageInterface);

        let at = new AccessTokenEntity();
        Object.assign(at, {
            homeAccountId: "someUid.someUtid",
            environment: "login.microsoftonline.com",
            credentialType: "AccessToken",
            clientId: "mock_client_id",
            secret: "an access token sample",
            realm: "microsoft",
            target: "scope6 scope7",
            cachedAt: "1000",
            expiresOn: "4600",
            extendedExpiresOn: "4600",
        });

        unifiedCacheManager.removeCredential(at);
        const atKey = at.generateCredentialKey();
        expect(
            unifiedCacheManager.getCacheInMemory().accessTokens[atKey]
        ).to.eql(undefined);
    });
});<|MERGE_RESOLUTION|>--- conflicted
+++ resolved
@@ -6,13 +6,10 @@
 import { Deserializer } from "../../src/unifiedCache/serialize/Deserializer";
 import { AccountEntity } from "../../src/unifiedCache/entities/AccountEntity";
 import { AccessTokenEntity } from "../../src/unifiedCache/entities/AccessTokenEntity";
-<<<<<<< HEAD
-=======
 import { CacheSchemaType, CacheHelper, CredentialType } from "../../src";
 import { IdTokenEntity } from "../../src/unifiedCache/entities/IdTokenEntity";
 import { RefreshTokenEntity } from "../../src/unifiedCache/entities/RefreshTokenEntity";
 import { AppMetadataEntity } from "../../src/unifiedCache/entities/AppMetadataEntity";
->>>>>>> 2ca4cd4c
 
 const cacheJson = require("./serialize/cache.json");
 
@@ -253,10 +250,6 @@
         });
 
         let unifiedCacheManager = new UnifiedCacheManager(storageInterface);
-<<<<<<< HEAD
-
-=======
->>>>>>> 2ca4cd4c
         const atKey = at.generateCredentialKey();
         unifiedCacheManager.saveCredential(at);
         expect(
@@ -276,7 +269,6 @@
     });
 
     it("getCredential", () => {
-<<<<<<< HEAD
         let unifiedCacheManager = new UnifiedCacheManager(storageInterface);
 
         expect(
@@ -335,66 +327,6 @@
             clientInfo: "eyJ1aWQiOiJzb21lVWlkIiwgInV0aWQiOiJzb21lVXRpZCJ9",
         });
 
-=======
-        let unifiedCacheManager = new UnifiedCacheManager(storageInterface);
-
-        expect(
-            unifiedCacheManager.getCredential(
-                "someuid.someutid-login.microsoftonline.com-accesstoken-mock_client_id-microsoft-scope6 scope7"
-            ).homeAccountId
-        ).to.eql("someUid.someUtid");
-    });
-
-    it("getAccounts", () => {
-        let unifiedCacheManager = new UnifiedCacheManager(storageInterface);
-
-        const filterOne: AccountFilter = { homeAccountId: "uid.utid" };
-        let accounts = unifiedCacheManager.getAccountsFilteredBy(filterOne);
-        expect(Object.keys(accounts).length).to.eql(1);
-
-        const filterTwo: AccountFilter = { environment: "login.microsoftonline.com" };
-        accounts = unifiedCacheManager.getAccountsFilteredBy(filterTwo);
-        expect(Object.keys(accounts).length).to.eql(2);
-    });
-
-    it("getCredentials", () => {
-        let unifiedCacheManager = new UnifiedCacheManager(storageInterface);
-
-        // filter by homeAccountId
-        const filterOne: CredentialFilter = { homeAccountId: "uid.utid" };
-        let credentials = unifiedCacheManager.getCredentialsFilteredBy(filterOne);
-        expect(Object.keys(credentials.idTokens).length).to.eql(1);
-        expect(Object.keys(credentials.accessTokens).length).to.eql(2);
-        expect(Object.keys(credentials.refreshTokens).length).to.eql(2);
-
-        // filter by homeAccountId
-        const filterTwo: CredentialFilter = { homeAccountId: "someuid.someutid" };
-        credentials = unifiedCacheManager.getCredentialsFilteredBy(filterTwo);
-        expect(Object.keys(credentials.idTokens).length).to.eql(0);
-        expect(Object.keys(credentials.accessTokens).length).to.eql(1);
-        expect(Object.keys(credentials.refreshTokens).length).to.eql(0);
-
-        // filter by target
-        const filterThree = { target: "scope1 scope2 scope3" };
-        credentials = unifiedCacheManager.getCredentialsFilteredBy(filterThree);
-        console.log(credentials.accessTokens);
-    });
-
-    it("removeAccount", () => {
-        let unifiedCacheManager = new UnifiedCacheManager(storageInterface);
-
-        let ac = new AccountEntity();
-        Object.assign(ac, {
-            homeAccountId: "someUid.someUtid",
-            environment: "login.microsoftonline.com",
-            realm: "microsoft",
-            localAccountId: "object1234",
-            username: "Jane Goodman",
-            authorityType: "MSSTS",
-            clientInfo: "eyJ1aWQiOiJzb21lVWlkIiwgInV0aWQiOiJzb21lVXRpZCJ9",
-        });
-
->>>>>>> 2ca4cd4c
         unifiedCacheManager.removeAccount(ac);
         const accountKey = ac.generateAccountKey();
         expect(
