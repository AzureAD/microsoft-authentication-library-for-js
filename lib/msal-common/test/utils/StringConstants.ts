--- conflicted
+++ resolved
@@ -256,8 +256,6 @@
     }
 };
 
-<<<<<<< HEAD
-=======
 export const CONFIDENTIAL_CLIENT_AUTHENTICATION_RESULT = {
     status: 200,
     body: {
@@ -268,7 +266,6 @@
     }
 };
 
->>>>>>> dd873a6c
 export const DEVICE_CODE_RESPONSE = {
     "userCode": "FRWQDE7YL",
     "deviceCode": "FAQABAAEAAAAm-06blBE1TpVMil8KPQ414yBCo3ZKuMDP8Rw0c8_mKXKdJEpKINnjC1jRfwa_uuF-yqKFw100qeiQDNGuRnS8FxCKeWCybjEPf2KoptmHGa3MEL5MXGl9yEDtaMRGBYpJNx_ssI2zYJP1uXqejSj1Kns69bdClF4BZxRpmJ1rcssZuY1-tTLw0vngmHYqRp0gAA",
@@ -300,8 +297,6 @@
         trace_id: "01707a0c-640b-4049-8cbb-ee2304dc0700",
         correlation_id: "78b0fdfc-dd0e-4dfb-b13a-d316333783f6",
         error_uri: "https://login.microsoftonline.com/error?code=70016"
-<<<<<<< HEAD
-=======
     }
 };
 
@@ -311,7 +306,6 @@
     },
     sendPostRequestAsync: async (url: string, options?: NetworkRequestOptions): Promise<any> => {
         return { test: "test" };
->>>>>>> dd873a6c
     }
 };
 
