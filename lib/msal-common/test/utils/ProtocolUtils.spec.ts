import { ProtocolUtils } from "../../src/utils/ProtocolUtils";
<<<<<<< HEAD
import { RANDOM_TEST_GUID, TEST_CONFIG, TEST_POP_VALUES, DECRYPTED_BOUND_RT_AUTHENTICATION_RESULT_DEFAULT_SCOPES } from "../test_kit/StringConstants";
import { ICrypto, PkceCodes } from "../../src/crypto/ICrypto";
import { Constants } from "../../src/utils/Constants";
import sinon from "sinon";
import { ClientAuthError, ClientAuthErrorMessage, ServerAuthorizationTokenResponse } from "../../src";
=======
import { AUTHENTICATION_RESULT, RANDOM_TEST_GUID, TEST_CONFIG, TEST_POP_VALUES } from "../test_kit/StringConstants";
import { ICrypto, PkceCodes } from "../../src/crypto/ICrypto";
import { Constants } from "../../src/utils/Constants";
import sinon from "sinon";
import { ClientAuthError, ClientAuthErrorMessage } from "../../src/error/ClientAuthError";
import { ServerAuthorizationTokenResponse } from "../../src/response/ServerAuthorizationTokenResponse";
>>>>>>> 02477e5f

describe("ProtocolUtils.ts Class Unit Tests", () => {

    const userState = "userState";
    const decodedLibState = `{"id":"${RANDOM_TEST_GUID}"}`;
    const encodedLibState = `eyJpZCI6IjExNTUzYTliLTcxMTYtNDhiMS05ZDQ4LWY2ZDRhOGZmODM3MSJ9`;
    const testState = `${encodedLibState}${Constants.RESOURCE_DELIM}${userState}`;

    let cryptoInterface: ICrypto;
    beforeEach(() => {
        cryptoInterface = {
            createNewGuid(): string {
                return RANDOM_TEST_GUID;
            },
            base64Decode(input: string): string {
                switch (input) {
                    case TEST_POP_VALUES.ENCODED_REQ_CNF:
                        return TEST_POP_VALUES.DECODED_REQ_CNF;
                    case encodedLibState:
                        return decodedLibState;
                    default:
                        return input;
                }
            },
            base64Encode(input: string): string {
                switch (input) {
                    case TEST_POP_VALUES.DECODED_REQ_CNF:
                        return TEST_POP_VALUES.ENCODED_REQ_CNF;
                    case `${decodedLibState}`:
                        return encodedLibState;
                    default:
                        return input;
                }
            },
            async generatePkceCodes(): Promise<PkceCodes> {
                return {
                    challenge: TEST_CONFIG.TEST_CHALLENGE,
                    verifier: TEST_CONFIG.TEST_VERIFIER,
                };
            },
            async getPublicKeyThumbprint(): Promise<string> {
                return TEST_POP_VALUES.KID;
            },
            async signJwt(): Promise<string> {
                return "";
            },
            async getAsymmetricPublicKey(): Promise<string> {
<<<<<<< HEAD
                return TEST_POP_VALUES.KID;
            },
            async decryptBoundTokenResponse(): Promise<ServerAuthorizationTokenResponse> {
                return DECRYPTED_BOUND_RT_AUTHENTICATION_RESULT_DEFAULT_SCOPES;
=======
                return TEST_POP_VALUES.DECODED_STK_JWK_THUMBPRINT;
            },
            async decryptBoundTokenResponse(): Promise<ServerAuthorizationTokenResponse | null> {
                return AUTHENTICATION_RESULT.body;
>>>>>>> 02477e5f
            }
        };
    });

    afterEach(() => {
        sinon.restore();
    });

    it("setRequestState() appends library state to given state", () => {
        const requestState = ProtocolUtils.setRequestState(cryptoInterface, userState);
        expect(requestState).toBe(testState);
    });

    it("setRequestState() only creates library state", () => {
        const requestState = ProtocolUtils.setRequestState(cryptoInterface, "");
        expect(requestState).toBe(encodedLibState);
    });

    it("setRequestState throws error if no crypto object is passed to it", () => {
        // @ts-ignore
        expect(() => ProtocolUtils.setRequestState(null, userState)).toThrowError(ClientAuthError);
        // @ts-ignore
        expect(() => ProtocolUtils.setRequestState(null, userState)).toThrowError(ClientAuthErrorMessage.noCryptoObj.desc);
    });

    it("parseRequestState() throws error if given state is null or empty", () => {
        expect(() => ProtocolUtils.parseRequestState(cryptoInterface, "")).toThrowError(ClientAuthError);
        expect(() => ProtocolUtils.parseRequestState(cryptoInterface, "")).toThrowError(ClientAuthErrorMessage.invalidStateError.desc);

        // @ts-ignore
        expect(() => ProtocolUtils.parseRequestState(cryptoInterface, null)).toThrowError(ClientAuthError);
        // @ts-ignore
        expect(() => ProtocolUtils.parseRequestState(cryptoInterface, null)).toThrowError(ClientAuthErrorMessage.invalidStateError.desc);
    });

    it("parseRequestState() returns empty userRequestState if no resource delimiter found in state string", () => {
        const requestState = ProtocolUtils.parseRequestState(cryptoInterface, decodedLibState);
        expect(requestState.userRequestState).toHaveLength(0);
    });

    it("parseRequestState() correctly splits the state by the resource delimiter", () => {
        const requestState = ProtocolUtils.parseRequestState(cryptoInterface, testState);
        expect(requestState.userRequestState).toBe(userState);
    });

    it("parseRequestState returns user state without decoding", () => {
        const requestState = ProtocolUtils.parseRequestState(cryptoInterface, `${encodedLibState}${Constants.RESOURCE_DELIM}${"test%25u00f1"}`);
        expect(requestState.userRequestState).toBe(`${"test%25u00f1"}`);
    });
    
});<|MERGE_RESOLUTION|>--- conflicted
+++ resolved
@@ -1,18 +1,10 @@
 import { ProtocolUtils } from "../../src/utils/ProtocolUtils";
-<<<<<<< HEAD
-import { RANDOM_TEST_GUID, TEST_CONFIG, TEST_POP_VALUES, DECRYPTED_BOUND_RT_AUTHENTICATION_RESULT_DEFAULT_SCOPES } from "../test_kit/StringConstants";
-import { ICrypto, PkceCodes } from "../../src/crypto/ICrypto";
-import { Constants } from "../../src/utils/Constants";
-import sinon from "sinon";
-import { ClientAuthError, ClientAuthErrorMessage, ServerAuthorizationTokenResponse } from "../../src";
-=======
-import { AUTHENTICATION_RESULT, RANDOM_TEST_GUID, TEST_CONFIG, TEST_POP_VALUES } from "../test_kit/StringConstants";
+import { DECRYPTED_BOUND_RT_AUTHENTICATION_RESULT_DEFAULT_SCOPES, RANDOM_TEST_GUID, TEST_CONFIG, TEST_POP_VALUES } from "../test_kit/StringConstants";
 import { ICrypto, PkceCodes } from "../../src/crypto/ICrypto";
 import { Constants } from "../../src/utils/Constants";
 import sinon from "sinon";
 import { ClientAuthError, ClientAuthErrorMessage } from "../../src/error/ClientAuthError";
 import { ServerAuthorizationTokenResponse } from "../../src/response/ServerAuthorizationTokenResponse";
->>>>>>> 02477e5f
 
 describe("ProtocolUtils.ts Class Unit Tests", () => {
 
@@ -60,17 +52,10 @@
                 return "";
             },
             async getAsymmetricPublicKey(): Promise<string> {
-<<<<<<< HEAD
-                return TEST_POP_VALUES.KID;
+                return TEST_POP_VALUES.DECODED_STK_JWK_THUMBPRINT
             },
             async decryptBoundTokenResponse(): Promise<ServerAuthorizationTokenResponse> {
                 return DECRYPTED_BOUND_RT_AUTHENTICATION_RESULT_DEFAULT_SCOPES;
-=======
-                return TEST_POP_VALUES.DECODED_STK_JWK_THUMBPRINT;
-            },
-            async decryptBoundTokenResponse(): Promise<ServerAuthorizationTokenResponse | null> {
-                return AUTHENTICATION_RESULT.body;
->>>>>>> 02477e5f
             }
         };
     });
