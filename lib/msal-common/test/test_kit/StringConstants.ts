--- conflicted
+++ resolved
@@ -380,11 +380,7 @@
 };
 
 export const DECRYPTED_BOUND_RT_AUTHENTICATION_RESULT_DEFAULT_SCOPES = {
-<<<<<<< HEAD
-    "token_type": "Bearer",
-=======
     "token_type": AuthenticationScheme.BEARER,
->>>>>>> dfbc5810
     "scope": "openid profile offline_access User.Read",
     "expires_in": 3599,
     "ext_expires_in": 3599,
