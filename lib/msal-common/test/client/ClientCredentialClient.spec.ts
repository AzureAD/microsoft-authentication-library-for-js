--- conflicted
+++ resolved
@@ -24,11 +24,7 @@
 import { CacheManager } from "../../src/cache/CacheManager";
 import { ClientAuthError } from "../../src/error/ClientAuthError";
 import { AuthenticationResult } from "../../src/response/AuthenticationResult";
-<<<<<<< HEAD
-import { AppTokenProviderResult, AuthToken, ClientConfiguration, IAppTokenProvider } from "../../src";
-=======
-import { AppTokenProviderResult, AuthToken, IAppTokenProvider, InteractionRequiredAuthError } from "../../src";
->>>>>>> 6e079015
+import { AppTokenProviderResult, AuthToken, ClientConfiguration, IAppTokenProvider, InteractionRequiredAuthError } from "../../src";
 
 describe("ClientCredentialClient unit tests", () => {
     let config: ClientConfiguration;
@@ -87,7 +83,6 @@
         expect(returnVal.includes(`${AADServerParamKeys.X_MS_LIB_CAPABILITY}=${ThrottlingConstants.X_MS_LIB_CAPABILITY_VALUE}`)).toBe(true);
     });
 
-<<<<<<< HEAD
     it("Adds tokenQueryParameters to the /token request", (done) => {
         sinon.stub(ClientCredentialClient.prototype, <any>"executePostToTokenEndpoint").callsFake((url: string) => {
             try {
@@ -99,7 +94,23 @@
             }
         });
 
-=======
+        const clientCredentialRequest: CommonClientCredentialRequest = {
+            authority: TEST_CONFIG.validAuthority,
+            correlationId: TEST_CONFIG.CORRELATION_ID,
+            scopes: TEST_CONFIG.DEFAULT_GRAPH_SCOPE,
+            tokenQueryParameters: {
+                testParam1: "testValue1",
+                testParam2: "",
+                testParam3: "testValue3",
+            },
+        };
+
+        const client = new ClientCredentialClient(config);
+        client.acquireToken(clientCredentialRequest).catch((error) => {
+            // Catch errors thrown after the function call this test is testing
+        });
+    });
+    
     it("acquireToken's interactionRequiredAuthError error contains claims", async () => {
         const errorResponse = {
             error: "interaction_required",
@@ -120,24 +131,10 @@
 
         const config = await ClientTestUtils.createTestClientConfiguration();
         const client = new ClientCredentialClient(config);
->>>>>>> 6e079015
-        const clientCredentialRequest: CommonClientCredentialRequest = {
-            authority: TEST_CONFIG.validAuthority,
-            correlationId: TEST_CONFIG.CORRELATION_ID,
-            scopes: TEST_CONFIG.DEFAULT_GRAPH_SCOPE,
-<<<<<<< HEAD
-            tokenQueryParameters: {
-                testParam1: "testValue1",
-                testParam2: "",
-                testParam3: "testValue3",
-            },
-        };
-
-        const client = new ClientCredentialClient(config);
-        client.acquireToken(clientCredentialRequest).catch((error) => {
-            // Catch errors thrown after the function call this test is testing
-        });
-=======
+        const clientCredentialRequest: CommonClientCredentialRequest = {
+            authority: TEST_CONFIG.validAuthority,
+            correlationId: TEST_CONFIG.CORRELATION_ID,
+            scopes: TEST_CONFIG.DEFAULT_GRAPH_SCOPE,
         };
 
         const interactionRequiredAuthError = new InteractionRequiredAuthError(
@@ -150,7 +147,6 @@
             "{\"access_token\":{\"polids\":{\"essential\":true,\"values\":[\"9ab03e19-ed42-4168-b6b7-7001fb3e933a\"]}}}"
         );
         await expect(client.acquireToken(clientCredentialRequest)).rejects.toEqual(interactionRequiredAuthError);
->>>>>>> 6e079015
     });
 
     // regression test for https://github.com/AzureAD/microsoft-authentication-library-for-js/issues/5134
