import * as Mocha from "mocha";
import * as chai from "chai";
import sinon from "sinon";
import chaiAsPromised from "chai-as-promised";
const expect = chai.expect;	
chai.use(chaiAsPromised);
import {
    Authority,
    AuthorizationCodeClient,
    CommonAuthorizationCodeRequest,
    CommonAuthorizationUrlRequest,
    Constants,
    ClientAuthErrorMessage,
    ServerError,
    IdToken,
    CacheManager,
    AccountInfo,
    AccountEntity,
    AuthToken,
    ICrypto,
    TokenClaims,
    SignedHttpRequest
} from "../../src";
import {
    ALTERNATE_OPENID_CONFIG_RESPONSE,
    AUTHENTICATION_RESULT,
    DEFAULT_OPENID_CONFIG_RESPONSE,
    TEST_CONFIG,
    TEST_TOKENS,
    TEST_URIS,
    TEST_DATA_CLIENT_INFO,
    RANDOM_TEST_GUID,
    TEST_STATE_VALUES,
    TEST_POP_VALUES,
    POP_AUTHENTICATION_RESULT,
    TEST_ACCOUNT_INFO,
    CORS_SIMPLE_REQUEST_HEADERS
} from "../test_kit/StringConstants";
import { ClientConfiguration } from "../../src/config/ClientConfiguration";
import { BaseClient } from "../../src/client/BaseClient";
import { AADServerParamKeys, PromptValue, ResponseMode, SSOTypes, AuthenticationScheme, ThrottlingConstants } from "../../src/utils/Constants";
import { ClientTestUtils, MockStorageClass } from "./ClientTestUtils";
<<<<<<< HEAD
=======
import { version } from "../../src/packageMetadata";
import { TestError } from "../test_kit/TestErrors";
>>>>>>> 47bfe59b

describe("AuthorizationCodeClient unit tests", () => {
    afterEach(() => {
        sinon.restore();
    });

    describe("Constructor", () => {

        it("creates a AuthorizationCodeClient that extends BaseClient", async () => {
            sinon.stub(Authority.prototype, <any>"getEndpointMetadataFromNetwork").resolves(DEFAULT_OPENID_CONFIG_RESPONSE.body);
            const config: ClientConfiguration = await ClientTestUtils.createTestClientConfiguration();
            const client = new AuthorizationCodeClient(config);
            expect(client).to.be.not.null;
            expect(client instanceof AuthorizationCodeClient).to.be.true;
            expect(client instanceof BaseClient).to.be.true;
        });
    });

    describe("Authorization url creation", () => {

        it("Creates an authorization url with default parameters", async () => {
            sinon.stub(Authority.prototype, <any>"getEndpointMetadataFromNetwork").resolves(DEFAULT_OPENID_CONFIG_RESPONSE.body);
            const config: ClientConfiguration = await ClientTestUtils.createTestClientConfiguration();
            const client = new AuthorizationCodeClient(config);

            const authCodeUrlRequest: CommonAuthorizationUrlRequest = {
                authority: TEST_CONFIG.validAuthority,
                responseMode: ResponseMode.QUERY,
                redirectUri: TEST_URIS.TEST_REDIRECT_URI_LOCALHOST,
                scopes: TEST_CONFIG.DEFAULT_SCOPES,
                codeChallenge: TEST_CONFIG.TEST_CHALLENGE,
                codeChallengeMethod: Constants.S256_CODE_CHALLENGE_METHOD,
                correlationId: RANDOM_TEST_GUID,
                authenticationScheme: AuthenticationScheme.BEARER,
                stkJwk: TEST_POP_VALUES.KID
            };
            const loginUrl = await client.getAuthCodeUrl(authCodeUrlRequest);
            expect(loginUrl).to.contain(Constants.DEFAULT_AUTHORITY);
            expect(loginUrl).to.contain(DEFAULT_OPENID_CONFIG_RESPONSE.body.authorization_endpoint.replace("{tenant}", "common"));
            expect(loginUrl).to.contain(`${AADServerParamKeys.SCOPE}=${Constants.OPENID_SCOPE}%20${Constants.PROFILE_SCOPE}%20${Constants.OFFLINE_ACCESS_SCOPE}`);
            expect(loginUrl).to.contain(`${AADServerParamKeys.RESPONSE_TYPE}=${Constants.CODE_RESPONSE_TYPE}`);
            expect(loginUrl).to.contain(`${AADServerParamKeys.CLIENT_ID}=${TEST_CONFIG.MSAL_CLIENT_ID}`);
            expect(loginUrl).to.contain(`${AADServerParamKeys.REDIRECT_URI}=${encodeURIComponent(TEST_URIS.TEST_REDIRECT_URI_LOCALHOST)}`);
            expect(loginUrl).to.contain(`${AADServerParamKeys.RESPONSE_MODE}=${encodeURIComponent(ResponseMode.QUERY)}`);
            expect(loginUrl).to.contain(`${AADServerParamKeys.CODE_CHALLENGE}=${encodeURIComponent(TEST_CONFIG.TEST_CHALLENGE)}`);
            expect(loginUrl).to.contain(`${AADServerParamKeys.CODE_CHALLENGE_METHOD}=${encodeURIComponent(Constants.S256_CODE_CHALLENGE_METHOD)}`);
            expect(loginUrl).to.contain(`${AADServerParamKeys.STK_JWK}=${encodeURIComponent(TEST_POP_VALUES.DECODED_STK_JWK_THUMBPRINT)}`);
        });

        it("Creates an authorization url passing in optional parameters", async () => {
            // Override with alternate authority openid_config
            sinon.stub(Authority.prototype, <any>"getEndpointMetadataFromNetwork").resolves(DEFAULT_OPENID_CONFIG_RESPONSE.body);

            const config: ClientConfiguration = await ClientTestUtils.createTestClientConfiguration();
            const client = new AuthorizationCodeClient(config);

            const authCodeUrlRequest: CommonAuthorizationUrlRequest = {
                redirectUri: TEST_URIS.TEST_REDIRECT_URI_LOCALHOST,
                scopes: [...TEST_CONFIG.DEFAULT_GRAPH_SCOPE, ...TEST_CONFIG.DEFAULT_SCOPES],
                authority: TEST_CONFIG.validAuthority,
                responseMode: ResponseMode.FORM_POST,
                codeChallenge: TEST_CONFIG.TEST_CHALLENGE,
                codeChallengeMethod: TEST_CONFIG.CODE_CHALLENGE_METHOD,
                state: TEST_CONFIG.STATE,
                prompt: PromptValue.LOGIN,
                loginHint: TEST_CONFIG.LOGIN_HINT,
                domainHint: TEST_CONFIG.DOMAIN_HINT,
                claims: TEST_CONFIG.CLAIMS,
                nonce: TEST_CONFIG.NONCE,
                correlationId: RANDOM_TEST_GUID,
                authenticationScheme: AuthenticationScheme.BEARER,
                stkJwk: TEST_POP_VALUES.KID
            };
            const loginUrl = await client.getAuthCodeUrl(authCodeUrlRequest);
            expect(loginUrl).to.contain(TEST_CONFIG.validAuthority);
            expect(loginUrl).to.contain(DEFAULT_OPENID_CONFIG_RESPONSE.body.authorization_endpoint.replace("{tenant}", "common"));
            expect(loginUrl).to.contain(`${AADServerParamKeys.SCOPE}=${TEST_CONFIG.DEFAULT_GRAPH_SCOPE}%20${Constants.OPENID_SCOPE}%20${Constants.PROFILE_SCOPE}%20${Constants.OFFLINE_ACCESS_SCOPE}`);
            expect(loginUrl).to.contain(`${AADServerParamKeys.RESPONSE_TYPE}=${Constants.CODE_RESPONSE_TYPE}`);
            expect(loginUrl).to.contain(`${AADServerParamKeys.CLIENT_ID}=${TEST_CONFIG.MSAL_CLIENT_ID}`);
            expect(loginUrl).to.contain(`${AADServerParamKeys.REDIRECT_URI}=${encodeURIComponent(TEST_URIS.TEST_REDIRECT_URI_LOCALHOST)}`);
            expect(loginUrl).to.contain(`${AADServerParamKeys.RESPONSE_MODE}=${encodeURIComponent(ResponseMode.FORM_POST)}`);
            expect(loginUrl).to.contain(`${AADServerParamKeys.STATE}=${encodeURIComponent(TEST_CONFIG.STATE)}`);
            expect(loginUrl).to.contain(`${AADServerParamKeys.PROMPT}=${PromptValue.LOGIN}`);
            expect(loginUrl).to.contain(`${AADServerParamKeys.NONCE}=${encodeURIComponent(TEST_CONFIG.NONCE)}`);
            expect(loginUrl).to.contain(`${AADServerParamKeys.CODE_CHALLENGE}=${encodeURIComponent(TEST_CONFIG.TEST_CHALLENGE)}`);
            expect(loginUrl).to.contain(`${AADServerParamKeys.CODE_CHALLENGE_METHOD}=${encodeURIComponent(TEST_CONFIG.CODE_CHALLENGE_METHOD)}`);
            expect(loginUrl).to.contain(`${SSOTypes.LOGIN_HINT}=${encodeURIComponent(TEST_CONFIG.LOGIN_HINT)}`);
            expect(loginUrl).to.contain(`${SSOTypes.DOMAIN_HINT}=${encodeURIComponent(TEST_CONFIG.DOMAIN_HINT)}`);
            expect(loginUrl).to.contain(`${AADServerParamKeys.CLAIMS}=${encodeURIComponent(TEST_CONFIG.CLAIMS)}`);
            expect(loginUrl).to.contain(`${AADServerParamKeys.STK_JWK}=${encodeURIComponent(TEST_POP_VALUES.DECODED_STK_JWK_THUMBPRINT)}`);
        });

        it("Prefers sid over loginHint if both provided and prompt=None", async () => {
            // Override with alternate authority openid_config
            sinon.stub(Authority.prototype, <any>"getEndpointMetadataFromNetwork").resolves(ALTERNATE_OPENID_CONFIG_RESPONSE.body);

            const config: ClientConfiguration = await ClientTestUtils.createTestClientConfiguration();
            const client = new AuthorizationCodeClient(config);

            const authCodeUrlRequest: CommonAuthorizationUrlRequest = {
                redirectUri: TEST_URIS.TEST_REDIRECT_URI_LOCALHOST,
                scopes: [...TEST_CONFIG.DEFAULT_GRAPH_SCOPE, ...TEST_CONFIG.DEFAULT_SCOPES],
                loginHint: TEST_CONFIG.LOGIN_HINT,
                prompt: PromptValue.NONE,
                sid: TEST_CONFIG.SID,
                correlationId: RANDOM_TEST_GUID,
                authenticationScheme: AuthenticationScheme.BEARER,
                authority: TEST_CONFIG.validAuthority,
                responseMode: ResponseMode.FRAGMENT,
                stkJwk: TEST_POP_VALUES.KID
            };
            const loginUrl = await client.getAuthCodeUrl(authCodeUrlRequest);
            expect(loginUrl).to.not.contain(`${SSOTypes.LOGIN_HINT}=`);
            expect(loginUrl).to.contain(`${SSOTypes.SID}=${encodeURIComponent(TEST_CONFIG.SID)}`);
        });

        it("Prefers loginHint over sid if both provided and prompt!=None", async () => {
            // Override with alternate authority openid_config
            sinon.stub(Authority.prototype, <any>"getEndpointMetadataFromNetwork").resolves(ALTERNATE_OPENID_CONFIG_RESPONSE.body);

            const config: ClientConfiguration = await ClientTestUtils.createTestClientConfiguration();
            const client = new AuthorizationCodeClient(config);

            const authCodeUrlRequest: CommonAuthorizationUrlRequest = {
                redirectUri: TEST_URIS.TEST_REDIRECT_URI_LOCALHOST,
                scopes: [...TEST_CONFIG.DEFAULT_GRAPH_SCOPE, ...TEST_CONFIG.DEFAULT_SCOPES],
                loginHint: TEST_CONFIG.LOGIN_HINT,
                prompt: PromptValue.LOGIN,
                sid: TEST_CONFIG.SID,
                correlationId: RANDOM_TEST_GUID,
                authenticationScheme: AuthenticationScheme.BEARER,
                authority: TEST_CONFIG.validAuthority,
                responseMode: ResponseMode.FRAGMENT,
                stkJwk: TEST_POP_VALUES.KID
            };
            const loginUrl = await client.getAuthCodeUrl(authCodeUrlRequest);
            expect(loginUrl).to.contain(`${SSOTypes.LOGIN_HINT}=${encodeURIComponent(TEST_CONFIG.LOGIN_HINT)}`);
            expect(loginUrl).to.not.contain(`${SSOTypes.SID}=`);
        });

        it("Ignores sid if prompt!=None", async () => {
            // Override with alternate authority openid_config
            sinon.stub(Authority.prototype, <any>"getEndpointMetadataFromNetwork").resolves(ALTERNATE_OPENID_CONFIG_RESPONSE.body);

            const config: ClientConfiguration = await ClientTestUtils.createTestClientConfiguration();
            const client = new AuthorizationCodeClient(config);

            const authCodeUrlRequest: CommonAuthorizationUrlRequest = {
                redirectUri: TEST_URIS.TEST_REDIRECT_URI_LOCALHOST,
                scopes: [...TEST_CONFIG.DEFAULT_GRAPH_SCOPE, ...TEST_CONFIG.DEFAULT_SCOPES],
                prompt: PromptValue.LOGIN,
                sid: TEST_CONFIG.SID,
                correlationId: RANDOM_TEST_GUID,
                authenticationScheme: AuthenticationScheme.BEARER,
                authority: TEST_CONFIG.validAuthority,
                responseMode: ResponseMode.FRAGMENT,
                stkJwk: TEST_POP_VALUES.KID
            };
            const loginUrl = await client.getAuthCodeUrl(authCodeUrlRequest);
            expect(loginUrl).to.not.contain(`${SSOTypes.LOGIN_HINT}=`);
            expect(loginUrl).to.not.contain(`${SSOTypes.SID}=`);
        });

        it("Prefers loginHint over Account if both provided and account does not have token claims", async () => {
            // Override with alternate authority openid_config
            sinon.stub(Authority.prototype, <any>"getEndpointMetadataFromNetwork").resolves(ALTERNATE_OPENID_CONFIG_RESPONSE.body);

            const config: ClientConfiguration = await ClientTestUtils.createTestClientConfiguration();
            const client = new AuthorizationCodeClient(config);

            const authCodeUrlRequest: CommonAuthorizationUrlRequest = {
                redirectUri: TEST_URIS.TEST_REDIRECT_URI_LOCALHOST,
                scopes: [...TEST_CONFIG.DEFAULT_GRAPH_SCOPE, ...TEST_CONFIG.DEFAULT_SCOPES],
                loginHint: TEST_CONFIG.LOGIN_HINT,
                account: TEST_ACCOUNT_INFO,
                correlationId: RANDOM_TEST_GUID,
                authenticationScheme: AuthenticationScheme.BEARER,
                authority: TEST_CONFIG.validAuthority,
                responseMode: ResponseMode.FRAGMENT,
                stkJwk: TEST_POP_VALUES.KID
            };
            const loginUrl = await client.getAuthCodeUrl(authCodeUrlRequest);
            expect(loginUrl).to.contain(`${SSOTypes.LOGIN_HINT}=${encodeURIComponent(TEST_CONFIG.LOGIN_HINT)}`);
            expect(loginUrl).to.not.contain(`${SSOTypes.LOGIN_HINT}=${encodeURIComponent(TEST_ACCOUNT_INFO.username)}`);
            expect(loginUrl).to.not.contain(`${SSOTypes.SID}=`);
        });

        it("Uses sid from account if not provided in request and prompt=None, overrides login_hint", async () => {
            // Override with alternate authority openid_config
            sinon.stub(Authority.prototype, <any>"getEndpointMetadataFromNetwork").resolves(ALTERNATE_OPENID_CONFIG_RESPONSE.body);

            const config: ClientConfiguration = await ClientTestUtils.createTestClientConfiguration();
            const client = new AuthorizationCodeClient(config);
            const testAccount = TEST_ACCOUNT_INFO;
            const testTokenClaims: Required<Omit<TokenClaims, "home_oid"|"upn"|"cloud_instance_host_name"|"cnf"|"emails"|"iat"|"x5c_ca">> = {
                "ver": "2.0",
                "iss": `${TEST_URIS.DEFAULT_INSTANCE}9188040d-6c67-4c5b-b112-36a304b66dad/v2.0`,
                "sub": "AAAAAAAAAAAAAAAAAAAAAIkzqFVrSaSaFHy782bbtaQ",
                "exp": 1536361411,
                "name": "Abe Lincoln",
                "preferred_username": "AbeLi@microsoft.com",
                "oid": "00000000-0000-0000-66f3-3332eca7ea81",
                "tid": "3338040d-6c67-4c5b-b112-36a304b66dad",
                "nonce": "123523",
                "sid": "testSid"
            };
            testAccount.idTokenClaims = testTokenClaims;

            const authCodeUrlRequest: CommonAuthorizationUrlRequest = {
                redirectUri: TEST_URIS.TEST_REDIRECT_URI_LOCALHOST,
                scopes: [...TEST_CONFIG.DEFAULT_GRAPH_SCOPE, ...TEST_CONFIG.DEFAULT_SCOPES],
                account: testAccount,
                loginHint: TEST_CONFIG.LOGIN_HINT,
                prompt: PromptValue.NONE,
                correlationId: RANDOM_TEST_GUID,
                authenticationScheme: AuthenticationScheme.BEARER,
                authority: TEST_CONFIG.validAuthority,
                responseMode: ResponseMode.FRAGMENT,
                stkJwk: TEST_POP_VALUES.KID
            };
            const loginUrl = await client.getAuthCodeUrl(authCodeUrlRequest);
            expect(loginUrl).to.contain(`${SSOTypes.SID}=${encodeURIComponent(testTokenClaims.sid)}`);
            expect(loginUrl).to.not.contain(`${SSOTypes.LOGIN_HINT}=`);
        });

        it("Uses loginHint instead of sid from account prompt!=None", async () => {
            // Override with alternate authority openid_config
            sinon.stub(Authority.prototype, <any>"getEndpointMetadataFromNetwork").resolves(ALTERNATE_OPENID_CONFIG_RESPONSE.body);

            const config: ClientConfiguration = await ClientTestUtils.createTestClientConfiguration();
            const client = new AuthorizationCodeClient(config);
            const testAccount = TEST_ACCOUNT_INFO;
            const testTokenClaims: Required<Omit<TokenClaims, "home_oid"|"upn"|"cloud_instance_host_name"|"cnf"|"emails"|"iat"|"x5c_ca">> = {
                ver: "2.0",
                iss: `${TEST_URIS.DEFAULT_INSTANCE}9188040d-6c67-4c5b-b112-36a304b66dad/v2.0`,
                sub: "AAAAAAAAAAAAAAAAAAAAAIkzqFVrSaSaFHy782bbtaQ",
                exp: 1536361411,
                name: "Abe Lincoln",
                preferred_username: "AbeLi@microsoft.com",
                oid: "00000000-0000-0000-66f3-3332eca7ea81",
                tid: "3338040d-6c67-4c5b-b112-36a304b66dad",
                nonce: "123523",
                sid: "testSid"
            };
            testAccount.idTokenClaims = testTokenClaims;

            const authCodeUrlRequest: CommonAuthorizationUrlRequest = {
                redirectUri: TEST_URIS.TEST_REDIRECT_URI_LOCALHOST,
                scopes: [...TEST_CONFIG.DEFAULT_GRAPH_SCOPE, ...TEST_CONFIG.DEFAULT_SCOPES],
                account: testAccount,
                loginHint: TEST_CONFIG.LOGIN_HINT,
                prompt: PromptValue.LOGIN,
                correlationId: RANDOM_TEST_GUID,
                authenticationScheme: AuthenticationScheme.BEARER,
                authority: TEST_CONFIG.validAuthority,
                responseMode: ResponseMode.FRAGMENT,
                stkJwk: TEST_POP_VALUES.KID
            };
            const loginUrl = await client.getAuthCodeUrl(authCodeUrlRequest);
            expect(loginUrl).to.not.contain(`${SSOTypes.SID}=`);
            expect(loginUrl).to.contain(`${SSOTypes.LOGIN_HINT}=${encodeURIComponent(TEST_CONFIG.LOGIN_HINT)}`);
        });

        it("Uses login_hint instead of username if sid is not present in token claims for account or request", async () => {
            // Override with alternate authority openid_config
            sinon.stub(Authority.prototype, <any>"getEndpointMetadataFromNetwork").resolves(ALTERNATE_OPENID_CONFIG_RESPONSE.body);

            const config: ClientConfiguration = await ClientTestUtils.createTestClientConfiguration();
            const client = new AuthorizationCodeClient(config);
            const testAccount = TEST_ACCOUNT_INFO;
            const testTokenClaims: Required<Omit<TokenClaims, "home_oid"|"upn"|"cloud_instance_host_name"|"cnf"|"emails"|"sid"|"iat"|"x5c_ca">> = {
                ver: "2.0",
                iss: `${TEST_URIS.DEFAULT_INSTANCE}9188040d-6c67-4c5b-b112-36a304b66dad/v2.0`,
                sub: "AAAAAAAAAAAAAAAAAAAAAIkzqFVrSaSaFHy782bbtaQ",
                exp: 1536361411,
                name: "Abe Lincoln",
                preferred_username: "AbeLi@microsoft.com",
                oid: "00000000-0000-0000-66f3-3332eca7ea81",
                tid: "3338040d-6c67-4c5b-b112-36a304b66dad",
                nonce: "123523"
            };
            testAccount.idTokenClaims = testTokenClaims;

            const authCodeUrlRequest: CommonAuthorizationUrlRequest = {
                redirectUri: TEST_URIS.TEST_REDIRECT_URI_LOCALHOST,
                scopes: [...TEST_CONFIG.DEFAULT_GRAPH_SCOPE, ...TEST_CONFIG.DEFAULT_SCOPES],
                account: testAccount,
                loginHint: TEST_CONFIG.LOGIN_HINT,
                correlationId: RANDOM_TEST_GUID,
                authenticationScheme: AuthenticationScheme.BEARER,
                authority: TEST_CONFIG.validAuthority,
                responseMode: ResponseMode.FRAGMENT,
                stkJwk: TEST_POP_VALUES.KID
            };
            const loginUrl = await client.getAuthCodeUrl(authCodeUrlRequest);
            expect(loginUrl).to.contain(`${SSOTypes.LOGIN_HINT}=${encodeURIComponent(TEST_CONFIG.LOGIN_HINT)}`);
            expect(loginUrl).to.not.contain(`${SSOTypes.SID}=`);
        });

        it("Sets login_hint to Account.username if login_hint and sid are not provided", async () => {
            // Override with alternate authority openid_config
            sinon.stub(Authority.prototype, <any>"getEndpointMetadataFromNetwork").resolves(ALTERNATE_OPENID_CONFIG_RESPONSE.body);

            const config: ClientConfiguration = await ClientTestUtils.createTestClientConfiguration();
            const client = new AuthorizationCodeClient(config);

            const authCodeUrlRequest: CommonAuthorizationUrlRequest = {
                redirectUri: TEST_URIS.TEST_REDIRECT_URI_LOCALHOST,
                scopes: [...TEST_CONFIG.DEFAULT_GRAPH_SCOPE, ...TEST_CONFIG.DEFAULT_SCOPES],
                account: TEST_ACCOUNT_INFO,
                correlationId: RANDOM_TEST_GUID,
                authenticationScheme: AuthenticationScheme.BEARER,
                authority: TEST_CONFIG.validAuthority,
                responseMode: ResponseMode.FRAGMENT,
                stkJwk: TEST_POP_VALUES.KID
            };
            const loginUrl = await client.getAuthCodeUrl(authCodeUrlRequest);
            expect(loginUrl).to.contain(`${SSOTypes.LOGIN_HINT}=${encodeURIComponent(TEST_ACCOUNT_INFO.username)}`);
            expect(loginUrl).to.not.contain(`${SSOTypes.SID}=`);
        });

        it("Ignores Account if prompt is select_account", async () => {
            // Override with alternate authority openid_config
            sinon.stub(Authority.prototype, <any>"getEndpointMetadataFromNetwork").resolves(ALTERNATE_OPENID_CONFIG_RESPONSE.body);

            const config: ClientConfiguration = await ClientTestUtils.createTestClientConfiguration();
            const client = new AuthorizationCodeClient(config);

            const authCodeUrlRequest: CommonAuthorizationUrlRequest = {
                redirectUri: TEST_URIS.TEST_REDIRECT_URI_LOCALHOST,
                scopes: [...TEST_CONFIG.DEFAULT_GRAPH_SCOPE, ...TEST_CONFIG.DEFAULT_SCOPES],
                account: TEST_ACCOUNT_INFO,
                prompt: "select_account",
                correlationId: RANDOM_TEST_GUID,
                authenticationScheme: AuthenticationScheme.BEARER,
                authority: TEST_CONFIG.validAuthority,
                responseMode: ResponseMode.FRAGMENT,
                stkJwk: TEST_POP_VALUES.KID
            };
            const loginUrl = await client.getAuthCodeUrl(authCodeUrlRequest);
            expect(loginUrl).to.not.contain(`${SSOTypes.LOGIN_HINT}=`);
            expect(loginUrl).to.not.contain(`${SSOTypes.SID}=`);
        });

        it("Ignores loginHint if prompt is select_account", async () => {
            // Override with alternate authority openid_config
            sinon.stub(Authority.prototype, <any>"getEndpointMetadataFromNetwork").resolves(ALTERNATE_OPENID_CONFIG_RESPONSE.body);

            const config: ClientConfiguration = await ClientTestUtils.createTestClientConfiguration();
            const client = new AuthorizationCodeClient(config);

            const authCodeUrlRequest: CommonAuthorizationUrlRequest = {
                redirectUri: TEST_URIS.TEST_REDIRECT_URI_LOCALHOST,
                scopes: [...TEST_CONFIG.DEFAULT_GRAPH_SCOPE, ...TEST_CONFIG.DEFAULT_SCOPES],
                loginHint: "testaccount@microsoft.com",
                prompt: "select_account",
                correlationId: RANDOM_TEST_GUID,
                authenticationScheme: AuthenticationScheme.BEARER,
                authority: TEST_CONFIG.validAuthority,
                responseMode: ResponseMode.FRAGMENT,
                stkJwk: TEST_POP_VALUES.KID
            };
            const loginUrl = await client.getAuthCodeUrl(authCodeUrlRequest);
            expect(loginUrl).to.not.contain(`${SSOTypes.LOGIN_HINT}=`);
            expect(loginUrl).to.not.contain(`${SSOTypes.SID}=`);
        });

        it("Ignores sid if prompt is select_account", async () => {
            // Override with alternate authority openid_config
            sinon.stub(Authority.prototype, <any>"getEndpointMetadataFromNetwork").resolves(ALTERNATE_OPENID_CONFIG_RESPONSE.body);

            const config: ClientConfiguration = await ClientTestUtils.createTestClientConfiguration();
            const client = new AuthorizationCodeClient(config);

            const authCodeUrlRequest: CommonAuthorizationUrlRequest = {
                redirectUri: TEST_URIS.TEST_REDIRECT_URI_LOCALHOST,
                scopes: [...TEST_CONFIG.DEFAULT_GRAPH_SCOPE, ...TEST_CONFIG.DEFAULT_SCOPES],
                sid: "testsid",
                prompt: "select_account",
                correlationId: RANDOM_TEST_GUID,
                authenticationScheme: AuthenticationScheme.BEARER,
                authority: TEST_CONFIG.validAuthority,
                responseMode: ResponseMode.FRAGMENT,
                stkJwk: TEST_POP_VALUES.KID
            };
            const loginUrl = await client.getAuthCodeUrl(authCodeUrlRequest);
            expect(loginUrl).to.not.contain(`${SSOTypes.LOGIN_HINT}=`);
            expect(loginUrl).to.not.contain(`${SSOTypes.SID}=`);
        });

        it("Creates a login URL with scopes from given token request", async () => {
            // Override with alternate authority openid_config
            sinon.stub(Authority.prototype, <any>"getEndpointMetadataFromNetwork").resolves(ALTERNATE_OPENID_CONFIG_RESPONSE.body);

            const config: ClientConfiguration = await ClientTestUtils.createTestClientConfiguration();
            const client = new AuthorizationCodeClient(config);

            const testScope1 = "testscope1";
            const testScope2 = "testscope2";
            const loginRequest: CommonAuthorizationUrlRequest = {
                redirectUri: TEST_URIS.TEST_REDIR_URI,
                scopes: [testScope1, testScope2],
                codeChallenge: TEST_CONFIG.TEST_CHALLENGE,
                codeChallengeMethod: Constants.S256_CODE_CHALLENGE_METHOD,
                correlationId: RANDOM_TEST_GUID,
                authenticationScheme: AuthenticationScheme.BEARER,
                authority: TEST_CONFIG.validAuthority,
                responseMode: ResponseMode.FRAGMENT,
                stkJwk: TEST_POP_VALUES.KID
            };

            const loginUrl = await client.getAuthCodeUrl(loginRequest);
            expect(loginUrl).to.contain(`${AADServerParamKeys.SCOPE}=${encodeURIComponent(`${testScope1} ${testScope2}`)}`);
        });

        it("Does not append an extra '?' when the authorization endpoint already contains a query string", async () => {
            // Override with alternate authority openid_config
            sinon.stub(Authority.prototype, <any>"getEndpointMetadataFromNetwork").resolves({
                "token_endpoint": "https://login.windows.net/common/oauth2/v2.0/token?param1=value1",
                "issuer": "https://login.windows.net/{tenantid}/v2.0",
                "userinfo_endpoint": "https://graph.microsoft.com/oidc/userinfo",
                "authorization_endpoint": "https://login.windows.net/common/oauth2/v2.0/authorize?param1=value1",
                "end_session_endpoint": "https://login.windows.net/common/oauth2/v2.0/logout?param1=value1",
            });

            const config: ClientConfiguration = await ClientTestUtils.createTestClientConfiguration();
            const client = new AuthorizationCodeClient(config);

            const authCodeUrlRequest: CommonAuthorizationUrlRequest = {
                authority: TEST_CONFIG.validAuthority,
                responseMode: ResponseMode.QUERY,
                redirectUri: TEST_URIS.TEST_REDIRECT_URI_LOCALHOST,
                scopes: TEST_CONFIG.DEFAULT_SCOPES,
                codeChallenge: TEST_CONFIG.TEST_CHALLENGE,
                codeChallengeMethod: Constants.S256_CODE_CHALLENGE_METHOD,
                correlationId: RANDOM_TEST_GUID,
                authenticationScheme: AuthenticationScheme.BEARER
            };
            const loginUrl = await client.getAuthCodeUrl(authCodeUrlRequest);
            expect(loginUrl.split("?").length).to.equal(2);
            expect(loginUrl).to.contain(`param1=value1`);
            expect(loginUrl).to.contain(ALTERNATE_OPENID_CONFIG_RESPONSE.body.authorization_endpoint.replace("{tenant}", "common"));
            expect(loginUrl).to.contain(`${AADServerParamKeys.SCOPE}=${Constants.OPENID_SCOPE}%20${Constants.PROFILE_SCOPE}%20${Constants.OFFLINE_ACCESS_SCOPE}`);
            expect(loginUrl).to.contain(`${AADServerParamKeys.RESPONSE_TYPE}=${Constants.CODE_RESPONSE_TYPE}`);
            expect(loginUrl).to.contain(`${AADServerParamKeys.CLIENT_ID}=${TEST_CONFIG.MSAL_CLIENT_ID}`);
            expect(loginUrl).to.contain(`${AADServerParamKeys.REDIRECT_URI}=${encodeURIComponent(TEST_URIS.TEST_REDIRECT_URI_LOCALHOST)}`);
            expect(loginUrl).to.contain(`${AADServerParamKeys.RESPONSE_MODE}=${encodeURIComponent(ResponseMode.QUERY)}`);
            expect(loginUrl).to.contain(`${AADServerParamKeys.CODE_CHALLENGE}=${encodeURIComponent(TEST_CONFIG.TEST_CHALLENGE)}`);
            expect(loginUrl).to.contain(`${AADServerParamKeys.CODE_CHALLENGE_METHOD}=${encodeURIComponent(Constants.S256_CODE_CHALLENGE_METHOD)}`);
        });
    });

    describe("handleFragmentResponse()", () => {

        it("returns valid server code response", async () => {
            sinon.stub(Authority.prototype, <any>"getEndpointMetadataFromNetwork").resolves(DEFAULT_OPENID_CONFIG_RESPONSE.body);
            const config: ClientConfiguration = await ClientTestUtils.createTestClientConfiguration();
            if (!config.cryptoInterface) {
                throw TestError.createTestSetupError("configuration crypto interface not initialized correctly.");
            }
            const testSuccessHash = `#code=thisIsATestCode&client_info=${TEST_DATA_CLIENT_INFO.TEST_RAW_CLIENT_INFO}&state=${encodeURIComponent(TEST_STATE_VALUES.ENCODED_LIB_STATE)}`;
            config.cryptoInterface.base64Decode = (input: string): string => {
                switch (input) {
                    case TEST_DATA_CLIENT_INFO.TEST_RAW_CLIENT_INFO:
                        return TEST_DATA_CLIENT_INFO.TEST_DECODED_CLIENT_INFO;
                    case TEST_POP_VALUES.ENCODED_REQ_CNF:
                        return TEST_POP_VALUES.DECODED_REQ_CNF;
                    default:
                        return input;
                }
            };
            config.cryptoInterface.base64Encode = (input: string): string => {
                switch (input) {
                    case "123-test-uid":
                        return "MTIzLXRlc3QtdWlk";
                    case "456-test-utid":
                        return "NDU2LXRlc3QtdXRpZA==";
                    case TEST_POP_VALUES.DECODED_REQ_CNF:
                        return TEST_POP_VALUES.ENCODED_REQ_CNF;
                    default:
                        return input;
                }
            };
            const client: AuthorizationCodeClient = new AuthorizationCodeClient(config);
            const authCodePayload = client.handleFragmentResponse(testSuccessHash, TEST_STATE_VALUES.ENCODED_LIB_STATE);
            expect(authCodePayload.code).to.be.eq("thisIsATestCode");
            expect(authCodePayload.state).to.be.eq(TEST_STATE_VALUES.ENCODED_LIB_STATE);
        });

        it("returns valid server code response when state is encoded twice", async () => {
            sinon.stub(Authority.prototype, <any>"getEndpointMetadataFromNetwork").resolves(DEFAULT_OPENID_CONFIG_RESPONSE.body);
            const config: ClientConfiguration = await ClientTestUtils.createTestClientConfiguration();
            if (!config.cryptoInterface) {
                throw TestError.createTestSetupError("configuration crypto interface not initialized correctly.");
            }
            const testSuccessHash = `#code=thisIsATestCode&client_info=${TEST_DATA_CLIENT_INFO.TEST_RAW_CLIENT_INFO}&state=${encodeURIComponent(encodeURIComponent(TEST_STATE_VALUES.ENCODED_LIB_STATE))}`;
            config.cryptoInterface.base64Decode = (input: string): string => {
                switch (input) {
                    case TEST_DATA_CLIENT_INFO.TEST_RAW_CLIENT_INFO:
                        return TEST_DATA_CLIENT_INFO.TEST_DECODED_CLIENT_INFO;
                    case TEST_POP_VALUES.ENCODED_REQ_CNF:
                        return TEST_POP_VALUES.DECODED_REQ_CNF;
                    default:
                        return input;
                }
            };
            config.cryptoInterface.base64Encode = (input: string): string => {
                switch (input) {
                    case "123-test-uid":
                        return "MTIzLXRlc3QtdWlk";
                    case "456-test-utid":
                        return "NDU2LXRlc3QtdXRpZA==";
                    case TEST_POP_VALUES.DECODED_REQ_CNF:
                        return TEST_POP_VALUES.ENCODED_REQ_CNF;
                    default:
                        return input;
                }
            };
            const client: AuthorizationCodeClient = new AuthorizationCodeClient(config);
            const authCodePayload = client.handleFragmentResponse(testSuccessHash, TEST_STATE_VALUES.ENCODED_LIB_STATE);
            expect(authCodePayload.code).to.be.eq("thisIsATestCode");
            expect(authCodePayload.state).to.be.eq(TEST_STATE_VALUES.ENCODED_LIB_STATE);
        });

        it("throws server error when error is in hash", async () => {
            const testErrorHash = `#error=error_code&error_description=msal+error+description&state=${encodeURIComponent(TEST_STATE_VALUES.ENCODED_LIB_STATE)}`;
            sinon.stub(Authority.prototype, <any>"getEndpointMetadataFromNetwork").resolves(DEFAULT_OPENID_CONFIG_RESPONSE.body);
            const config: ClientConfiguration = await ClientTestUtils.createTestClientConfiguration();
            const client: AuthorizationCodeClient = new AuthorizationCodeClient(config);
            const cacheStorageMock = config.storageInterface as MockStorageClass;
            expect(() => client.handleFragmentResponse(testErrorHash, TEST_STATE_VALUES.ENCODED_LIB_STATE)).to.throw("msal error description");
            expect(cacheStorageMock.getKeys().length).to.be.eq(1);
            expect(cacheStorageMock.getAuthorityMetadataKeys().length).to.be.eq(1)

            expect(() => client.handleFragmentResponse(testErrorHash, TEST_STATE_VALUES.ENCODED_LIB_STATE)).to.throw(ServerError);
            expect(cacheStorageMock.getKeys().length).to.be.eq(1);
            expect(cacheStorageMock.getAuthorityMetadataKeys().length).to.be.eq(1)
        });
    });

    describe("Acquire a token", () => {

        it("Throws error if code response does not contain authorization code", async () => {
            sinon.stub(Authority.prototype, <any>"getEndpointMetadataFromNetwork").resolves(DEFAULT_OPENID_CONFIG_RESPONSE.body);
            const config: ClientConfiguration = await ClientTestUtils.createTestClientConfiguration();
            if (!config.storageInterface) {
                throw TestError.createTestSetupError("configuration storageInterface not initialized correctly.");
            }
            const client = new AuthorizationCodeClient(config);

            const codeRequest: CommonAuthorizationCodeRequest = {
                redirectUri: TEST_URIS.TEST_REDIR_URI,
                scopes: ["scope"],
                code: "",
                correlationId: RANDOM_TEST_GUID,
                authenticationScheme: AuthenticationScheme.BEARER,
                authority: TEST_CONFIG.validAuthority,
                stkJwk: TEST_POP_VALUES.KID
            };
            await expect(client.acquireToken(codeRequest, {
                code: ""
            })).to.be.rejectedWith(ClientAuthErrorMessage.tokenRequestCannotBeMade.desc);
            expect(config.storageInterface.getKeys().length).to.be.eq(1);
            expect(config.storageInterface.getAuthorityMetadataKeys().length).to.be.eq(1);
        });

        it("Does not add headers that do not qualify for a simple request", async () => {
            // For more information about this test see: https://developer.mozilla.org/en-US/docs/Web/HTTP/CORS
            let stubCalled = false;
            sinon.stub(Authority.prototype, <any>"getEndpointMetadataFromNetwork").resolves(DEFAULT_OPENID_CONFIG_RESPONSE.body);
            sinon.stub(AuthorizationCodeClient.prototype, <any>"executePostToTokenEndpoint").callsFake((tokenEndpoint: string, queryString: string, headers: Record<string, string>) => {
                const headerNames = Object.keys(headers);
                headerNames.forEach((name) => {
                    expect(CORS_SIMPLE_REQUEST_HEADERS).contains(name.toLowerCase());
                });

                stubCalled = true;
                return AUTHENTICATION_RESULT;
            });

            const config: ClientConfiguration = await ClientTestUtils.createTestClientConfiguration();
            if (!config.cryptoInterface) {
                throw TestError.createTestSetupError("configuration cryptoInterface not initialized correctly.");
            }

            // Set up required objects and mocked return values
            const testState = `eyAiaWQiOiAidGVzdGlkIiwgInRzIjogMTU5Mjg0NjQ4MiB9${Constants.RESOURCE_DELIM}userState`;
            const decodedLibState = "{ \"id\": \"testid\", \"ts\": 1592846482 }";
            config.cryptoInterface.base64Decode = (input: string): string => {
                switch (input) {
                    case TEST_POP_VALUES.ENCODED_REQ_CNF:
                        return TEST_POP_VALUES.DECODED_REQ_CNF;
                    case TEST_DATA_CLIENT_INFO.TEST_RAW_CLIENT_INFO:
                        return TEST_DATA_CLIENT_INFO.TEST_DECODED_CLIENT_INFO;
                    case "eyAiaWQiOiAidGVzdGlkIiwgInRzIjogMTU5Mjg0NjQ4MiB9":
                        return decodedLibState;
                    default:
                        return input;
                }
            };

            config.cryptoInterface.base64Encode = (input: string): string => {
                switch (input) {
                    case TEST_POP_VALUES.DECODED_REQ_CNF:
                        return TEST_POP_VALUES.ENCODED_REQ_CNF;
                    case "123-test-uid":
                        return "MTIzLXRlc3QtdWlk";
                    case "456-test-utid":
                        return "NDU2LXRlc3QtdXRpZA==";
                    case TEST_DATA_CLIENT_INFO.TEST_RAW_CLIENT_INFO:
                        return TEST_DATA_CLIENT_INFO.TEST_DECODED_CLIENT_INFO;
                    default:
                        return input;
                }
            };
            // Set up stubs
            const idTokenClaims = {
                "ver": "2.0",
                "iss": `${TEST_URIS.DEFAULT_INSTANCE}9188040d-6c67-4c5b-b112-36a304b66dad/v2.0`,
                "sub": "AAAAAAAAAAAAAAAAAAAAAIkzqFVrSaSaFHy782bbtaQ",
                "exp": 1536361411,
                "name": "Abe Lincoln",
                "preferred_username": "AbeLi@microsoft.com",
                "oid": "00000000-0000-0000-66f3-3332eca7ea81",
                "tid": "3338040d-6c67-4c5b-b112-36a304b66dad",
                "nonce": "123523",
            };
            sinon.stub(IdToken, "extractTokenClaims").returns(idTokenClaims);
            const client = new AuthorizationCodeClient(config);
            const authCodeRequest: CommonAuthorizationCodeRequest = {
                authority: Constants.DEFAULT_AUTHORITY,
                scopes: [...TEST_CONFIG.DEFAULT_GRAPH_SCOPE, ...TEST_CONFIG.DEFAULT_SCOPES],
                redirectUri: TEST_URIS.TEST_REDIRECT_URI_LOCALHOST,
                code: TEST_TOKENS.AUTHORIZATION_CODE,
                codeVerifier: TEST_CONFIG.TEST_VERIFIER,
                claims: TEST_CONFIG.CLAIMS,
                correlationId: RANDOM_TEST_GUID,
                authenticationScheme: AuthenticationScheme.BEARER,
                stkJwk: TEST_POP_VALUES.KID
            };

            await client.acquireToken(authCodeRequest, {
                code: authCodeRequest.code,
                nonce: idTokenClaims.nonce,
                state: testState
            });

            expect(stubCalled).to.be.true;
        });

        it("Acquires a token successfully", async () => {
            sinon.stub(Authority.prototype, <any>"getEndpointMetadataFromNetwork").resolves(DEFAULT_OPENID_CONFIG_RESPONSE.body);
            sinon.stub(AuthorizationCodeClient.prototype, <any>"executePostToTokenEndpoint").resolves(AUTHENTICATION_RESULT);
            const createTokenRequestBodySpy = sinon.spy(AuthorizationCodeClient.prototype, <any>"createTokenRequestBody");

            const config: ClientConfiguration = await ClientTestUtils.createTestClientConfiguration();
            if (!config.cryptoInterface) {
                throw TestError.createTestSetupError("configuration cryptoInterface not initialized correctly.");
            }

            // Set up required objects and mocked return values
            const testState = `eyAiaWQiOiAidGVzdGlkIiwgInRzIjogMTU5Mjg0NjQ4MiB9${Constants.RESOURCE_DELIM}userState`;
            const decodedLibState = "{ \"id\": \"testid\", \"ts\": 1592846482 }";
            config.cryptoInterface.base64Decode = (input: string): string => {
                switch (input) {
                    case TEST_POP_VALUES.ENCODED_REQ_CNF:
                        return TEST_POP_VALUES.DECODED_REQ_CNF;
                    case TEST_DATA_CLIENT_INFO.TEST_RAW_CLIENT_INFO:
                        return TEST_DATA_CLIENT_INFO.TEST_DECODED_CLIENT_INFO;
                    case "eyAiaWQiOiAidGVzdGlkIiwgInRzIjogMTU5Mjg0NjQ4MiB9":
                        return decodedLibState;
                    default:
                        return input;
                }
            };

            config.cryptoInterface.base64Encode = (input: string): string => {
                switch (input) {
                    case TEST_POP_VALUES.DECODED_REQ_CNF:
                        return TEST_POP_VALUES.ENCODED_REQ_CNF;
                    case "123-test-uid":
                        return "MTIzLXRlc3QtdWlk";
                    case "456-test-utid":
                        return "NDU2LXRlc3QtdXRpZA==";
                    case TEST_DATA_CLIENT_INFO.TEST_RAW_CLIENT_INFO:
                        return TEST_DATA_CLIENT_INFO.TEST_DECODED_CLIENT_INFO;
                    default:
                        return input;
                }
            };
            // Set up stubs
            const idTokenClaims = {
                "ver": "2.0",
                "iss": `${TEST_URIS.DEFAULT_INSTANCE}9188040d-6c67-4c5b-b112-36a304b66dad/v2.0`,
                "sub": "AAAAAAAAAAAAAAAAAAAAAIkzqFVrSaSaFHy782bbtaQ",
                "exp": 1536361411,
                "name": "Abe Lincoln",
                "preferred_username": "AbeLi@microsoft.com",
                "oid": "00000000-0000-0000-66f3-3332eca7ea81",
                "tid": "3338040d-6c67-4c5b-b112-36a304b66dad",
                "nonce": "123523",
            };
            sinon.stub(IdToken, "extractTokenClaims").returns(idTokenClaims);
            const client = new AuthorizationCodeClient(config);
            const authCodeRequest: CommonAuthorizationCodeRequest = {
                authority: Constants.DEFAULT_AUTHORITY,
                scopes: [...TEST_CONFIG.DEFAULT_GRAPH_SCOPE, ...TEST_CONFIG.DEFAULT_SCOPES],
                redirectUri: TEST_URIS.TEST_REDIRECT_URI_LOCALHOST,
                code: TEST_TOKENS.AUTHORIZATION_CODE,
                codeVerifier: TEST_CONFIG.TEST_VERIFIER,
                claims: TEST_CONFIG.CLAIMS,
                correlationId: RANDOM_TEST_GUID,
                authenticationScheme: AuthenticationScheme.BEARER,
                stkJwk: TEST_POP_VALUES.KID
            };

            const authenticationResult = await client.acquireToken(authCodeRequest, {
                code: authCodeRequest.code,
                nonce: idTokenClaims.nonce,
                state: testState
            });
            if (!authenticationResult.expiresOn) {
                throw TestError.createTestSetupError("mockedAccountInfo does not have a value");
            }

            expect(authenticationResult.accessToken).to.deep.eq(AUTHENTICATION_RESULT.body.access_token);
            expect((Date.now() + (AUTHENTICATION_RESULT.body.expires_in * 1000)) >= authenticationResult.expiresOn.getMilliseconds()).to.be.true;
            expect(createTokenRequestBodySpy.calledWith(authCodeRequest)).to.be.ok;
            await expect(createTokenRequestBodySpy.returnValues[0]).to.eventually.contain(`${AADServerParamKeys.SCOPE}=${TEST_CONFIG.DEFAULT_GRAPH_SCOPE}%20${Constants.OPENID_SCOPE}%20${Constants.PROFILE_SCOPE}%20${Constants.OFFLINE_ACCESS_SCOPE}`);
            await expect(createTokenRequestBodySpy.returnValues[0]).to.eventually.contain(`${AADServerParamKeys.CLIENT_ID}=${TEST_CONFIG.MSAL_CLIENT_ID}`);
            await expect(createTokenRequestBodySpy.returnValues[0]).to.eventually.contain(`${AADServerParamKeys.REDIRECT_URI}=${encodeURIComponent(TEST_URIS.TEST_REDIRECT_URI_LOCALHOST)}`);
            await expect(createTokenRequestBodySpy.returnValues[0]).to.eventually.contain(`${AADServerParamKeys.CODE}=${TEST_TOKENS.AUTHORIZATION_CODE}`);
            await expect(createTokenRequestBodySpy.returnValues[0]).to.eventually.contain(`${AADServerParamKeys.GRANT_TYPE}=${Constants.CODE_GRANT_TYPE}`);
            await expect(createTokenRequestBodySpy.returnValues[0]).to.eventually.contain(`${AADServerParamKeys.CODE_VERIFIER}=${TEST_CONFIG.TEST_VERIFIER}`);
            await expect(createTokenRequestBodySpy.returnValues[0]).to.eventually.contain(`${AADServerParamKeys.CLIENT_SECRET}=${TEST_CONFIG.MSAL_CLIENT_SECRET}`);
            await expect(createTokenRequestBodySpy.returnValues[0]).to.eventually.contain(`${AADServerParamKeys.X_CLIENT_SKU}=${Constants.SKU}`);
            await expect(createTokenRequestBodySpy.returnValues[0]).to.eventually.contain(`${AADServerParamKeys.X_CLIENT_VER}=${TEST_CONFIG.TEST_VERSION}`);
            await expect(createTokenRequestBodySpy.returnValues[0]).to.eventually.contain(`${AADServerParamKeys.X_CLIENT_OS}=${TEST_CONFIG.TEST_OS}`);
            await expect(createTokenRequestBodySpy.returnValues[0]).to.eventually.contain(`${AADServerParamKeys.X_CLIENT_CPU}=${TEST_CONFIG.TEST_CPU}`);
            await expect(createTokenRequestBodySpy.returnValues[0]).to.eventually.contain(`${AADServerParamKeys.X_MS_LIB_CAPABILITY}=${ThrottlingConstants.X_MS_LIB_CAPABILITY_VALUE}`);
            await expect(createTokenRequestBodySpy.returnValues[0]).to.eventually.contain(`${AADServerParamKeys.STK_JWK}=${TEST_POP_VALUES.ENCODED_STK_JWK_THUMBPRINT}`);
        });

        it("Adds tokenQueryParameters to the /token request", (done) => {
            sinon.stub(Authority.prototype, <any>"getEndpointMetadataFromNetwork").resolves(DEFAULT_OPENID_CONFIG_RESPONSE.body);
            sinon.stub(AuthorizationCodeClient.prototype, <any>"executePostToTokenEndpoint").callsFake((url) => {
                expect(url).to.contain("/token?testParam=testValue")
                done();
            });

            ClientTestUtils.createTestClientConfiguration().then(config => {
                const client = new AuthorizationCodeClient(config);
                const authCodeRequest: CommonAuthorizationCodeRequest = {
                    authority: Constants.DEFAULT_AUTHORITY,
                    scopes: [...TEST_CONFIG.DEFAULT_GRAPH_SCOPE, ...TEST_CONFIG.DEFAULT_SCOPES],
                    redirectUri: TEST_URIS.TEST_REDIRECT_URI_LOCALHOST,
                    code: TEST_TOKENS.AUTHORIZATION_CODE,
                    codeVerifier: TEST_CONFIG.TEST_VERIFIER,
                    claims: TEST_CONFIG.CLAIMS,
                    correlationId: RANDOM_TEST_GUID,
                    authenticationScheme: AuthenticationScheme.BEARER,
                    stkJwk: TEST_POP_VALUES.KID,
                    tokenQueryParameters: {
                        testParam: "testValue"
                    }
                };
    
                client.acquireToken(authCodeRequest).catch(e => {
                    // Catch errors thrown after the function call this test is testing    
                });
            });
        });

        it("Sends the required parameters when a pop token is requested", async () => {
            sinon.stub(Authority.prototype, <any>"getEndpointMetadataFromNetwork").resolves(DEFAULT_OPENID_CONFIG_RESPONSE.body);
            sinon.stub(AuthorizationCodeClient.prototype, <any>"executePostToTokenEndpoint").resolves(POP_AUTHENTICATION_RESULT);
            const createTokenRequestBodySpy = sinon.spy(AuthorizationCodeClient.prototype, <any>"createTokenRequestBody");

            const config: ClientConfiguration = await ClientTestUtils.createTestClientConfiguration();
            if (!config.cryptoInterface) {
                throw TestError.createTestSetupError("configuration cryptoInterface not initialized correctly.");
            }

            // Set up required objects and mocked return values
            const testState = `eyAiaWQiOiAidGVzdGlkIiwgInRzIjogMTU5Mjg0NjQ4MiB9${Constants.RESOURCE_DELIM}userState`;
            const decodedLibState = "{ \"id\": \"testid\", \"ts\": 1592846482 }";
            
            config.cryptoInterface.base64Decode = (input: string): string => {
                switch (input) {
                    case TEST_POP_VALUES.ENCODED_REQ_CNF:
                        return TEST_POP_VALUES.DECODED_REQ_CNF;
                    case TEST_DATA_CLIENT_INFO.TEST_RAW_CLIENT_INFO:
                        return TEST_DATA_CLIENT_INFO.TEST_DECODED_CLIENT_INFO;
                    case "eyAiaWQiOiAidGVzdGlkIiwgInRzIjogMTU5Mjg0NjQ4MiB9":
                        return decodedLibState;
                    default:
                        return input;
                }
            };

            config.cryptoInterface.base64Encode = (input: string): string => {
                switch (input) {
                    case TEST_POP_VALUES.DECODED_REQ_CNF:
                        return TEST_POP_VALUES.ENCODED_REQ_CNF;
                    case "123-test-uid":
                        return "MTIzLXRlc3QtdWlk";
                    case "456-test-utid":
                        return "NDU2LXRlc3QtdXRpZA==";
                    case TEST_DATA_CLIENT_INFO.TEST_RAW_CLIENT_INFO:
                        return TEST_DATA_CLIENT_INFO.TEST_DECODED_CLIENT_INFO;
                    default:
                        return input;
                }
            };
            const signedJwt = "signedJwt";
            config.cryptoInterface.signJwt = async (payload: SignedHttpRequest, kid: string): Promise<string> => {
                expect(payload.at).to.be.eq(POP_AUTHENTICATION_RESULT.body.access_token);
                return signedJwt;
            };
            // Set up stubs
            const idTokenClaims = {
                "ver": "2.0",
                "iss": `${TEST_URIS.DEFAULT_INSTANCE}9188040d-6c67-4c5b-b112-36a304b66dad/v2.0`,
                "sub": "AAAAAAAAAAAAAAAAAAAAAIkzqFVrSaSaFHy782bbtaQ",
                "exp": 1536361411,
                "name": "Abe Lincoln",
                "preferred_username": "AbeLi@microsoft.com",
                "oid": "00000000-0000-0000-66f3-3332eca7ea81",
                "tid": "3338040d-6c67-4c5b-b112-36a304b66dad",
                "nonce": "123523",
            };
            sinon.stub(AuthToken, "extractTokenClaims").callsFake((encodedToken: string, crypto: ICrypto): TokenClaims => {
                switch (encodedToken) {
                    case POP_AUTHENTICATION_RESULT.body.id_token:
                        return idTokenClaims as TokenClaims;
                    case POP_AUTHENTICATION_RESULT.body.access_token:
                        return {
                            cnf: {
                                kid: TEST_POP_VALUES.KID
                            }
                        };
                    default:
                        return {};
                }
            });
            const client = new AuthorizationCodeClient(config);
            const authCodeRequest: CommonAuthorizationCodeRequest = {
                authenticationScheme: AuthenticationScheme.POP,
                authority: Constants.DEFAULT_AUTHORITY,
                scopes: [...TEST_CONFIG.DEFAULT_GRAPH_SCOPE, ...TEST_CONFIG.DEFAULT_SCOPES],
                redirectUri: TEST_URIS.TEST_REDIRECT_URI_LOCALHOST,
                code: TEST_TOKENS.AUTHORIZATION_CODE,
                codeVerifier: TEST_CONFIG.TEST_VERIFIER,
                resourceRequestMethod: "POST",
                resourceRequestUri: TEST_URIS.TEST_RESOURCE_ENDPT_WITH_PARAMS,
                claims: TEST_CONFIG.CLAIMS,
                correlationId: RANDOM_TEST_GUID,
                stkJwk: TEST_POP_VALUES.KID
            };

            const authenticationResult = await client.acquireToken(authCodeRequest, {
                code: authCodeRequest.code,
                nonce: idTokenClaims.nonce,
                state: testState
            });

            if (!authenticationResult.expiresOn) {
                throw TestError.createTestSetupError("configuration cryptoInterface not initialized correctly.");
            }

            expect(authenticationResult.accessToken).to.eq(signedJwt);
            expect((Date.now() + (POP_AUTHENTICATION_RESULT.body.expires_in * 1000)) >= authenticationResult.expiresOn.getMilliseconds()).to.be.true;
            expect(createTokenRequestBodySpy.calledWith(authCodeRequest)).to.be.ok;
            await expect(createTokenRequestBodySpy.returnValues[0]).to.eventually.contain(`${AADServerParamKeys.SCOPE}=${TEST_CONFIG.DEFAULT_GRAPH_SCOPE}%20${Constants.OPENID_SCOPE}%20${Constants.PROFILE_SCOPE}%20${Constants.OFFLINE_ACCESS_SCOPE}`);
            await expect(createTokenRequestBodySpy.returnValues[0]).to.eventually.contain(`${AADServerParamKeys.CLIENT_ID}=${TEST_CONFIG.MSAL_CLIENT_ID}`);
            await expect(createTokenRequestBodySpy.returnValues[0]).to.eventually.contain(`${AADServerParamKeys.REDIRECT_URI}=${encodeURIComponent(TEST_URIS.TEST_REDIRECT_URI_LOCALHOST)}`);
            await expect(createTokenRequestBodySpy.returnValues[0]).to.eventually.contain(`${AADServerParamKeys.CODE}=${TEST_TOKENS.AUTHORIZATION_CODE}`);
            await expect(createTokenRequestBodySpy.returnValues[0]).to.eventually.contain(`${AADServerParamKeys.GRANT_TYPE}=${Constants.CODE_GRANT_TYPE}`);
            await expect(createTokenRequestBodySpy.returnValues[0]).to.eventually.contain(`${AADServerParamKeys.CODE_VERIFIER}=${TEST_CONFIG.TEST_VERIFIER}`);
            await expect(createTokenRequestBodySpy.returnValues[0]).to.eventually.contain(`${AADServerParamKeys.CLIENT_SECRET}=${TEST_CONFIG.MSAL_CLIENT_SECRET}`);
            await expect(createTokenRequestBodySpy.returnValues[0]).to.eventually.contain(`${AADServerParamKeys.TOKEN_TYPE}=${AuthenticationScheme.POP}`);
            await expect(createTokenRequestBodySpy.returnValues[0]).to.eventually.contain(`${AADServerParamKeys.REQ_CNF}=${encodeURIComponent(TEST_POP_VALUES.ENCODED_REQ_CNF)}`);
            await expect(createTokenRequestBodySpy.returnValues[0]).to.eventually.contain(`${AADServerParamKeys.CLAIMS}=${encodeURIComponent(TEST_CONFIG.CLAIMS)}`);
            await expect(createTokenRequestBodySpy.returnValues[0]).to.eventually.contain(`${AADServerParamKeys.STK_JWK}=${TEST_POP_VALUES.ENCODED_STK_JWK_THUMBPRINT}`);
        });

        it("properly handles expiration timestamps as strings", async () => {
            sinon.stub(Authority.prototype, <any>"getEndpointMetadataFromNetwork").resolves(DEFAULT_OPENID_CONFIG_RESPONSE.body);
            sinon.stub(AuthorizationCodeClient.prototype, <any>"executePostToTokenEndpoint").resolves({
                ...AUTHENTICATION_RESULT,
                body: {
                    ...AUTHENTICATION_RESULT.body,
                    expires_in: "3599",
                    ext_expires_in: "3599"
                }
            });
            const createTokenRequestBodySpy = sinon.spy(AuthorizationCodeClient.prototype, <any>"createTokenRequestBody");

            const config: ClientConfiguration = await ClientTestUtils.createTestClientConfiguration();
            if (!config.cryptoInterface) {
                throw TestError.createTestSetupError("configuration cryptoInterface not initialized correctly.");
            }
            // Set up required objects and mocked return values
            const testState = `eyAiaWQiOiAidGVzdGlkIiwgInRzIjogMTU5Mjg0NjQ4MiB9${Constants.RESOURCE_DELIM}userState`;
            const decodedLibState = "{ \"id\": \"testid\", \"ts\": 1592846482 }";
            config.cryptoInterface.base64Decode = (input: string): string => {
                switch (input) {
                    case TEST_POP_VALUES.ENCODED_REQ_CNF:
                        return TEST_POP_VALUES.DECODED_REQ_CNF;
                    case TEST_DATA_CLIENT_INFO.TEST_RAW_CLIENT_INFO:
                        return TEST_DATA_CLIENT_INFO.TEST_DECODED_CLIENT_INFO;
                    case "eyAiaWQiOiAidGVzdGlkIiwgInRzIjogMTU5Mjg0NjQ4MiB9":
                        return decodedLibState;
                    default:
                        return input;
                }
            };

            config.cryptoInterface.base64Encode = (input: string): string => {
                switch (input) {
                    case TEST_POP_VALUES.DECODED_REQ_CNF:
                        return TEST_POP_VALUES.ENCODED_REQ_CNF;
                    case "123-test-uid":
                        return "MTIzLXRlc3QtdWlk";
                    case "456-test-utid":
                        return "NDU2LXRlc3QtdXRpZA==";
                    case TEST_DATA_CLIENT_INFO.TEST_RAW_CLIENT_INFO:
                        return TEST_DATA_CLIENT_INFO.TEST_DECODED_CLIENT_INFO;
                    default:
                        return input;
                }
            };
            // Set up stubs
            const idTokenClaims = {
                "ver": "2.0",
                "iss": `${TEST_URIS.DEFAULT_INSTANCE}9188040d-6c67-4c5b-b112-36a304b66dad/v2.0`,
                "sub": "AAAAAAAAAAAAAAAAAAAAAIkzqFVrSaSaFHy782bbtaQ",
                "exp": 1536361411,
                "name": "Abe Lincoln",
                "preferred_username": "AbeLi@microsoft.com",
                "oid": "00000000-0000-0000-66f3-3332eca7ea81",
                "tid": "3338040d-6c67-4c5b-b112-36a304b66dad",
                "nonce": "123523",
            };
            sinon.stub(IdToken, "extractTokenClaims").returns(idTokenClaims);
            const client = new AuthorizationCodeClient(config);
            const authCodeRequest: CommonAuthorizationCodeRequest = {
                authority: Constants.DEFAULT_AUTHORITY,
                scopes: [...TEST_CONFIG.DEFAULT_GRAPH_SCOPE, ...TEST_CONFIG.DEFAULT_SCOPES],
                redirectUri: TEST_URIS.TEST_REDIRECT_URI_LOCALHOST,
                code: TEST_TOKENS.AUTHORIZATION_CODE,
                codeVerifier: TEST_CONFIG.TEST_VERIFIER,
                claims: TEST_CONFIG.CLAIMS,
                correlationId: RANDOM_TEST_GUID,
                authenticationScheme: AuthenticationScheme.BEARER,
                stkJwk: TEST_POP_VALUES.KID
            };

            const authenticationResult = await client.acquireToken(authCodeRequest, {
                code: authCodeRequest.code,
                nonce: idTokenClaims.nonce,
                state: testState
            });

            expect(authenticationResult.expiresOn?.toString()).to.not.equal("Invalid Date");
        });

        it("Saves refresh_in correctly to the cache", async () => {
            sinon.stub(Authority.prototype, <any>"getEndpointMetadataFromNetwork").resolves(DEFAULT_OPENID_CONFIG_RESPONSE.body);
            const authResult = {
                ...AUTHENTICATION_RESULT,
                body: {
                    ...AUTHENTICATION_RESULT.body,
                    "refresh_in": 1000
                }
            };
            sinon.stub(AuthorizationCodeClient.prototype, <any>"executePostToTokenEndpoint").resolves(authResult);
            const createTokenRequestBodySpy = sinon.spy(AuthorizationCodeClient.prototype, <any>"createTokenRequestBody");

            const config: ClientConfiguration = await ClientTestUtils.createTestClientConfiguration();
            if (!config.cryptoInterface) {
                throw TestError.createTestSetupError("configuration cryptoInterface not initialized correctly.");
            }
            // Set up required objects and mocked return values
            const testState = `eyAiaWQiOiAidGVzdGlkIiwgInRzIjogMTU5Mjg0NjQ4MiB9${Constants.RESOURCE_DELIM}userState`;
            const decodedLibState = "{ \"id\": \"testid\", \"ts\": 1592846482 }";
            config.cryptoInterface.base64Decode = (input: string): string => {
                switch (input) {
                    case TEST_POP_VALUES.ENCODED_REQ_CNF:
                        return TEST_POP_VALUES.DECODED_REQ_CNF;
                    case TEST_DATA_CLIENT_INFO.TEST_RAW_CLIENT_INFO:
                        return TEST_DATA_CLIENT_INFO.TEST_DECODED_CLIENT_INFO;
                    case "eyAiaWQiOiAidGVzdGlkIiwgInRzIjogMTU5Mjg0NjQ4MiB9":
                        return decodedLibState;
                    default:
                        return input;
                }
            };

            config.cryptoInterface.base64Encode = (input: string): string => {
                switch (input) {
                    case TEST_POP_VALUES.DECODED_REQ_CNF:
                        return TEST_POP_VALUES.ENCODED_REQ_CNF;
                    case "123-test-uid":
                        return "MTIzLXRlc3QtdWlk";
                    case "456-test-utid":
                        return "NDU2LXRlc3QtdXRpZA==";
                    case TEST_DATA_CLIENT_INFO.TEST_RAW_CLIENT_INFO:
                        return TEST_DATA_CLIENT_INFO.TEST_DECODED_CLIENT_INFO;
                    default:
                        return input;
                }
            };
            // Set up stubs
            const idTokenClaims = {
                "ver": "2.0",
                "iss": `${TEST_URIS.DEFAULT_INSTANCE}9188040d-6c67-4c5b-b112-36a304b66dad/v2.0`,
                "sub": "AAAAAAAAAAAAAAAAAAAAAIkzqFVrSaSaFHy782bbtaQ",
                "exp": 1536361411,
                "name": "Abe Lincoln",
                "preferred_username": "AbeLi@microsoft.com",
                "oid": "00000000-0000-0000-66f3-3332eca7ea81",
                "tid": "3338040d-6c67-4c5b-b112-36a304b66dad",
                "nonce": "123523",
            };
            sinon.stub(IdToken, "extractTokenClaims").returns(idTokenClaims);
            const client = new AuthorizationCodeClient(config);
            const authCodeRequest: CommonAuthorizationCodeRequest = {
                authority: Constants.DEFAULT_AUTHORITY,
                scopes: [...TEST_CONFIG.DEFAULT_GRAPH_SCOPE, ...TEST_CONFIG.DEFAULT_SCOPES],
                redirectUri: TEST_URIS.TEST_REDIRECT_URI_LOCALHOST,
                code: TEST_TOKENS.AUTHORIZATION_CODE,
                codeVerifier: TEST_CONFIG.TEST_VERIFIER,
                claims: TEST_CONFIG.CLAIMS,
                correlationId: RANDOM_TEST_GUID,
                authenticationScheme: AuthenticationScheme.BEARER,
                stkJwk: TEST_POP_VALUES.KID
            };

            const authenticationResult = await client.acquireToken(authCodeRequest, {
                code: authCodeRequest.code,
                nonce: idTokenClaims.nonce,
                state: testState
            });
            const accessTokenKey = config.storageInterface?.getKeys().find(value => value.indexOf("accesstoken") >= 0);
            const accessTokenCacheItem = accessTokenKey ? config.storageInterface?.getAccessTokenCredential(accessTokenKey) : null;

            expect(authenticationResult.accessToken).to.deep.eq(AUTHENTICATION_RESULT.body.access_token);
            expect(authenticationResult.expiresOn && (Date.now() + (AUTHENTICATION_RESULT.body.expires_in * 1000)) >= authenticationResult.expiresOn.getMilliseconds()).to.be.true;
            expect(createTokenRequestBodySpy.calledWith(authCodeRequest)).to.be.ok;
            expect(accessTokenCacheItem && accessTokenCacheItem.refreshOn && accessTokenCacheItem.refreshOn === accessTokenCacheItem.cachedAt + authResult.body.refresh_in);
        });
    });

    describe("getLogoutUri()", () => {

        it("Returns a uri and clears the cache", async () => {
            sinon.stub(Authority.prototype, <any>"getEndpointMetadataFromNetwork").resolves(DEFAULT_OPENID_CONFIG_RESPONSE.body);
            const config: ClientConfiguration = await ClientTestUtils.createTestClientConfiguration();
            const client = new AuthorizationCodeClient(config);
            const testAccount: AccountInfo = {
                homeAccountId: TEST_DATA_CLIENT_INFO.TEST_HOME_ACCOUNT_ID,
                environment: "login.windows.net",
                tenantId: "testTenantId",
                username: "test@contoso.com",
                localAccountId: TEST_DATA_CLIENT_INFO.TEST_LOCAL_ACCOUNT_ID
            };

            const removeAccountSpy = sinon.stub(MockStorageClass.prototype, "clear").returns();
            const logoutUri = client.getLogoutUri({account: null, correlationId: RANDOM_TEST_GUID});

            expect(removeAccountSpy.calledOnce).to.be.true;
            expect(logoutUri).to.be.eq(`${DEFAULT_OPENID_CONFIG_RESPONSE.body.end_session_endpoint.replace("{tenant}", "common")}?${AADServerParamKeys.CLIENT_REQUEST_ID}=${RANDOM_TEST_GUID}`);
        });

        it("Returns a uri and clears the cache of relevant account info", async () => {
            sinon.stub(Authority.prototype, <any>"getEndpointMetadataFromNetwork").resolves(DEFAULT_OPENID_CONFIG_RESPONSE.body);
            const config: ClientConfiguration = await ClientTestUtils.createTestClientConfiguration();
            const client = new AuthorizationCodeClient(config);
            const testAccount: AccountInfo = {
                homeAccountId: TEST_DATA_CLIENT_INFO.TEST_HOME_ACCOUNT_ID,
                environment: "login.windows.net",
                tenantId: "testTenantId",
                username: "test@contoso.com",
                localAccountId: TEST_DATA_CLIENT_INFO.TEST_LOCAL_ACCOUNT_ID
            };

            const removeAccountSpy = sinon.stub(CacheManager.prototype, "removeAccount").returns(true);
            const logoutUri = client.getLogoutUri({account: testAccount, correlationId: RANDOM_TEST_GUID});

            expect(removeAccountSpy.calledWith(AccountEntity.generateAccountCacheKey(testAccount))).to.be.true;
            expect(logoutUri).to.be.eq(`${DEFAULT_OPENID_CONFIG_RESPONSE.body.end_session_endpoint.replace("{tenant}", "common")}?${AADServerParamKeys.CLIENT_REQUEST_ID}=${RANDOM_TEST_GUID}`);
        });

        it("Returns a uri with given postLogoutUri and correlationId", async () => {
            sinon.stub(Authority.prototype, <any>"getEndpointMetadataFromNetwork").resolves(DEFAULT_OPENID_CONFIG_RESPONSE.body);
            const config: ClientConfiguration = await ClientTestUtils.createTestClientConfiguration();
            const client = new AuthorizationCodeClient(config);
            const testAccount: AccountInfo = {
                homeAccountId: TEST_DATA_CLIENT_INFO.TEST_HOME_ACCOUNT_ID,
                environment: "login.windows.net",
                tenantId: "testTenantId",
                username: "test@contoso.com",
                localAccountId: TEST_DATA_CLIENT_INFO.TEST_LOCAL_ACCOUNT_ID
            };

            const removeAccountSpy = sinon.stub(CacheManager.prototype, "removeAccount").returns(true);
            const logoutUri = client.getLogoutUri({
                account: testAccount,
                correlationId: RANDOM_TEST_GUID,
                postLogoutRedirectUri: TEST_URIS.TEST_LOGOUT_URI,
                idTokenHint: "id_token_hint"
            });

            expect(removeAccountSpy.calledWith(AccountEntity.generateAccountCacheKey(testAccount))).to.be.true;
            const testLogoutUriWithParams = `${DEFAULT_OPENID_CONFIG_RESPONSE.body.end_session_endpoint.replace("{tenant}", "common")}?${AADServerParamKeys.POST_LOGOUT_URI}=${encodeURIComponent(TEST_URIS.TEST_LOGOUT_URI)}&${AADServerParamKeys.CLIENT_REQUEST_ID}=${encodeURIComponent(RANDOM_TEST_GUID)}&${AADServerParamKeys.ID_TOKEN_HINT}=id_token_hint`;
            expect(logoutUri).to.be.eq(testLogoutUriWithParams);
        });
    });
});<|MERGE_RESOLUTION|>--- conflicted
+++ resolved
@@ -40,11 +40,8 @@
 import { BaseClient } from "../../src/client/BaseClient";
 import { AADServerParamKeys, PromptValue, ResponseMode, SSOTypes, AuthenticationScheme, ThrottlingConstants } from "../../src/utils/Constants";
 import { ClientTestUtils, MockStorageClass } from "./ClientTestUtils";
-<<<<<<< HEAD
-=======
 import { version } from "../../src/packageMetadata";
 import { TestError } from "../test_kit/TestErrors";
->>>>>>> 47bfe59b
 
 describe("AuthorizationCodeClient unit tests", () => {
     afterEach(() => {
