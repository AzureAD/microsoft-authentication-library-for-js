--- conflicted
+++ resolved
@@ -994,50 +994,26 @@
 
         it("Adds tokenQueryParameters to the /token request", () => {
             sinon.stub(Authority.prototype, <any>"getEndpointMetadataFromNetwork").resolves(DEFAULT_OPENID_CONFIG_RESPONSE.body);
-<<<<<<< HEAD
-            sinon.stub(AuthorizationCodeClient.prototype, <any>"executePostToTokenEndpoint").callsFake((url) => {
-                expect(url.includes("/token?dc=ESTS-PUB-WUS2-AZ1-TEST1&testParam=testValue")).toBe(true);
-                done();
-                return AUTHENTICATION_RESULT;
-            });
-            sinon.stub(ResponseHandler.prototype, "validateTokenResponse").callsFake(() => {});
-            const authCodeRequest: CommonAuthorizationCodeRequest = {
-                authority: Constants.DEFAULT_AUTHORITY,
-                scopes: [...TEST_CONFIG.DEFAULT_GRAPH_SCOPE, ...TEST_CONFIG.DEFAULT_SCOPES],
-                redirectUri: TEST_URIS.TEST_REDIRECT_URI_LOCALHOST,
-                code: TEST_TOKENS.AUTHORIZATION_CODE,
-                codeVerifier: TEST_CONFIG.TEST_VERIFIER,
-                claims: TEST_CONFIG.CLAIMS,
-                correlationId: RANDOM_TEST_GUID,
-                authenticationScheme: AuthenticationScheme.BEARER,
-                tokenQueryParameters: {
-                    testParam: "testValue"
-                }
-            };
-            sinon.stub(ResponseHandler.prototype, "handleServerTokenResponse").callsFake(async () => {
-                return {
-                    authority: TEST_CONFIG.validAuthority,
-                    uniqueId: TEST_DATA_CLIENT_INFO.TEST_UID,
-                    tenantId: TEST_ACCOUNT_INFO.tenantId,
-                    accessToken: AUTHENTICATION_RESULT.body.access_token,
-                    scopes: authCodeRequest.scopes,
-                    account: TEST_ACCOUNT_INFO,
-                    idToken: AUTHENTICATION_RESULT.body.id_token,
-                    idTokenClaims: ID_TOKEN_CLAIMS,
-                    fromCache: false,
-                    expiresOn: new Date(),
-                    tokenType: "accessToken",
-                    correlationId: RANDOM_TEST_GUID
-                }
-=======
             sinon.stub(AuthorizationCodeClient.prototype, <any>"executePostToTokenEndpoint").callsFake((url: string) => {
                 expect(url.includes("/token?testParam=testValue")).toBe(true);
                 return Promise.resolve(AUTHENTICATION_RESULT);
->>>>>>> 7d6073a7
             });
 
             return ClientTestUtils.createTestClientConfiguration().then(config => {
                 const client = new AuthorizationCodeClient(config);
+                const authCodeRequest: CommonAuthorizationCodeRequest = {
+                    authority: Constants.DEFAULT_AUTHORITY,
+                    scopes: [...TEST_CONFIG.DEFAULT_GRAPH_SCOPE, ...TEST_CONFIG.DEFAULT_SCOPES],
+                    redirectUri: TEST_URIS.TEST_REDIRECT_URI_LOCALHOST,
+                    code: TEST_TOKENS.AUTHORIZATION_CODE,
+                    codeVerifier: TEST_CONFIG.TEST_VERIFIER,
+                    claims: TEST_CONFIG.CLAIMS,
+                    correlationId: RANDOM_TEST_GUID,
+                    authenticationScheme: AuthenticationScheme.BEARER,
+                    tokenQueryParameters: {
+                        testParam: "testValue"
+                    }
+                };
     
                 return client.acquireToken(authCodeRequest);
             });
