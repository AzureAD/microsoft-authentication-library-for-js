import { expect } from "chai";
import chaiAsPromised from "chai-as-promised";
import sinon from "sinon";
import {
    AUTHENTICATION_RESULT,
    DEFAULT_OPENID_CONFIG_RESPONSE,
    TEST_CONFIG,
    TEST_TOKENS,
    TEST_DATA_CLIENT_INFO,
    TEST_URIS,
} from "../utils/StringConstants";
import { BaseClient } from "../../src/client/BaseClient";
import { AADServerParamKeys, GrantType, Constants, CredentialType } from "../../src/utils/Constants";
import { ClientTestUtils, MockStorageClass } from "./ClientTestUtils";
import { Authority } from "../../src/authority/Authority";
import { SilentFlowClient } from "../../src/client/SilentFlowClient";
import { IdTokenClaims } from "../../src/account/IdTokenClaims";
import { RefreshTokenClient } from "../../src/client/RefreshTokenClient";
import { IdToken } from "../../src/account/IdToken";
import { AuthenticationResult } from "../../src/response/AuthenticationResult";
import { AccountInfo } from "../../src/account/AccountInfo";
import { SilentFlowRequest, AccountEntity, IdTokenEntity, AccessTokenEntity, RefreshTokenEntity, CacheManager, ClientConfigurationErrorMessage, ClientAuthErrorMessage } from "../../src";

describe("SilentFlowClient unit tests", () => {
    beforeEach(() => {
<<<<<<< HEAD
        ClientTestUtils.setInstanceMetadataStubs();
    });
    
    afterEach(() => {
=======
>>>>>>> 323e5bef
        sinon.restore();
    });

    describe("Constructor", async () => {
        it("creates a SilentFlowClient", async () => {
            sinon.stub(Authority.prototype, <any>"discoverEndpoints").resolves(DEFAULT_OPENID_CONFIG_RESPONSE);
            const config = await ClientTestUtils.createTestClientConfiguration();
            const client = new SilentFlowClient(config);
            expect(client).to.be.not.null;
            expect(client instanceof SilentFlowClient).to.be.true;
            expect(client instanceof BaseClient).to.be.true;
        });
    });

    describe("Error cases", () => {
        const testAccount: AccountInfo = {
            homeAccountId: TEST_DATA_CLIENT_INFO.TEST_HOME_ACCOUNT_ID,
            environment: "login.windows.net",
            tenantId: "testTenantId",
            username: "testname@contoso.com"
        };

        it("Throws error if request object is null or undefined", async () => {
            sinon.stub(Authority.prototype, <any>"discoverEndpoints").resolves(DEFAULT_OPENID_CONFIG_RESPONSE);
            const config = await ClientTestUtils.createTestClientConfiguration();
            const client = new SilentFlowClient(config);
            await expect(client.acquireToken(null)).to.be.rejectedWith(ClientConfigurationErrorMessage.tokenRequestEmptyError.desc);
            await expect(client.acquireToken(null)).to.be.rejectedWith(ClientConfigurationErrorMessage.tokenRequestEmptyError.desc);
        });

        it("Throws error if scopes are not included in request object", async () => {
            sinon.stub(Authority.prototype, <any>"discoverEndpoints").resolves(DEFAULT_OPENID_CONFIG_RESPONSE);
            const config = await ClientTestUtils.createTestClientConfiguration();
            const client = new SilentFlowClient(config);
            await expect(client.acquireToken({
                scopes: null,
                account: testAccount
            })).to.be.rejectedWith(ClientConfigurationErrorMessage.emptyScopesError.desc);
        });

        it("Throws error if scopes are empty in request object", async () => {
            const tokenRequest: SilentFlowRequest = {
                scopes: [],
                account: testAccount
            };
            sinon.stub(Authority.prototype, <any>"discoverEndpoints").resolves(DEFAULT_OPENID_CONFIG_RESPONSE);
            const config = await ClientTestUtils.createTestClientConfiguration();
            const client = new SilentFlowClient(config);
            await expect(client.acquireToken(tokenRequest)).to.be.rejectedWith(ClientConfigurationErrorMessage.emptyScopesError.desc);
        });

        it("Throws error if it does not find token in cache", async () => {
            const testScope2 = "scope2";
            const testAccountEntity: AccountEntity = new AccountEntity();
            testAccountEntity.homeAccountId = TEST_DATA_CLIENT_INFO.TEST_HOME_ACCOUNT_ID;
            testAccountEntity.localAccountId = "testId";
            testAccountEntity.environment = "login.windows.net";
            testAccountEntity.realm = "testTenantId";
            testAccountEntity.username = "username@contoso.com";
            testAccountEntity.authorityType = "MSSTS";
            sinon.stub(MockStorageClass.prototype, "getAccount").returns(testAccountEntity);
            sinon.stub(Authority.prototype, <any>"discoverEndpoints").resolves(DEFAULT_OPENID_CONFIG_RESPONSE);
            const tokenRequest: SilentFlowRequest = {
                scopes: [testScope2],
                account: testAccount
            };
            const config = await ClientTestUtils.createTestClientConfiguration();
            const client = new SilentFlowClient(config);
            await expect(client.acquireToken(tokenRequest)).to.be.rejectedWith(ClientAuthErrorMessage.noTokensFoundError.desc);
        });
    });

    it("acquires a token", async () => {
        const idTokenClaims: IdTokenClaims = {
            "ver": "2.0",
            "iss": "https://login.microsoftonline.com/9188040d-6c67-4c5b-b112-36a304b66dad/v2.0",
            "sub": "AAAAAAAAAAAAAAAAAAAAAIkzqFVrSaSaFHy782bbtaQ",
            "exp": "1536361411",
            "name": "Abe Lincoln",
            "preferred_username": "AbeLi@microsoft.com",
            "oid": "00000000-0000-0000-66f3-3332eca7ea81",
            "tid": "3338040d-6c67-4c5b-b112-36a304b66dad",
            "nonce": "123523",
        };

        const testAccountEntity: AccountEntity = new AccountEntity();
        testAccountEntity.homeAccountId = TEST_DATA_CLIENT_INFO.TEST_HOME_ACCOUNT_ID;
        testAccountEntity.localAccountId = "testId";
        testAccountEntity.environment = "login.windows.net";
        testAccountEntity.realm = idTokenClaims.tid;
        testAccountEntity.username = idTokenClaims.preferred_username;
        testAccountEntity.authorityType = "MSSTS";

        const testIdToken: IdTokenEntity = new IdTokenEntity();
        testIdToken.homeAccountId = TEST_DATA_CLIENT_INFO.TEST_HOME_ACCOUNT_ID;
        testIdToken.clientId = TEST_CONFIG.MSAL_CLIENT_ID;
        testIdToken.environment = testAccountEntity.environment;
        testIdToken.realm = idTokenClaims.tid;
        testIdToken.secret = AUTHENTICATION_RESULT.body.id_token;
        testIdToken.credentialType = CredentialType.ID_TOKEN;

        const testAccessTokenEntity: AccessTokenEntity = new AccessTokenEntity();
        testAccessTokenEntity.homeAccountId = TEST_DATA_CLIENT_INFO.TEST_HOME_ACCOUNT_ID;
        testAccessTokenEntity.clientId = TEST_CONFIG.MSAL_CLIENT_ID;
        testAccessTokenEntity.environment = testAccountEntity.environment;
        testAccessTokenEntity.realm = idTokenClaims.tid;
        testAccessTokenEntity.secret = AUTHENTICATION_RESULT.body.access_token;
        testAccessTokenEntity.credentialType = CredentialType.ACCESS_TOKEN;

        const testRefreshTokenEntity: RefreshTokenEntity = new RefreshTokenEntity();
        testRefreshTokenEntity.homeAccountId = TEST_DATA_CLIENT_INFO.TEST_HOME_ACCOUNT_ID;
        testRefreshTokenEntity.clientId = TEST_CONFIG.MSAL_CLIENT_ID;
        testRefreshTokenEntity.environment = testAccountEntity.environment;
        testRefreshTokenEntity.realm = idTokenClaims.tid;
        testRefreshTokenEntity.secret = AUTHENTICATION_RESULT.body.refresh_token;
        testRefreshTokenEntity.credentialType = CredentialType.REFRESH_TOKEN;

        sinon.stub(Authority.prototype, <any>"discoverEndpoints").resolves(DEFAULT_OPENID_CONFIG_RESPONSE);
        AUTHENTICATION_RESULT.body.client_info = TEST_DATA_CLIENT_INFO.TEST_DECODED_CLIENT_INFO;
        sinon.stub(RefreshTokenClient.prototype, <any>"executePostToTokenEndpoint").resolves(AUTHENTICATION_RESULT);
        sinon.stub(IdToken, "extractIdToken").returns(idTokenClaims);
        sinon.stub(CacheManager.prototype, "getAccount").returns(testAccountEntity);

        const createTokenRequestBodySpy = sinon.spy(RefreshTokenClient.prototype, <any>"createTokenRequestBody");
        sinon.stub(SilentFlowClient.prototype, <any>"readIdTokenFromCache").returns(testIdToken);
        sinon.stub(SilentFlowClient.prototype, <any>"readAccessTokenFromCache").returns(testAccessTokenEntity);
        sinon.stub(SilentFlowClient.prototype, <any>"readRefreshTokenFromCache").returns(testRefreshTokenEntity);
        sinon.stub(SilentFlowClient.prototype, <any>"isTokenExpired").returns(true);

        const config = await ClientTestUtils.createTestClientConfiguration();
        const client = new SilentFlowClient(config);
        const testAccount: AccountInfo = {
            homeAccountId: `${TEST_DATA_CLIENT_INFO.TEST_UID}.${TEST_DATA_CLIENT_INFO.TEST_UTID}`,
            tenantId: idTokenClaims.tid,
            environment: "login.windows.net",
            username: idTokenClaims.preferred_username
        };

        const silentFlowRequest: SilentFlowRequest = {
            scopes: TEST_CONFIG.DEFAULT_GRAPH_SCOPE,
            account: testAccount,
            forceRefresh: true,
            redirectUri: TEST_URIS.TEST_REDIR_URI
        };

        const authResult: AuthenticationResult = await client.acquireToken(silentFlowRequest);
        const expectedScopes = [Constants.OPENID_SCOPE, Constants.PROFILE_SCOPE, TEST_CONFIG.DEFAULT_GRAPH_SCOPE[0], "email"];
        expect(authResult.uniqueId).to.deep.eq(idTokenClaims.oid);
        expect(authResult.tenantId).to.deep.eq(idTokenClaims.tid);
        expect(authResult.scopes).to.deep.eq(expectedScopes);
        expect(authResult.account).to.deep.eq(testAccount);
        expect(authResult.idToken).to.deep.eq(AUTHENTICATION_RESULT.body.id_token);
        expect(authResult.idTokenClaims).to.deep.eq(idTokenClaims);
        expect(authResult.accessToken).to.deep.eq(AUTHENTICATION_RESULT.body.access_token);
        expect(authResult.state).to.be.empty;

        expect(createTokenRequestBodySpy.returnValues[0]).to.contain(`${TEST_CONFIG.DEFAULT_GRAPH_SCOPE[0]}`);
        expect(createTokenRequestBodySpy.returnValues[0]).to.contain(`${AADServerParamKeys.CLIENT_ID}=${TEST_CONFIG.MSAL_CLIENT_ID}`);
        expect(createTokenRequestBodySpy.returnValues[0]).to.contain(`${AADServerParamKeys.REFRESH_TOKEN}=${TEST_TOKENS.REFRESH_TOKEN}`);
        expect(createTokenRequestBodySpy.returnValues[0]).to.contain(`${AADServerParamKeys.GRANT_TYPE}=${GrantType.REFRESH_TOKEN_GRANT}`);
    });
});<|MERGE_RESOLUTION|>--- conflicted
+++ resolved
@@ -23,13 +23,10 @@
 
 describe("SilentFlowClient unit tests", () => {
     beforeEach(() => {
-<<<<<<< HEAD
         ClientTestUtils.setInstanceMetadataStubs();
     });
     
     afterEach(() => {
-=======
->>>>>>> 323e5bef
         sinon.restore();
     });
 
