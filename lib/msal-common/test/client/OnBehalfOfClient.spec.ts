--- conflicted
+++ resolved
@@ -133,65 +133,6 @@
                 skipCache: false
             };
 
-<<<<<<< HEAD
-        sinon.stub(OnBehalfOfClient.prototype, <any>"executePostToTokenEndpoint").resolves(AUTHENTICATION_RESULT_DEFAULT_SCOPES);
-
-        const createTokenRequestBodySpy = sinon.spy(OnBehalfOfClient.prototype, <any>"createTokenRequestBody");
-
-        const client = new OnBehalfOfClient(config);
-        const onBehalfOfRequest: CommonOnBehalfOfRequest = {
-            authority: TEST_CONFIG.validAuthority,
-            correlationId: TEST_CONFIG.CORRELATION_ID,
-            scopes: TEST_CONFIG.DEFAULT_GRAPH_SCOPE,
-            oboAssertion: TEST_TOKENS.ACCESS_TOKEN,
-            skipCache: true
-        };
-
-        const authResult = await client.acquireToken(onBehalfOfRequest) as AuthenticationResult;
-        const expectedScopes = [Constants.OPENID_SCOPE, Constants.PROFILE_SCOPE, Constants.OFFLINE_ACCESS_SCOPE, TEST_CONFIG.DEFAULT_GRAPH_SCOPE[0]];
-        expect(authResult.scopes).toEqual(expectedScopes);
-        expect(authResult.idToken).toEqual(AUTHENTICATION_RESULT_DEFAULT_SCOPES.body.id_token);
-        expect(authResult.accessToken).toEqual(AUTHENTICATION_RESULT_DEFAULT_SCOPES.body.access_token);
-        expect(authResult.state).toHaveLength(0);
-
-        expect(createTokenRequestBodySpy.calledWith(onBehalfOfRequest)).toBe(true);
-
-        expect(createTokenRequestBodySpy.returnValues[0].includes(`${TEST_CONFIG.DEFAULT_GRAPH_SCOPE[0]}`)).toBe(true);
-        expect(createTokenRequestBodySpy.returnValues[0].includes(`${AADServerParamKeys.CLIENT_ID}=${encodeURIComponent(TEST_CONFIG.MSAL_CLIENT_ID)}`)).toBe(true);
-        expect(createTokenRequestBodySpy.returnValues[0].includes(`${AADServerParamKeys.GRANT_TYPE}=${encodeURIComponent(GrantType.JWT_BEARER)}`)).toBe(true);
-        expect(createTokenRequestBodySpy.returnValues[0].includes(`${AADServerParamKeys.CLIENT_SECRET}=${TEST_CONFIG.MSAL_CLIENT_SECRET}`)).toBe(true);
-        expect(createTokenRequestBodySpy.returnValues[0].includes(`${AADServerParamKeys.REQUESTED_TOKEN_USE}=${AADServerParamKeys.ON_BEHALF_OF}`)).toBe(true);
-        expect(createTokenRequestBodySpy.returnValues[0].includes(`${AADServerParamKeys.OBO_ASSERTION}=${TEST_TOKENS.ACCESS_TOKEN}`)).toBe(true);
-    });
-
-    it("Multiple access tokens matched, exception thrown", async () => {
-        const mockedAtEntity: AccessTokenEntity = AccessTokenEntity.createAccessTokenEntity(
-            "", "login.microsoftonline.com", "an_access_token", config.authOptions.clientId, TEST_CONFIG.TENANT, TEST_CONFIG.DEFAULT_GRAPH_SCOPE.toString(), 4600, 4600, mockCrypto, undefined, AuthenticationScheme.BEARER, TEST_TOKENS.ACCESS_TOKEN);
-
-        const mockedAtEntity2: AccessTokenEntity = AccessTokenEntity.createAccessTokenEntity(
-            "", "login.microsoftonline.com", "an_access_token", config.authOptions.clientId, TEST_CONFIG.TENANT, TEST_CONFIG.DEFAULT_GRAPH_SCOPE.toString(), 4600, 4600, mockCrypto, undefined, AuthenticationScheme.BEARER, TEST_TOKENS.ACCESS_TOKEN);
-
-        const mockedCredentialCache: CredentialCache = {
-            accessTokens: {
-                "key1": mockedAtEntity,
-                "key2": mockedAtEntity2
-            },
-            refreshTokens: {},
-            idTokens: {}
-        };
-
-        sinon.stub(CacheManager.prototype, <any>"getCredentialsFilteredBy").returns(mockedCredentialCache);
-
-        const client = new OnBehalfOfClient(config);
-        const onBehalfOfRequest: CommonOnBehalfOfRequest = {
-            authority: TEST_CONFIG.validAuthority,
-            correlationId: TEST_CONFIG.CORRELATION_ID,
-            scopes: TEST_CONFIG.DEFAULT_GRAPH_SCOPE,
-            oboAssertion: TEST_TOKENS.ACCESS_TOKEN
-        };
-
-        await expect(client.acquireToken(onBehalfOfRequest)).rejects.toMatchObject(ClientAuthError.createMultipleMatchingTokensInCacheError());
-=======
             const mockIdTokenCached = sinon.stub(OnBehalfOfClient.prototype, <any>"readIdTokenFromCacheForOBO").returns(testIdToken);
             const config = await ClientTestUtils.createTestClientConfiguration();
             const client = new OnBehalfOfClient(config);
@@ -217,6 +158,5 @@
             expect(authResult.account!.environment).toBe(expectedAccountEntity.environment);
             expect(authResult.account!.tenantId).toBe(expectedAccountEntity.realm);
         });
->>>>>>> e42d0bf0
     });
 });