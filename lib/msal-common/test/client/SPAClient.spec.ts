--- conflicted
+++ resolved
@@ -26,11 +26,8 @@
 import { SilentFlowRequest } from "../../src/request/SilentFlowRequest";
 import { IAccount } from "../../src/account/IAccount";
 import { AccountEntity } from "../../src/cache/entities/AccountEntity";
-<<<<<<< HEAD
 import { MockStorageClass, ClientTestUtils } from "./ClientTestUtils";
-=======
 import { MockStorageClass } from "./ClientTestUtils";
->>>>>>> 53de8da8
 
 describe("SPAClient.ts Class Unit Tests", () => {
 
