import { expect } from "chai";
import { BaseClient } from "../../src/client/BaseClient";
<<<<<<< HEAD
import { Configuration } from "../../src/config/Configuration";
import { Authority, Constants } from "../../src";
import { AADServerParamKeys, HeaderNames } from "../../src/utils/Constants";
import { ClientTestUtils } from "./ClientTestUtils";
=======
import { ClientConfiguration } from "../../src/config/ClientConfiguration";
import {Constants} from "../../src";
import {AADServerParamKeys, HeaderNames} from "../../src/utils/Constants";
import {ClientTestUtils} from "./ClientTestUtils";
>>>>>>> 8b6cf5bb
import sinon from "sinon";
import { DEFAULT_OPENID_CONFIG_RESPONSE, TEST_CONFIG } from "../utils/StringConstants";

class TestClient extends BaseClient {

    constructor(config: ClientConfiguration) {
        super(config);
    }

    getLogger(){
        return this.logger;
    }

    getConfig(){
        return this.config;
    }

    getCryptoUtils(){
        return this.cryptoUtils;
    }

    getCacheStorage(){
        return this.cacheManager;
    }

    getNetworkClient(){
        return this.networkClient;
    }

    getCacheManger(){
        return this.cacheManager;
    }

    getAccount(){
        return this.account;
    }

    getDefaultAuthorityInstance(){
        return this.authority;
    }

    createDefaultLibraryHeaders(): Map<string, string> {
        return super.createDefaultLibraryHeaders();
    }

    createDefaultTokenRequestHeaders(): Map<string, string> {
        return super.createDefaultTokenRequestHeaders();
    }
}

describe("BaseClient.ts Class Unit Tests", () => {

<<<<<<< HEAD
=======
    let config: ClientConfiguration;
>>>>>>> 8b6cf5bb
    beforeEach(() => {
        sinon.restore();
    });

    describe("Constructor", () => {

        it("Creates a valid BaseClient object", async () => {

            sinon.stub(Authority.prototype, <any>"discoverEndpoints").resolves(DEFAULT_OPENID_CONFIG_RESPONSE);
            const config = await ClientTestUtils.createTestClientConfiguration();
            const client = new TestClient(config);
            expect(client).to.be.not.null;
            expect(client instanceof BaseClient).to.be.true;
        });

        it("Sets fields on BaseClient object", async () => {

            sinon.stub(Authority.prototype, <any>"discoverEndpoints").resolves(DEFAULT_OPENID_CONFIG_RESPONSE);
            const config = await ClientTestUtils.createTestClientConfiguration();
            const client = new TestClient(config);

            expect(client.getAccount()).to.be.not.null;
            expect(client.getCacheManger()).to.be.not.null;
            expect(client.getCacheStorage()).to.be.not.null;
            expect(client.getConfig()).to.be.not.null;
            expect(client.getCryptoUtils()).to.be.not.null;
            expect(client.getDefaultAuthorityInstance()).to.be.not.null;
            expect(client.getNetworkClient()).to.be.not.null;
        });
    });

    describe("Header utils", () => {

        sinon.stub(Authority.prototype, <any>"discoverEndpoints").resolves(DEFAULT_OPENID_CONFIG_RESPONSE);
        it("Creates default library headers", async () => {

            sinon.stub(Authority.prototype, <any>"discoverEndpoints").resolves(DEFAULT_OPENID_CONFIG_RESPONSE);
            const config = await ClientTestUtils.createTestClientConfiguration();
            const client = new TestClient(config);
            const headers = client.createDefaultLibraryHeaders();

            expect(headers.get(AADServerParamKeys.X_CLIENT_SKU)).to.eq(Constants.SKU);
            expect(headers.get(AADServerParamKeys.X_CLIENT_VER)).to.eq(TEST_CONFIG.TEST_VERSION);
            expect(headers.get(AADServerParamKeys.X_CLIENT_OS)).to.eq(TEST_CONFIG.TEST_OS);
            expect(headers.get(AADServerParamKeys.X_CLIENT_CPU)).to.eq(TEST_CONFIG.TEST_CPU);
        });

        it("Creates default token request headers", async () => {

            sinon.stub(Authority.prototype, <any>"discoverEndpoints").resolves(DEFAULT_OPENID_CONFIG_RESPONSE);
            const config = await ClientTestUtils.createTestClientConfiguration();
            const client = new TestClient(config);
            const headers = client.createDefaultTokenRequestHeaders();

            expect(headers.get(AADServerParamKeys.X_CLIENT_SKU)).to.eq(Constants.SKU);
            expect(headers.get(AADServerParamKeys.X_CLIENT_VER)).to.eq(TEST_CONFIG.TEST_VERSION);
            expect(headers.get(AADServerParamKeys.X_CLIENT_OS)).to.eq(TEST_CONFIG.TEST_OS);
            expect(headers.get(AADServerParamKeys.X_CLIENT_CPU)).to.eq(TEST_CONFIG.TEST_CPU);
            expect(headers.get(HeaderNames.CONTENT_TYPE)).to.eq(Constants.URL_FORM_CONTENT_TYPE);
        });
    });
});<|MERGE_RESOLUTION|>--- conflicted
+++ resolved
@@ -1,16 +1,9 @@
 import { expect } from "chai";
 import { BaseClient } from "../../src/client/BaseClient";
-<<<<<<< HEAD
-import { Configuration } from "../../src/config/Configuration";
 import { Authority, Constants } from "../../src";
 import { AADServerParamKeys, HeaderNames } from "../../src/utils/Constants";
 import { ClientTestUtils } from "./ClientTestUtils";
-=======
 import { ClientConfiguration } from "../../src/config/ClientConfiguration";
-import {Constants} from "../../src";
-import {AADServerParamKeys, HeaderNames} from "../../src/utils/Constants";
-import {ClientTestUtils} from "./ClientTestUtils";
->>>>>>> 8b6cf5bb
 import sinon from "sinon";
 import { DEFAULT_OPENID_CONFIG_RESPONSE, TEST_CONFIG } from "../utils/StringConstants";
 
@@ -63,10 +56,6 @@
 
 describe("BaseClient.ts Class Unit Tests", () => {
 
-<<<<<<< HEAD
-=======
-    let config: ClientConfiguration;
->>>>>>> 8b6cf5bb
     beforeEach(() => {
         sinon.restore();
     });
