/*
 * Copyright (c) Microsoft Corporation. All rights reserved.
 * Licensed under the MIT License.
 */

import { ClientConfiguration, Constants, PkceCodes, ClientAuthError, AccountEntity, CredentialEntity, AppMetadataEntity, ThrottlingEntity, IdTokenEntity, AccessTokenEntity, RefreshTokenEntity, CredentialType, ProtocolMode , AuthorityFactory, AuthorityOptions, AuthorityMetadataEntity, ServerAuthorizationTokenResponse } from "../../src";
<<<<<<< HEAD
import { DECRYPTED_BOUND_RT_AUTHENTICATION_RESULT_DEFAULT_SCOPES, RANDOM_TEST_GUID, TEST_CONFIG, TEST_POP_VALUES, TEST_TOKENS } from "../test_kit/StringConstants";
=======
import { DECRYPTED_RT_BOUND_AUTHENTICATION_RESULT_DEFAULT_SCOPES, RANDOM_TEST_GUID, TEST_CONFIG, TEST_POP_VALUES, TEST_TOKENS } from "../test_kit/StringConstants";
>>>>>>> 02477e5f

import { CacheManager } from "../../src/cache/CacheManager";
import { ServerTelemetryEntity } from "../../src/cache/entities/ServerTelemetryEntity";

export class MockStorageClass extends CacheManager {
    store = {};

    // Accounts
    getAccount(key: string): AccountEntity | null {
        const account: AccountEntity = this.store[key] as AccountEntity;
        if (AccountEntity.isAccountEntity(account)) {
            return account;
        }
        return null;
    }
    setAccount(value: AccountEntity): void {
        const key = value.generateAccountKey();
        this.store[key] = value;
    }

    // Credentials (idtokens)
    getIdTokenCredential(key: string): IdTokenEntity | null {
        const credType = CredentialEntity.getCredentialType(key);
        if (credType === CredentialType.ID_TOKEN) {
            return this.store[key] as IdTokenEntity;
        }
        return null;
    }
    setIdTokenCredential(value: IdTokenEntity): void {
        const key = value.generateCredentialKey();
        this.store[key] = value;
    }

    // Credentials (accesstokens)
    getAccessTokenCredential(key: string): AccessTokenEntity | null {
        const credType = CredentialEntity.getCredentialType(key);
        if (credType === CredentialType.ACCESS_TOKEN || credType === CredentialType.ACCESS_TOKEN_WITH_AUTH_SCHEME) {
            return this.store[key] as AccessTokenEntity;
        }
        return null;
    }
    setAccessTokenCredential(value: AccessTokenEntity): void {
        const key = value.generateCredentialKey();
        this.store[key] = value;
    }

    // Credentials (accesstokens)
    getRefreshTokenCredential(key: string): RefreshTokenEntity | null {
        const credType = CredentialEntity.getCredentialType(key);
        if (credType === CredentialType.REFRESH_TOKEN) {
            return this.store[key] as RefreshTokenEntity;
        }
        return null;
    }
    setRefreshTokenCredential(value: RefreshTokenEntity): void {
        const key = value.generateCredentialKey();
        this.store[key] = value;
    }

    // AppMetadata
    getAppMetadata(key: string): AppMetadataEntity | null {
        return this.store[key] as AppMetadataEntity;
    }
    setAppMetadata(value: AppMetadataEntity): void {
        const key = value.generateAppMetadataKey();
        this.store[key] = value;
    }

    // Telemetry cache
    getServerTelemetry(key: string): ServerTelemetryEntity | null {
        return this.store[key] as ServerTelemetryEntity;
    }
    setServerTelemetry(key: string, value: ServerTelemetryEntity): void {
        this.store[key] = value;
    }

    // Authority Metadata Cache
    getAuthorityMetadata(key: string): AuthorityMetadataEntity | null {
        return this.store[key] as AuthorityMetadataEntity;
    }
    setAuthorityMetadata(key: string, value: AuthorityMetadataEntity): void {
        this.store[key] = value;
    }

    // Throttling cache
    getThrottlingCache(key: string): ThrottlingEntity | null {
        return this.store[key] as ThrottlingEntity;
    }
    setThrottlingCache(key: string, value: ThrottlingEntity): void {
        this.store[key] = value;
    }

    removeItem(key: string): boolean {
        let result: boolean = false;
        if (!!this.store[key]) {
            delete this.store[key];
            result = true;
        }
        return result;
    }
    containsKey(key: string): boolean {
        return !!this.store[key];
    }
    getKeys(): string[] {
        return Object.keys(this.store);
    }
    getAuthorityMetadataKeys(): string[] {
        return this.getKeys();
    }
    clear(): void {
        this.store = {};
    }
}

export const mockCrypto = {
    createNewGuid(): string {
        return RANDOM_TEST_GUID;
    },
    base64Decode(input: string): string {
        switch (input) {
            case TEST_POP_VALUES.ENCODED_REQ_CNF:
                return TEST_POP_VALUES.DECODED_REQ_CNF;
            case TEST_TOKENS.POP_TOKEN_PAYLOAD:
                return TEST_TOKENS.DECODED_POP_TOKEN_PAYLOAD;
            default:
                return input;
        }
    },
    base64Encode(input: string): string {
        switch (input) {
            case TEST_POP_VALUES.DECODED_REQ_CNF:
                return TEST_POP_VALUES.ENCODED_REQ_CNF;
            default:
                return input;
        }
    },
    async generatePkceCodes(): Promise<PkceCodes> {
        return {
            challenge: TEST_CONFIG.TEST_CHALLENGE,
            verifier: TEST_CONFIG.TEST_VERIFIER,
        };
    },
    async getPublicKeyThumbprint(): Promise<string> {
        return TEST_POP_VALUES.KID;
    },
    async getAsymmetricPublicKey(): Promise<string> {
        return TEST_POP_VALUES.DECODED_STK_JWK_THUMBPRINT;
    },
    async signJwt(): Promise<string> {
        return "";
    },
    async decryptBoundTokenResponse(): Promise<ServerAuthorizationTokenResponse> {
<<<<<<< HEAD
        return DECRYPTED_BOUND_RT_AUTHENTICATION_RESULT_DEFAULT_SCOPES;
=======
        return DECRYPTED_RT_BOUND_AUTHENTICATION_RESULT_DEFAULT_SCOPES;
>>>>>>> 02477e5f
    }
};

export class ClientTestUtils {
    
    static async createTestClientConfiguration(): Promise<ClientConfiguration>{
        const mockStorage = new MockStorageClass(TEST_CONFIG.MSAL_CLIENT_ID, mockCrypto);

        const testLoggerCallback = (): void => {
            return;
        };

        const mockHttpClient = {
            sendGetRequestAsync<T>(): T {
                return {} as T;
            },
            sendPostRequestAsync<T>(): T {
                return {} as T;
            }
        };

        const authorityOptions: AuthorityOptions = {
            protocolMode: ProtocolMode.AAD,
            knownAuthorities: [TEST_CONFIG.validAuthority],
            cloudDiscoveryMetadata: "",
            authorityMetadata: ""
        };
        const authority  = AuthorityFactory.createInstance(TEST_CONFIG.validAuthority, mockHttpClient, mockStorage, authorityOptions);

        await authority.resolveEndpointsAsync().catch(error => {
            throw ClientAuthError.createEndpointDiscoveryIncompleteError(error);
        });

        return {
            authOptions: {
                clientId: TEST_CONFIG.MSAL_CLIENT_ID,
                authority: authority
            },
            storageInterface: mockStorage,
            networkInterface: mockHttpClient,
            cryptoInterface: mockCrypto,
            loggerOptions: {
                loggerCallback: testLoggerCallback,
            },
            systemOptions: {
                tokenRenewalOffsetSeconds: TEST_CONFIG.DEFAULT_TOKEN_RENEWAL_OFFSET
            },
            clientCredentials: {
                clientSecret: TEST_CONFIG.MSAL_CLIENT_SECRET,
            },
            libraryInfo: {
                sku: Constants.SKU,
                version: TEST_CONFIG.TEST_VERSION,
                os: TEST_CONFIG.TEST_OS,
                cpu: TEST_CONFIG.TEST_CPU,
            },
        };
    }
}<|MERGE_RESOLUTION|>--- conflicted
+++ resolved
@@ -4,11 +4,7 @@
  */
 
 import { ClientConfiguration, Constants, PkceCodes, ClientAuthError, AccountEntity, CredentialEntity, AppMetadataEntity, ThrottlingEntity, IdTokenEntity, AccessTokenEntity, RefreshTokenEntity, CredentialType, ProtocolMode , AuthorityFactory, AuthorityOptions, AuthorityMetadataEntity, ServerAuthorizationTokenResponse } from "../../src";
-<<<<<<< HEAD
 import { DECRYPTED_BOUND_RT_AUTHENTICATION_RESULT_DEFAULT_SCOPES, RANDOM_TEST_GUID, TEST_CONFIG, TEST_POP_VALUES, TEST_TOKENS } from "../test_kit/StringConstants";
-=======
-import { DECRYPTED_RT_BOUND_AUTHENTICATION_RESULT_DEFAULT_SCOPES, RANDOM_TEST_GUID, TEST_CONFIG, TEST_POP_VALUES, TEST_TOKENS } from "../test_kit/StringConstants";
->>>>>>> 02477e5f
 
 import { CacheManager } from "../../src/cache/CacheManager";
 import { ServerTelemetryEntity } from "../../src/cache/entities/ServerTelemetryEntity";
@@ -161,11 +157,7 @@
         return "";
     },
     async decryptBoundTokenResponse(): Promise<ServerAuthorizationTokenResponse> {
-<<<<<<< HEAD
         return DECRYPTED_BOUND_RT_AUTHENTICATION_RESULT_DEFAULT_SCOPES;
-=======
-        return DECRYPTED_RT_BOUND_AUTHENTICATION_RESULT_DEFAULT_SCOPES;
->>>>>>> 02477e5f
     }
 };
 
