--- conflicted
+++ resolved
@@ -225,11 +225,7 @@
         expect(resolveEndpointsStub).toHaveBeenCalledTimes(1);
     });
 
-<<<<<<< HEAD
-    it("createDiscoveredInstance transforms CIAM authority when trailing slash is missing", async () => {
-=======
     it("createDiscoveredInstance transforms CIAM authority when a `/` is missing", async () => {
->>>>>>> eeb136bc
         const resolveEndpointsStub = jest.spyOn(Authority.prototype, "resolveEndpointsAsync").mockResolvedValue();
         const authorityInstance = await AuthorityFactory.createDiscoveredInstance("https://test.ciamlogin.com", networkInterface, mockStorage, authorityOptions, logger);
         expect(authorityInstance.authorityType).toBe(AuthorityType.Ciam);
@@ -238,10 +234,6 @@
         expect(resolveEndpointsStub).toHaveBeenCalledTimes(1);
     });
 
-<<<<<<< HEAD
-=======
-
->>>>>>> eeb136bc
     it("createDiscoveredInstance does not transform when there is a PATH", async () => {
         const resolveEndpointsStub = jest.spyOn(Authority.prototype, "resolveEndpointsAsync").mockResolvedValue();
         const authorityInstance = await AuthorityFactory.createDiscoveredInstance("https://test.ciamlogin.com/tenant/", networkInterface, mockStorage, authorityOptions, logger);
