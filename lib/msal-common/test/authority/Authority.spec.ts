--- conflicted
+++ resolved
@@ -21,11 +21,7 @@
 import { ProtocolMode } from "../../src/authority/ProtocolMode";
 import { AuthorityMetadataEntity } from "../../src/cache/entities/AuthorityMetadataEntity";
 import { OpenIdConfigResponse } from "../../src/authority/OpenIdConfigResponse";
-<<<<<<< HEAD
-import { AzureCloudOptions } from "../../src/config/ClientConfiguration";
-=======
-import { Logger, LogLevel } from "../../src";
->>>>>>> f4678bff
+import { AzureCloudOptions, Logger, LogLevel } from "../../src";
 
 let mockStorage: MockStorageClass;
 
@@ -241,13 +237,8 @@
                 return JSON.parse(JSON.stringify(DEFAULT_OPENID_CONFIG_RESPONSE));
             };
 
-<<<<<<< HEAD
-            const authority = new Authority(Constants.DEFAULT_AUTHORITY, networkInterface, mockStorage, authorityOptions);
+            const authority = new Authority(Constants.DEFAULT_AUTHORITY, networkInterface, mockStorage, authorityOptions, logger);
             await authority.resolveEndpointsAsync();
-=======
-                const authority = new Authority(Constants.DEFAULT_AUTHORITY, networkInterface, mockStorage, authorityOptions, logger);
-                await authority.resolveEndpointsAsync();
->>>>>>> f4678bff
 
             expect(authority.discoveryComplete()).toBe(true);
             expect(authority.authorizationEndpoint).toEqual(`${deepCopyOpenIdResponse.body.authorization_endpoint.replace("{tenant}", "common").replace("login.microsoftonline.com", "westus2.login.microsoft.com")}/`);
@@ -261,13 +252,8 @@
                 return JSON.parse(JSON.stringify(DEFAULT_OPENID_CONFIG_RESPONSE));
             };
 
-<<<<<<< HEAD
-            const authority = new Authority(Constants.DEFAULT_AUTHORITY, networkInterface, mockStorage, {...authorityOptions, azureRegionConfiguration: { azureRegion: "westus2", environmentRegion: "centralus" }});
+            const authority = new Authority(Constants.DEFAULT_AUTHORITY, networkInterface, mockStorage, {...authorityOptions, azureRegionConfiguration: { azureRegion: "westus2", environmentRegion: "centralus" }}, logger);
             await authority.resolveEndpointsAsync();
-=======
-                const authority = new Authority(Constants.DEFAULT_AUTHORITY, networkInterface, mockStorage, {...authorityOptions, azureRegionConfiguration: { azureRegion: "westus2", environmentRegion: "centralus" }}, logger);
-                await authority.resolveEndpointsAsync();
->>>>>>> f4678bff
 
             expect(authority.discoveryComplete()).toBe(true);
             expect(authority.authorizationEndpoint).toEqual(`${deepCopyOpenIdResponse.body.authorization_endpoint.replace("{tenant}", "common").replace("login.microsoftonline.com", "westus2.login.microsoft.com")}/`);
@@ -281,13 +267,8 @@
                 return JSON.parse(JSON.stringify(DEFAULT_OPENID_CONFIG_RESPONSE));
             };
 
-<<<<<<< HEAD
-            const authority = new Authority(Constants.DEFAULT_AUTHORITY, networkInterface, mockStorage, {...authorityOptions, azureRegionConfiguration: { azureRegion: Constants.AZURE_REGION_AUTO_DISCOVER_FLAG, environmentRegion: "centralus" }});
+            const authority = new Authority(Constants.DEFAULT_AUTHORITY, networkInterface, mockStorage, {...authorityOptions, azureRegionConfiguration: { azureRegion: Constants.AZURE_REGION_AUTO_DISCOVER_FLAG, environmentRegion: "centralus" }}, logger);
             await authority.resolveEndpointsAsync();
-=======
-                const authority = new Authority(Constants.DEFAULT_AUTHORITY, networkInterface, mockStorage, {...authorityOptions, azureRegionConfiguration: { azureRegion: Constants.AZURE_REGION_AUTO_DISCOVER_FLAG, environmentRegion: "centralus" }}, logger);
-                await authority.resolveEndpointsAsync();
->>>>>>> f4678bff
 
             expect(authority.discoveryComplete()).toBe(true);
             expect(authority.authorizationEndpoint).toEqual(`${deepCopyOpenIdResponse.body.authorization_endpoint.replace("{tenant}", "common").replace("login.microsoftonline.com", "centralus.login.microsoft.com")}/`);
@@ -301,8 +282,7 @@
                 return JSON.parse(JSON.stringify(DEFAULT_OPENID_CONFIG_RESPONSE));
             };
 
-<<<<<<< HEAD
-            const authority = new Authority(Constants.DEFAULT_AUTHORITY, networkInterface, mockStorage, {...authorityOptions, azureRegionConfiguration: { azureRegion: Constants.AZURE_REGION_AUTO_DISCOVER_FLAG, environmentRegion: undefined }});
+            const authority = new Authority(Constants.DEFAULT_AUTHORITY, networkInterface, mockStorage, {...authorityOptions, azureRegionConfiguration: { azureRegion: Constants.AZURE_REGION_AUTO_DISCOVER_FLAG, environmentRegion: undefined }}, logger);
             await authority.resolveEndpointsAsync();
 
             expect(authority.discoveryComplete()).toBe(true);
@@ -312,18 +292,6 @@
         });
     });
 
-=======
-                const authority = new Authority(Constants.DEFAULT_AUTHORITY, networkInterface, mockStorage, {...authorityOptions, azureRegionConfiguration: { azureRegion: Constants.AZURE_REGION_AUTO_DISCOVER_FLAG, environmentRegion: undefined }}, logger);
-                await authority.resolveEndpointsAsync();
-
-                expect(authority.discoveryComplete()).toBe(true);
-                expect(authority.authorizationEndpoint).toEqual(deepCopyOpenIdResponse.body.authorization_endpoint.replace("{tenant}", "common"));
-                expect(authority.tokenEndpoint).toEqual(deepCopyOpenIdResponse.body.token_endpoint.replace("{tenant}", "common"));
-                expect(authority.endSessionEndpoint).toEqual(deepCopyOpenIdResponse.body.end_session_endpoint.replace("{tenant}", "common"));
-        })
-    })
-
->>>>>>> f4678bff
     describe("Endpoint discovery", () => {
 
         const networkInterface: INetworkModule = {
@@ -749,11 +717,7 @@
                 value.updateCanonicalAuthority(Constants.DEFAULT_AUTHORITY);
                 mockStorage.setAuthorityMetadata(key, value);
                 jest.spyOn(Authority.prototype, <any>"updateEndpointMetadata").mockResolvedValue("cache");
-<<<<<<< HEAD
-                authority = new Authority(Constants.DEFAULT_AUTHORITY, networkInterface, mockStorage, authorityOptions);
-=======
-                authority = new Authority(Constants.DEFAULT_AUTHORITY, networkInterface, mockStorage, authorityOptions, logger);
->>>>>>> f4678bff
+                authority = new Authority(Constants.DEFAULT_AUTHORITY, networkInterface, mockStorage, authorityOptions, logger);
 
                 await authority.resolveEndpointsAsync();
                 expect(authority.isAlias("login.microsoftonline.com")).toBe(true);
@@ -795,12 +759,8 @@
                 networkInterface.sendGetRequestAsync = (url: string, options?: NetworkRequestOptions): any => {
                     return DEFAULT_TENANT_DISCOVERY_RESPONSE;
                 };
-<<<<<<< HEAD
-                authority = new Authority(Constants.DEFAULT_AUTHORITY, networkInterface, mockStorage, authorityOptions);
-=======
-                authority = new Authority(Constants.DEFAULT_AUTHORITY, networkInterface, mockStorage, authorityOptions, logger);
->>>>>>> f4678bff
-
+              
+                authority = new Authority(Constants.DEFAULT_AUTHORITY, networkInterface, mockStorage, authorityOptions, logger);
                 await authority.resolveEndpointsAsync();
                 expect(authority.isAlias("login.microsoftonline.com")).toBe(true);
                 expect(authority.isAlias("login.windows.net")).toBe(true);
@@ -833,13 +793,10 @@
                     return DEFAULT_TENANT_DISCOVERY_RESPONSE;
                 };
                 jest.spyOn(Authority.prototype, <any>"updateEndpointMetadata").mockResolvedValue("cache");
-<<<<<<< HEAD
-                authority = new Authority(Constants.DEFAULT_AUTHORITY, networkInterface, mockStorage, authorityOptions);
-=======
-                authority = new Authority(Constants.DEFAULT_AUTHORITY, networkInterface, mockStorage, authorityOptions, logger);
->>>>>>> f4678bff
-
-                await authority.resolveEndpointsAsync();
+              
+                authority = new Authority(Constants.DEFAULT_AUTHORITY, networkInterface, mockStorage, authorityOptions, logger);
+                await authority.resolveEndpointsAsync();
+              
                 expect(authority.isAlias("login.microsoftonline.com")).toBe(true);
                 expect(authority.isAlias("login.windows.net")).toBe(true);
                 expect(authority.isAlias("sts.windows.net")).toBe(true);
@@ -872,13 +829,10 @@
                     return DEFAULT_TENANT_DISCOVERY_RESPONSE;
                 };
                 jest.spyOn(Authority.prototype, <any>"updateEndpointMetadata").mockResolvedValue("cache");
-<<<<<<< HEAD
-                authority = new Authority("https://custom-domain.microsoft.com", networkInterface, mockStorage, authorityOptions);
-=======
+              
                 authority = new Authority("https://custom-domain.microsoft.com", networkInterface, mockStorage, authorityOptions, logger);
->>>>>>> f4678bff
-
-                await authority.resolveEndpointsAsync();
+                await authority.resolveEndpointsAsync();
+              
                 expect(authority.isAlias("custom-domain.microsoft.com")).toBe(true);
                 expect(authority.getPreferredCache()).toBe("custom-domain.microsoft.com");
                 expect(authority.canonicalAuthority.includes("custom-domain.microsoft.com"));
@@ -934,13 +888,8 @@
                     knownAuthorities: [],
                     cloudDiscoveryMetadata: "this-is-not-valid-json",
                     authorityMetadata: ""
-<<<<<<< HEAD
-                };
-                authority = new Authority(Constants.DEFAULT_AUTHORITY, networkInterface, mockStorage, authorityOptions);
-=======
-                }
-                authority = new Authority(Constants.DEFAULT_AUTHORITY, networkInterface, mockStorage, authorityOptions, logger);
->>>>>>> f4678bff
+                }
+                authority = new Authority(Constants.DEFAULT_AUTHORITY, networkInterface, mockStorage, authorityOptions, logger);
                 authority.resolveEndpointsAsync().catch(e => {
                     expect(e).toBeInstanceOf(ClientConfigurationError);
                     expect(e.errorMessage).toBe(ClientConfigurationErrorMessage.invalidCloudDiscoveryMetadata.desc);
@@ -959,12 +908,7 @@
                 networkInterface.sendGetRequestAsync = (url: string, options?: NetworkRequestOptions): any => {
                     throw Error("Unable to get response");
                 };
-<<<<<<< HEAD
-                authority = new Authority(Constants.DEFAULT_AUTHORITY, networkInterface, mockStorage, authorityOptions);
-=======
-                authority = new Authority(Constants.DEFAULT_AUTHORITY, networkInterface, mockStorage, authorityOptions, logger);
->>>>>>> f4678bff
-
+                authority = new Authority(Constants.DEFAULT_AUTHORITY, networkInterface, mockStorage, authorityOptions, logger);
                 authority.resolveEndpointsAsync().catch(e => {
                     expect(e).toBeInstanceOf(ClientConfigurationError);
                     expect(e.errorMessage).toBe(ClientConfigurationErrorMessage.untrustedAuthority.desc);
@@ -984,21 +928,12 @@
                 networkInterface.sendGetRequestAsync = (url: string, options?: NetworkRequestOptions): any => {
                     return {
                         body: {
-<<<<<<< HEAD
-                            error: "This endpoint does not exist"
-                        }
-                    };
-                };
-                authority = new Authority(Constants.DEFAULT_AUTHORITY, networkInterface, mockStorage, authorityOptions);
-=======
                             error: Constants.INVALID_INSTANCE,
                             error_description: "error_description"
                         }
                     };
                 };
                 authority = new Authority(Constants.DEFAULT_AUTHORITY, networkInterface, mockStorage, authorityOptions, logger);
->>>>>>> f4678bff
-
                 authority.resolveEndpointsAsync().catch(e => {
                     expect(e).toBeInstanceOf(ClientConfigurationError);
                     expect(e.errorMessage).toEqual(ClientConfigurationErrorMessage.untrustedAuthority.desc);
@@ -1084,13 +1019,8 @@
                 knownAuthorities: [Constants.DEFAULT_AUTHORITY],
                 cloudDiscoveryMetadata: "",
                 authorityMetadata: ""
-<<<<<<< HEAD
-            };
-            authority = new Authority(authorityUrl, networkInterface, mockStorage, options);
-=======
             }
             authority = new Authority(authorityUrl, networkInterface, mockStorage, options, logger);
->>>>>>> f4678bff
             jest.spyOn(networkInterface, <any>"sendGetRequestAsync").mockImplementation((openIdConfigEndpoint) => {
                 // @ts-ignore
                 endpoint = openIdConfigEndpoint;
