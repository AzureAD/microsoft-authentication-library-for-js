--- conflicted
+++ resolved
@@ -12,30 +12,29 @@
 
         it("Generate AccessTokenEntity key", () => {
             const at = mockCache.createMockATOne();
-            expect(at.generateCredentialKey()).to.eql(
+            expect(at.generateCredentialKey()).toEqual(
                 "uid.utid-login.microsoftonline.com-accesstoken-mock_client_id-microsoft-scope1 scope2 scope3-"
             );
         });
 
-<<<<<<< HEAD
         it("Throws error if AccessTokenEntity is not assigned a type", () => {
             const at = new AccessTokenEntity();
-            expect(() => at.generateType()).to.throw(ClientAuthError);
-            expect(() => at.generateType()).to.throw(ClientAuthErrorMessage.unexpectedCredentialType.desc);
+            expect(() => at.generateType()).toThrowError(ClientAuthError);
+            expect(() => at.generateType()).toThrowError(ClientAuthErrorMessage.unexpectedCredentialType.desc);
         });
 
         it("Generate AccessTokenEntity type", () => {
             const at = mockCache.createMockATOne();
-            expect(at.generateType()).to.eql(CacheType.ACCESS_TOKEN);
+            expect(at.generateType()).toEqual(CacheType.ACCESS_TOKEN);
         });
 
         it("verify if an object is an access token entity", () => {
-            expect(AccessTokenEntity.isAccessTokenEntity(mockAccessTokenEntity_1)).to.eql(true);
-            expect(AccessTokenEntity.isAccessTokenEntity(mockAccessTokenEntity_2)).to.eql(true);
+            expect(AccessTokenEntity.isAccessTokenEntity(mockAccessTokenEntity_1)).toEqual(true);
+            expect(AccessTokenEntity.isAccessTokenEntity(mockAccessTokenEntity_2)).toEqual(true);
         });
 
         it("verify if an object is not an access token entity", () => {
-            expect(AccessTokenEntity.isAccessTokenEntity(mockRefreshTokenEntity)).to.eql(false);
+            expect(AccessTokenEntity.isAccessTokenEntity(mockRefreshTokenEntity)).toEqual(false);
         });
     });
 
@@ -47,46 +46,18 @@
 
         it("Generate AccessTokenEntity key", () => {
             const popAT = mockCache.createMockPopAT();
-            expect(popAT.generateCredentialKey()).to.eql(
+            expect(popAT.generateCredentialKey()).toEqual(
                 "uid.utid-login.microsoftonline.com-accesstoken_with_authscheme-mock_client_id-microsoft-scope1 scope2 scope3-pop"
             );
         });
 
         it("Generate AccessTokenEntity type", () => {
             const popAT = mockCache.createMockPopAT();
-            expect(popAT.generateType()).to.eql(CacheType.ACCESS_TOKEN);
+            expect(popAT.generateType()).toEqual(CacheType.ACCESS_TOKEN);
         });
 
         it("verify if an object is an access token entity", () => {
-            expect(AccessTokenEntity.isAccessTokenEntity(mockAccessTokenWithAuthSchemeEntity)).to.eql(true);
+            expect(AccessTokenEntity.isAccessTokenEntity(mockAccessTokenWithAuthSchemeEntity)).toEqual(true);
         });
     })
-=======
-    it("Generate AccessTokenEntity key", () => {
-        const at = mockCache.createMockATOne();
-        expect(at.generateCredentialKey()).toEqual(
-            "uid.utid-login.microsoftonline.com-accesstoken-mock_client_id-microsoft-scope1 scope2 scope3"
-        );
-    });
-
-    it("Throws error if AccessTokenEntity is not assigned a type", () => {
-        const at = new AccessTokenEntity();
-        expect(() => at.generateType()).toThrowError(ClientAuthError);
-        expect(() => at.generateType()).toThrowError(ClientAuthErrorMessage.unexpectedCredentialType.desc);
-    });
-
-    it("Generate AccessTokenEntity type", () => {
-        const at = mockCache.createMockATOne();
-        expect(at.generateType()).toEqual(CacheType.ACCESS_TOKEN);
-    });
-
-    it("verify if an object is an access token entity", () => {
-        expect(AccessTokenEntity.isAccessTokenEntity(mockAccessTokenEntity_1)).toEqual(true);
-        expect(AccessTokenEntity.isAccessTokenEntity(mockAccessTokenEntity_2)).toEqual(true);
-    });
-
-    it("verify if an object is not an access token entity", () => {
-        expect(AccessTokenEntity.isAccessTokenEntity(mockRefreshTokenEntity)).toEqual(false);
-    });
->>>>>>> 80e1ba05
 });