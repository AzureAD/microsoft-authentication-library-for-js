import { AccessTokenEntity } from "../../../src/cache/entities/AccessTokenEntity";
import { mockCache, mockAccessTokenEntity_1, mockAccessTokenEntity_2, mockRefreshTokenEntity, mockAccessTokenWithAuthSchemeEntity } from "./cacheConstants";
import { CacheType } from "../../../src/utils/Constants";
import { ClientAuthError, ClientAuthErrorMessage } from "../../../src/error/ClientAuthError";

describe("AccessTokenEntity.ts Unit Tests", () => {
    describe("AccessToken Credential entity", () => {
        it("Verify an AccessTokenEntity entity", () => {
            const at = new AccessTokenEntity();
            expect(at instanceof AccessTokenEntity);
        });

        it("Generate AccessTokenEntity key", () => {
            const at = mockCache.createMockATOne();
            expect(at.generateCredentialKey()).toEqual(
<<<<<<< HEAD
                "uid.utid-login.microsoftonline.com-accesstoken-mock_client_id-microsoft-scope1 scope2 scope3-"
=======
                "uid.utid-login.microsoftonline.com-accesstoken-mock_client_id-microsoft-scope1 scope2 scope3"
>>>>>>> af9372a9
            );
        });

        it("Throws error if AccessTokenEntity is not assigned a type", () => {
            const at = new AccessTokenEntity();
            expect(() => at.generateType()).toThrowError(ClientAuthError);
            expect(() => at.generateType()).toThrowError(ClientAuthErrorMessage.unexpectedCredentialType.desc);
        });

        it("Generate AccessTokenEntity type", () => {
            const at = mockCache.createMockATOne();
            expect(at.generateType()).toEqual(CacheType.ACCESS_TOKEN);
        });

        it("verify if an object is an access token entity", () => {
            expect(AccessTokenEntity.isAccessTokenEntity(mockAccessTokenEntity_1)).toEqual(true);
            expect(AccessTokenEntity.isAccessTokenEntity(mockAccessTokenEntity_2)).toEqual(true);
        });

        it("verify if an object is not an access token entity", () => {
            expect(AccessTokenEntity.isAccessTokenEntity(mockRefreshTokenEntity)).toEqual(false);
        });
    });

    describe("AccessToken_With_AuthScheme credential entity", () => {
        it("Verify an AccessToken_With_AuthScheme entity", () => {
            const popAT = mockCache.createMockPopAT();
            expect(popAT instanceof AccessTokenEntity);
        });

        it("Generate AccessTokenEntity key", () => {
            const popAT = mockCache.createMockPopAT();
            expect(popAT.generateCredentialKey()).toEqual(
                "uid.utid-login.microsoftonline.com-accesstoken_with_authscheme-mock_client_id-microsoft-scope1 scope2 scope3-pop"
            );
        });

        it("Generate AccessTokenEntity type", () => {
            const popAT = mockCache.createMockPopAT();
            expect(popAT.generateType()).toEqual(CacheType.ACCESS_TOKEN);
        });

        it("verify if an object is an access token entity", () => {
            expect(AccessTokenEntity.isAccessTokenEntity(mockAccessTokenWithAuthSchemeEntity)).toEqual(true);
        });
    });
});<|MERGE_RESOLUTION|>--- conflicted
+++ resolved
@@ -13,11 +13,7 @@
         it("Generate AccessTokenEntity key", () => {
             const at = mockCache.createMockATOne();
             expect(at.generateCredentialKey()).toEqual(
-<<<<<<< HEAD
-                "uid.utid-login.microsoftonline.com-accesstoken-mock_client_id-microsoft-scope1 scope2 scope3-"
-=======
                 "uid.utid-login.microsoftonline.com-accesstoken-mock_client_id-microsoft-scope1 scope2 scope3"
->>>>>>> af9372a9
             );
         });
 
