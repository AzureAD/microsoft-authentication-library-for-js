import { AccountEntity } from "../../../src/cache/entities/AccountEntity";
import { mockAccountEntity, mockIdTokenEntity } from "./cacheConstants";
import { AuthToken } from "../../../src/account/AuthToken";
import { AuthorityFactory } from "../../../src/authority/AuthorityFactory";
import { CacheAccountType, Constants } from "../../../src/utils/Constants";
import { NetworkRequestOptions, INetworkModule } from "../../../src/network/INetworkModule";
import { ICrypto, PkceCodes } from "../../../src/crypto/ICrypto";
import { RANDOM_TEST_GUID, TEST_DATA_CLIENT_INFO, TEST_CONFIG, TEST_TOKENS, TEST_URIS, TEST_POP_VALUES, PREFERRED_CACHE_ALIAS, TEST_CRYPTO_VALUES } from "../../test_kit/StringConstants";
import sinon from "sinon";
import { MockStorageClass, mockCrypto } from "../../client/ClientTestUtils";
import { AccountInfo } from "../../../src/account/AccountInfo";
import { AuthorityOptions } from "../../../src/authority/AuthorityOptions";
import { ProtocolMode } from "../../../src/authority/ProtocolMode";
import { LogLevel, Logger } from "../../../src/logger/Logger";
import { Authority } from "../../../src/authority/Authority";
import { ClientAuthError, ClientAuthErrorMessage } from "../../../src/error/ClientAuthError";
import { AuthorityType } from "../../../src/authority/AuthorityType";

const cryptoInterface: ICrypto = {
    createNewGuid(): string {
        return RANDOM_TEST_GUID;
    },
    base64Decode(input: string): string {
        switch (input) {
            case TEST_POP_VALUES.ENCODED_REQ_CNF:
                return TEST_POP_VALUES.DECODED_REQ_CNF;
            case TEST_DATA_CLIENT_INFO.TEST_CACHE_RAW_CLIENT_INFO:
                return TEST_DATA_CLIENT_INFO.TEST_CACHE_DECODED_CLIENT_INFO;
            case TEST_DATA_CLIENT_INFO.TEST_RAW_CLIENT_INFO_GUIDS:
                return TEST_DATA_CLIENT_INFO.TEST_CACHE_DECODED_CLIENT_INFO_GUIDS
            default:
                return input;
        }
    },
    base64Encode(input: string): string {
        switch (input) {
            case TEST_POP_VALUES.DECODED_REQ_CNF:
                return TEST_POP_VALUES.ENCODED_REQ_CNF;
            case "uid":
                return "dWlk";
            case "utid":
                return "dXRpZA==";
            default:
                return input;
        }
    },
    async generatePkceCodes(): Promise<PkceCodes> {
        return {
            challenge: TEST_CONFIG.TEST_CHALLENGE,
            verifier: TEST_CONFIG.TEST_VERIFIER,
        };
    },
    async getPublicKeyThumbprint(): Promise<string> {
        return TEST_POP_VALUES.KID;
    },
    async signJwt(): Promise<string> {
        return "";
    },
    async removeTokenBindingKey(): Promise<boolean> {
        return Promise.resolve(true);
    },
    async clearKeystore(): Promise<boolean> {
        return Promise.resolve(true);
    },
<<<<<<< HEAD
    async getAsymmetricPublicKey(): Promise<string> {
        return TEST_POP_VALUES.DECODED_STK_JWK_THUMBPRINT;
=======
    async hashString(): Promise<string> {
        return Promise.resolve(TEST_CRYPTO_VALUES.TEST_SHA256_HASH);
>>>>>>> ebb6c41f
    }
};

const networkInterface: INetworkModule = {
    sendGetRequestAsync<T>(
        url: string,
        options?: NetworkRequestOptions
    ): T {
        return {} as T;
    },
    sendPostRequestAsync<T>(
        url: string,
        options?: NetworkRequestOptions
    ): T {
        return {} as T;
    }
};

const authorityOptions: AuthorityOptions = {
    protocolMode: ProtocolMode.AAD,
    knownAuthorities: [Constants.DEFAULT_AUTHORITY],
    cloudDiscoveryMetadata: "",
    authorityMetadata: ""
}
const authority =  AuthorityFactory.createInstance(
    Constants.DEFAULT_AUTHORITY,
    networkInterface,
    new MockStorageClass("client-id", mockCrypto),
    authorityOptions
);

const loggerOptions = {
    loggerCallback: (level: LogLevel, message: string, containsPii: boolean): void => {
        console.log(`Log level: ${level} Message: ${message}`);
    },
    piiLoggingEnabled: true,
    logLevel: LogLevel.Verbose
};

describe("AccountEntity.ts Unit Tests", () => {
    beforeEach(() => {
        sinon.stub(Authority.prototype, "getPreferredCache").returns("login.windows.net");
    });

    afterEach(() => {
        sinon.restore();
    });

    it("Verify an AccountEntity", () => {
        const ac = new AccountEntity();
        expect(ac instanceof AccountEntity);
    });

    it("generate an AccountEntityKey", () => {
        const ac = new AccountEntity();
        Object.assign(ac, mockAccountEntity);
        expect(ac.generateAccountKey()).toEqual("uid.utid-login.microsoftonline.com-microsoft");
    });

    it("throws error if account entity is not assigned a type", () => {
        const ac = new AccountEntity();
        expect(() => ac.generateType()).toThrowError(ClientAuthError);
        expect(() => ac.generateType()).toThrowError(ClientAuthErrorMessage.unexpectedAccountType.desc);
    });

    it("generate type of the cache", () => {
        const ac = new AccountEntity();
        Object.assign(ac, mockAccountEntity);
        expect(ac.generateType()).toEqual(1003);
    });

    it("create an Account", () => {
        // Set up stubs
        const idTokenClaims = {
            "ver": "2.0",
            "iss": `${TEST_URIS.DEFAULT_INSTANCE}9188040d-6c67-4c5b-b112-36a304b66dad/v2.0`,
            "sub": "AAAAAAAAAAAAAAAAAAAAAIkzqFVrSaSaFHy782bbtaQ",
            "exp": 1536361411,
            "name": "Abe Lincoln",
            "preferred_username": "AbeLi@microsoft.com",
            "oid": "00000000-0000-0000-66f3-3332eca7ea81",
            "tid": "3338040d-6c67-4c5b-b112-36a304b66dad",
            "nonce": "123523",
        };
        sinon.stub(AuthToken, "extractTokenClaims").returns(idTokenClaims);
        const idToken = new AuthToken(TEST_TOKENS.IDTOKEN_V2, cryptoInterface);

        const logger = new Logger(loggerOptions);
        const homeAccountId = AccountEntity.generateHomeAccountId(
            TEST_DATA_CLIENT_INFO.TEST_RAW_CLIENT_INFO_GUIDS,
            AuthorityType.Default,
            logger,
            cryptoInterface,
            idToken);

        const acc = AccountEntity.createAccount(
            TEST_DATA_CLIENT_INFO.TEST_RAW_CLIENT_INFO_GUIDS,
            homeAccountId,
            idToken,
            authority
        );

        expect(acc.generateAccountKey()).toEqual(`${homeAccountId}-login.windows.net-${idTokenClaims.tid}`);
        expect(acc.homeAccountId).toBe(homeAccountId);
        expect(acc.environment).toBe(PREFERRED_CACHE_ALIAS);
        expect(acc.realm).toBe(idTokenClaims.tid);
        expect(acc.username).toBe("AbeLi@microsoft.com");
        expect(acc.localAccountId).toEqual(idTokenClaims.oid);
        expect(acc.idTokenClaims).toBe(idTokenClaims);
    });

    it("create an Account with sub instead of oid as localAccountId", () => {
        // Set up stubs
        const idTokenClaims = {
            "ver": "2.0",
            "iss": `${TEST_URIS.DEFAULT_INSTANCE}9188040d-6c67-4c5b-b112-36a304b66dad/v2.0`,
            "sub": "AAAAAAAAAAAAAAAAAAAAAIkzqFVrSaSaFHy782bbtaQ",
            "exp": 1536361411,
            "name": "Abe Lincoln",
            "preferred_username": "AbeLi@microsoft.com",
            "tid": "3338040d-6c67-4c5b-b112-36a304b66dad",
            "nonce": "123523",
        };
        sinon.stub(AuthToken, "extractTokenClaims").returns(idTokenClaims);
        const idToken = new AuthToken(TEST_TOKENS.IDTOKEN_V2, cryptoInterface);

        const logger = new Logger(loggerOptions);
        const homeAccountId = AccountEntity.generateHomeAccountId(
            TEST_DATA_CLIENT_INFO.TEST_RAW_CLIENT_INFO_GUIDS,
            AuthorityType.Default,
            logger,
            cryptoInterface,
            idToken);

        const acc = AccountEntity.createAccount(
            TEST_DATA_CLIENT_INFO.TEST_RAW_CLIENT_INFO_GUIDS,
            homeAccountId,
            idToken,
            authority
        );

        expect(acc.generateAccountKey()).toEqual(`${homeAccountId}-login.windows.net-${idTokenClaims.tid}`);
        expect(acc.homeAccountId).toBe(homeAccountId);
        expect(acc.environment).toBe(PREFERRED_CACHE_ALIAS);
        expect(acc.realm).toBe(idTokenClaims.tid);
        expect(acc.username).toBe("AbeLi@microsoft.com");
        expect(acc.localAccountId).toEqual(idTokenClaims.sub);
        expect(acc.idTokenClaims).toBe(idTokenClaims);
    });

    it("create an Account with emails claim instead of preferred_username claim", () => {
        // Set up stubs
        const idTokenClaims = {
            "ver": "2.0",
            "iss": `${TEST_URIS.DEFAULT_INSTANCE}9188040d-6c67-4c5b-b112-36a304b66dad/v2.0`,
            "sub": "AAAAAAAAAAAAAAAAAAAAAIkzqFVrSaSaFHy782bbtaQ",
            "exp": 1536361411,
            "name": "Abe Lincoln",
            "emails": ["AbeLi@microsoft.com"],
            "oid": "00000000-0000-0000-66f3-3332eca7ea81",
            "tid": "3338040d-6c67-4c5b-b112-36a304b66dad",
            "nonce": "123523",
        };
        sinon.stub(AuthToken, "extractTokenClaims").returns(idTokenClaims);
		const idToken = new AuthToken(TEST_TOKENS.IDTOKEN_V2, cryptoInterface);

        const logger = new Logger(loggerOptions);
        const homeAccountId = AccountEntity.generateHomeAccountId(
            TEST_DATA_CLIENT_INFO.TEST_RAW_CLIENT_INFO_GUIDS,
            AuthorityType.Default,
            logger,
            cryptoInterface,
            idToken);

        const acc = AccountEntity.createAccount(
            TEST_DATA_CLIENT_INFO.TEST_RAW_CLIENT_INFO_GUIDS,
            homeAccountId,
            idToken,
            authority
        );
        expect(acc.generateAccountKey()).toEqual(`${homeAccountId}-login.windows.net-${idTokenClaims.tid}`);
        expect(acc.homeAccountId).toBe(homeAccountId);
        expect(acc.environment).toBe(PREFERRED_CACHE_ALIAS);
        expect(acc.realm).toBe(idTokenClaims.tid);
        expect(acc.username).toBe("AbeLi@microsoft.com");
        expect(acc.localAccountId).toEqual(idTokenClaims.oid);
        expect(acc.idTokenClaims).toBe(idTokenClaims);
    });

    it("create an Account no preferred_username or emails claim", () => {
        const authority =  AuthorityFactory.createInstance(
            Constants.DEFAULT_AUTHORITY,
            networkInterface,
            new MockStorageClass("client-id", mockCrypto),
            authorityOptions
		);

        // Set up stubs
        const idTokenClaims = {
            "ver": "2.0",
            "iss": `${TEST_URIS.DEFAULT_INSTANCE}9188040d-6c67-4c5b-b112-36a304b66dad/v2.0`,
            "sub": "AAAAAAAAAAAAAAAAAAAAAIkzqFVrSaSaFHy782bbtaQ",
            "exp": 1536361411,
            "name": "Abe Lincoln",
            "oid": "00000000-0000-0000-66f3-3332eca7ea81",
            "tid": "3338040d-6c67-4c5b-b112-36a304b66dad",
            "nonce": "123523",
        };
        sinon.stub(AuthToken, "extractTokenClaims").returns(idTokenClaims);
		const idToken = new AuthToken(TEST_TOKENS.IDTOKEN_V2, cryptoInterface);

        const logger = new Logger(loggerOptions);
        const homeAccountId = AccountEntity.generateHomeAccountId(
            TEST_DATA_CLIENT_INFO.TEST_RAW_CLIENT_INFO_GUIDS,
            AuthorityType.Default,
            logger,
            cryptoInterface,
            idToken);

        const acc = AccountEntity.createAccount(
            TEST_DATA_CLIENT_INFO.TEST_RAW_CLIENT_INFO_GUIDS,
            homeAccountId,
            idToken,
            authority
        );

        expect(acc.generateAccountKey()).toEqual(`${homeAccountId}-login.windows.net-${idTokenClaims.tid}`);
        expect(acc.homeAccountId).toBe(homeAccountId);
        expect(acc.environment).toBe(PREFERRED_CACHE_ALIAS);
        expect(acc.realm).toBe(idTokenClaims.tid);
        expect(acc.username).toBe("");
        expect(acc.localAccountId).toEqual(idTokenClaims.oid);
        expect(acc.idTokenClaims).toBe(idTokenClaims);
    });

    it("creates a generic account", () => {
        const authority =  AuthorityFactory.createInstance(
            Constants.DEFAULT_AUTHORITY,
            networkInterface,
            new MockStorageClass("client-id", mockCrypto),
            {
                protocolMode: ProtocolMode.OIDC,
                knownAuthorities: [Constants.DEFAULT_AUTHORITY],
                cloudDiscoveryMetadata: "",
                authorityMetadata: ""
            }
		);

        // Set up stubs
        const idTokenClaims = {
            "ver": "2.0",
            "iss": `${TEST_URIS.DEFAULT_INSTANCE}9188040d-6c67-4c5b-b112-36a304b66dad/v2.0`,
            "sub": "AAAAAAAAAAAAAAAAAAAAAIkzqFVrSaSaFHy782bbtaQ",
            "exp": 1536361411,
            "name": "Abe Lincoln",
            "oid": "00000000-0000-0000-66f3-3332eca7ea81",
            "tid": "3338040d-6c67-4c5b-b112-36a304b66dad",
            "nonce": "123523",
            "upn": "testupn"
        };
        sinon.stub(AuthToken, "extractTokenClaims").returns(idTokenClaims);
		const idToken = new AuthToken(TEST_TOKENS.IDTOKEN_V2, cryptoInterface);

        const homeAccountId = "AAAAAAAAAAAAAAAAAAAAAIkzqFVrSaSaFHy782bbtaQ".toLowerCase();
        const acc = AccountEntity.createGenericAccount(
            homeAccountId,
            idToken,
            authority
        );

        expect(acc.generateAccountKey()).toEqual(`${idTokenClaims.sub.toLowerCase()}-login.windows.net-`);
        expect(acc.homeAccountId).toBe(homeAccountId);
        expect(acc.environment).toBe(PREFERRED_CACHE_ALIAS);
        expect(acc.realm).toBe(""); // Realm empty for generic accounts
        expect(acc.username).toBe("testupn");
        expect(acc.localAccountId).toBe(idTokenClaims.oid);
        expect(acc.authorityType).toBe(CacheAccountType.GENERIC_ACCOUNT_TYPE);
        expect(AccountEntity.isAccountEntity(acc)).toEqual(true);
        expect(acc.idTokenClaims).toBe(idTokenClaims);
    });

    it("verify if an object is an account entity", () => {
        expect(AccountEntity.isAccountEntity(mockAccountEntity)).toEqual(true);
    });

    it("verify if an object is not an account entity", () => {
        expect(AccountEntity.isAccountEntity(mockIdTokenEntity)).toEqual(false);
    });

    describe("accountInfoIsEqual()", () => {
        let acc: AccountEntity;
        beforeEach(() => {
            // Set up stubs
            const idTokenClaims = {
                "ver": "2.0",
                "iat": 1536361411,
                "iss": `${TEST_URIS.DEFAULT_INSTANCE}9188040d-6c67-4c5b-b112-36a304b66dad/v2.0`,
                "sub": "AAAAAAAAAAAAAAAAAAAAAIkzqFVrSaSaFHy782bbtaQ",
                "exp": 1536361411,
                "name": "Abe Lincoln",
                "preferred_username": "AbeLi@microsoft.com",
                "oid": "00000000-0000-0000-66f3-3332eca7ea81",
                "tid": "3338040d-6c67-4c5b-b112-36a304b66dad",
                "nonce": "123523",
            };
            sinon.stub(AuthToken, "extractTokenClaims").returns(idTokenClaims);
            const idToken = new AuthToken(TEST_TOKENS.IDTOKEN_V2, cryptoInterface);

            const logger = new Logger(loggerOptions);
            const homeAccountId = AccountEntity.generateHomeAccountId(
                TEST_DATA_CLIENT_INFO.TEST_RAW_CLIENT_INFO_GUIDS,
                AuthorityType.Default,
                logger,
                cryptoInterface,
                idToken);

            acc = AccountEntity.createAccount(
                TEST_DATA_CLIENT_INFO.TEST_RAW_CLIENT_INFO_GUIDS,
                homeAccountId,
                idToken,
                authority
            );
        })

        it("returns true if two account info objects have the same values", () => {
            const acc1: AccountInfo = acc.getAccountInfo();
            const acc2: AccountInfo = {...acc1};
            expect(AccountEntity.accountInfoIsEqual(acc1, acc2, false)).toBe(true);  
            expect(AccountEntity.accountInfoIsEqual(acc1, acc2, true)).toBe(true);            
        });

        it("returns false if two account info objects represent the same user but have different iat claims", () => {
            const acc1: AccountInfo = acc.getAccountInfo();
            const acc2: AccountInfo = {
                username: acc1.username,
                homeAccountId: acc1.homeAccountId,
                localAccountId: acc1.localAccountId,
                environment: acc1.environment,
                tenantId: acc1.tenantId,
                idTokenClaims: {
                    "ver": "2.0",
                    "iat": 100,
                    "iss": `${TEST_URIS.DEFAULT_INSTANCE}9188040d-6c67-4c5b-b112-36a304b66dad/v2.0`,
                    "sub": "AAAAAAAAAAAAAAAAAAAAAIkzqFVrSaSaFHy782bbtaQ",
                    "exp": 1536361411,
                    "name": "Abe Lincoln",
                    "preferred_username": "AbeLi@microsoft.com",
                    "oid": "00000000-0000-0000-66f3-3332eca7ea81",
                    "tid": "3338040d-6c67-4c5b-b112-36a304b66dad",
                    "nonce": "123523",
                }
            };
            const acc3: AccountInfo = {
                username: acc1.username,
                homeAccountId: acc1.homeAccountId,
                localAccountId: acc1.localAccountId,
                environment: acc1.environment,
                tenantId: acc1.tenantId,
                idTokenClaims: {
                    "ver": "2.0",
                    "iss": `${TEST_URIS.DEFAULT_INSTANCE}9188040d-6c67-4c5b-b112-36a304b66dad/v2.0`,
                    "sub": "AAAAAAAAAAAAAAAAAAAAAIkzqFVrSaSaFHy782bbtaQ",
                    "exp": 1536361411,
                    "name": "Abe Lincoln",
                    "preferred_username": "AbeLi@microsoft.com",
                    "oid": "00000000-0000-0000-66f3-3332eca7ea81",
                    "tid": "3338040d-6c67-4c5b-b112-36a304b66dad",
                    "nonce": "123523",
                }
            };

            // iat claims are different
            expect(AccountEntity.accountInfoIsEqual(acc1, acc2, false)).toBe(true);  
            expect(AccountEntity.accountInfoIsEqual(acc1, acc2, true)).toBe(false);    
            
            // iat claim is missing on 1 account
            expect(AccountEntity.accountInfoIsEqual(acc1, acc3, false)).toBe(true);  
            expect(AccountEntity.accountInfoIsEqual(acc1, acc3, true)).toBe(false); 
        });

        it("returns false if two account info objects represent the same user but have different nonce claims", () => {
            const acc1: AccountInfo = acc.getAccountInfo();
            const acc2: AccountInfo = {
                username: acc1.username,
                homeAccountId: acc1.homeAccountId,
                localAccountId: acc1.localAccountId,
                environment: acc1.environment,
                tenantId: acc1.tenantId,
                idTokenClaims: {
                    "ver": "2.0",
                    "iat": 1536361411,
                    "iss": `${TEST_URIS.DEFAULT_INSTANCE}9188040d-6c67-4c5b-b112-36a304b66dad/v2.0`,
                    "sub": "AAAAAAAAAAAAAAAAAAAAAIkzqFVrSaSaFHy782bbtaQ",
                    "exp": 1536361411,
                    "name": "Abe Lincoln",
                    "preferred_username": "AbeLi@microsoft.com",
                    "oid": "00000000-0000-0000-66f3-3332eca7ea81",
                    "tid": "3338040d-6c67-4c5b-b112-36a304b66dad",
                    "nonce": "56789",
                }
            };
            const acc3: AccountInfo = {
                username: acc1.username,
                homeAccountId: acc1.homeAccountId,
                localAccountId: acc1.localAccountId,
                environment: acc1.environment,
                tenantId: acc1.tenantId,
                idTokenClaims: {
                    "ver": "2.0",
                    "iat": 1536361411,
                    "iss": `${TEST_URIS.DEFAULT_INSTANCE}9188040d-6c67-4c5b-b112-36a304b66dad/v2.0`,
                    "sub": "AAAAAAAAAAAAAAAAAAAAAIkzqFVrSaSaFHy782bbtaQ",
                    "exp": 1536361411,
                    "name": "Abe Lincoln",
                    "preferred_username": "AbeLi@microsoft.com",
                    "oid": "00000000-0000-0000-66f3-3332eca7ea81",
                    "tid": "3338040d-6c67-4c5b-b112-36a304b66dad"
                }
            };

            // nonce claims are different
            expect(AccountEntity.accountInfoIsEqual(acc1, acc2, false)).toBe(true);  
            expect(AccountEntity.accountInfoIsEqual(acc1, acc2, true)).toBe(false);    
            
            // nonce claim is missing on 1 account
            expect(AccountEntity.accountInfoIsEqual(acc1, acc3, false)).toBe(true);  
            expect(AccountEntity.accountInfoIsEqual(acc1, acc3, true)).toBe(false); 
        });
    
        it("returns false if required AccountInfo parameters are not equal", () => {
            const acc1: AccountInfo = acc.getAccountInfo();
            const acc2: AccountInfo = {...acc1};
            const acc3: AccountInfo = {...acc1};
            const acc4: AccountInfo = {...acc1};
            const acc5: AccountInfo = {...acc1};
            const acc6: AccountInfo = {...acc1};
            const acc7: AccountInfo = {...acc1};
            const acc8: AccountInfo = {...acc1};
            acc2.homeAccountId = "mockHomeAccountId2";
            expect(AccountEntity.accountInfoIsEqual(acc1, acc2, false)).toBe(false);
            expect(AccountEntity.accountInfoIsEqual(acc1, acc2, true)).toBe(false);
            acc3.localAccountId = "mockLocalAccountId2";
            expect(AccountEntity.accountInfoIsEqual(acc1, acc3, false)).toBe(false);
            expect(AccountEntity.accountInfoIsEqual(acc1, acc3, true)).toBe(false);
            acc4.environment = "mockEnv2";
            expect(AccountEntity.accountInfoIsEqual(acc1, acc4, false)).toBe(false);
            expect(AccountEntity.accountInfoIsEqual(acc1, acc4, true)).toBe(false);
            acc5.tenantId = "mockTenant2";
            expect(AccountEntity.accountInfoIsEqual(acc1, acc5, false)).toBe(false);
            expect(AccountEntity.accountInfoIsEqual(acc1, acc5, true)).toBe(false);
            acc6.username = "mockUsername2";
            expect(AccountEntity.accountInfoIsEqual(acc1, acc6, false)).toBe(false);
            expect(AccountEntity.accountInfoIsEqual(acc1, acc6, true)).toBe(false);
            acc7.name = "mockName2";
            expect(AccountEntity.accountInfoIsEqual(acc1, acc7, false)).toBe(true);
            expect(AccountEntity.accountInfoIsEqual(acc1, acc7, true)).toBe(true);
            acc8.idTokenClaims = {};
            expect(AccountEntity.accountInfoIsEqual(acc1, acc8, false)).toBe(true);
            expect(AccountEntity.accountInfoIsEqual(acc1, acc8, true)).toBe(false);
        });

        it("returns false if an account info object is invalid", () => {
            const acc1 = null;
            const acc2: AccountInfo = acc.getAccountInfo();
            expect(AccountEntity.accountInfoIsEqual(acc1, acc2)).toBe(false);

            const acc3: AccountInfo = acc.getAccountInfo();
            const acc4 = null;
            expect(AccountEntity.accountInfoIsEqual(acc3, acc4)).toBe(false); 
            
            const acc5 = null;
            const acc6 = null;
            expect(AccountEntity.accountInfoIsEqual(acc5, acc6)).toBe(false); 
        });
    });
});

describe("AccountEntity.ts Unit Tests for ADFS", () => {
    beforeEach(() => {
        sinon.stub(Authority.prototype, "getPreferredCache").returns("myadfs.com");
    });

    afterEach(() => {
        sinon.restore();
    });

    it("creates a generic ADFS account", () => {
        const authorityOptions: AuthorityOptions = {
            protocolMode: ProtocolMode.OIDC,
            knownAuthorities: ["myadfs.com"],
            cloudDiscoveryMetadata: "",
            authorityMetadata: ""
        }
        const authority = AuthorityFactory.createInstance(
            "https://myadfs.com/adfs",
            networkInterface,
            new MockStorageClass("client-id", mockCrypto), 
            authorityOptions
        );

        // Set up stubs
        const idTokenClaims = {
            "ver": "2.0",
            "iss": `${TEST_URIS.DEFAULT_INSTANCE}9188040d-6c67-4c5b-b112-36a304b66dad/v2.0`,
            "sub": "AAAAAAAAAAAAAAAAAAAAAIkzqFVrSaSaFHy782bbtaQ",
            "exp": 1536361411,
            "name": "Abe Lincoln",
            "oid": "00000000-0000-0000-66f3-3332eca7ea81",
            "tid": "3338040d-6c67-4c5b-b112-36a304b66dad",
            "nonce": "123523",
            "upn": "testupn"
        };
        sinon.stub(AuthToken, "extractTokenClaims").returns(idTokenClaims);
        const idToken = new AuthToken(TEST_TOKENS.IDTOKEN_V2, cryptoInterface);

        const homeAccountId = "AAAAAAAAAAAAAAAAAAAAAIkzqFVrSaSaFHy782bbtaQ".toLowerCase();
        const acc = AccountEntity.createGenericAccount(
            homeAccountId,
            idToken,
            authority
        );

        expect(acc.generateAccountKey()).toEqual(`${idTokenClaims.sub.toLowerCase()}-myadfs.com-`);
        expect(acc.homeAccountId).toBe(homeAccountId);
        expect(acc.environment).toBe("myadfs.com");
        expect(acc.realm).toBe("");
        expect(acc.username).toBe("testupn");
        expect(acc.localAccountId).toBe(idTokenClaims.oid);
        expect(acc.authorityType).toBe(CacheAccountType.ADFS_ACCOUNT_TYPE);
        expect(AccountEntity.isAccountEntity(acc)).toEqual(true);
        expect(acc.idTokenClaims).toBe(idTokenClaims);
    });

    it("creates a generic ADFS account without OID", () => {
        const authorityOptions: AuthorityOptions = {
            protocolMode: ProtocolMode.OIDC,
            knownAuthorities: ["myadfs.com"],
            cloudDiscoveryMetadata: "",
            authorityMetadata: ""
        }
        const authority = AuthorityFactory.createInstance(
            "https://myadfs.com/adfs",
            networkInterface,
            new MockStorageClass("client-id", mockCrypto), 
            authorityOptions
        );

        // Set up stubs
        const idTokenClaims = {
            "ver": "2.0",
            "iss": `${TEST_URIS.DEFAULT_INSTANCE}9188040d-6c67-4c5b-b112-36a304b66dad/v2.0`,
            "sub": "AAAAAAAAAAAAAAAAAAAAAIkzqFVrSaSaFHy782bbtaQ",
            "exp": 1536361411,
            "name": "Abe Lincoln",
            "tid": "3338040d-6c67-4c5b-b112-36a304b66dad",
            "nonce": "123523",
            "upn": "testupn"
        };
        sinon.stub(AuthToken, "extractTokenClaims").returns(idTokenClaims);
        const idToken = new AuthToken(TEST_TOKENS.IDTOKEN_V2, cryptoInterface);

        const homeAccountId = "AAAAAAAAAAAAAAAAAAAAAIkzqFVrSaSaFHy782bbtaQ".toLowerCase();
        const acc = AccountEntity.createGenericAccount(
            homeAccountId,
            idToken,
            authority
        );

        expect(acc.generateAccountKey()).toEqual(`${idTokenClaims.sub.toLowerCase()}-myadfs.com-`);
        expect(acc.homeAccountId).toBe(homeAccountId);
        expect(acc.environment).toBe("myadfs.com");
        expect(acc.realm).toBe("");
        expect(acc.username).toBe("testupn");
        expect(acc.authorityType).toBe(CacheAccountType.ADFS_ACCOUNT_TYPE);
        expect(acc.localAccountId).toBe(idTokenClaims.sub);
        expect(AccountEntity.isAccountEntity(acc)).toEqual(true);
        expect(acc.idTokenClaims).toBe(idTokenClaims);
    });
});<|MERGE_RESOLUTION|>--- conflicted
+++ resolved
@@ -62,13 +62,11 @@
     async clearKeystore(): Promise<boolean> {
         return Promise.resolve(true);
     },
-<<<<<<< HEAD
+    async hashString(): Promise<string> {
+        return Promise.resolve(TEST_CRYPTO_VALUES.TEST_SHA256_HASH);
+    },
     async getAsymmetricPublicKey(): Promise<string> {
         return TEST_POP_VALUES.DECODED_STK_JWK_THUMBPRINT;
-=======
-    async hashString(): Promise<string> {
-        return Promise.resolve(TEST_CRYPTO_VALUES.TEST_SHA256_HASH);
->>>>>>> ebb6c41f
     }
 };
 
