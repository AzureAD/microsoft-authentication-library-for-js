import { AccountEntity } from "../../../src/cache/entities/AccountEntity";
import { mockAccountEntity, mockIdTokenEntity } from "./cacheConstants";
import { AuthToken } from "../../../src/account/AuthToken";
import { AuthorityFactory } from "../../../src/authority/AuthorityFactory";
import { CacheAccountType, Constants } from "../../../src/utils/Constants";
import { NetworkRequestOptions, INetworkModule } from "../../../src/network/INetworkModule";
import { ICrypto, PkceCodes } from "../../../src/crypto/ICrypto";
<<<<<<< HEAD
import { RANDOM_TEST_GUID, TEST_DATA_CLIENT_INFO, TEST_CONFIG, TEST_TOKENS, TEST_URIS, TEST_POP_VALUES, PREFERRED_CACHE_ALIAS, DECRYPTED_BOUND_RT_AUTHENTICATION_RESULT_DEFAULT_SCOPES } from "../../test_kit/StringConstants";
import sinon from "sinon";
import { Authority, AuthorityOptions, AuthorityType, ClientAuthError, ClientAuthErrorMessage, Logger, LogLevel, ProtocolMode, ServerAuthorizationTokenResponse } from "../../../src";
=======
import { RANDOM_TEST_GUID, TEST_DATA_CLIENT_INFO, TEST_CONFIG, TEST_TOKENS, TEST_URIS, TEST_POP_VALUES, PREFERRED_CACHE_ALIAS, AUTHENTICATION_RESULT } from "../../test_kit/StringConstants";
import sinon from "sinon";
>>>>>>> 02477e5f
import { MockStorageClass, mockCrypto } from "../../client/ClientTestUtils";
import { AccountInfo } from "../../../src/account/AccountInfo";
import { AuthorityOptions } from "../../../src/authority/AuthorityOptions";
import { ProtocolMode } from "../../../src/authority/ProtocolMode";
import { LogLevel, Logger } from "../../../src/logger/Logger";
import { Authority } from "../../../src/authority/Authority";
import { ClientAuthError, ClientAuthErrorMessage } from "../../../src/error/ClientAuthError";
import { AuthorityType } from "../../../src/authority/AuthorityType";
import { ServerAuthorizationTokenResponse } from "../../../src/response/ServerAuthorizationTokenResponse";

const cryptoInterface: ICrypto = {
    createNewGuid(): string {
        return RANDOM_TEST_GUID;
    },
    base64Decode(input: string): string {
        switch (input) {
            case TEST_POP_VALUES.ENCODED_REQ_CNF:
                return TEST_POP_VALUES.DECODED_REQ_CNF;
            case TEST_DATA_CLIENT_INFO.TEST_CACHE_RAW_CLIENT_INFO:
                return TEST_DATA_CLIENT_INFO.TEST_CACHE_DECODED_CLIENT_INFO;
            case TEST_DATA_CLIENT_INFO.TEST_RAW_CLIENT_INFO_GUIDS:
                return TEST_DATA_CLIENT_INFO.TEST_CACHE_DECODED_CLIENT_INFO_GUIDS
            default:
                return input;
        }
    },
    base64Encode(input: string): string {
        switch (input) {
            case TEST_POP_VALUES.DECODED_REQ_CNF:
                return TEST_POP_VALUES.ENCODED_REQ_CNF;
            case "uid":
                return "dWlk";
            case "utid":
                return "dXRpZA==";
            default:
                return input;
        }
    },
    async generatePkceCodes(): Promise<PkceCodes> {
        return {
            challenge: TEST_CONFIG.TEST_CHALLENGE,
            verifier: TEST_CONFIG.TEST_VERIFIER,
        };
    },
    async getPublicKeyThumbprint(): Promise<string> {
        return TEST_POP_VALUES.KID;
    },
    async signJwt(): Promise<string> {
        return "";
    },
    async getAsymmetricPublicKey(): Promise<string> {
<<<<<<< HEAD
        return TEST_POP_VALUES.KID;
    },
    async decryptBoundTokenResponse(): Promise<ServerAuthorizationTokenResponse> {
        return DECRYPTED_BOUND_RT_AUTHENTICATION_RESULT_DEFAULT_SCOPES;
=======
        return TEST_POP_VALUES.DECODED_STK_JWK_THUMBPRINT;
    },
    async decryptBoundTokenResponse(): Promise<ServerAuthorizationTokenResponse | null> {
        return AUTHENTICATION_RESULT.body;
>>>>>>> 02477e5f
    }
};

const networkInterface: INetworkModule = {
    sendGetRequestAsync<T>(
        url: string,
        options?: NetworkRequestOptions
    ): T {
        return {} as T;
    },
    sendPostRequestAsync<T>(
        url: string,
        options?: NetworkRequestOptions
    ): T {
        return {} as T;
    }
};

const authorityOptions: AuthorityOptions = {
    protocolMode: ProtocolMode.AAD,
    knownAuthorities: [Constants.DEFAULT_AUTHORITY],
    cloudDiscoveryMetadata: "",
    authorityMetadata: ""
}
const authority =  AuthorityFactory.createInstance(
    Constants.DEFAULT_AUTHORITY,
    networkInterface,
    new MockStorageClass("client-id", mockCrypto),
    authorityOptions
);

const loggerOptions = {
    loggerCallback: (level: LogLevel, message: string, containsPii: boolean): void => {
        console.log(`Log level: ${level} Message: ${message}`);
    },
    piiLoggingEnabled: true,
    logLevel: LogLevel.Verbose
};

describe("AccountEntity.ts Unit Tests", () => {
    beforeEach(() => {
        sinon.stub(Authority.prototype, "getPreferredCache").returns("login.windows.net");
    });

    afterEach(() => {
        sinon.restore();
    });

    it("Verify an AccountEntity", () => {
        const ac = new AccountEntity();
        expect(ac instanceof AccountEntity);
    });

    it("generate an AccountEntityKey", () => {
        const ac = new AccountEntity();
        Object.assign(ac, mockAccountEntity);
        expect(ac.generateAccountKey()).toEqual("uid.utid-login.microsoftonline.com-microsoft");
    });

    it("throws error if account entity is not assigned a type", () => {
        const ac = new AccountEntity();
        expect(() => ac.generateType()).toThrowError(ClientAuthError);
        expect(() => ac.generateType()).toThrowError(ClientAuthErrorMessage.unexpectedAccountType.desc);
    });

    it("generate type of the cache", () => {
        const ac = new AccountEntity();
        Object.assign(ac, mockAccountEntity);
        expect(ac.generateType()).toEqual(1003);
    });

    it("create an Account", () => {
        // Set up stubs
        const idTokenClaims = {
            "ver": "2.0",
            "iss": `${TEST_URIS.DEFAULT_INSTANCE}9188040d-6c67-4c5b-b112-36a304b66dad/v2.0`,
            "sub": "AAAAAAAAAAAAAAAAAAAAAIkzqFVrSaSaFHy782bbtaQ",
            "exp": 1536361411,
            "name": "Abe Lincoln",
            "preferred_username": "AbeLi@microsoft.com",
            "oid": "00000000-0000-0000-66f3-3332eca7ea81",
            "tid": "3338040d-6c67-4c5b-b112-36a304b66dad",
            "nonce": "123523",
        };
        sinon.stub(AuthToken, "extractTokenClaims").returns(idTokenClaims);
        const idToken = new AuthToken(TEST_TOKENS.IDTOKEN_V2, cryptoInterface);

        const logger = new Logger(loggerOptions);
        const homeAccountId = AccountEntity.generateHomeAccountId(
            TEST_DATA_CLIENT_INFO.TEST_RAW_CLIENT_INFO_GUIDS,
            AuthorityType.Default,
            logger,
            cryptoInterface,
            idToken);

        const acc = AccountEntity.createAccount(
            TEST_DATA_CLIENT_INFO.TEST_RAW_CLIENT_INFO_GUIDS,
            homeAccountId,
            authority,
            idToken
        );

        expect(acc.generateAccountKey()).toEqual(`${homeAccountId}-login.windows.net-${idTokenClaims.tid}`);
        expect(acc.homeAccountId).toBe(homeAccountId);
        expect(acc.environment).toBe(PREFERRED_CACHE_ALIAS);
        expect(acc.realm).toBe(idTokenClaims.tid);
        expect(acc.username).toBe("AbeLi@microsoft.com");
        expect(acc.localAccountId).toEqual(idTokenClaims.oid);
        expect(acc.idTokenClaims).toBe(idTokenClaims);
    });

    it("create an Account with sub instead of oid as localAccountId", () => {
        // Set up stubs
        const idTokenClaims = {
            "ver": "2.0",
            "iss": `${TEST_URIS.DEFAULT_INSTANCE}9188040d-6c67-4c5b-b112-36a304b66dad/v2.0`,
            "sub": "AAAAAAAAAAAAAAAAAAAAAIkzqFVrSaSaFHy782bbtaQ",
            "exp": 1536361411,
            "name": "Abe Lincoln",
            "preferred_username": "AbeLi@microsoft.com",
            "tid": "3338040d-6c67-4c5b-b112-36a304b66dad",
            "nonce": "123523",
        };
        sinon.stub(AuthToken, "extractTokenClaims").returns(idTokenClaims);
        const idToken = new AuthToken(TEST_TOKENS.IDTOKEN_V2, cryptoInterface);

        const logger = new Logger(loggerOptions);
        const homeAccountId = AccountEntity.generateHomeAccountId(
            TEST_DATA_CLIENT_INFO.TEST_RAW_CLIENT_INFO_GUIDS,
            AuthorityType.Default,
            logger,
            cryptoInterface,
            idToken);

        const acc = AccountEntity.createAccount(
            TEST_DATA_CLIENT_INFO.TEST_RAW_CLIENT_INFO_GUIDS,
            homeAccountId,
            authority,
            idToken
        );

        expect(acc.generateAccountKey()).toEqual(`${homeAccountId}-login.windows.net-${idTokenClaims.tid}`);
        expect(acc.homeAccountId).toBe(homeAccountId);
        expect(acc.environment).toBe(PREFERRED_CACHE_ALIAS);
        expect(acc.realm).toBe(idTokenClaims.tid);
        expect(acc.username).toBe("AbeLi@microsoft.com");
        expect(acc.localAccountId).toEqual(idTokenClaims.sub);
        expect(acc.idTokenClaims).toBe(idTokenClaims);
    });

    it("create an Account with emails claim instead of preferred_username claim", () => {
        // Set up stubs
        const idTokenClaims = {
            "ver": "2.0",
            "iss": `${TEST_URIS.DEFAULT_INSTANCE}9188040d-6c67-4c5b-b112-36a304b66dad/v2.0`,
            "sub": "AAAAAAAAAAAAAAAAAAAAAIkzqFVrSaSaFHy782bbtaQ",
            "exp": 1536361411,
            "name": "Abe Lincoln",
            "emails": ["AbeLi@microsoft.com"],
            "oid": "00000000-0000-0000-66f3-3332eca7ea81",
            "tid": "3338040d-6c67-4c5b-b112-36a304b66dad",
            "nonce": "123523",
        };
        sinon.stub(AuthToken, "extractTokenClaims").returns(idTokenClaims);
		const idToken = new AuthToken(TEST_TOKENS.IDTOKEN_V2, cryptoInterface);

        const logger = new Logger(loggerOptions);
        const homeAccountId = AccountEntity.generateHomeAccountId(
            TEST_DATA_CLIENT_INFO.TEST_RAW_CLIENT_INFO_GUIDS,
            AuthorityType.Default,
            logger,
            cryptoInterface,
            idToken);

        const acc = AccountEntity.createAccount(
            TEST_DATA_CLIENT_INFO.TEST_RAW_CLIENT_INFO_GUIDS,
            homeAccountId,
            authority,
            idToken
        );
        expect(acc.generateAccountKey()).toEqual(`${homeAccountId}-login.windows.net-${idTokenClaims.tid}`);
        expect(acc.homeAccountId).toBe(homeAccountId);
        expect(acc.environment).toBe(PREFERRED_CACHE_ALIAS);
        expect(acc.realm).toBe(idTokenClaims.tid);
        expect(acc.username).toBe("AbeLi@microsoft.com");
        expect(acc.localAccountId).toEqual(idTokenClaims.oid);
        expect(acc.idTokenClaims).toBe(idTokenClaims);
    });

    it("create an Account no preferred_username or emails claim", () => {
        const authority =  AuthorityFactory.createInstance(
            Constants.DEFAULT_AUTHORITY,
            networkInterface,
            new MockStorageClass("client-id", mockCrypto),
            authorityOptions
		);

        // Set up stubs
        const idTokenClaims = {
            "ver": "2.0",
            "iss": `${TEST_URIS.DEFAULT_INSTANCE}9188040d-6c67-4c5b-b112-36a304b66dad/v2.0`,
            "sub": "AAAAAAAAAAAAAAAAAAAAAIkzqFVrSaSaFHy782bbtaQ",
            "exp": 1536361411,
            "name": "Abe Lincoln",
            "oid": "00000000-0000-0000-66f3-3332eca7ea81",
            "tid": "3338040d-6c67-4c5b-b112-36a304b66dad",
            "nonce": "123523",
        };
        sinon.stub(AuthToken, "extractTokenClaims").returns(idTokenClaims);
		const idToken = new AuthToken(TEST_TOKENS.IDTOKEN_V2, cryptoInterface);

        const logger = new Logger(loggerOptions);
        const homeAccountId = AccountEntity.generateHomeAccountId(
            TEST_DATA_CLIENT_INFO.TEST_RAW_CLIENT_INFO_GUIDS,
            AuthorityType.Default,
            logger,
            cryptoInterface,
            idToken);

        const acc = AccountEntity.createAccount(
            TEST_DATA_CLIENT_INFO.TEST_RAW_CLIENT_INFO_GUIDS,
            homeAccountId,
            authority,
            idToken
        );

        expect(acc.generateAccountKey()).toEqual(`${homeAccountId}-login.windows.net-${idTokenClaims.tid}`);
        expect(acc.homeAccountId).toBe(homeAccountId);
        expect(acc.environment).toBe(PREFERRED_CACHE_ALIAS);
        expect(acc.realm).toBe(idTokenClaims.tid);
        expect(acc.username).toBe("");
        expect(acc.localAccountId).toEqual(idTokenClaims.oid);
        expect(acc.idTokenClaims).toBe(idTokenClaims);
    });

    it("creates a generic account", () => {
        const authority =  AuthorityFactory.createInstance(
            Constants.DEFAULT_AUTHORITY,
            networkInterface,
            new MockStorageClass("client-id", mockCrypto),
            {
                protocolMode: ProtocolMode.OIDC,
                knownAuthorities: [Constants.DEFAULT_AUTHORITY],
                cloudDiscoveryMetadata: "",
                authorityMetadata: ""
            }
		);

        // Set up stubs
        const idTokenClaims = {
            "ver": "2.0",
            "iss": `${TEST_URIS.DEFAULT_INSTANCE}9188040d-6c67-4c5b-b112-36a304b66dad/v2.0`,
            "sub": "AAAAAAAAAAAAAAAAAAAAAIkzqFVrSaSaFHy782bbtaQ",
            "exp": 1536361411,
            "name": "Abe Lincoln",
            "oid": "00000000-0000-0000-66f3-3332eca7ea81",
            "tid": "3338040d-6c67-4c5b-b112-36a304b66dad",
            "nonce": "123523",
            "upn": "testupn"
        };
        sinon.stub(AuthToken, "extractTokenClaims").returns(idTokenClaims);
		const idToken = new AuthToken(TEST_TOKENS.IDTOKEN_V2, cryptoInterface);

        const homeAccountId = "AAAAAAAAAAAAAAAAAAAAAIkzqFVrSaSaFHy782bbtaQ".toLowerCase();
        const acc = AccountEntity.createGenericAccount(
            authority,
            homeAccountId,
            idToken
        );

        expect(acc.generateAccountKey()).toEqual(`${idTokenClaims.sub.toLowerCase()}-login.windows.net-`);
        expect(acc.homeAccountId).toBe(homeAccountId);
        expect(acc.environment).toBe(PREFERRED_CACHE_ALIAS);
        expect(acc.realm).toBe(""); // Realm empty for generic accounts
        expect(acc.username).toBe("testupn");
        expect(acc.localAccountId).toBe(idTokenClaims.oid);
        expect(acc.authorityType).toBe(CacheAccountType.GENERIC_ACCOUNT_TYPE);
        expect(AccountEntity.isAccountEntity(acc)).toEqual(true);
        expect(acc.idTokenClaims).toBe(idTokenClaims);
    });

    it("verify if an object is an account entity", () => {
        expect(AccountEntity.isAccountEntity(mockAccountEntity)).toEqual(true);
    });

    it("verify if an object is not an account entity", () => {
        expect(AccountEntity.isAccountEntity(mockIdTokenEntity)).toEqual(false);
    });

    describe("accountInfoIsEqual()", () => {
        let acc: AccountEntity;
        beforeEach(() => {
            // Set up stubs
            const idTokenClaims = {
                "ver": "2.0",
                "iat": 1536361411,
                "iss": `${TEST_URIS.DEFAULT_INSTANCE}9188040d-6c67-4c5b-b112-36a304b66dad/v2.0`,
                "sub": "AAAAAAAAAAAAAAAAAAAAAIkzqFVrSaSaFHy782bbtaQ",
                "exp": 1536361411,
                "name": "Abe Lincoln",
                "preferred_username": "AbeLi@microsoft.com",
                "oid": "00000000-0000-0000-66f3-3332eca7ea81",
                "tid": "3338040d-6c67-4c5b-b112-36a304b66dad",
                "nonce": "123523",
            };
            sinon.stub(AuthToken, "extractTokenClaims").returns(idTokenClaims);
            const idToken = new AuthToken(TEST_TOKENS.IDTOKEN_V2, cryptoInterface);

            const logger = new Logger(loggerOptions);
            const homeAccountId = AccountEntity.generateHomeAccountId(
                TEST_DATA_CLIENT_INFO.TEST_RAW_CLIENT_INFO_GUIDS,
                AuthorityType.Default,
                logger,
                cryptoInterface,
                idToken);

            acc = AccountEntity.createAccount(
                TEST_DATA_CLIENT_INFO.TEST_RAW_CLIENT_INFO_GUIDS,
                homeAccountId,
                authority,
                idToken
            );
        })

        it("returns true if two account info objects have the same values", () => {
            const acc1: AccountInfo = acc.getAccountInfo();
            const acc2: AccountInfo = {...acc1};
            expect(AccountEntity.accountInfoIsEqual(acc1, acc2, false)).toBe(true);  
            expect(AccountEntity.accountInfoIsEqual(acc1, acc2, true)).toBe(true);            
        });

        it("returns false if two account info objects represent the same user but have different iat claims", () => {
            const acc1: AccountInfo = acc.getAccountInfo();
            const acc2: AccountInfo = {
                username: acc1.username,
                homeAccountId: acc1.homeAccountId,
                localAccountId: acc1.localAccountId,
                environment: acc1.environment,
                tenantId: acc1.tenantId,
                idTokenClaims: {
                    "ver": "2.0",
                    "iat": 100,
                    "iss": `${TEST_URIS.DEFAULT_INSTANCE}9188040d-6c67-4c5b-b112-36a304b66dad/v2.0`,
                    "sub": "AAAAAAAAAAAAAAAAAAAAAIkzqFVrSaSaFHy782bbtaQ",
                    "exp": 1536361411,
                    "name": "Abe Lincoln",
                    "preferred_username": "AbeLi@microsoft.com",
                    "oid": "00000000-0000-0000-66f3-3332eca7ea81",
                    "tid": "3338040d-6c67-4c5b-b112-36a304b66dad",
                    "nonce": "123523",
                }
            };
            const acc3: AccountInfo = {
                username: acc1.username,
                homeAccountId: acc1.homeAccountId,
                localAccountId: acc1.localAccountId,
                environment: acc1.environment,
                tenantId: acc1.tenantId,
                idTokenClaims: {
                    "ver": "2.0",
                    "iss": `${TEST_URIS.DEFAULT_INSTANCE}9188040d-6c67-4c5b-b112-36a304b66dad/v2.0`,
                    "sub": "AAAAAAAAAAAAAAAAAAAAAIkzqFVrSaSaFHy782bbtaQ",
                    "exp": 1536361411,
                    "name": "Abe Lincoln",
                    "preferred_username": "AbeLi@microsoft.com",
                    "oid": "00000000-0000-0000-66f3-3332eca7ea81",
                    "tid": "3338040d-6c67-4c5b-b112-36a304b66dad",
                    "nonce": "123523",
                }
            };

            // iat claims are different
            expect(AccountEntity.accountInfoIsEqual(acc1, acc2, false)).toBe(true);  
            expect(AccountEntity.accountInfoIsEqual(acc1, acc2, true)).toBe(false);    
            
            // iat claim is missing on 1 account
            expect(AccountEntity.accountInfoIsEqual(acc1, acc3, false)).toBe(true);  
            expect(AccountEntity.accountInfoIsEqual(acc1, acc3, true)).toBe(false); 
        });

        it("returns false if two account info objects represent the same user but have different nonce claims", () => {
            const acc1: AccountInfo = acc.getAccountInfo();
            const acc2: AccountInfo = {
                username: acc1.username,
                homeAccountId: acc1.homeAccountId,
                localAccountId: acc1.localAccountId,
                environment: acc1.environment,
                tenantId: acc1.tenantId,
                idTokenClaims: {
                    "ver": "2.0",
                    "iat": 1536361411,
                    "iss": `${TEST_URIS.DEFAULT_INSTANCE}9188040d-6c67-4c5b-b112-36a304b66dad/v2.0`,
                    "sub": "AAAAAAAAAAAAAAAAAAAAAIkzqFVrSaSaFHy782bbtaQ",
                    "exp": 1536361411,
                    "name": "Abe Lincoln",
                    "preferred_username": "AbeLi@microsoft.com",
                    "oid": "00000000-0000-0000-66f3-3332eca7ea81",
                    "tid": "3338040d-6c67-4c5b-b112-36a304b66dad",
                    "nonce": "56789",
                }
            };
            const acc3: AccountInfo = {
                username: acc1.username,
                homeAccountId: acc1.homeAccountId,
                localAccountId: acc1.localAccountId,
                environment: acc1.environment,
                tenantId: acc1.tenantId,
                idTokenClaims: {
                    "ver": "2.0",
                    "iat": 1536361411,
                    "iss": `${TEST_URIS.DEFAULT_INSTANCE}9188040d-6c67-4c5b-b112-36a304b66dad/v2.0`,
                    "sub": "AAAAAAAAAAAAAAAAAAAAAIkzqFVrSaSaFHy782bbtaQ",
                    "exp": 1536361411,
                    "name": "Abe Lincoln",
                    "preferred_username": "AbeLi@microsoft.com",
                    "oid": "00000000-0000-0000-66f3-3332eca7ea81",
                    "tid": "3338040d-6c67-4c5b-b112-36a304b66dad"
                }
            };

            // nonce claims are different
            expect(AccountEntity.accountInfoIsEqual(acc1, acc2, false)).toBe(true);  
            expect(AccountEntity.accountInfoIsEqual(acc1, acc2, true)).toBe(false);    
            
            // nonce claim is missing on 1 account
            expect(AccountEntity.accountInfoIsEqual(acc1, acc3, false)).toBe(true);  
            expect(AccountEntity.accountInfoIsEqual(acc1, acc3, true)).toBe(false); 
        });
    
        it("returns false if required AccountInfo parameters are not equal", () => {
            const acc1: AccountInfo = acc.getAccountInfo();
            const acc2: AccountInfo = {...acc1};
            const acc3: AccountInfo = {...acc1};
            const acc4: AccountInfo = {...acc1};
            const acc5: AccountInfo = {...acc1};
            const acc6: AccountInfo = {...acc1};
            const acc7: AccountInfo = {...acc1};
            const acc8: AccountInfo = {...acc1};
            acc2.homeAccountId = "mockHomeAccountId2";
            expect(AccountEntity.accountInfoIsEqual(acc1, acc2, false)).toBe(false);
            expect(AccountEntity.accountInfoIsEqual(acc1, acc2, true)).toBe(false);
            acc3.localAccountId = "mockLocalAccountId2";
            expect(AccountEntity.accountInfoIsEqual(acc1, acc3, false)).toBe(false);
            expect(AccountEntity.accountInfoIsEqual(acc1, acc3, true)).toBe(false);
            acc4.environment = "mockEnv2";
            expect(AccountEntity.accountInfoIsEqual(acc1, acc4, false)).toBe(false);
            expect(AccountEntity.accountInfoIsEqual(acc1, acc4, true)).toBe(false);
            acc5.tenantId = "mockTenant2";
            expect(AccountEntity.accountInfoIsEqual(acc1, acc5, false)).toBe(false);
            expect(AccountEntity.accountInfoIsEqual(acc1, acc5, true)).toBe(false);
            acc6.username = "mockUsername2";
            expect(AccountEntity.accountInfoIsEqual(acc1, acc6, false)).toBe(false);
            expect(AccountEntity.accountInfoIsEqual(acc1, acc6, true)).toBe(false);
            acc7.name = "mockName2";
            expect(AccountEntity.accountInfoIsEqual(acc1, acc7, false)).toBe(true);
            expect(AccountEntity.accountInfoIsEqual(acc1, acc7, true)).toBe(true);
            acc8.idTokenClaims = {};
            expect(AccountEntity.accountInfoIsEqual(acc1, acc8, false)).toBe(true);
            expect(AccountEntity.accountInfoIsEqual(acc1, acc8, true)).toBe(false);
        });

        it("returns false if an account info object is invalid", () => {
            const acc1 = null;
            const acc2: AccountInfo = acc.getAccountInfo();
            expect(AccountEntity.accountInfoIsEqual(acc1, acc2)).toBe(false);

            const acc3: AccountInfo = acc.getAccountInfo();
            const acc4 = null;
            expect(AccountEntity.accountInfoIsEqual(acc3, acc4)).toBe(false); 
            
            const acc5 = null;
            const acc6 = null;
            expect(AccountEntity.accountInfoIsEqual(acc5, acc6)).toBe(false); 
        });
    });
});

describe("AccountEntity.ts Unit Tests for ADFS", () => {
    beforeEach(() => {
        sinon.stub(Authority.prototype, "getPreferredCache").returns("myadfs.com");
    });

    afterEach(() => {
        sinon.restore();
    });

    it("creates a generic ADFS account", () => {
        const authorityOptions: AuthorityOptions = {
            protocolMode: ProtocolMode.OIDC,
            knownAuthorities: ["myadfs.com"],
            cloudDiscoveryMetadata: "",
            authorityMetadata: ""
        }
        const authority = AuthorityFactory.createInstance(
            "https://myadfs.com/adfs",
            networkInterface,
            new MockStorageClass("client-id", mockCrypto), 
            authorityOptions
        );

        // Set up stubs
        const idTokenClaims = {
            "ver": "2.0",
            "iss": `${TEST_URIS.DEFAULT_INSTANCE}9188040d-6c67-4c5b-b112-36a304b66dad/v2.0`,
            "sub": "AAAAAAAAAAAAAAAAAAAAAIkzqFVrSaSaFHy782bbtaQ",
            "exp": 1536361411,
            "name": "Abe Lincoln",
            "oid": "00000000-0000-0000-66f3-3332eca7ea81",
            "tid": "3338040d-6c67-4c5b-b112-36a304b66dad",
            "nonce": "123523",
            "upn": "testupn"
        };
        sinon.stub(AuthToken, "extractTokenClaims").returns(idTokenClaims);
        const idToken = new AuthToken(TEST_TOKENS.IDTOKEN_V2, cryptoInterface);

        const homeAccountId = "AAAAAAAAAAAAAAAAAAAAAIkzqFVrSaSaFHy782bbtaQ".toLowerCase();
        const acc = AccountEntity.createGenericAccount(
            authority,
            homeAccountId,
            idToken
        );

        expect(acc.generateAccountKey()).toEqual(`${idTokenClaims.sub.toLowerCase()}-myadfs.com-`);
        expect(acc.homeAccountId).toBe(homeAccountId);
        expect(acc.environment).toBe("myadfs.com");
        expect(acc.realm).toBe("");
        expect(acc.username).toBe("testupn");
        expect(acc.localAccountId).toBe(idTokenClaims.oid);
        expect(acc.authorityType).toBe(CacheAccountType.ADFS_ACCOUNT_TYPE);
        expect(AccountEntity.isAccountEntity(acc)).toEqual(true);
        expect(acc.idTokenClaims).toBe(idTokenClaims);
    });

    it("creates a generic ADFS account without OID", () => {
        const authorityOptions: AuthorityOptions = {
            protocolMode: ProtocolMode.OIDC,
            knownAuthorities: ["myadfs.com"],
            cloudDiscoveryMetadata: "",
            authorityMetadata: ""
        }
        const authority = AuthorityFactory.createInstance(
            "https://myadfs.com/adfs",
            networkInterface,
            new MockStorageClass("client-id", mockCrypto), 
            authorityOptions
        );

        // Set up stubs
        const idTokenClaims = {
            "ver": "2.0",
            "iss": `${TEST_URIS.DEFAULT_INSTANCE}9188040d-6c67-4c5b-b112-36a304b66dad/v2.0`,
            "sub": "AAAAAAAAAAAAAAAAAAAAAIkzqFVrSaSaFHy782bbtaQ",
            "exp": 1536361411,
            "name": "Abe Lincoln",
            "tid": "3338040d-6c67-4c5b-b112-36a304b66dad",
            "nonce": "123523",
            "upn": "testupn"
        };
        sinon.stub(AuthToken, "extractTokenClaims").returns(idTokenClaims);
        const idToken = new AuthToken(TEST_TOKENS.IDTOKEN_V2, cryptoInterface);

        const homeAccountId = "AAAAAAAAAAAAAAAAAAAAAIkzqFVrSaSaFHy782bbtaQ".toLowerCase();
        const acc = AccountEntity.createGenericAccount(
            authority,
            homeAccountId,
            idToken
        );

        expect(acc.generateAccountKey()).toEqual(`${idTokenClaims.sub.toLowerCase()}-myadfs.com-`);
        expect(acc.homeAccountId).toBe(homeAccountId);
        expect(acc.environment).toBe("myadfs.com");
        expect(acc.realm).toBe("");
        expect(acc.username).toBe("testupn");
        expect(acc.authorityType).toBe(CacheAccountType.ADFS_ACCOUNT_TYPE);
        expect(acc.localAccountId).toBe(idTokenClaims.sub);
        expect(AccountEntity.isAccountEntity(acc)).toEqual(true);
        expect(acc.idTokenClaims).toBe(idTokenClaims);
    });
});<|MERGE_RESOLUTION|>--- conflicted
+++ resolved
@@ -5,14 +5,8 @@
 import { CacheAccountType, Constants } from "../../../src/utils/Constants";
 import { NetworkRequestOptions, INetworkModule } from "../../../src/network/INetworkModule";
 import { ICrypto, PkceCodes } from "../../../src/crypto/ICrypto";
-<<<<<<< HEAD
 import { RANDOM_TEST_GUID, TEST_DATA_CLIENT_INFO, TEST_CONFIG, TEST_TOKENS, TEST_URIS, TEST_POP_VALUES, PREFERRED_CACHE_ALIAS, DECRYPTED_BOUND_RT_AUTHENTICATION_RESULT_DEFAULT_SCOPES } from "../../test_kit/StringConstants";
 import sinon from "sinon";
-import { Authority, AuthorityOptions, AuthorityType, ClientAuthError, ClientAuthErrorMessage, Logger, LogLevel, ProtocolMode, ServerAuthorizationTokenResponse } from "../../../src";
-=======
-import { RANDOM_TEST_GUID, TEST_DATA_CLIENT_INFO, TEST_CONFIG, TEST_TOKENS, TEST_URIS, TEST_POP_VALUES, PREFERRED_CACHE_ALIAS, AUTHENTICATION_RESULT } from "../../test_kit/StringConstants";
-import sinon from "sinon";
->>>>>>> 02477e5f
 import { MockStorageClass, mockCrypto } from "../../client/ClientTestUtils";
 import { AccountInfo } from "../../../src/account/AccountInfo";
 import { AuthorityOptions } from "../../../src/authority/AuthorityOptions";
@@ -64,17 +58,10 @@
         return "";
     },
     async getAsymmetricPublicKey(): Promise<string> {
-<<<<<<< HEAD
-        return TEST_POP_VALUES.KID;
+        return TEST_POP_VALUES.DECODED_STK_JWK_THUMBPRINT
     },
     async decryptBoundTokenResponse(): Promise<ServerAuthorizationTokenResponse> {
         return DECRYPTED_BOUND_RT_AUTHENTICATION_RESULT_DEFAULT_SCOPES;
-=======
-        return TEST_POP_VALUES.DECODED_STK_JWK_THUMBPRINT;
-    },
-    async decryptBoundTokenResponse(): Promise<ServerAuthorizationTokenResponse | null> {
-        return AUTHENTICATION_RESULT.body;
->>>>>>> 02477e5f
     }
 };
 
