/*
 * Copyright (c) Microsoft Corporation. All rights reserved.
 * Licensed under the MIT License.
 */

import {
    AuthenticationScheme,
    CredentialType,
} from "../../src/utils/Constants";
import { AccountEntity } from "../../src/cache/entities/AccountEntity";
import { AccessTokenEntity } from "../../src/cache/entities/AccessTokenEntity";
import { CacheRecord } from "../../src/cache/entities/CacheRecord";
import { AccountFilter } from "../../src/cache/utils/CacheTypes";
import sinon from "sinon";
import {
    TEST_CONFIG,
    TEST_TOKENS,
    ID_TOKEN_CLAIMS,
    CACHE_MOCKS,
    TEST_POP_VALUES,
    TEST_SSH_VALUES,
    TEST_CRYPTO_VALUES,
    TEST_ACCOUNT_INFO,
    TEST_TOKEN_LIFETIMES,
} from "../test_kit/StringConstants";
import {
    ClientAuthError,
    ClientAuthErrorMessage,
} from "../../src/error/ClientAuthError";
import { AccountInfo } from "../../src/account/AccountInfo";
import { MockCache } from "./MockCache";
import { mockCrypto } from "../client/ClientTestUtils";
import { TestError } from "../test_kit/TestErrors";
import { CacheManager } from "../../src/cache/CacheManager";
import { AuthorityMetadataEntity } from "../../src/cache/entities/AuthorityMetadataEntity";
import { AppMetadataEntity } from "../../src/cache/entities/AppMetadataEntity";
import { RefreshTokenEntity } from "../../src/cache/entities/RefreshTokenEntity";
import { IdTokenEntity } from "../../src/cache/entities/IdTokenEntity";
import { CommonSilentFlowRequest, ScopeSet } from "../../src";

describe("CacheManager.ts test cases", () => {
    const mockCache = new MockCache(CACHE_MOCKS.MOCK_CLIENT_ID, mockCrypto);
    let authorityMetadataStub: sinon.SinonStub;
    beforeEach(() => {
        mockCache.initializeCache();
        authorityMetadataStub = sinon
            .stub(CacheManager.prototype, "getAuthorityMetadataByAlias")
            .callsFake((host) => {
                const authorityMetadata = new AuthorityMetadataEntity();
                authorityMetadata.updateCloudDiscoveryMetadata(
                    {
                        aliases: [host],
                        preferred_cache: host,
                        preferred_network: host,
                    },
                    false
                );
                return authorityMetadata;
            });
    });

    afterEach(async () => {
        await mockCache.clearCache();
        sinon.restore();
    });

<<<<<<< HEAD
    it("save account", async () => {
        const ac = new AccountEntity();
        ac.homeAccountId = "someUid.someUtid";
        ac.environment = "login.microsoftonline.com";
        ac.realm = "microsoft";
        ac.localAccountId = "object1234";
        ac.username = "Jane Goodman";
        ac.authorityType = "MSSTS";
=======
    describe("saveCacheRecord tests", () => {
        it("save account", async () => {
            const ac = new AccountEntity();
            ac.homeAccountId = "someUid.someUtid";
            ac.environment = "login.microsoftonline.com";
            ac.realm = "microsoft";
            ac.localAccountId = "object1234";
            ac.username = "Jane Goodman";
            ac.authorityType = "MSSTS";
            ac.clientInfo = "eyJ1aWQiOiJzb21lVWlkIiwgInV0aWQiOiJzb21lVXRpZCJ9";

            const accountKey = ac.generateAccountKey();
            const cacheRecord = new CacheRecord();
            cacheRecord.account = ac;
            await mockCache.cacheManager.saveCacheRecord(cacheRecord);
            const mockCacheAccount = mockCache.cacheManager.getAccount(
                accountKey
            ) as AccountEntity;
            if (!mockCacheAccount) {
                throw TestError.createTestSetupError(
                    "mockCacheAccount does not have a value"
                );
            }
            expect(mockCacheAccount.homeAccountId).toEqual("someUid.someUtid");
        });
>>>>>>> d8b4b702

        it("save accessToken", async () => {
            const at = new AccessTokenEntity();
            Object.assign(at, {
                homeAccountId: "someUid.someUtid",
                environment: "login.microsoftonline.com",
                credentialType: "AccessToken",
                clientId: "mock_client_id",
                secret: "an access token sample",
                realm: "microsoft",
                target: "scope6 scope7",
                cachedAt: "1000",
                expiresOn: "4600",
                extendedExpiresOn: "4600",
                tokenType: "Bearer",
            });

            const atKey = at.generateCredentialKey();
            const cacheRecord = new CacheRecord();
            cacheRecord.accessToken = at;
            await mockCache.cacheManager.saveCacheRecord(cacheRecord);
            const mockCacheAT = mockCache.cacheManager.getAccessTokenCredential(
                atKey
            ) as AccessTokenEntity;
            if (!mockCacheAT) {
                throw TestError.createTestSetupError(
                    "mockCacheAT does not have a value"
                );
            }
            expect(mockCacheAT.homeAccountId).toEqual("someUid.someUtid");
            expect(mockCacheAT.credentialType).toEqual(
                CredentialType.ACCESS_TOKEN
            );
            expect(mockCacheAT.tokenType).toEqual(AuthenticationScheme.BEARER);
        });

        it("does not save accessToken if storeInCache.accessToken = false", async () => {
            const at = AccessTokenEntity.createAccessTokenEntity(
                TEST_ACCOUNT_INFO.homeAccountId,
                TEST_ACCOUNT_INFO.environment,
                TEST_TOKENS.ACCESS_TOKEN,
                TEST_CONFIG.MSAL_CLIENT_ID,
                TEST_CONFIG.MSAL_TENANT_ID,
                "User.Read",
                TEST_TOKEN_LIFETIMES.TEST_ACCESS_TOKEN_EXP,
                TEST_TOKEN_LIFETIMES.TEST_ACCESS_TOKEN_EXP,
                mockCrypto
            );

            const atKey = at.generateCredentialKey();
            const cacheRecord = new CacheRecord();
            cacheRecord.accessToken = at;
            await mockCache.cacheManager.saveCacheRecord(cacheRecord, {
                accessToken: false,
            });
            const mockCacheAT =
                mockCache.cacheManager.getAccessTokenCredential(atKey);
            expect(mockCacheAT).toBe(null);
        });

        it("save accessToken with Auth Scheme (pop)", async () => {
            const at = new AccessTokenEntity();
            Object.assign(at, {
                homeAccountId: "someUid.someUtid",
                environment: "login.microsoftonline.com",
                credentialType: "AccessToken_With_AuthScheme",
                clientId: "mock_client_id",
                secret: "an access token sample",
                realm: "microsoft",
                target: "scope6 scope7",
                cachedAt: "1000",
                expiresOn: "4600",
                extendedExpiresOn: "4600",
                keyId: "some_key",
                tokenType: "pop",
            });

            const atKey = at.generateCredentialKey();
            const cacheRecord = new CacheRecord();
            cacheRecord.accessToken = at;
            await mockCache.cacheManager.saveCacheRecord(cacheRecord);
            const mockCacheAT = mockCache.cacheManager.getAccessTokenCredential(
                atKey
            ) as AccessTokenEntity;
            if (!mockCacheAT) {
                throw TestError.createTestSetupError(
                    "mockCacheAT does not have a value"
                );
            }
            expect(mockCacheAT.homeAccountId).toEqual("someUid.someUtid");
            expect(mockCacheAT.credentialType).toEqual(
                CredentialType.ACCESS_TOKEN_WITH_AUTH_SCHEME
            );
            expect(mockCacheAT.tokenType).toEqual(AuthenticationScheme.POP);
            expect(mockCacheAT.keyId).toBeDefined();
        });

        it("does not save idToken if storeInCache.idToken = false", async () => {
            const idToken = IdTokenEntity.createIdTokenEntity(
                TEST_ACCOUNT_INFO.homeAccountId,
                TEST_ACCOUNT_INFO.environment,
                TEST_TOKENS.IDTOKEN_V2_NEWCLAIM,
                TEST_CONFIG.MSAL_CLIENT_ID,
                TEST_CONFIG.MSAL_TENANT_ID
            );

            const idTokenKey = idToken.generateCredentialKey();
            const cacheRecord = new CacheRecord();
            cacheRecord.idToken = idToken;
            await mockCache.cacheManager.saveCacheRecord(cacheRecord, {
                idToken: false,
            });
            const mockCacheId =
                mockCache.cacheManager.getIdTokenCredential(idTokenKey);
            expect(mockCacheId).toBe(null);
        });

        it("does not save refreshToken if storeInCache.refreshToken = false", async () => {
            const refreshToken = RefreshTokenEntity.createRefreshTokenEntity(
                TEST_ACCOUNT_INFO.homeAccountId,
                TEST_ACCOUNT_INFO.environment,
                TEST_TOKENS.REFRESH_TOKEN,
                TEST_CONFIG.MSAL_CLIENT_ID
            );

            const refreshTokenKey = refreshToken.generateCredentialKey();
            const cacheRecord = new CacheRecord();
            cacheRecord.refreshToken = refreshToken;
            await mockCache.cacheManager.saveCacheRecord(cacheRecord, {
                refreshToken: false,
            });
            const mockCacheRT =
                mockCache.cacheManager.getRefreshTokenCredential(
                    refreshTokenKey
                );
            expect(mockCacheRT).toBe(null);
        });
    });

    it("getAccounts (gets all AccountInfo objects)", async () => {
        const accounts = mockCache.cacheManager.getAllAccounts();

        expect(accounts).not.toBeNull();
        expect(accounts[0].idToken).toEqual(TEST_TOKENS.IDTOKEN_V2);
        expect(accounts[0].idTokenClaims).toEqual(ID_TOKEN_CLAIMS);
    });

    it("getAccount (gets one AccountEntity object)", async () => {
        const ac = new AccountEntity();
        ac.homeAccountId = "someUid.someUtid";
        ac.environment = "login.microsoftonline.com";
        ac.realm = "microsoft";
        ac.localAccountId = "object1234";
        ac.username = "Jane Goodman";
        ac.authorityType = "MSSTS";

        const accountKey = ac.generateAccountKey();
        const cacheRecord = new CacheRecord();
        cacheRecord.account = ac;
        await mockCache.cacheManager.saveCacheRecord(cacheRecord);

        const cacheAccount = mockCache.cacheManager.getAccount(
            accountKey
        ) as AccountEntity;
        expect(cacheAccount.homeAccountId).toEqual("someUid.someUtid");
        expect(mockCache.cacheManager.getAccount("")).toBeNull();
    });

    it("getAccessTokenCredential (Bearer)", async () => {
        const accessTokenEntity = new AccessTokenEntity();
        accessTokenEntity.homeAccountId = "someUid.someUtid";
        accessTokenEntity.environment = "login.microsoftonline.com";
        accessTokenEntity.realm = "microsoft";
        accessTokenEntity.clientId = "mock_client_id";
        accessTokenEntity.credentialType = CredentialType.ACCESS_TOKEN;
        accessTokenEntity.target = "scope6 scope7";

        const credKey = accessTokenEntity.generateCredentialKey();
        const cacheRecord = new CacheRecord();
        cacheRecord.accessToken = accessTokenEntity;
        await mockCache.cacheManager.saveCacheRecord(cacheRecord);

        const cachedAccessToken =
            mockCache.cacheManager.getAccessTokenCredential(
                credKey
            ) as AccessTokenEntity;
        expect(cachedAccessToken.homeAccountId).toEqual("someUid.someUtid");
        expect(cachedAccessToken.credentialType).toEqual(
            CredentialType.ACCESS_TOKEN
        );
    });

    it("getAccessTokenCredential (POP)", async () => {
        const accessTokenEntity = new AccessTokenEntity();
        accessTokenEntity.homeAccountId = "someUid.someUtid";
        accessTokenEntity.environment = "login.microsoftonline.com";
        accessTokenEntity.realm = "microsoft";
        accessTokenEntity.clientId = "mock_client_id";
        accessTokenEntity.credentialType =
            CredentialType.ACCESS_TOKEN_WITH_AUTH_SCHEME;
        accessTokenEntity.target = "scope6 scope7";

        const credKey = accessTokenEntity.generateCredentialKey();
        const cacheRecord = new CacheRecord();
        cacheRecord.accessToken = accessTokenEntity;
        await mockCache.cacheManager.saveCacheRecord(cacheRecord);

        const cachedAccessToken =
            mockCache.cacheManager.getAccessTokenCredential(
                credKey
            ) as AccessTokenEntity;
        expect(cachedAccessToken.homeAccountId).toEqual("someUid.someUtid");
        expect(cachedAccessToken.credentialType).toEqual(
            CredentialType.ACCESS_TOKEN_WITH_AUTH_SCHEME
        );
    });

    describe("getAccountsFilteredBy", () => {
        it("homeAccountId filter", () => {
            // filter by homeAccountId
            const successFilter: AccountFilter = { homeAccountId: "uid.utid" };
            let accounts =
                mockCache.cacheManager.getAccountsFilteredBy(successFilter);
            expect(Object.keys(accounts).length).toEqual(1);

            const wrongFilter: AccountFilter = { homeAccountId: "Wrong Id" };
            accounts =
                mockCache.cacheManager.getAccountsFilteredBy(wrongFilter);
            expect(Object.keys(accounts).length).toEqual(0);
        });

        it("environment filter", () => {
            // filter by environment
            const successFilter: AccountFilter = {
                environment: "login.microsoftonline.com",
            };
            let accounts =
                mockCache.cacheManager.getAccountsFilteredBy(successFilter);
            expect(Object.keys(accounts).length).toEqual(1);
            sinon.restore();

            const wrongFilter: AccountFilter = { environment: "Wrong Env" };
            accounts =
                mockCache.cacheManager.getAccountsFilteredBy(wrongFilter);
            expect(Object.keys(accounts).length).toEqual(0);
        });

        it("realm filter", () => {
            // filter by realm
            const successFilter: AccountFilter = { realm: "microsoft" };
            let accounts =
                mockCache.cacheManager.getAccountsFilteredBy(successFilter);
            expect(Object.keys(accounts).length).toEqual(1);

            const wrongFilter: AccountFilter = { realm: "Wrong Realm" };
            accounts =
                mockCache.cacheManager.getAccountsFilteredBy(wrongFilter);
            expect(Object.keys(accounts).length).toEqual(0);
        });

        it("nativeAccountId filter", () => {
            // filter by nativeAccountId
            const successFilter: AccountFilter = {
                nativeAccountId: "mocked_native_account_id",
            };
            let accounts =
                mockCache.cacheManager.getAccountsFilteredBy(successFilter);
            expect(Object.keys(accounts).length).toEqual(1);

            const wrongFilter: AccountFilter = { realm: "notNativeAccountId" };
            accounts =
                mockCache.cacheManager.getAccountsFilteredBy(wrongFilter);
            expect(Object.keys(accounts).length).toEqual(0);
        });
    });

    describe("isCredentialKey", () => {
        it("Returns false if key doesn't contain enough '-' deliniated sections", () => {
            expect(
                mockCache.cacheManager.isCredentialKey(
                    "clientid-idToken-homeId"
                )
            ).toBe(false);
        });

        it("Returns false if key doesn't contain a valid credential type", () => {
            expect(
                mockCache.cacheManager.isCredentialKey(
                    `homeAccountId-environment-credentialType-${CACHE_MOCKS.MOCK_CLIENT_ID}-realm-target-requestedClaimsHash-scheme`
                )
            ).toBe(false);
        });

        it("Returns false if key doesn't contain clientId", () => {
            expect(
                mockCache.cacheManager.isCredentialKey(
                    `homeAccountId-environment-accessToken-clientId-realm-target-requestedClaimsHash-scheme`
                )
            ).toBe(false);
        });

        it("Returns true if key matches credential", () => {
            expect(
                mockCache.cacheManager.isCredentialKey(
                    `homeAccountId-environment-${CredentialType.ID_TOKEN}-${CACHE_MOCKS.MOCK_CLIENT_ID}-realm---`
                )
            ).toBe(true);
            expect(
                mockCache.cacheManager.isCredentialKey(
                    `homeAccountId-environment-${CredentialType.ACCESS_TOKEN}-${CACHE_MOCKS.MOCK_CLIENT_ID}-realm-target--`
                )
            ).toBe(true);
            expect(
                mockCache.cacheManager.isCredentialKey(
                    `homeAccountId-environment-${CredentialType.ACCESS_TOKEN_WITH_AUTH_SCHEME}-${CACHE_MOCKS.MOCK_CLIENT_ID}-realm-target-requestedClaimsHash-scheme`
                )
            ).toBe(true);
            expect(
                mockCache.cacheManager.isCredentialKey(
                    `homeAccountId-environment-${CredentialType.REFRESH_TOKEN}-${CACHE_MOCKS.MOCK_CLIENT_ID}-realm---`
                )
            ).toBe(true);
            expect(
                mockCache.cacheManager.isCredentialKey(
                    `homeAccountId-environment-${CredentialType.REFRESH_TOKEN}-1-realm---`
                )
            ).toBe(true); // FamilyId test
        });
    });

    describe("credentialMatchesFilter", () => {
        let testIdToken: IdTokenEntity;
        let testAccessToken: AccessTokenEntity;
        let testRefreshToken: RefreshTokenEntity;
        beforeEach(() => {
            const tokenKeys = mockCache.cacheManager.getTokenKeys();
            if (
                tokenKeys.idToken.length === 0 ||
                tokenKeys.accessToken.length === 0 ||
                tokenKeys.refreshToken.length === 0
            ) {
                throw new Error("Token keys empty");
            }
            testIdToken = mockCache.cacheManager.getIdTokenCredential(
                tokenKeys.idToken[0]
            ) as IdTokenEntity;
            testAccessToken = mockCache.cacheManager.getAccessTokenCredential(
                tokenKeys.accessToken[0]
            ) as AccessTokenEntity;
            testRefreshToken = mockCache.cacheManager.getRefreshTokenCredential(
                tokenKeys.refreshToken[0]
            ) as RefreshTokenEntity;

            if (!testIdToken || !testAccessToken || !testRefreshToken) {
                throw new Error("No tokens found in cache");
            }
        });

        it("homeAccountId filter", () => {
            // filter by homeAccountId
            expect(
                mockCache.cacheManager.credentialMatchesFilter(testIdToken, {
                    homeAccountId: testIdToken.homeAccountId,
                })
            ).toBe(true);
            expect(
                mockCache.cacheManager.credentialMatchesFilter(
                    testAccessToken,
                    {
                        homeAccountId: testAccessToken.homeAccountId,
                    }
                )
            ).toBe(true);
            expect(
                mockCache.cacheManager.credentialMatchesFilter(
                    testRefreshToken,
                    {
                        homeAccountId: testRefreshToken.homeAccountId,
                    }
                )
            ).toBe(true);

            // Test failure cases
            expect(
                mockCache.cacheManager.credentialMatchesFilter(testIdToken, {
                    homeAccountId: "someuid.someutid",
                })
            ).toBe(false);
            expect(
                mockCache.cacheManager.credentialMatchesFilter(
                    testAccessToken,
                    {
                        homeAccountId: "someuid.someutid",
                    }
                )
            ).toBe(false);
            expect(
                mockCache.cacheManager.credentialMatchesFilter(
                    testRefreshToken,
                    {
                        homeAccountId: "someuid.someutid",
                    }
                )
            ).toBe(false);
        });

        it("environment filter", () => {
            // filter by environment
            expect(
                mockCache.cacheManager.credentialMatchesFilter(testIdToken, {
                    environment: testIdToken.environment,
                })
            ).toBe(true);
            expect(
                mockCache.cacheManager.credentialMatchesFilter(
                    testAccessToken,
                    {
                        environment: testAccessToken.environment,
                    }
                )
            ).toBe(true);
            expect(
                mockCache.cacheManager.credentialMatchesFilter(
                    testRefreshToken,
                    {
                        environment: testRefreshToken.environment,
                    }
                )
            ).toBe(true);

            // Test failure cases
            expect(
                mockCache.cacheManager.credentialMatchesFilter(testIdToken, {
                    environment: "wrong.contoso.com",
                })
            ).toBe(false);
            expect(
                mockCache.cacheManager.credentialMatchesFilter(
                    testAccessToken,
                    {
                        environment: "wrong.contoso.com",
                    }
                )
            ).toBe(false);
            expect(
                mockCache.cacheManager.credentialMatchesFilter(
                    testRefreshToken,
                    {
                        environment: "wrong.contoso.com",
                    }
                )
            ).toBe(false);
        });

        it("realm filter", () => {
            // filter by realm
            expect(
                mockCache.cacheManager.credentialMatchesFilter(testIdToken, {
                    realm: testIdToken.realm,
                })
            ).toBe(true);
            expect(
                mockCache.cacheManager.credentialMatchesFilter(
                    testAccessToken,
                    {
                        realm: testAccessToken.realm,
                    }
                )
            ).toBe(true);
            expect(
                mockCache.cacheManager.credentialMatchesFilter(
                    testRefreshToken,
                    {
                        realm: testRefreshToken.realm,
                    }
                )
            ).toBe(true);

            // Test failure cases
            expect(
                mockCache.cacheManager.credentialMatchesFilter(testIdToken, {
                    realm: "fake-realm",
                })
            ).toBe(false);
            expect(
                mockCache.cacheManager.credentialMatchesFilter(
                    testAccessToken,
                    {
                        realm: "fake-realm",
                    }
                )
            ).toBe(false);
            expect(
                mockCache.cacheManager.credentialMatchesFilter(
                    testRefreshToken,
                    {
                        realm: "fake-realm",
                    }
                )
            ).toBe(false);
        });

        it("credentialType filter", () => {
            // filter by credentialType
            expect(
                mockCache.cacheManager.credentialMatchesFilter(testIdToken, {
                    credentialType: CredentialType.ID_TOKEN,
                })
            ).toBe(true);
            expect(
                mockCache.cacheManager.credentialMatchesFilter(
                    testAccessToken,
                    {
                        credentialType: CredentialType.ACCESS_TOKEN,
                    }
                )
            ).toBe(true);
            expect(
                mockCache.cacheManager.credentialMatchesFilter(
                    testRefreshToken,
                    {
                        credentialType: CredentialType.REFRESH_TOKEN,
                    }
                )
            ).toBe(true);

            // Test failure cases
            expect(
                mockCache.cacheManager.credentialMatchesFilter(testIdToken, {
                    credentialType: CredentialType.ACCESS_TOKEN,
                })
            ).toBe(false);
            expect(
                mockCache.cacheManager.credentialMatchesFilter(testIdToken, {
                    credentialType: CredentialType.REFRESH_TOKEN,
                })
            ).toBe(false);

            expect(
                mockCache.cacheManager.credentialMatchesFilter(
                    testAccessToken,
                    {
                        credentialType: CredentialType.ID_TOKEN,
                    }
                )
            ).toBe(false);
            expect(
                mockCache.cacheManager.credentialMatchesFilter(
                    testAccessToken,
                    {
                        credentialType: CredentialType.REFRESH_TOKEN,
                    }
                )
            ).toBe(false);

            expect(
                mockCache.cacheManager.credentialMatchesFilter(
                    testRefreshToken,
                    {
                        credentialType: CredentialType.ID_TOKEN,
                    }
                )
            ).toBe(false);
            expect(
                mockCache.cacheManager.credentialMatchesFilter(
                    testRefreshToken,
                    {
                        credentialType: CredentialType.ACCESS_TOKEN,
                    }
                )
            ).toBe(false);
        });

        it("credentialType filter (Access Tokens with and without Auth Scheme)", () => {
            const accessToken = mockCache.cacheManager.getAccessTokensByFilter({
                credentialType: "AccessToken",
            });
            expect(
                mockCache.cacheManager.credentialMatchesFilter(accessToken[0], {
                    credentialType: CredentialType.ACCESS_TOKEN,
                })
            ).toBe(true);
            expect(
                mockCache.cacheManager.credentialMatchesFilter(accessToken[0], {
                    credentialType:
                        CredentialType.ACCESS_TOKEN_WITH_AUTH_SCHEME,
                })
            ).toBe(false);

            const accessTokenWithAuthScheme =
                mockCache.cacheManager.getAccessTokensByFilter({
                    credentialType:
                        CredentialType.ACCESS_TOKEN_WITH_AUTH_SCHEME,
                });
            expect(
                mockCache.cacheManager.credentialMatchesFilter(
                    accessTokenWithAuthScheme[0],
                    { credentialType: CredentialType.ACCESS_TOKEN }
                )
            ).toBe(false);
            expect(
                mockCache.cacheManager.credentialMatchesFilter(
                    accessTokenWithAuthScheme[0],
                    {
                        credentialType:
                            CredentialType.ACCESS_TOKEN_WITH_AUTH_SCHEME,
                    }
                )
            ).toBe(true);
        });

        it("clientId filter", () => {
            // filter by clientId
            expect(
                mockCache.cacheManager.credentialMatchesFilter(testIdToken, {
                    clientId: testIdToken.clientId,
                })
            ).toBe(true);
            expect(
                mockCache.cacheManager.credentialMatchesFilter(
                    testAccessToken,
                    {
                        clientId: testAccessToken.clientId,
                    }
                )
            ).toBe(true);
            expect(
                mockCache.cacheManager.credentialMatchesFilter(
                    testRefreshToken,
                    {
                        clientId: testRefreshToken.clientId,
                    }
                )
            ).toBe(true);

            // Test failure cases
            expect(
                mockCache.cacheManager.credentialMatchesFilter(testIdToken, {
                    clientId: "wrong_client_id",
                })
            ).toBe(false);
            expect(
                mockCache.cacheManager.credentialMatchesFilter(
                    testAccessToken,
                    {
                        clientId: "wrong_client_id",
                    }
                )
            ).toBe(false);
            expect(
                mockCache.cacheManager.credentialMatchesFilter(
                    testRefreshToken,
                    {
                        clientId: "wrong_client_id",
                    }
                )
            ).toBe(false);
        });

        it("target filter", () => {
            // filter by target
            expect(
                mockCache.cacheManager.credentialMatchesFilter(
                    testAccessToken,
                    {
                        target: ScopeSet.createSearchScopes(
                            testAccessToken.target.split(" ")
                        ),
                    }
                )
            ).toBe(true);

            // Test failure cases
            expect(
                mockCache.cacheManager.credentialMatchesFilter(
                    testAccessToken,
                    {
                        target: ScopeSet.createSearchScopes(["wrong_scope"]),
                    }
                )
            ).toBe(false);
        });

        it("tokenType filter", () => {
            const accessToken = mockCache.cacheManager.getAccessTokensByFilter({
                credentialType: CredentialType.ACCESS_TOKEN_WITH_AUTH_SCHEME,
                tokenType: AuthenticationScheme.BEARER,
            });
            expect(
                mockCache.cacheManager.credentialMatchesFilter(accessToken[0], {
                    tokenType: AuthenticationScheme.BEARER,
                })
            ).toBe(true);
            expect(
                mockCache.cacheManager.credentialMatchesFilter(accessToken[0], {
                    tokenType: AuthenticationScheme.POP,
                })
            ).toBe(false);
            expect(
                mockCache.cacheManager.credentialMatchesFilter(accessToken[0], {
                    tokenType: AuthenticationScheme.SSH,
                })
            ).toBe(false);

            const popToken = mockCache.cacheManager.getAccessTokensByFilter({
                credentialType: CredentialType.ACCESS_TOKEN_WITH_AUTH_SCHEME,
                tokenType: AuthenticationScheme.POP,
            });
            expect(
                mockCache.cacheManager.credentialMatchesFilter(popToken[0], {
                    tokenType: AuthenticationScheme.BEARER,
                })
            ).toBe(false);
            expect(
                mockCache.cacheManager.credentialMatchesFilter(popToken[0], {
                    tokenType: AuthenticationScheme.POP,
                })
            ).toBe(true);
            expect(
                mockCache.cacheManager.credentialMatchesFilter(popToken[0], {
                    tokenType: AuthenticationScheme.SSH,
                })
            ).toBe(false);

            const sshToken = mockCache.cacheManager.getAccessTokensByFilter({
                credentialType: CredentialType.ACCESS_TOKEN_WITH_AUTH_SCHEME,
                tokenType: AuthenticationScheme.SSH,
            });
            expect(
                mockCache.cacheManager.credentialMatchesFilter(sshToken[0], {
                    tokenType: AuthenticationScheme.BEARER,
                })
            ).toBe(false);
            expect(
                mockCache.cacheManager.credentialMatchesFilter(sshToken[0], {
                    tokenType: AuthenticationScheme.POP,
                })
            ).toBe(false);
            expect(
                mockCache.cacheManager.credentialMatchesFilter(sshToken[0], {
                    tokenType: AuthenticationScheme.SSH,
                })
            ).toBe(true);
        });
    });

    describe("getAccessTokensByFilter", () => {
        it("keyId filter", () => {
            // filter by keyId
            const successFilter = {
                credentialType: CredentialType.ACCESS_TOKEN_WITH_AUTH_SCHEME,
                tokenType: AuthenticationScheme.SSH,
                keyId: "some_key_id",
            };

            let accessTokens =
                mockCache.cacheManager.getAccessTokensByFilter(successFilter);
            expect(accessTokens.length).toEqual(1);

            const wrongFilter = {
                ...successFilter,
                keyId: "wrong_key_id",
            };

            accessTokens =
                mockCache.cacheManager.getAccessTokensByFilter(wrongFilter);
            expect(accessTokens.length).toEqual(0);
        });

        it("requestedClaimsHash filter", () => {
            // requestedClaimsHash present and matching in request and cache
            const successFilterWithRCHash = {
                credentialType: CredentialType.ACCESS_TOKEN,
                requestedClaimsHash: TEST_CRYPTO_VALUES.TEST_SHA256_HASH,
            };

            let accessTokens = mockCache.cacheManager.getAccessTokensByFilter(
                successFilterWithRCHash
            );
            expect(accessTokens.length).toEqual(1);

            // requestedClaimsHash present in requeste and cache, not matching
            const wrongFilterWithRCHash = {
                ...successFilterWithRCHash,
                requestedClaimsHash: "wrong_hash",
            };

            accessTokens = mockCache.cacheManager.getAccessTokensByFilter(
                wrongFilterWithRCHash
            );
            expect(accessTokens.length).toEqual(0);
        });

        it("userAssertionHash filter", () => {
            // userAssertionHash present and matching in request and cache
            const successFilterWithRCHash = {
                credentialType: CredentialType.ACCESS_TOKEN,
                userAssertionHash: TEST_CRYPTO_VALUES.TEST_USER_ASSERTION_HASH,
            };

            let accessTokens = mockCache.cacheManager.getAccessTokensByFilter(
                successFilterWithRCHash
            );
            expect(accessTokens.length).toEqual(1);

            // userAssertionHash present in request and cache, not matching
            const wrongFilterWithRCHash = {
                ...successFilterWithRCHash,
                userAssertionHash: "wrong_hash",
            };

            accessTokens = mockCache.cacheManager.getAccessTokensByFilter(
                wrongFilterWithRCHash
            );
            expect(accessTokens.length).toEqual(0);
        });
    });

    it("getAppMetadata and readAppMetadataFromCache", () => {
        const appMetadataKey =
            "appmetadata-login.microsoftonline.com-mock_client_id";
        const appMetadata = mockCache.cacheManager.getAppMetadata(
            appMetadataKey
        ) as AppMetadataEntity;
        if (!appMetadata) {
            throw TestError.createTestSetupError(
                "appMetadata does not have a value"
            );
        }

        expect(appMetadata.clientId).toEqual(CACHE_MOCKS.MOCK_CLIENT_ID);
        expect(appMetadata.environment).toEqual(
            CACHE_MOCKS.MOCK_ACCOUNT_INFO.environment
        );

        const cachedAppMetadata =
            mockCache.cacheManager.readAppMetadataFromCache(
                CACHE_MOCKS.MOCK_ACCOUNT_INFO.environment
            ) as AppMetadataEntity;
        if (!cachedAppMetadata) {
            throw TestError.createTestSetupError(
                "appMetadata does not have a value"
            );
        }
        expect(cachedAppMetadata.clientId).toEqual(CACHE_MOCKS.MOCK_CLIENT_ID);
        expect(cachedAppMetadata.environment).toEqual(
            CACHE_MOCKS.MOCK_ACCOUNT_INFO.environment
        );
    });

    it("removeAppMetadata", () => {
        mockCache.cacheManager.removeAppMetadata();
        expect(
            mockCache.cacheManager.getAppMetadata(
                "appmetadata-login.microsoftonline.com-mock_client_id"
            )
        ).toBeUndefined();
    });

    it("removeAllAccounts", async () => {
        const ac = new AccountEntity();
        ac.homeAccountId = "someUid.someUtid";
        ac.environment = "login.microsoftonline.com";
        ac.realm = "microsoft";
        ac.localAccountId = "object1234";
        ac.username = "Jane Goodman";
        ac.authorityType = "MSSTS";

        const cacheRecord = new CacheRecord();
        cacheRecord.account = ac;
        await mockCache.cacheManager.saveCacheRecord(cacheRecord);

        await mockCache.cacheManager.removeAllAccounts();

        // Only app metadata remaining
        expect(mockCache.cacheManager.getAllAccounts().length === 0).toBe(true);
    });

    it("removeAccount", async () => {
        expect(
            mockCache.cacheManager.getAccount(
                "uid.utid-login.microsoftonline.com-microsoft"
            )
        ).not.toBeNull();
        await mockCache.cacheManager.removeAccount(
            "uid.utid-login.microsoftonline.com-microsoft"
        );
        expect(
            mockCache.cacheManager.getAccount(
                "uid.utid-login.microsoftonline.com-microsoft"
            )
        ).toBeNull();
    });

    it("removeAccessToken", async () => {
        const at = new AccessTokenEntity();
        Object.assign(at, {
            homeAccountId: "someUid.someUtid",
            environment: "login.microsoftonline.com",
            credentialType: "AccessToken",
            clientId: "mock_client_id",
            secret: "an access token sample",
            realm: "microsoft",
            target: "scope6 scope7",
            cachedAt: "1000",
            expiresOn: "4600",
            extendedExpiresOn: "4600",
        });

        await mockCache.cacheManager.removeAccessToken(
            at.generateCredentialKey()
        );
        const atKey = at.generateCredentialKey();
        expect(mockCache.cacheManager.getAccount(atKey)).toBeNull();
    });

    it("removes token binding key when removeAccessToken is called for a PoP AccessToken_With_AuthScheme credential", async () => {
        const atWithAuthScheme = new AccessTokenEntity();
        const atWithAuthSchemeData = {
            environment: "login.microsoftonline.com",
            credentialType: "AccessToken_With_AuthScheme",
            secret: "an access token",
            realm: "microsoft",
            target: "scope1 scope2 scope3",
            clientId: "mock_client_id",
            cachedAt: "1000",
            homeAccountId: "uid.utid",
            extendedExpiresOn: "4600",
            expiresOn: "4600",
            keyId: "V6N_HMPagNpYS_wxM14X73q3eWzbTr9Z31RyHkIcN0Y",
            tokenType: AuthenticationScheme.POP,
        };

        const removeTokenBindingKeySpy = sinon.spy(
            mockCrypto,
            "removeTokenBindingKey"
        );

        Object.assign(atWithAuthScheme, atWithAuthSchemeData);

        await mockCache.cacheManager.removeAccessToken(
            atWithAuthScheme.generateCredentialKey()
        );
        const atKey = atWithAuthScheme.generateCredentialKey();
        expect(mockCache.cacheManager.getAccount(atKey)).toBeNull();
        expect(removeTokenBindingKeySpy.getCall(0).args[0]).toEqual(
            atWithAuthSchemeData.keyId
        );
    });

    it("does not try to remove binding key when removeAccessToken is called for an SSH AccessToken_With_AuthScheme credential", async () => {
        const atWithAuthScheme = new AccessTokenEntity();
        const atWithAuthSchemeData = {
            environment: "login.microsoftonline.com",
            credentialType: "AccessToken_With_AuthScheme",
            secret: "an SSH Cert",
            realm: "microsoft",
            target: "scope1 scope2 scope3",
            clientId: "mock_client_id",
            cachedAt: "1000",
            homeAccountId: "uid.utid",
            extendedExpiresOn: "4600",
            expiresOn: "4600",
            keyId: "some_key_id",
            tokenType: AuthenticationScheme.SSH,
        };

        const removeTokenBindingKeySpy = sinon.spy(
            mockCrypto,
            "removeTokenBindingKey"
        );

        Object.assign(atWithAuthScheme, atWithAuthSchemeData);

        await mockCache.cacheManager.removeAccessToken(
            atWithAuthScheme.generateCredentialKey()
        );
        const atKey = atWithAuthScheme.generateCredentialKey();
        expect(mockCache.cacheManager.getAccount(atKey)).toBeNull();
        expect(removeTokenBindingKeySpy.callCount).toEqual(0);
    });

    it("throws bindingKeyNotRemoved error when key isn't deleted from storage", async () => {
        const atWithAuthScheme = new AccessTokenEntity();
        const atWithAuthSchemeData = {
            environment: "login.microsoftonline.com",
            credentialType: "AccessToken_With_AuthScheme",
            secret: "an access token",
            realm: "microsoft",
            target: "scope1 scope2 scope3",
            clientId: "mock_client_id",
            cachedAt: "1000",
            homeAccountId: "uid.utid",
            extendedExpiresOn: "4600",
            expiresOn: "4600",
            keyId: "V6N_HMPagNpYS_wxM14X73q3eWzbTr9Z31RyHkIcN0Y",
            tokenType: "pop",
        };

        Object.assign(atWithAuthScheme, atWithAuthSchemeData);

        jest.spyOn(mockCrypto, "removeTokenBindingKey").mockImplementation(
            (keyId: string): Promise<boolean> => {
                return Promise.reject();
            }
        );

        return await expect(
            mockCache.cacheManager.removeAccessToken(
                atWithAuthScheme.generateCredentialKey()
            )
        ).rejects.toThrow(ClientAuthError.createBindingKeyNotRemovedError());
    });

    it("getAccessToken matches multiple tokens, throws error", () => {
        const mockedAtEntity: AccessTokenEntity =
            AccessTokenEntity.createAccessTokenEntity(
                "uid.utid",
                "login.microsoftonline.com",
                "an_access_token",
                CACHE_MOCKS.MOCK_CLIENT_ID,
                TEST_CONFIG.TENANT,
                TEST_CONFIG.DEFAULT_GRAPH_SCOPE.toString(),
                4600,
                4600,
                mockCrypto,
                500,
                AuthenticationScheme.BEARER,
                TEST_TOKENS.ACCESS_TOKEN
            );

        const mockedAtEntity2: AccessTokenEntity =
            AccessTokenEntity.createAccessTokenEntity(
                "uid.utid",
                "login.microsoftonline.com",
                "an_access_token",
                CACHE_MOCKS.MOCK_CLIENT_ID,
                TEST_CONFIG.TENANT,
                "User.Read test_scope",
                4600,
                4600,
                mockCrypto,
                500,
                AuthenticationScheme.BEARER,
                TEST_TOKENS.ACCESS_TOKEN
            );

        const accountData = {
            username: "John Doe",
            localAccountId: "uid",
            realm: "common",
            environment: "login.microsoftonline.com",
            homeAccountId: "uid.utid",
            authorityType: "MSSTS",
            clientInfo: "eyJ1aWQiOiJ1aWQiLCAidXRpZCI6InV0aWQifQ==",
        };
        const mockedAccount: AccountEntity = CacheManager.toObject(
            new AccountEntity(),
            accountData
        );

        mockCache.cacheManager.setAccessTokenCredential(mockedAtEntity);
        mockCache.cacheManager.setAccessTokenCredential(mockedAtEntity2);
        mockCache.cacheManager.setAccount(mockedAccount);

        const mockedAccountInfo: AccountInfo = {
            homeAccountId: "uid.utid",
            localAccountId: "uid",
            environment: "login.microsoftonline.com",
            tenantId: TEST_CONFIG.TENANT,
            username: "John Doe",
        };
        if (!mockedAccountInfo) {
            throw TestError.createTestSetupError(
                "mockedAccountInfo does not have a value"
            );
        }

        const silentFlowRequest: CommonSilentFlowRequest = {
            scopes: ["user.read"],
            account: mockedAccountInfo,
            authority: TEST_CONFIG.validAuthority,
            correlationId: TEST_CONFIG.CORRELATION_ID,
            forceRefresh: false,
        };

        expect(() =>
            mockCache.cacheManager.getAccessToken(
                mockedAccountInfo,
                silentFlowRequest
            )
        ).toThrowError(`${ClientAuthErrorMessage.multipleMatchingTokens.desc}`);
    });

    it("getAccessToken only matches a Bearer Token when Authentication Scheme is set to Bearer", () => {
        const mockedAtEntity: AccessTokenEntity =
            AccessTokenEntity.createAccessTokenEntity(
                "uid.utid",
                "login.microsoftonline.com",
                "access_token",
                CACHE_MOCKS.MOCK_CLIENT_ID,
                TEST_CONFIG.TENANT,
                TEST_CONFIG.DEFAULT_GRAPH_SCOPE.toString(),
                4600,
                4600,
                mockCrypto,
                500,
                AuthenticationScheme.BEARER,
                TEST_TOKENS.ACCESS_TOKEN
            );

        const mockedPopAtEntity: AccessTokenEntity =
            AccessTokenEntity.createAccessTokenEntity(
                "uid.utid",
                "login.microsoftonline.com",
                TEST_TOKENS.POP_TOKEN,
                CACHE_MOCKS.MOCK_CLIENT_ID,
                TEST_CONFIG.TENANT,
                "User.Read test_scope",
                4600,
                4600,
                mockCrypto,
                500,
                AuthenticationScheme.POP,
                TEST_TOKENS.ACCESS_TOKEN
            );

        const mockedSshAtEntity: AccessTokenEntity =
            AccessTokenEntity.createAccessTokenEntity(
                "uid.utid",
                "login.microsoftonline.com",
                TEST_TOKENS.SSH_CERTIFICATE,
                CACHE_MOCKS.MOCK_CLIENT_ID,
                TEST_CONFIG.TENANT,
                "User.Read test_scope",
                4600,
                4600,
                mockCrypto,
                500,
                AuthenticationScheme.SSH,
                undefined,
                TEST_SSH_VALUES.SSH_KID
            );

        const accountData = {
            username: "John Doe",
            localAccountId: "uid",
            realm: "common",
            environment: "login.microsoftonline.com",
            homeAccountId: "uid.utid",
            authorityType: "MSSTS",
            clientInfo: "eyJ1aWQiOiJ1aWQiLCAidXRpZCI6InV0aWQifQ==",
        };
        const mockedAccount: AccountEntity = CacheManager.toObject(
            new AccountEntity(),
            accountData
        );

        mockCache.cacheManager.setAccessTokenCredential(mockedAtEntity);
        mockCache.cacheManager.setAccessTokenCredential(mockedPopAtEntity);
        mockCache.cacheManager.setAccessTokenCredential(mockedSshAtEntity);
        mockCache.cacheManager.setAccount(mockedAccount);

        const mockedAccountInfo: AccountInfo = {
            homeAccountId: "uid.utid",
            localAccountId: "uid",
            environment: "login.microsoftonline.com",
            tenantId: TEST_CONFIG.TENANT,
            username: "John Doe",
        };

        const silentFlowRequest: CommonSilentFlowRequest = {
            scopes: ["user.read"],
            account: mockedAccountInfo,
            authority: TEST_CONFIG.validAuthority,
            correlationId: TEST_CONFIG.CORRELATION_ID,
            forceRefresh: false,
        };

        expect(
            mockCache.cacheManager.getAccessToken(
                mockedAccountInfo,
                silentFlowRequest
            )
        ).toEqual(mockedAtEntity);
        expect(() =>
            mockCache.cacheManager.getAccessToken(
                mockedAccountInfo,
                silentFlowRequest
            )
        ).not.toThrowError(
            `${ClientAuthErrorMessage.multipleMatchingTokens.desc}`
        );
    });

    it("getAccessToken matches a Bearer Token when Authentication Scheme is set to bearer (lowercase from adfs)", () => {
        const mockedAtEntity: AccessTokenEntity =
            AccessTokenEntity.createAccessTokenEntity(
                "uid.utid",
                "login.microsoftonline.com",
                "access_token",
                CACHE_MOCKS.MOCK_CLIENT_ID,
                TEST_CONFIG.TENANT,
                TEST_CONFIG.DEFAULT_GRAPH_SCOPE.toString(),
                4600,
                4600,
                mockCrypto,
                500,
                // @ts-ignore
                AuthenticationScheme.BEARER.toLowerCase(),
                TEST_TOKENS.ACCESS_TOKEN
            );

        const accountData = {
            username: "John Doe",
            localAccountId: "uid",
            realm: "common",
            environment: "login.microsoftonline.com",
            homeAccountId: "uid.utid",
            authorityType: "MSSTS",
            clientInfo: "eyJ1aWQiOiJ1aWQiLCAidXRpZCI6InV0aWQifQ==",
        };
        const mockedAccount: AccountEntity = CacheManager.toObject(
            new AccountEntity(),
            accountData
        );

        mockCache.cacheManager.setAccessTokenCredential(mockedAtEntity);

        mockCache.cacheManager.setAccount(mockedAccount);

        const mockedAccountInfo: AccountInfo = {
            homeAccountId: "uid.utid",
            localAccountId: "uid",
            environment: "login.microsoftonline.com",
            tenantId: TEST_CONFIG.TENANT,
            username: "John Doe",
        };

        const silentFlowRequest: CommonSilentFlowRequest = {
            scopes: ["user.read"],
            account: mockedAccountInfo,
            authority: TEST_CONFIG.validAuthority,
            correlationId: TEST_CONFIG.CORRELATION_ID,
            forceRefresh: false,
        };

        expect(
            mockCache.cacheManager.getAccessToken(
                mockedAccountInfo,
                silentFlowRequest
            )
        ).toEqual(mockedAtEntity);
    });

    it("getAccessToken only matches a POP Token when Authentication Scheme is set to pop", () => {
        const mockedAtEntity: AccessTokenEntity =
            AccessTokenEntity.createAccessTokenEntity(
                "uid.utid",
                "login.microsoftonline.com",
                "access_token",
                CACHE_MOCKS.MOCK_CLIENT_ID,
                TEST_CONFIG.TENANT,
                TEST_CONFIG.DEFAULT_GRAPH_SCOPE.toString(),
                4600,
                4600,
                mockCrypto,
                500,
                AuthenticationScheme.BEARER,
                TEST_TOKENS.ACCESS_TOKEN
            );

        const mockedPopAtEntity: AccessTokenEntity =
            AccessTokenEntity.createAccessTokenEntity(
                "uid.utid",
                "login.microsoftonline.com",
                TEST_TOKENS.POP_TOKEN,
                CACHE_MOCKS.MOCK_CLIENT_ID,
                TEST_CONFIG.TENANT,
                "User.Read test_scope",
                4600,
                4600,
                mockCrypto,
                500,
                AuthenticationScheme.POP,
                TEST_TOKENS.ACCESS_TOKEN
            );

        const mockedSshAtEntity: AccessTokenEntity =
            AccessTokenEntity.createAccessTokenEntity(
                "uid.utid",
                "login.microsoftonline.com",
                TEST_TOKENS.SSH_CERTIFICATE,
                CACHE_MOCKS.MOCK_CLIENT_ID,
                TEST_CONFIG.TENANT,
                "User.Read test_scope",
                4600,
                4600,
                mockCrypto,
                500,
                AuthenticationScheme.SSH,
                undefined,
                TEST_SSH_VALUES.SSH_KID
            );

        const accountData = {
            username: "John Doe",
            localAccountId: "uid",
            realm: "common",
            environment: "login.microsoftonline.com",
            homeAccountId: "uid.utid",
            authorityType: "MSSTS",
            clientInfo: "eyJ1aWQiOiJ1aWQiLCAidXRpZCI6InV0aWQifQ==",
        };
        const mockedAccount: AccountEntity = CacheManager.toObject(
            new AccountEntity(),
            accountData
        );

        mockCache.cacheManager.setAccessTokenCredential(mockedAtEntity);
        mockCache.cacheManager.setAccessTokenCredential(mockedPopAtEntity);
        mockCache.cacheManager.setAccessTokenCredential(mockedSshAtEntity);
        mockCache.cacheManager.setAccount(mockedAccount);

        const mockedAccountInfo: AccountInfo = {
            homeAccountId: "uid.utid",
            localAccountId: "uid",
            environment: "login.microsoftonline.com",
            tenantId: TEST_CONFIG.TENANT,
            username: "John Doe",
        };

        const silentFlowRequest: CommonSilentFlowRequest = {
            scopes: ["user.read"],
            account: mockedAccountInfo,
            authority: TEST_CONFIG.validAuthority,
            correlationId: TEST_CONFIG.CORRELATION_ID,
            forceRefresh: false,
            authenticationScheme: AuthenticationScheme.POP,
        };

        expect(
            mockCache.cacheManager.getAccessToken(
                mockedAccountInfo,
                silentFlowRequest
            )
        ).toEqual(mockedPopAtEntity);
        expect(() =>
            mockCache.cacheManager.getAccessToken(
                mockedAccountInfo,
                silentFlowRequest
            )
        ).not.toThrowError(
            `${ClientAuthErrorMessage.multipleMatchingTokens.desc}`
        );
    });

    it("getAccessToken only matches an SSH Certificate when Authentication Scheme is set to ssh-cert", () => {
        const mockedAtEntity: AccessTokenEntity =
            AccessTokenEntity.createAccessTokenEntity(
                "uid.utid",
                "login.microsoftonline.com",
                "access_token",
                CACHE_MOCKS.MOCK_CLIENT_ID,
                TEST_CONFIG.TENANT,
                TEST_CONFIG.DEFAULT_GRAPH_SCOPE.toString(),
                4600,
                4600,
                mockCrypto,
                500,
                AuthenticationScheme.BEARER,
                undefined,
                undefined
            );

        const mockedPopAtEntity: AccessTokenEntity =
            AccessTokenEntity.createAccessTokenEntity(
                "uid.utid",
                "login.microsoftonline.com",
                TEST_TOKENS.POP_TOKEN,
                CACHE_MOCKS.MOCK_CLIENT_ID,
                TEST_CONFIG.TENANT,
                "User.Read test_scope",
                4600,
                4600,
                mockCrypto,
                500,
                AuthenticationScheme.POP,
                undefined,
                TEST_POP_VALUES.KID
            );

        const mockedSshAtEntity: AccessTokenEntity =
            AccessTokenEntity.createAccessTokenEntity(
                "uid.utid",
                "login.microsoftonline.com",
                TEST_TOKENS.SSH_CERTIFICATE,
                CACHE_MOCKS.MOCK_CLIENT_ID,
                TEST_CONFIG.TENANT,
                "User.Read test_scope",
                4600,
                4600,
                mockCrypto,
                500,
                AuthenticationScheme.SSH,
                undefined,
                TEST_SSH_VALUES.SSH_KID
            );

        const accountData = {
            username: "John Doe",
            localAccountId: "uid",
            realm: "common",
            environment: "login.microsoftonline.com",
            homeAccountId: "uid.utid",
            authorityType: "MSSTS",
            clientInfo: "eyJ1aWQiOiJ1aWQiLCAidXRpZCI6InV0aWQifQ==",
        };
        const mockedAccount: AccountEntity = CacheManager.toObject(
            new AccountEntity(),
            accountData
        );

        mockCache.cacheManager.setAccessTokenCredential(mockedAtEntity);
        mockCache.cacheManager.setAccessTokenCredential(mockedPopAtEntity);
        mockCache.cacheManager.setAccessTokenCredential(mockedSshAtEntity);
        mockCache.cacheManager.setAccount(mockedAccount);

        const mockedAccountInfo: AccountInfo = {
            homeAccountId: "uid.utid",
            localAccountId: "uid",
            environment: "login.microsoftonline.com",
            tenantId: TEST_CONFIG.TENANT,
            username: "John Doe",
        };

        const silentFlowRequest: CommonSilentFlowRequest = {
            scopes: ["user.read"],
            account: mockedAccountInfo,
            authority: TEST_CONFIG.validAuthority,
            correlationId: TEST_CONFIG.CORRELATION_ID,
            forceRefresh: false,
            authenticationScheme: AuthenticationScheme.SSH,
            sshKid: TEST_SSH_VALUES.SSH_KID,
        };

        expect(
            mockCache.cacheManager.getAccessToken(
                mockedAccountInfo,
                silentFlowRequest
            )
        ).toEqual(mockedSshAtEntity);
        expect(() =>
            mockCache.cacheManager.getAccessToken(
                mockedAccountInfo,
                silentFlowRequest
            )
        ).not.toThrowError(
            `${ClientAuthErrorMessage.multipleMatchingTokens.desc}`
        );
    });

    it("readAccountFromCache", () => {
        const account = mockCache.cacheManager.readAccountFromCache(
            CACHE_MOCKS.MOCK_ACCOUNT_INFO
        ) as AccountEntity;
        if (!account) {
            throw TestError.createTestSetupError(
                "account does not have a value"
            );
        }
        expect(account.homeAccountId).toBe(
            CACHE_MOCKS.MOCK_ACCOUNT_INFO.homeAccountId
        );
    });

    it("getAccountsFilteredBy nativeAccountId", () => {
        const account = mockCache.cacheManager.getAccountsFilteredBy({
            nativeAccountId:
                CACHE_MOCKS.MOCK_ACCOUNT_INFO_WITH_NATIVE_ACCOUNT_ID
                    .nativeAccountId,
        }) as AccountEntity[];
        if (account.length < 1) {
            throw TestError.createTestSetupError(
                "account does not have a value"
            );
        }
        expect(account[0].nativeAccountId).toBe(
            CACHE_MOCKS.MOCK_ACCOUNT_INFO_WITH_NATIVE_ACCOUNT_ID.nativeAccountId
        );
    });

    it("getIdToken", () => {
        const idToken = mockCache.cacheManager.getIdToken(
            CACHE_MOCKS.MOCK_ACCOUNT_INFO
        ) as IdTokenEntity;
        if (!idToken) {
            throw TestError.createTestSetupError(
                "idToken does not have a value"
            );
        }
        expect(idToken.clientId).toBe(CACHE_MOCKS.MOCK_CLIENT_ID);
    });

    it("getRefreshToken", () => {
        const refreshToken = mockCache.cacheManager.getRefreshToken(
            CACHE_MOCKS.MOCK_ACCOUNT_INFO,
            false
        ) as RefreshTokenEntity;
        if (!refreshToken) {
            throw TestError.createTestSetupError(
                "refreshToken does not have a value"
            );
        }
        expect(refreshToken.clientId).toBe(CACHE_MOCKS.MOCK_CLIENT_ID);
    });

    it("getRefreshToken Error", () => {
        const refreshToken = mockCache.cacheManager.getRefreshToken(
            { ...CACHE_MOCKS.MOCK_ACCOUNT_INFO, homeAccountId: "fake-home-id" },
            true
        );
        expect(refreshToken).toBe(null);
    });

    it("getRefreshToken with familyId", () => {
        const refreshToken = mockCache.cacheManager.getRefreshToken(
            CACHE_MOCKS.MOCK_ACCOUNT_INFO,
            true
        ) as RefreshTokenEntity;
        if (!refreshToken) {
            throw TestError.createTestSetupError(
                "refreshToken does not have a value"
            );
        }
        expect(refreshToken.clientId).toBe(CACHE_MOCKS.MOCK_CLIENT_ID);
    });

    it("getRefreshToken with environment aliases", () => {
        authorityMetadataStub.callsFake((host) => {
            const authorityMetadata = new AuthorityMetadataEntity();
            authorityMetadata.updateCloudDiscoveryMetadata(
                {
                    aliases: ["login.microsoftonline.com", "login.windows.net"],
                    preferred_network: host,
                    preferred_cache: host,
                },
                false
            );

            return authorityMetadata;
        });
        const mockedAccountInfo: AccountInfo = {
            homeAccountId: "uid.utid",
            localAccountId: "uid",
            environment: "login.windows.net",
            tenantId: "mocked_tid",
            username: "mocked_username",
        };

        const cachedToken = mockCache.cacheManager.getRefreshToken(
            mockedAccountInfo,
            false
        ) as RefreshTokenEntity;
        if (!cachedToken) {
            throw TestError.createTestSetupError(
                "refreshToken does not have a value"
            );
        }
        expect(cachedToken.homeAccountId).toBe("uid.utid");
        expect(cachedToken.environment).toBe("login.microsoftonline.com");
    });
});<|MERGE_RESOLUTION|>--- conflicted
+++ resolved
@@ -64,16 +64,6 @@
         sinon.restore();
     });
 
-<<<<<<< HEAD
-    it("save account", async () => {
-        const ac = new AccountEntity();
-        ac.homeAccountId = "someUid.someUtid";
-        ac.environment = "login.microsoftonline.com";
-        ac.realm = "microsoft";
-        ac.localAccountId = "object1234";
-        ac.username = "Jane Goodman";
-        ac.authorityType = "MSSTS";
-=======
     describe("saveCacheRecord tests", () => {
         it("save account", async () => {
             const ac = new AccountEntity();
@@ -83,7 +73,6 @@
             ac.localAccountId = "object1234";
             ac.username = "Jane Goodman";
             ac.authorityType = "MSSTS";
-            ac.clientInfo = "eyJ1aWQiOiJzb21lVWlkIiwgInV0aWQiOiJzb21lVXRpZCJ9";
 
             const accountKey = ac.generateAccountKey();
             const cacheRecord = new CacheRecord();
@@ -99,7 +88,6 @@
             }
             expect(mockCacheAccount.homeAccountId).toEqual("someUid.someUtid");
         });
->>>>>>> d8b4b702
 
         it("save accessToken", async () => {
             const at = new AccessTokenEntity();
