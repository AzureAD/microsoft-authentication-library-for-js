--- conflicted
+++ resolved
@@ -55,18 +55,12 @@
         const accountKey = ac.generateAccountKey();
         const cacheRecord = new CacheRecord();
         cacheRecord.account = ac;
-<<<<<<< HEAD
-        await mockCache.cacheManager.saveCacheRecord(cacheRecord);
-        const mockCacheAccount = mockCache.cacheManager.getAccount(accountKey)
-        expect(mockCacheAccount.homeAccountId).to.eql("someUid.someUtid");
-=======
-        mockCache.cacheManager.saveCacheRecord(cacheRecord);
+        await mockCache.cacheManager.saveCacheRecord(cacheRecord);
         const mockCacheAccount = mockCache.cacheManager.getAccount(accountKey) as AccountEntity;
         if (!mockCacheAccount) {
             throw TestError.createTestSetupError("mockCacheAccount does not have a value");
         }
         expect(mockCacheAccount.homeAccountId).toEqual("someUid.someUtid");
->>>>>>> 2f663026
     });
 
     it("save accessToken", async () => {
@@ -88,15 +82,7 @@
         const atKey = at.generateCredentialKey();
         const cacheRecord = new CacheRecord();
         cacheRecord.accessToken = at;
-<<<<<<< HEAD
-        await mockCache.cacheManager.saveCacheRecord(cacheRecord);
-        const mockCacheAT = mockCache.cacheManager.getAccessTokenCredential(atKey)
-        expect(mockCacheAT.homeAccountId).to.eql("someUid.someUtid");
-        expect(mockCacheAT.credentialType).to.eql(CredentialType.ACCESS_TOKEN);
-        expect(mockCacheAT.tokenType).to.eql(AuthenticationScheme.BEARER);
-=======
-        mockCache.cacheManager.saveCacheRecord(cacheRecord);
-
+        await mockCache.cacheManager.saveCacheRecord(cacheRecord);
         const mockCacheAT = mockCache.cacheManager.getAccessTokenCredential(atKey) as AccessTokenEntity;
         if (!mockCacheAT) {
             throw TestError.createTestSetupError("mockCacheAT does not have a value");
@@ -104,7 +90,6 @@
         expect(mockCacheAT.homeAccountId).toEqual("someUid.someUtid");
         expect(mockCacheAT.credentialType).toEqual(CredentialType.ACCESS_TOKEN);
         expect(mockCacheAT.tokenType).toEqual(AuthenticationScheme.BEARER);
->>>>>>> 2f663026
     });
 
     it("save accessToken with Auth Scheme (pop)", async () => {
@@ -127,15 +112,7 @@
         const atKey = at.generateCredentialKey();
         const cacheRecord = new CacheRecord();
         cacheRecord.accessToken = at;
-<<<<<<< HEAD
-        await mockCache.cacheManager.saveCacheRecord(cacheRecord);
-        const mockCacheAT = mockCache.cacheManager.getAccessTokenCredential(atKey);
-        expect(mockCacheAT.homeAccountId).to.eql("someUid.someUtid");
-        expect(mockCacheAT.credentialType).to.eql(CredentialType.ACCESS_TOKEN_WITH_AUTH_SCHEME);
-        expect(mockCacheAT.tokenType).to.eql(AuthenticationScheme.POP);
-        expect(mockCacheAT.keyId).to.not.be.undefined;
-=======
-        mockCache.cacheManager.saveCacheRecord(cacheRecord);
+        await mockCache.cacheManager.saveCacheRecord(cacheRecord);
         const mockCacheAT = mockCache.cacheManager.getAccessTokenCredential(atKey) as AccessTokenEntity;
         if (!mockCacheAT) {
             throw TestError.createTestSetupError("mockCacheAT does not have a value");
@@ -144,7 +121,6 @@
         expect(mockCacheAT.credentialType).toEqual(CredentialType.ACCESS_TOKEN_WITH_AUTH_SCHEME);
         expect(mockCacheAT.tokenType).toEqual(AuthenticationScheme.POP);
         expect(mockCacheAT.keyId).toBeDefined();
->>>>>>> 2f663026
     });
 
     it("getAccount", async () => {
@@ -179,17 +155,11 @@
         const credKey = accessTokenEntity.generateCredentialKey();
         const cacheRecord = new CacheRecord();
         cacheRecord.accessToken = accessTokenEntity;
-<<<<<<< HEAD
-        await mockCache.cacheManager.saveCacheRecord(cacheRecord);
-        expect(mockCache.cacheManager.getAccessTokenCredential(credKey).homeAccountId).to.eql("someUid.someUtid");
-        expect(mockCache.cacheManager.getAccessTokenCredential(credKey).credentialType).to.eql(CredentialType.ACCESS_TOKEN);
-=======
-        mockCache.cacheManager.saveCacheRecord(cacheRecord);
+        await mockCache.cacheManager.saveCacheRecord(cacheRecord);
 
         const cachedAccessToken = mockCache.cacheManager.getAccessTokenCredential(credKey) as AccessTokenEntity;
         expect(cachedAccessToken.homeAccountId).toEqual("someUid.someUtid");
         expect(cachedAccessToken.credentialType).toEqual(CredentialType.ACCESS_TOKEN);
->>>>>>> 2f663026
     });
 
     it("getAccessTokenCredential (POP)", async () => {
@@ -204,17 +174,11 @@
         const credKey = accessTokenEntity.generateCredentialKey();
         const cacheRecord = new CacheRecord();
         cacheRecord.accessToken = accessTokenEntity;
-<<<<<<< HEAD
-        await mockCache.cacheManager.saveCacheRecord(cacheRecord);
-        expect(mockCache.cacheManager.getAccessTokenCredential(credKey).homeAccountId).to.eql("someUid.someUtid");
-        expect(mockCache.cacheManager.getAccessTokenCredential(credKey).credentialType).to.eql(CredentialType.ACCESS_TOKEN_WITH_AUTH_SCHEME);
-=======
-        mockCache.cacheManager.saveCacheRecord(cacheRecord);
+        await mockCache.cacheManager.saveCacheRecord(cacheRecord);
 
         const cachedAccessToken = mockCache.cacheManager.getAccessTokenCredential(credKey) as AccessTokenEntity;
         expect(cachedAccessToken.homeAccountId).toEqual("someUid.someUtid");
         expect(cachedAccessToken.credentialType).toEqual(CredentialType.ACCESS_TOKEN_WITH_AUTH_SCHEME);
->>>>>>> 2f663026
 
     });
 
@@ -421,17 +385,10 @@
         expect(mockCache.cacheManager.getKeys().length === 1).toBe(true);
     });
 
-<<<<<<< HEAD
     it("removeAccount", async () => {
-        expect(mockCache.cacheManager.getAccount("uid.utid-login.microsoftonline.com-microsoft")).to.not.be.null;
+        expect(mockCache.cacheManager.getAccount("uid.utid-login.microsoftonline.com-microsoft")).not.toBeNull();
         await mockCache.cacheManager.removeAccount("uid.utid-login.microsoftonline.com-microsoft");
-        expect(mockCache.cacheManager.getAccount("uid.utid-login.microsoftonline.com-microsoft")).to.be.null;
-=======
-    it("removeAccount", () => {
-        expect(mockCache.cacheManager.getAccount("uid.utid-login.microsoftonline.com-microsoft")).not.toBeNull();
-        mockCache.cacheManager.removeAccount("uid.utid-login.microsoftonline.com-microsoft");
         expect(mockCache.cacheManager.getAccount("uid.utid-login.microsoftonline.com-microsoft")).toBeNull();
->>>>>>> 2f663026
     });
 
     it("removeCredential", async () => {
@@ -477,8 +434,8 @@
 
         await mockCache.cacheManager.removeCredential(atWithAuthScheme);
         const atKey = atWithAuthScheme.generateCredentialKey();
-        expect(mockCache.cacheManager.getAccount(atKey)).to.be.null;
-        expect(removeTokenBindingKeySpy.getCall(0).args[0]).to.eq(atWithAuthSchemeData.keyId);
+        expect(mockCache.cacheManager.getAccount(atKey)).toBeNull();
+        expect(removeTokenBindingKeySpy.getCall(0).args[0]).toEqual(atWithAuthSchemeData.keyId);
     })
 
     it("readAccessTokenFromCache matches multiple tokens, throws error", () => {
