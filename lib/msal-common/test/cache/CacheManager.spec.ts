/*
 * Copyright (c) Microsoft Corporation. All rights reserved.
 * Licensed under the MIT License.
 */

import {
    AuthenticationScheme,
    CredentialType,
} from "../../src/utils/Constants";
import { AccountEntity } from "../../src/cache/entities/AccountEntity";
import { AccessTokenEntity } from "../../src/cache/entities/AccessTokenEntity";
import { CacheRecord } from "../../src/cache/entities/CacheRecord";
import { AccountFilter } from "../../src/cache/utils/CacheTypes";
import sinon from "sinon";
import {
    TEST_CONFIG,
    TEST_TOKENS,
    ID_TOKEN_CLAIMS,
    CACHE_MOCKS,
    TEST_POP_VALUES,
    TEST_SSH_VALUES,
    TEST_CRYPTO_VALUES,
    TEST_ACCOUNT_INFO,
    TEST_TOKEN_LIFETIMES,
    ID_TOKEN_ALT_CLAIMS,
} from "../test_kit/StringConstants";
import {
    ClientAuthErrorCodes,
    createClientAuthError,
} from "../../src/error/ClientAuthError";
import { AccountInfo } from "../../src/account/AccountInfo";
import { MockCache } from "./MockCache";
import { mockCrypto } from "../client/ClientTestUtils";
import { TestError } from "../test_kit/TestErrors";
import { CacheManager } from "../../src/cache/CacheManager";
import { AuthorityMetadataEntity } from "../../src/cache/entities/AuthorityMetadataEntity";
import { AppMetadataEntity } from "../../src/cache/entities/AppMetadataEntity";
import { RefreshTokenEntity } from "../../src/cache/entities/RefreshTokenEntity";
import { IdTokenEntity } from "../../src/cache/entities/IdTokenEntity";
import {
    CacheHelpers,
    CommonSilentFlowRequest,
    PerformanceEvents,
    ScopeSet,
} from "../../src";
import * as authorityMetadata from "../../src/authority/AuthorityMetadata";
import { MockPerformanceClient } from "../telemetry/PerformanceClient.spec";

describe("CacheManager.ts test cases", () => {
    const mockCache = new MockCache(CACHE_MOCKS.MOCK_CLIENT_ID, mockCrypto, {
        canonicalAuthority: TEST_CONFIG.validAuthority,
        cloudDiscoveryMetadata: JSON.parse(TEST_CONFIG.CLOUD_DISCOVERY_METADATA)
            .metadata,
        knownAuthorities: [TEST_CONFIG.validAuthorityHost],
    });
    let authorityMetadataStub: sinon.SinonStub;
    beforeEach(() => {
        mockCache.initializeCache();
        authorityMetadataStub = sinon
            .stub(CacheManager.prototype, "getAuthorityMetadataByAlias")
            .callsFake((host) => {
                const authorityMetadata = new AuthorityMetadataEntity();
                authorityMetadata.updateCloudDiscoveryMetadata(
                    {
                        aliases: [host],
                        preferred_cache: host,
                        preferred_network: host,
                    },
                    false
                );
                return authorityMetadata;
            });
    });

    afterEach(async () => {
        await mockCache.clearCache();
        sinon.restore();
    });

    describe("saveCacheRecord tests", () => {
        it("save account", async () => {
            const ac = new AccountEntity();
            ac.homeAccountId = "someUid.someUtid";
            ac.environment = "login.microsoftonline.com";
            ac.realm = "microsoft";
            ac.localAccountId = "object1234";
            ac.username = "Jane Goodman";
            ac.authorityType = "MSSTS";

            const accountKey = ac.generateAccountKey();
            const cacheRecord = new CacheRecord();
            cacheRecord.account = ac;
            await mockCache.cacheManager.saveCacheRecord(cacheRecord);
            const mockCacheAccount = mockCache.cacheManager.getAccount(
                accountKey
            ) as AccountEntity;
            if (!mockCacheAccount) {
                throw TestError.createTestSetupError(
                    "mockCacheAccount does not have a value"
                );
            }
            expect(mockCacheAccount.homeAccountId).toEqual("someUid.someUtid");
        });

        it("save accessToken", async () => {
            const at = {
                homeAccountId: "someUid.someUtid",
                environment: "login.microsoftonline.com",
                credentialType: CredentialType.ACCESS_TOKEN,
                clientId: "mock_client_id",
                secret: "an access token sample",
                realm: "microsoft",
                target: "scope6 scope7",
                cachedAt: "1000",
                expiresOn: "4600",
                extendedExpiresOn: "4600",
                tokenType: AuthenticationScheme.BEARER,
            };

            const atKey = CacheHelpers.generateCredentialKey(at);
            const cacheRecord = new CacheRecord();
            cacheRecord.accessToken = at;
            await mockCache.cacheManager.saveCacheRecord(cacheRecord);
            const mockCacheAT = mockCache.cacheManager.getAccessTokenCredential(
                atKey
            ) as AccessTokenEntity;
            if (!mockCacheAT) {
                throw TestError.createTestSetupError(
                    "mockCacheAT does not have a value"
                );
            }
            expect(mockCacheAT.homeAccountId).toEqual("someUid.someUtid");
            expect(mockCacheAT.credentialType).toEqual(
                CredentialType.ACCESS_TOKEN
            );
            expect(mockCacheAT.tokenType).toEqual(AuthenticationScheme.BEARER);
        });

        it("does not save accessToken if storeInCache.accessToken = false", async () => {
            const at = CacheHelpers.createAccessTokenEntity(
                TEST_ACCOUNT_INFO.homeAccountId,
                TEST_ACCOUNT_INFO.environment,
                TEST_TOKENS.ACCESS_TOKEN,
                TEST_CONFIG.MSAL_CLIENT_ID,
                TEST_CONFIG.MSAL_TENANT_ID,
                "User.Read",
                TEST_TOKEN_LIFETIMES.TEST_ACCESS_TOKEN_EXP,
                TEST_TOKEN_LIFETIMES.TEST_ACCESS_TOKEN_EXP,
                mockCrypto.base64Decode
            );

            const atKey = CacheHelpers.generateCredentialKey(at);
            const cacheRecord = new CacheRecord();
            cacheRecord.accessToken = at;
            await mockCache.cacheManager.saveCacheRecord(cacheRecord, {
                accessToken: false,
            });
            const mockCacheAT =
                mockCache.cacheManager.getAccessTokenCredential(atKey);
            expect(mockCacheAT).toBe(null);
        });

        it("save accessToken with Auth Scheme (pop)", async () => {
            const at = {
                homeAccountId: "someUid.someUtid",
                environment: "login.microsoftonline.com",
                credentialType: CredentialType.ACCESS_TOKEN_WITH_AUTH_SCHEME,
                clientId: "mock_client_id",
                secret: "an access token sample",
                realm: "microsoft",
                target: "scope6 scope7",
                cachedAt: "1000",
                expiresOn: "4600",
                extendedExpiresOn: "4600",
                keyId: "some_key",
                tokenType: AuthenticationScheme.POP,
            };

            const atKey = CacheHelpers.generateCredentialKey(at);
            const cacheRecord = new CacheRecord();
            cacheRecord.accessToken = at;
            await mockCache.cacheManager.saveCacheRecord(cacheRecord);
            const mockCacheAT = mockCache.cacheManager.getAccessTokenCredential(
                atKey
            ) as AccessTokenEntity;
            if (!mockCacheAT) {
                throw TestError.createTestSetupError(
                    "mockCacheAT does not have a value"
                );
            }
            expect(mockCacheAT.homeAccountId).toEqual("someUid.someUtid");
            expect(mockCacheAT.credentialType).toEqual(
                CredentialType.ACCESS_TOKEN_WITH_AUTH_SCHEME
            );
            expect(mockCacheAT.tokenType).toEqual(AuthenticationScheme.POP);
            expect(mockCacheAT.keyId).toBeDefined();
        });

        it("does not save idToken if storeInCache.idToken = false", async () => {
            const idToken = CacheHelpers.createIdTokenEntity(
                TEST_ACCOUNT_INFO.homeAccountId,
                TEST_ACCOUNT_INFO.environment,
                TEST_TOKENS.IDTOKEN_V2_NEWCLAIM,
                TEST_CONFIG.MSAL_CLIENT_ID,
                TEST_CONFIG.MSAL_TENANT_ID
            );

            const idTokenKey = CacheHelpers.generateCredentialKey(idToken);
            const cacheRecord = new CacheRecord();
            cacheRecord.idToken = idToken;
            await mockCache.cacheManager.saveCacheRecord(cacheRecord, {
                idToken: false,
            });
            const mockCacheId =
                mockCache.cacheManager.getIdTokenCredential(idTokenKey);
            expect(mockCacheId).toBe(null);
        });

        it("getIdToken matches multiple tokens, removes them and returns null", (done) => {
            mockCache.cacheManager.clear().then(() => {
                const idToken1 = CacheHelpers.createIdTokenEntity(
                    TEST_ACCOUNT_INFO.homeAccountId,
                    TEST_ACCOUNT_INFO.environment,
                    TEST_TOKENS.IDTOKEN_V2,
                    CACHE_MOCKS.MOCK_CLIENT_ID,
                    TEST_ACCOUNT_INFO.tenantId
                );

                const idToken2 = CacheHelpers.createIdTokenEntity(
                    TEST_ACCOUNT_INFO.homeAccountId,
                    TEST_ACCOUNT_INFO.environment,
                    TEST_TOKENS.IDTOKEN_V2_NEWCLAIM,
                    CACHE_MOCKS.MOCK_CLIENT_ID,
                    TEST_ACCOUNT_INFO.tenantId
                );
                idToken2.target = "test-target";

                mockCache.cacheManager.setIdTokenCredential(idToken1);
                mockCache.cacheManager.setIdTokenCredential(idToken2);

                const mockPerfClient = new MockPerformanceClient();
                const correlationId = "test-correlation-id";

<<<<<<< HEAD
            expect(
                mockCache.cacheManager.getTokenKeys().idToken.length
            ).toEqual(2);
            expect(
                mockCache.cacheManager.getIdToken(
                    TEST_ACCOUNT_INFO,
                    undefined,
                    TEST_ACCOUNT_INFO.tenantId
                )
            ).toBeNull();
            expect(
                mockCache.cacheManager.getTokenKeys().idToken.length
            ).toEqual(0);
=======
                mockPerfClient.addPerformanceCallback((events) => {
                    expect(events.length).toBe(1);
                    expect(events[0].multiMatchedID).toEqual(2);
                    done();
                });

                const measurement = mockPerfClient.startMeasurement(
                    PerformanceEvents.AcquireTokenSilent,
                    correlationId
                );

                expect(
                    mockCache.cacheManager.getTokenKeys().idToken.length
                ).toEqual(2);
                expect(
                    mockCache.cacheManager.getIdToken(
                        TEST_ACCOUNT_INFO,
                        undefined,
                        mockPerfClient,
                        correlationId
                    )
                ).toBeNull();
                expect(
                    mockCache.cacheManager.getTokenKeys().idToken.length
                ).toEqual(0);

                measurement.end();
            });
>>>>>>> 460e17d0
        });

        it("does not save refreshToken if storeInCache.refreshToken = false", async () => {
            const refreshToken = CacheHelpers.createRefreshTokenEntity(
                TEST_ACCOUNT_INFO.homeAccountId,
                TEST_ACCOUNT_INFO.environment,
                TEST_TOKENS.REFRESH_TOKEN,
                TEST_CONFIG.MSAL_CLIENT_ID
            );

            const refreshTokenKey =
                CacheHelpers.generateCredentialKey(refreshToken);
            const cacheRecord = new CacheRecord();
            cacheRecord.refreshToken = refreshToken;
            await mockCache.cacheManager.saveCacheRecord(cacheRecord, {
                refreshToken: false,
            });
            const mockCacheRT =
                mockCache.cacheManager.getRefreshTokenCredential(
                    refreshTokenKey
                );
            expect(mockCacheRT).toBe(null);
        });
    });

    describe("getAllAccounts", () => {
        const account1 = CACHE_MOCKS.MOCK_ACCOUNT_INFO;
        const account2 = CACHE_MOCKS.MOCK_ACCOUNT_INFO_WITH_NATIVE_ACCOUNT_ID;
        it("getAllAccounts (gets all AccountInfo objects)", async () => {
            const accounts = mockCache.cacheManager.getAllAccounts();

            expect(accounts).not.toBeNull();
            expect(accounts[0].idTokenClaims).toEqual(ID_TOKEN_CLAIMS);
        });

        describe("getAllAccounts with loginHint filter", () => {
            it("loginHint filter matching login_hint ID token claim", () => {
                // filter by loginHint = login_hint
                const loginHint = "testLoginHint";
                const successFilter: AccountFilter = {
                    loginHint: loginHint,
                };
                jest.spyOn(mockCrypto, "base64Decode").mockReturnValueOnce(
                    JSON.stringify({ login_hint: loginHint })
                );
                let accounts =
                    mockCache.cacheManager.getAllAccounts(successFilter);
                expect(accounts.length).toEqual(1);

                const wrongFilter: AccountFilter = {
                    loginHint: "WrongHint",
                };
                accounts = mockCache.cacheManager.getAllAccounts(wrongFilter);
                expect(accounts.length).toBe(0);
            });

            it("loginHint filter matching username", () => {
                // filter by loginHint = preferred_username
                const username = "janedoe@microsoft.com";
                const successFilter: AccountFilter = {
                    loginHint: username,
                };
                jest.spyOn(mockCrypto, "base64Decode").mockReturnValueOnce(
                    JSON.stringify({ preferred_username: username })
                );
                let accounts =
                    mockCache.cacheManager.getAllAccounts(successFilter);
                expect(accounts.length).toEqual(1);

                const wrongFilter: AccountFilter = {
                    loginHint: "WrongHint",
                };
                accounts = mockCache.cacheManager.getAllAccounts(wrongFilter);
                expect(accounts.length).toBe(0);
            });

            it("loginHint filter matching upn ID token claim", () => {
                // filter by loginHint = upn
                const upn = "testUpn";
                const successFilter: AccountFilter = {
                    loginHint: upn,
                };

                jest.spyOn(mockCrypto, "base64Decode").mockReturnValueOnce(
                    JSON.stringify({ upn: upn })
                );
                let accounts =
                    mockCache.cacheManager.getAllAccounts(successFilter);
                expect(accounts.length).toEqual(1);

                const wrongFilter: AccountFilter = {
                    loginHint: "WrongHint",
                };
                accounts = mockCache.cacheManager.getAllAccounts(wrongFilter);
                expect(accounts.length).toBe(0);
            });
        });

        it("Matches accounts by username", () => {
            expect(mockCache.cacheManager.getAllAccounts()).toHaveLength(2);
            const account1Filter = { username: account1.username };
            const account2Filter = { username: account2.username };
            expect(
                mockCache.cacheManager.getAllAccounts(account1Filter)
            ).toHaveLength(1);
            expect(
                mockCache.cacheManager.getAllAccounts(account1Filter)[0]
                    .username
            ).toBe(account1.username);
            expect(
                mockCache.cacheManager.getAllAccounts(account2Filter)
            ).toHaveLength(1);
            expect(
                mockCache.cacheManager.getAllAccounts(account2Filter)[0]
                    .username
            ).toBe(account2.username);
        });

        it("Matches accounts by homeAccountId", () => {
            expect(mockCache.cacheManager.getAllAccounts()).toHaveLength(2);
            const account1Filter = {
                homeAccountId: account1.homeAccountId,
            };
            const account2Filter = {
                homeAccountId: account2.homeAccountId,
            };
            expect(
                mockCache.cacheManager.getAllAccounts(account1Filter)
            ).toHaveLength(1);
            expect(
                mockCache.cacheManager.getAllAccounts(account1Filter)[0]
                    .homeAccountId
            ).toBe(account1.homeAccountId);
            expect(
                mockCache.cacheManager.getAllAccounts(account2Filter)
            ).toHaveLength(1);
            expect(
                mockCache.cacheManager.getAllAccounts(account2Filter)[0]
                    .homeAccountId
            ).toBe(account2.homeAccountId);
        });

        it("Matches accounts by localAccountId", () => {
            expect(mockCache.cacheManager.getAllAccounts()).toHaveLength(2);
            // Local account ID is sourced from ID token claims so for this test we compare against the decoded ID token claims instead of mock account object
            const account1Filter = {
                localAccountId: ID_TOKEN_CLAIMS.oid,
            };
            const account2Filter = {
                localAccountId: ID_TOKEN_ALT_CLAIMS.oid,
            };
            expect(
                mockCache.cacheManager.getAllAccounts(account1Filter)
            ).toHaveLength(1);
            expect(
                mockCache.cacheManager.getAllAccounts(account1Filter)[0]
                    .localAccountId
            ).toBe(account1Filter.localAccountId);
            expect(
                mockCache.cacheManager.getAllAccounts(account2Filter)
            ).toHaveLength(1);
            expect(
                mockCache.cacheManager.getAllAccounts(account2Filter)[0]
                    .localAccountId
            ).toBe(account2Filter.localAccountId);
        });

        it("Matches accounts by tenantId", () => {
            expect(mockCache.cacheManager.getAllAccounts()).toHaveLength(2);
            const account1Filter = {
                tenantId: account1.tenantId,
            };
            const account2Filter = {
                tenantId: account2.tenantId,
            };
            expect(
                mockCache.cacheManager.getAllAccounts(account1Filter)
            ).toHaveLength(1);
            expect(
                mockCache.cacheManager.getAllAccounts(account1Filter)[0]
                    .tenantId
            ).toBe(account1Filter.tenantId);
            expect(
                mockCache.cacheManager.getAllAccounts(account2Filter)
            ).toHaveLength(1);
            expect(
                mockCache.cacheManager.getAllAccounts(account2Filter)[0]
                    .tenantId
            ).toBe(account2Filter.tenantId);
        });

        it("Matches accounts by environment", () => {
            expect(mockCache.cacheManager.getAllAccounts()).toHaveLength(2);
            // Add local account ID to further filter because environments are aliases of eachother
            const account1Filter = {
                homeAccountId: account1.homeAccountId,
                environment: account1.environment,
            };
            const account2Filter = {
                homeAccountId: account2.homeAccountId,
                environment: account2.environment,
            };
            expect(
                mockCache.cacheManager.getAllAccounts(account1Filter)
            ).toHaveLength(1);
            expect(
                mockCache.cacheManager.getAllAccounts(account1Filter)[0]
                    .environment
            ).toBe(account1.environment);
            expect(
                mockCache.cacheManager.getAllAccounts(account2Filter)
            ).toHaveLength(1);
            expect(
                mockCache.cacheManager.getAllAccounts(account2Filter)[0]
                    .environment
            ).toBe(account2.environment);
        });

        it("Matches accounts by all filters", () => {
            expect(mockCache.cacheManager.getAllAccounts()).toHaveLength(2);
            const account1Filter = {
                ...account1,
                localAccountId: ID_TOKEN_CLAIMS.oid,
            };
            const account2Filter = {
                ...account2,
                localAccountId: ID_TOKEN_ALT_CLAIMS.oid,
            };
            expect(
                mockCache.cacheManager.getAllAccounts(account1Filter)
            ).toHaveLength(1);
            expect(
                mockCache.cacheManager.getAllAccounts(account1Filter)[0]
                    .localAccountId
            ).toBe(account1Filter.localAccountId);
            expect(
                mockCache.cacheManager.getAllAccounts(account2Filter)
            ).toHaveLength(1);
            expect(
                mockCache.cacheManager.getAllAccounts(account2Filter)[0]
                    .localAccountId
            ).toBe(account2Filter.localAccountId);
        });
    });

    it("getAccount (gets one AccountEntity object)", async () => {
        const ac = new AccountEntity();
        ac.homeAccountId = "someUid.someUtid";
        ac.environment = "login.microsoftonline.com";
        ac.realm = "microsoft";
        ac.localAccountId = "object1234";
        ac.username = "Jane Goodman";
        ac.authorityType = "MSSTS";

        const accountKey = ac.generateAccountKey();
        const cacheRecord = new CacheRecord();
        cacheRecord.account = ac;
        await mockCache.cacheManager.saveCacheRecord(cacheRecord);

        const cacheAccount = mockCache.cacheManager.getAccount(
            accountKey
        ) as AccountEntity;
        expect(cacheAccount.homeAccountId).toEqual("someUid.someUtid");
        expect(mockCache.cacheManager.getAccount("")).toBeNull();
    });

    it("getAccessTokenCredential (Bearer)", async () => {
        const accessTokenEntity: AccessTokenEntity = {
            homeAccountId: "someUid.someUtid",
            environment: "login.microsoftonline.com",
            realm: "microsoft",
            clientId: "mock_client_id",
            credentialType: CredentialType.ACCESS_TOKEN,
            target: "scope6 scope7",
            secret: TEST_TOKENS.ACCESS_TOKEN,
            cachedAt: "1000",
            expiresOn: "4600",
        };

        const credKey = CacheHelpers.generateCredentialKey(accessTokenEntity);
        const cacheRecord = new CacheRecord();
        cacheRecord.accessToken = accessTokenEntity;
        await mockCache.cacheManager.saveCacheRecord(cacheRecord);

        const cachedAccessToken =
            mockCache.cacheManager.getAccessTokenCredential(
                credKey
            ) as AccessTokenEntity;
        expect(cachedAccessToken.homeAccountId).toEqual("someUid.someUtid");
        expect(cachedAccessToken.credentialType).toEqual(
            CredentialType.ACCESS_TOKEN
        );
    });

    it("getAccessTokenCredential (POP)", async () => {
        const accessTokenEntity: AccessTokenEntity = {
            homeAccountId: "someUid.someUtid",
            environment: "login.microsoftonline.com",
            realm: "microsoft",
            clientId: "mock_client_id",
            credentialType: CredentialType.ACCESS_TOKEN_WITH_AUTH_SCHEME,
            target: "scope6 scope7",
            secret: TEST_TOKENS.ACCESS_TOKEN,
            cachedAt: "1000",
            expiresOn: "4600",
        };

        const credKey = CacheHelpers.generateCredentialKey(accessTokenEntity);
        const cacheRecord = new CacheRecord();
        cacheRecord.accessToken = accessTokenEntity;
        await mockCache.cacheManager.saveCacheRecord(cacheRecord);

        const cachedAccessToken =
            mockCache.cacheManager.getAccessTokenCredential(
                credKey
            ) as AccessTokenEntity;
        expect(cachedAccessToken.homeAccountId).toEqual("someUid.someUtid");
        expect(cachedAccessToken.credentialType).toEqual(
            CredentialType.ACCESS_TOKEN_WITH_AUTH_SCHEME
        );
    });

    describe("getAccountsFilteredBy", () => {
        it("homeAccountId filter", () => {
            // filter by homeAccountId
            const successFilter: AccountFilter = { homeAccountId: "uid.utid" };
            let accounts =
                mockCache.cacheManager.getAccountsFilteredBy(successFilter);
            expect(Object.keys(accounts).length).toEqual(1);

            const wrongFilter: AccountFilter = { homeAccountId: "Wrong Id" };
            accounts =
                mockCache.cacheManager.getAccountsFilteredBy(wrongFilter);
            expect(Object.keys(accounts).length).toEqual(0);
        });

        it("environment filter", () => {
            // filter by environment
            const successFilter: AccountFilter = {
                environment: "login.microsoftonline.com",
            };
            let accounts =
                mockCache.cacheManager.getAccountsFilteredBy(successFilter);
            // Both cached accounts have environments that are aliases of eachother, expect both to match
            expect(Object.keys(accounts).length).toEqual(2);
            sinon.restore();

            const wrongFilter: AccountFilter = { environment: "Wrong Env" };
            accounts =
                mockCache.cacheManager.getAccountsFilteredBy(wrongFilter);
            expect(Object.keys(accounts).length).toEqual(0);
        });

        it("realm filter", () => {
            // filter by realm
            const successFilter: AccountFilter = { realm: ID_TOKEN_CLAIMS.tid };
            let accounts =
                mockCache.cacheManager.getAccountsFilteredBy(successFilter);
            expect(Object.keys(accounts).length).toEqual(1);

            const wrongFilter: AccountFilter = { realm: "Wrong Realm" };
            accounts =
                mockCache.cacheManager.getAccountsFilteredBy(wrongFilter);
            expect(Object.keys(accounts).length).toEqual(0);
        });

        it("nativeAccountId filter", () => {
            // filter by nativeAccountId
            const successFilter: AccountFilter = {
                nativeAccountId: "mocked_native_account_id",
            };
            let accounts =
                mockCache.cacheManager.getAccountsFilteredBy(successFilter);
            expect(Object.keys(accounts).length).toEqual(1);

            const wrongFilter: AccountFilter = { realm: "notNativeAccountId" };
            accounts =
                mockCache.cacheManager.getAccountsFilteredBy(wrongFilter);
            expect(Object.keys(accounts).length).toEqual(0);
        });
    });

    describe("isCredentialKey", () => {
        it("Returns false if key doesn't contain enough '-' deliniated sections", () => {
            expect(
                mockCache.cacheManager.isCredentialKey(
                    "clientid-idToken-homeId"
                )
            ).toBe(false);
        });

        it("Returns false if key doesn't contain a valid credential type", () => {
            expect(
                mockCache.cacheManager.isCredentialKey(
                    `homeAccountId-environment-credentialType-${CACHE_MOCKS.MOCK_CLIENT_ID}-realm-target-requestedClaimsHash-scheme`
                )
            ).toBe(false);
        });

        it("Returns false if key doesn't contain clientId", () => {
            expect(
                mockCache.cacheManager.isCredentialKey(
                    `homeAccountId-environment-accessToken-clientId-realm-target-requestedClaimsHash-scheme`
                )
            ).toBe(false);
        });

        it("Returns true if key matches credential", () => {
            expect(
                mockCache.cacheManager.isCredentialKey(
                    `homeAccountId-environment-${CredentialType.ID_TOKEN}-${CACHE_MOCKS.MOCK_CLIENT_ID}-realm---`
                )
            ).toBe(true);
            expect(
                mockCache.cacheManager.isCredentialKey(
                    `homeAccountId-environment-${CredentialType.ACCESS_TOKEN}-${CACHE_MOCKS.MOCK_CLIENT_ID}-realm-target--`
                )
            ).toBe(true);
            expect(
                mockCache.cacheManager.isCredentialKey(
                    `homeAccountId-environment-${CredentialType.ACCESS_TOKEN_WITH_AUTH_SCHEME}-${CACHE_MOCKS.MOCK_CLIENT_ID}-realm-target-requestedClaimsHash-scheme`
                )
            ).toBe(true);
            expect(
                mockCache.cacheManager.isCredentialKey(
                    `homeAccountId-environment-${CredentialType.REFRESH_TOKEN}-${CACHE_MOCKS.MOCK_CLIENT_ID}-realm---`
                )
            ).toBe(true);
            expect(
                mockCache.cacheManager.isCredentialKey(
                    `homeAccountId-environment-${CredentialType.REFRESH_TOKEN}-1-realm---`
                )
            ).toBe(true); // FamilyId test
        });
    });

    describe("credentialMatchesFilter", () => {
        let testIdToken: IdTokenEntity;
        let testAccessToken: AccessTokenEntity;
        let testRefreshToken: RefreshTokenEntity;
        beforeEach(() => {
            const tokenKeys = mockCache.cacheManager.getTokenKeys();
            if (
                tokenKeys.idToken.length === 0 ||
                tokenKeys.accessToken.length === 0 ||
                tokenKeys.refreshToken.length === 0
            ) {
                throw new Error("Token keys empty");
            }
            testIdToken = mockCache.cacheManager.getIdTokenCredential(
                tokenKeys.idToken[0]
            ) as IdTokenEntity;
            testAccessToken = mockCache.cacheManager.getAccessTokenCredential(
                tokenKeys.accessToken[0]
            ) as AccessTokenEntity;
            testRefreshToken = mockCache.cacheManager.getRefreshTokenCredential(
                tokenKeys.refreshToken[0]
            ) as RefreshTokenEntity;

            if (!testIdToken || !testAccessToken || !testRefreshToken) {
                throw new Error("No tokens found in cache");
            }
        });

        it("homeAccountId filter", () => {
            // filter by homeAccountId
            expect(
                mockCache.cacheManager.credentialMatchesFilter(testIdToken, {
                    homeAccountId: testIdToken.homeAccountId,
                })
            ).toBe(true);
            expect(
                mockCache.cacheManager.credentialMatchesFilter(
                    testAccessToken,
                    {
                        homeAccountId: testAccessToken.homeAccountId,
                    }
                )
            ).toBe(true);
            expect(
                mockCache.cacheManager.credentialMatchesFilter(
                    testRefreshToken,
                    {
                        homeAccountId: testRefreshToken.homeAccountId,
                    }
                )
            ).toBe(true);

            // Test failure cases
            expect(
                mockCache.cacheManager.credentialMatchesFilter(testIdToken, {
                    homeAccountId: "someuid.someutid",
                })
            ).toBe(false);
            expect(
                mockCache.cacheManager.credentialMatchesFilter(
                    testAccessToken,
                    {
                        homeAccountId: "someuid.someutid",
                    }
                )
            ).toBe(false);
            expect(
                mockCache.cacheManager.credentialMatchesFilter(
                    testRefreshToken,
                    {
                        homeAccountId: "someuid.someutid",
                    }
                )
            ).toBe(false);
        });

        describe("environment filter", () => {
            afterEach(() => {
                jest.restoreAllMocks();
            });
            it("with configured static cloud discovery metadata", () => {
                // filter by environment
                expect(
                    mockCache.cacheManager.credentialMatchesFilter(
                        testIdToken,
                        {
                            environment: testIdToken.environment,
                        }
                    )
                ).toBe(true);
                expect(
                    mockCache.cacheManager.credentialMatchesFilter(
                        testAccessToken,
                        {
                            environment: testAccessToken.environment,
                        }
                    )
                ).toBe(true);
                expect(
                    mockCache.cacheManager.credentialMatchesFilter(
                        testRefreshToken,
                        {
                            environment: testRefreshToken.environment,
                        }
                    )
                ).toBe(true);

                // Test failure cases
                expect(
                    mockCache.cacheManager.credentialMatchesFilter(
                        testIdToken,
                        {
                            environment: "wrong.contoso.com",
                        }
                    )
                ).toBe(false);
                expect(
                    mockCache.cacheManager.credentialMatchesFilter(
                        testAccessToken,
                        {
                            environment: "wrong.contoso.com",
                        }
                    )
                ).toBe(false);
                expect(
                    mockCache.cacheManager.credentialMatchesFilter(
                        testRefreshToken,
                        {
                            environment: "wrong.contoso.com",
                        }
                    )
                ).toBe(false);
            });

            describe("with hardcoded cloud discovery metadata", () => {
                beforeEach(() => {
                    jest.spyOn(
                        authorityMetadata,
                        "getAliasesFromMetadata"
                    ).mockReturnValueOnce(null);
                });

                it("ID token matches when filter contains it's own environment", () => {
                    // filter by environment
                    expect(
                        mockCache.cacheManager.credentialMatchesFilter(
                            testIdToken,
                            {
                                environment: testIdToken.environment,
                            }
                        )
                    ).toBe(true);
                });

                it("Access token matches when filter contains it's own enviroment", () => {
                    expect(
                        mockCache.cacheManager.credentialMatchesFilter(
                            testAccessToken,
                            {
                                environment: testAccessToken.environment,
                            }
                        )
                    ).toBe(true);
                });

                it("Refresh token matches when filter contains it's own environment", () => {
                    expect(
                        mockCache.cacheManager.credentialMatchesFilter(
                            testRefreshToken,
                            {
                                environment: testRefreshToken.environment,
                            }
                        )
                    ).toBe(true);
                });

                // Test failure cases
                it("ID token does not match when filter contains a different environment", () => {
                    expect(
                        mockCache.cacheManager.credentialMatchesFilter(
                            testRefreshToken,
                            {
                                environment: testRefreshToken.environment,
                            }
                        )
                    ).toBe(true);
                });

                it("Access token does not match when filter contains a different environment", () => {
                    expect(
                        mockCache.cacheManager.credentialMatchesFilter(
                            testAccessToken,
                            {
                                environment: "wrong.contoso.com",
                            }
                        )
                    ).toBe(false);
                });

                it("Refresh token does not match when filter contains a different environment", () => {
                    expect(
                        mockCache.cacheManager.credentialMatchesFilter(
                            testRefreshToken,
                            {
                                environment: "wrong.contoso.com",
                            }
                        )
                    ).toBe(false);
                });
            });

            it("with knownAuthorities", () => {
                jest.spyOn(
                    authorityMetadata,
                    "getAliasesFromMetadata"
                ).mockReturnValue(null);
                // filter by environment
                expect(
                    mockCache.cacheManager.credentialMatchesFilter(
                        testIdToken,
                        {
                            environment: testIdToken.environment,
                        }
                    )
                ).toBe(true);
                expect(
                    mockCache.cacheManager.credentialMatchesFilter(
                        testAccessToken,
                        {
                            environment: testAccessToken.environment,
                        }
                    )
                ).toBe(true);
                expect(
                    mockCache.cacheManager.credentialMatchesFilter(
                        testRefreshToken,
                        {
                            environment: testRefreshToken.environment,
                        }
                    )
                ).toBe(true);

                // Test failure cases
                expect(
                    mockCache.cacheManager.credentialMatchesFilter(
                        testIdToken,
                        {
                            environment: "wrong.contoso.com",
                        }
                    )
                ).toBe(false);
                expect(
                    mockCache.cacheManager.credentialMatchesFilter(
                        testAccessToken,
                        {
                            environment: "wrong.contoso.com",
                        }
                    )
                ).toBe(false);
                expect(
                    mockCache.cacheManager.credentialMatchesFilter(
                        testRefreshToken,
                        {
                            environment: "wrong.contoso.com",
                        }
                    )
                ).toBe(false);
            });
        });

        it("realm filter", () => {
            // filter by realm
            expect(
                mockCache.cacheManager.credentialMatchesFilter(testIdToken, {
                    realm: testIdToken.realm,
                })
            ).toBe(true);
            expect(
                mockCache.cacheManager.credentialMatchesFilter(
                    testAccessToken,
                    {
                        realm: testAccessToken.realm,
                    }
                )
            ).toBe(true);
            expect(
                mockCache.cacheManager.credentialMatchesFilter(
                    testRefreshToken,
                    {
                        realm: testRefreshToken.realm,
                    }
                )
            ).toBe(true);

            // Test failure cases
            expect(
                mockCache.cacheManager.credentialMatchesFilter(testIdToken, {
                    realm: "fake-realm",
                })
            ).toBe(false);
            expect(
                mockCache.cacheManager.credentialMatchesFilter(
                    testAccessToken,
                    {
                        realm: "fake-realm",
                    }
                )
            ).toBe(false);
            expect(
                mockCache.cacheManager.credentialMatchesFilter(
                    testRefreshToken,
                    {
                        realm: "fake-realm",
                    }
                )
            ).toBe(false);
        });

        it("credentialType filter", () => {
            // filter by credentialType
            expect(
                mockCache.cacheManager.credentialMatchesFilter(testIdToken, {
                    credentialType: CredentialType.ID_TOKEN,
                })
            ).toBe(true);
            expect(
                mockCache.cacheManager.credentialMatchesFilter(
                    testAccessToken,
                    {
                        credentialType: CredentialType.ACCESS_TOKEN,
                    }
                )
            ).toBe(true);
            expect(
                mockCache.cacheManager.credentialMatchesFilter(
                    testRefreshToken,
                    {
                        credentialType: CredentialType.REFRESH_TOKEN,
                    }
                )
            ).toBe(true);

            // Test failure cases
            expect(
                mockCache.cacheManager.credentialMatchesFilter(testIdToken, {
                    credentialType: CredentialType.ACCESS_TOKEN,
                })
            ).toBe(false);
            expect(
                mockCache.cacheManager.credentialMatchesFilter(testIdToken, {
                    credentialType: CredentialType.REFRESH_TOKEN,
                })
            ).toBe(false);

            expect(
                mockCache.cacheManager.credentialMatchesFilter(
                    testAccessToken,
                    {
                        credentialType: CredentialType.ID_TOKEN,
                    }
                )
            ).toBe(false);
            expect(
                mockCache.cacheManager.credentialMatchesFilter(
                    testAccessToken,
                    {
                        credentialType: CredentialType.REFRESH_TOKEN,
                    }
                )
            ).toBe(false);

            expect(
                mockCache.cacheManager.credentialMatchesFilter(
                    testRefreshToken,
                    {
                        credentialType: CredentialType.ID_TOKEN,
                    }
                )
            ).toBe(false);
            expect(
                mockCache.cacheManager.credentialMatchesFilter(
                    testRefreshToken,
                    {
                        credentialType: CredentialType.ACCESS_TOKEN,
                    }
                )
            ).toBe(false);
        });

        it("credentialType filter (Access Tokens with and without Auth Scheme)", () => {
            const accessToken = mockCache.cacheManager.getAccessTokensByFilter({
                credentialType: "AccessToken",
            });
            expect(
                mockCache.cacheManager.credentialMatchesFilter(accessToken[0], {
                    credentialType: CredentialType.ACCESS_TOKEN,
                })
            ).toBe(true);
            expect(
                mockCache.cacheManager.credentialMatchesFilter(accessToken[0], {
                    credentialType:
                        CredentialType.ACCESS_TOKEN_WITH_AUTH_SCHEME,
                })
            ).toBe(false);

            const accessTokenWithAuthScheme =
                mockCache.cacheManager.getAccessTokensByFilter({
                    credentialType:
                        CredentialType.ACCESS_TOKEN_WITH_AUTH_SCHEME,
                });
            expect(
                mockCache.cacheManager.credentialMatchesFilter(
                    accessTokenWithAuthScheme[0],
                    { credentialType: CredentialType.ACCESS_TOKEN }
                )
            ).toBe(false);
            expect(
                mockCache.cacheManager.credentialMatchesFilter(
                    accessTokenWithAuthScheme[0],
                    {
                        credentialType:
                            CredentialType.ACCESS_TOKEN_WITH_AUTH_SCHEME,
                    }
                )
            ).toBe(true);
        });

        it("clientId filter", () => {
            // filter by clientId
            expect(
                mockCache.cacheManager.credentialMatchesFilter(testIdToken, {
                    clientId: testIdToken.clientId,
                })
            ).toBe(true);
            expect(
                mockCache.cacheManager.credentialMatchesFilter(
                    testAccessToken,
                    {
                        clientId: testAccessToken.clientId,
                    }
                )
            ).toBe(true);
            expect(
                mockCache.cacheManager.credentialMatchesFilter(
                    testRefreshToken,
                    {
                        clientId: testRefreshToken.clientId,
                    }
                )
            ).toBe(true);

            // Test failure cases
            expect(
                mockCache.cacheManager.credentialMatchesFilter(testIdToken, {
                    clientId: "wrong_client_id",
                })
            ).toBe(false);
            expect(
                mockCache.cacheManager.credentialMatchesFilter(
                    testAccessToken,
                    {
                        clientId: "wrong_client_id",
                    }
                )
            ).toBe(false);
            expect(
                mockCache.cacheManager.credentialMatchesFilter(
                    testRefreshToken,
                    {
                        clientId: "wrong_client_id",
                    }
                )
            ).toBe(false);
        });

        it("target filter", () => {
            // filter by target
            expect(
                mockCache.cacheManager.credentialMatchesFilter(
                    testAccessToken,
                    {
                        target: ScopeSet.createSearchScopes(
                            testAccessToken.target.split(" ")
                        ),
                    }
                )
            ).toBe(true);

            // Test failure cases
            expect(
                mockCache.cacheManager.credentialMatchesFilter(
                    testAccessToken,
                    {
                        target: ScopeSet.createSearchScopes(["wrong_scope"]),
                    }
                )
            ).toBe(false);
        });

        it("tokenType filter", () => {
            const accessToken = mockCache.cacheManager.getAccessTokensByFilter({
                credentialType: CredentialType.ACCESS_TOKEN_WITH_AUTH_SCHEME,
                tokenType: AuthenticationScheme.BEARER,
            });
            expect(
                mockCache.cacheManager.credentialMatchesFilter(accessToken[0], {
                    tokenType: AuthenticationScheme.BEARER,
                })
            ).toBe(true);
            expect(
                mockCache.cacheManager.credentialMatchesFilter(accessToken[0], {
                    tokenType: AuthenticationScheme.POP,
                })
            ).toBe(false);
            expect(
                mockCache.cacheManager.credentialMatchesFilter(accessToken[0], {
                    tokenType: AuthenticationScheme.SSH,
                })
            ).toBe(false);

            const popToken = mockCache.cacheManager.getAccessTokensByFilter({
                credentialType: CredentialType.ACCESS_TOKEN_WITH_AUTH_SCHEME,
                tokenType: AuthenticationScheme.POP,
            });
            expect(
                mockCache.cacheManager.credentialMatchesFilter(popToken[0], {
                    tokenType: AuthenticationScheme.BEARER,
                })
            ).toBe(false);
            expect(
                mockCache.cacheManager.credentialMatchesFilter(popToken[0], {
                    tokenType: AuthenticationScheme.POP,
                })
            ).toBe(true);
            expect(
                mockCache.cacheManager.credentialMatchesFilter(popToken[0], {
                    tokenType: AuthenticationScheme.SSH,
                })
            ).toBe(false);

            const sshToken = mockCache.cacheManager.getAccessTokensByFilter({
                credentialType: CredentialType.ACCESS_TOKEN_WITH_AUTH_SCHEME,
                tokenType: AuthenticationScheme.SSH,
            });
            expect(
                mockCache.cacheManager.credentialMatchesFilter(sshToken[0], {
                    tokenType: AuthenticationScheme.BEARER,
                })
            ).toBe(false);
            expect(
                mockCache.cacheManager.credentialMatchesFilter(sshToken[0], {
                    tokenType: AuthenticationScheme.POP,
                })
            ).toBe(false);
            expect(
                mockCache.cacheManager.credentialMatchesFilter(sshToken[0], {
                    tokenType: AuthenticationScheme.SSH,
                })
            ).toBe(true);
        });
    });

    describe("getAccessTokensByFilter", () => {
        it("keyId filter", () => {
            // filter by keyId
            const successFilter = {
                credentialType: CredentialType.ACCESS_TOKEN_WITH_AUTH_SCHEME,
                tokenType: AuthenticationScheme.SSH,
                keyId: "some_key_id",
            };

            let accessTokens =
                mockCache.cacheManager.getAccessTokensByFilter(successFilter);
            expect(accessTokens.length).toEqual(1);

            const wrongFilter = {
                ...successFilter,
                keyId: "wrong_key_id",
            };

            accessTokens =
                mockCache.cacheManager.getAccessTokensByFilter(wrongFilter);
            expect(accessTokens.length).toEqual(0);
        });

        it("requestedClaimsHash filter", () => {
            // requestedClaimsHash present and matching in request and cache
            const successFilterWithRCHash = {
                credentialType: CredentialType.ACCESS_TOKEN,
                requestedClaimsHash: TEST_CRYPTO_VALUES.TEST_SHA256_HASH,
            };

            let accessTokens = mockCache.cacheManager.getAccessTokensByFilter(
                successFilterWithRCHash
            );
            expect(accessTokens.length).toEqual(1);

            // requestedClaimsHash present in requeste and cache, not matching
            const wrongFilterWithRCHash = {
                ...successFilterWithRCHash,
                requestedClaimsHash: "wrong_hash",
            };

            accessTokens = mockCache.cacheManager.getAccessTokensByFilter(
                wrongFilterWithRCHash
            );
            expect(accessTokens.length).toEqual(0);
        });

        it("userAssertionHash filter", () => {
            // userAssertionHash present and matching in request and cache
            const successFilterWithRCHash = {
                credentialType: CredentialType.ACCESS_TOKEN,
                userAssertionHash: TEST_CRYPTO_VALUES.TEST_USER_ASSERTION_HASH,
            };

            let accessTokens = mockCache.cacheManager.getAccessTokensByFilter(
                successFilterWithRCHash
            );
            expect(accessTokens.length).toEqual(1);

            // userAssertionHash present in request and cache, not matching
            const wrongFilterWithRCHash = {
                ...successFilterWithRCHash,
                userAssertionHash: "wrong_hash",
            };

            accessTokens = mockCache.cacheManager.getAccessTokensByFilter(
                wrongFilterWithRCHash
            );
            expect(accessTokens.length).toEqual(0);
        });
    });

    it("getAppMetadata and readAppMetadataFromCache", () => {
        const appMetadataKey =
            "appmetadata-login.microsoftonline.com-mock_client_id";
        const appMetadata = mockCache.cacheManager.getAppMetadata(
            appMetadataKey
        ) as AppMetadataEntity;
        if (!appMetadata) {
            throw TestError.createTestSetupError(
                "appMetadata does not have a value"
            );
        }

        expect(appMetadata.clientId).toEqual(CACHE_MOCKS.MOCK_CLIENT_ID);
        expect(appMetadata.environment).toEqual(
            CACHE_MOCKS.MOCK_ACCOUNT_INFO.environment
        );

        const cachedAppMetadata =
            mockCache.cacheManager.readAppMetadataFromCache(
                CACHE_MOCKS.MOCK_ACCOUNT_INFO.environment
            ) as AppMetadataEntity;
        if (!cachedAppMetadata) {
            throw TestError.createTestSetupError(
                "appMetadata does not have a value"
            );
        }
        expect(cachedAppMetadata.clientId).toEqual(CACHE_MOCKS.MOCK_CLIENT_ID);
        expect(cachedAppMetadata.environment).toEqual(
            CACHE_MOCKS.MOCK_ACCOUNT_INFO.environment
        );
    });

    it("removeAppMetadata", () => {
        mockCache.cacheManager.removeAppMetadata();
        expect(
            mockCache.cacheManager.getAppMetadata(
                "appmetadata-login.microsoftonline.com-mock_client_id"
            )
        ).toBeUndefined();
    });

    it("removeAllAccounts", async () => {
        const ac = new AccountEntity();
        ac.homeAccountId = "someUid.someUtid";
        ac.environment = "login.microsoftonline.com";
        ac.realm = "microsoft";
        ac.localAccountId = "object1234";
        ac.username = "Jane Goodman";
        ac.authorityType = "MSSTS";

        const cacheRecord = new CacheRecord();
        cacheRecord.account = ac;
        await mockCache.cacheManager.saveCacheRecord(cacheRecord);

        await mockCache.cacheManager.removeAllAccounts();

        // Only app metadata remaining
        expect(mockCache.cacheManager.getAllAccounts().length === 0).toBe(true);
    });

    it("removeAccount", async () => {
        expect(
            mockCache.cacheManager.getAccount(
                "uid.utid-login.microsoftonline.com-utid"
            )
        ).not.toBeNull();
        await mockCache.cacheManager.removeAccount(
            "uid.utid-login.microsoftonline.com-utid"
        );
        expect(
            mockCache.cacheManager.getAccount(
                "uid.utid-login.microsoftonline.com-utid"
            )
        ).toBeNull();
    });

    it("removeAccessToken", async () => {
        const at = {
            homeAccountId: "someUid.someUtid",
            environment: "login.microsoftonline.com",
            credentialType: CredentialType.ACCESS_TOKEN,
            clientId: "mock_client_id",
            secret: "an access token sample",
            realm: "microsoft",
            target: "scope6 scope7",
            cachedAt: "1000",
            expiresOn: "4600",
            extendedExpiresOn: "4600",
        };

        await mockCache.cacheManager.removeAccessToken(
            CacheHelpers.generateCredentialKey(at)
        );
        const atKey = CacheHelpers.generateCredentialKey(at);
        expect(mockCache.cacheManager.getAccount(atKey)).toBeNull();
    });

    it("removes token binding key when removeAccessToken is called for a PoP AccessToken_With_AuthScheme credential", async () => {
        const atWithAuthScheme = {
            environment: "login.microsoftonline.com",
            credentialType: CredentialType.ACCESS_TOKEN_WITH_AUTH_SCHEME,
            secret: "an access token",
            realm: "microsoft",
            target: "scope1 scope2 scope3",
            clientId: "mock_client_id",
            cachedAt: "1000",
            homeAccountId: "uid.utid",
            extendedExpiresOn: "4600",
            expiresOn: "4600",
            keyId: "V6N_HMPagNpYS_wxM14X73q3eWzbTr9Z31RyHkIcN0Y",
            tokenType: AuthenticationScheme.POP,
        };

        const removeTokenBindingKeySpy = sinon.spy(
            mockCrypto,
            "removeTokenBindingKey"
        );

        await mockCache.cacheManager.removeAccessToken(
            CacheHelpers.generateCredentialKey(atWithAuthScheme)
        );
        const atKey = CacheHelpers.generateCredentialKey(atWithAuthScheme);
        expect(mockCache.cacheManager.getAccount(atKey)).toBeNull();
        expect(removeTokenBindingKeySpy.getCall(0).args[0]).toEqual(
            atWithAuthScheme.keyId
        );
    });

    it("does not try to remove binding key when removeAccessToken is called for an SSH AccessToken_With_AuthScheme credential", async () => {
        const atWithAuthScheme = {
            environment: "login.microsoftonline.com",
            credentialType: CredentialType.ACCESS_TOKEN_WITH_AUTH_SCHEME,
            secret: "an SSH Cert",
            realm: "microsoft",
            target: "scope1 scope2 scope3",
            clientId: "mock_client_id",
            cachedAt: "1000",
            homeAccountId: "uid.utid",
            extendedExpiresOn: "4600",
            expiresOn: "4600",
            keyId: "some_key_id",
            tokenType: AuthenticationScheme.SSH,
        };

        const removeTokenBindingKeySpy = sinon.spy(
            mockCrypto,
            "removeTokenBindingKey"
        );

        await mockCache.cacheManager.removeAccessToken(
            CacheHelpers.generateCredentialKey(atWithAuthScheme)
        );
        const atKey = CacheHelpers.generateCredentialKey(atWithAuthScheme);
        expect(mockCache.cacheManager.getAccount(atKey)).toBeNull();
        expect(removeTokenBindingKeySpy.callCount).toEqual(0);
    });

    it("throws bindingKeyNotRemoved error when key isn't deleted from storage", async () => {
        const atWithAuthScheme = {
            environment: "login.microsoftonline.com",
            credentialType: CredentialType.ACCESS_TOKEN_WITH_AUTH_SCHEME,
            secret: "an access token",
            realm: "microsoft",
            target: "scope1 scope2 scope3",
            clientId: "mock_client_id",
            cachedAt: "1000",
            homeAccountId: "uid.utid",
            extendedExpiresOn: "4600",
            expiresOn: "4600",
            keyId: "V6N_HMPagNpYS_wxM14X73q3eWzbTr9Z31RyHkIcN0Y",
            tokenType: AuthenticationScheme.POP,
        };

        jest.spyOn(mockCrypto, "removeTokenBindingKey").mockImplementation(
            (keyId: string): Promise<boolean> => {
                return Promise.reject();
            }
        );

        return await expect(
            mockCache.cacheManager.removeAccessToken(
                CacheHelpers.generateCredentialKey(atWithAuthScheme)
            )
        ).rejects.toThrow(
            createClientAuthError(ClientAuthErrorCodes.bindingKeyNotRemoved)
        );
    });

    it("getAccessToken matches multiple tokens, removes them and returns null", (done) => {
        mockCache.cacheManager.clear().then(() => {
            const mockedAtEntity: AccessTokenEntity =
                CacheHelpers.createAccessTokenEntity(
                    "uid.utid",
                    "login.microsoftonline.com",
                    "an_access_token",
                    CACHE_MOCKS.MOCK_CLIENT_ID,
                    TEST_CONFIG.TENANT,
                    TEST_CONFIG.DEFAULT_GRAPH_SCOPE.toString(),
                    4600,
                    4600,
                    mockCrypto.base64Decode,
                    500,
                    AuthenticationScheme.BEARER,
                    TEST_TOKENS.ACCESS_TOKEN
                );

            const mockedAtEntity2: AccessTokenEntity =
                CacheHelpers.createAccessTokenEntity(
                    "uid.utid",
                    "login.microsoftonline.com",
                    "an_access_token",
                    CACHE_MOCKS.MOCK_CLIENT_ID,
                    TEST_CONFIG.TENANT,
                    "User.Read test_scope",
                    4600,
                    4600,
                    mockCrypto.base64Decode,
                    500,
                    AuthenticationScheme.BEARER,
                    TEST_TOKENS.ACCESS_TOKEN
                );

            const accountData = {
                username: "John Doe",
                localAccountId: "uid",
                realm: "common",
                environment: "login.microsoftonline.com",
                homeAccountId: "uid.utid",
                authorityType: "MSSTS",
                clientInfo: "eyJ1aWQiOiJ1aWQiLCAidXRpZCI6InV0aWQifQ==",
            };
            const mockedAccount: AccountEntity = CacheManager.toObject(
                new AccountEntity(),
                accountData
            );

            mockCache.cacheManager.setAccessTokenCredential(mockedAtEntity);
            mockCache.cacheManager.setAccessTokenCredential(mockedAtEntity2);
            mockCache.cacheManager.setAccount(mockedAccount);

            expect(
                mockCache.cacheManager.getTokenKeys().accessToken.length
            ).toEqual(2);

            const mockedAccountInfo: AccountInfo = {
                homeAccountId: "uid.utid",
                localAccountId: "uid",
                environment: "login.microsoftonline.com",
                tenantId: TEST_CONFIG.TENANT,
                username: "John Doe",
            };

            const silentFlowRequest: CommonSilentFlowRequest = {
                scopes: ["user.read"],
                account: mockedAccountInfo,
                authority: TEST_CONFIG.validAuthority,
                correlationId: TEST_CONFIG.CORRELATION_ID,
                forceRefresh: false,
            };

            const mockPerfClient = new MockPerformanceClient();
            const correlationId = "test-correlation-id";

            mockPerfClient.addPerformanceCallback((events) => {
                expect(events.length).toBe(1);
                expect(events[0].multiMatchedAT).toEqual(2);
                done();
            });

            const measurement = mockPerfClient.startMeasurement(
                PerformanceEvents.AcquireTokenSilent,
                correlationId
            );

            expect(
                mockCache.cacheManager.getAccessToken(
                    mockedAccountInfo,
                    silentFlowRequest,
                    undefined,
                    mockPerfClient,
                    correlationId
                )
            ).toBeNull();
            expect(
                mockCache.cacheManager.getTokenKeys().accessToken.length
            ).toEqual(0);

            measurement.end();
        });
    });

    it("getAccessToken only matches a Bearer Token when Authentication Scheme is set to Bearer", () => {
        const mockedAtEntity: AccessTokenEntity =
            CacheHelpers.createAccessTokenEntity(
                "uid.utid",
                "login.microsoftonline.com",
                "access_token",
                CACHE_MOCKS.MOCK_CLIENT_ID,
                TEST_CONFIG.TENANT,
                TEST_CONFIG.DEFAULT_GRAPH_SCOPE.toString(),
                4600,
                4600,
                mockCrypto.base64Decode,
                500,
                AuthenticationScheme.BEARER,
                TEST_TOKENS.ACCESS_TOKEN
            );

        const mockedPopAtEntity: AccessTokenEntity =
            CacheHelpers.createAccessTokenEntity(
                "uid.utid",
                "login.microsoftonline.com",
                TEST_TOKENS.POP_TOKEN,
                CACHE_MOCKS.MOCK_CLIENT_ID,
                TEST_CONFIG.TENANT,
                "User.Read test_scope",
                4600,
                4600,
                mockCrypto.base64Decode,
                500,
                AuthenticationScheme.POP,
                TEST_TOKENS.ACCESS_TOKEN
            );

        const mockedSshAtEntity: AccessTokenEntity =
            CacheHelpers.createAccessTokenEntity(
                "uid.utid",
                "login.microsoftonline.com",
                TEST_TOKENS.SSH_CERTIFICATE,
                CACHE_MOCKS.MOCK_CLIENT_ID,
                TEST_CONFIG.TENANT,
                "User.Read test_scope",
                4600,
                4600,
                mockCrypto.base64Decode,
                500,
                AuthenticationScheme.SSH,
                undefined,
                TEST_SSH_VALUES.SSH_KID
            );

        const accountData = {
            username: "John Doe",
            localAccountId: "uid",
            realm: "common",
            environment: "login.microsoftonline.com",
            homeAccountId: "uid.utid",
            authorityType: "MSSTS",
            clientInfo: "eyJ1aWQiOiJ1aWQiLCAidXRpZCI6InV0aWQifQ==",
        };
        const mockedAccount: AccountEntity = CacheManager.toObject(
            new AccountEntity(),
            accountData
        );

        mockCache.cacheManager.setAccessTokenCredential(mockedAtEntity);
        mockCache.cacheManager.setAccessTokenCredential(mockedPopAtEntity);
        mockCache.cacheManager.setAccessTokenCredential(mockedSshAtEntity);
        mockCache.cacheManager.setAccount(mockedAccount);

        const mockedAccountInfo: AccountInfo = {
            homeAccountId: "uid.utid",
            localAccountId: "uid",
            environment: "login.microsoftonline.com",
            tenantId: TEST_CONFIG.TENANT,
            username: "John Doe",
        };

        const silentFlowRequest: CommonSilentFlowRequest = {
            scopes: ["user.read"],
            account: mockedAccountInfo,
            authority: TEST_CONFIG.validAuthority,
            correlationId: TEST_CONFIG.CORRELATION_ID,
            forceRefresh: false,
        };

        expect(
            mockCache.cacheManager.getAccessToken(
                mockedAccountInfo,
                silentFlowRequest
            )
        ).toEqual(mockedAtEntity);
    });

    it("getAccessToken matches a Bearer Token when Authentication Scheme is set to bearer (lowercase from adfs)", () => {
        const mockedAtEntity: AccessTokenEntity =
            CacheHelpers.createAccessTokenEntity(
                "uid.utid",
                "login.microsoftonline.com",
                "access_token",
                CACHE_MOCKS.MOCK_CLIENT_ID,
                TEST_CONFIG.TENANT,
                TEST_CONFIG.DEFAULT_GRAPH_SCOPE.toString(),
                4600,
                4600,
                mockCrypto.base64Decode,
                500,
                // @ts-ignore
                AuthenticationScheme.BEARER.toLowerCase(),
                TEST_TOKENS.ACCESS_TOKEN
            );

        const accountData = {
            username: "John Doe",
            localAccountId: "uid",
            realm: "common",
            environment: "login.microsoftonline.com",
            homeAccountId: "uid.utid",
            authorityType: "MSSTS",
            clientInfo: "eyJ1aWQiOiJ1aWQiLCAidXRpZCI6InV0aWQifQ==",
        };
        const mockedAccount: AccountEntity = CacheManager.toObject(
            new AccountEntity(),
            accountData
        );

        mockCache.cacheManager.setAccessTokenCredential(mockedAtEntity);

        mockCache.cacheManager.setAccount(mockedAccount);

        const mockedAccountInfo: AccountInfo = {
            homeAccountId: "uid.utid",
            localAccountId: "uid",
            environment: "login.microsoftonline.com",
            tenantId: TEST_CONFIG.TENANT,
            username: "John Doe",
        };

        const silentFlowRequest: CommonSilentFlowRequest = {
            scopes: ["user.read"],
            account: mockedAccountInfo,
            authority: TEST_CONFIG.validAuthority,
            correlationId: TEST_CONFIG.CORRELATION_ID,
            forceRefresh: false,
        };

        expect(
            mockCache.cacheManager.getAccessToken(
                mockedAccountInfo,
                silentFlowRequest
            )
        ).toEqual(mockedAtEntity);
    });

    it("getAccessToken only matches a POP Token when Authentication Scheme is set to pop", () => {
        const mockedAtEntity: AccessTokenEntity =
            CacheHelpers.createAccessTokenEntity(
                "uid.utid",
                "login.microsoftonline.com",
                "access_token",
                CACHE_MOCKS.MOCK_CLIENT_ID,
                TEST_CONFIG.TENANT,
                TEST_CONFIG.DEFAULT_GRAPH_SCOPE.toString(),
                4600,
                4600,
                mockCrypto.base64Decode,
                500,
                AuthenticationScheme.BEARER,
                TEST_TOKENS.ACCESS_TOKEN
            );

        const mockedPopAtEntity: AccessTokenEntity =
            CacheHelpers.createAccessTokenEntity(
                "uid.utid",
                "login.microsoftonline.com",
                TEST_TOKENS.POP_TOKEN,
                CACHE_MOCKS.MOCK_CLIENT_ID,
                TEST_CONFIG.TENANT,
                "User.Read test_scope",
                4600,
                4600,
                mockCrypto.base64Decode,
                500,
                AuthenticationScheme.POP,
                TEST_TOKENS.ACCESS_TOKEN
            );

        const mockedSshAtEntity: AccessTokenEntity =
            CacheHelpers.createAccessTokenEntity(
                "uid.utid",
                "login.microsoftonline.com",
                TEST_TOKENS.SSH_CERTIFICATE,
                CACHE_MOCKS.MOCK_CLIENT_ID,
                TEST_CONFIG.TENANT,
                "User.Read test_scope",
                4600,
                4600,
                mockCrypto.base64Decode,
                500,
                AuthenticationScheme.SSH,
                undefined,
                TEST_SSH_VALUES.SSH_KID
            );

        const accountData = {
            username: "John Doe",
            localAccountId: "uid",
            realm: "common",
            environment: "login.microsoftonline.com",
            homeAccountId: "uid.utid",
            authorityType: "MSSTS",
            clientInfo: "eyJ1aWQiOiJ1aWQiLCAidXRpZCI6InV0aWQifQ==",
        };
        const mockedAccount: AccountEntity = CacheManager.toObject(
            new AccountEntity(),
            accountData
        );

        mockCache.cacheManager.setAccessTokenCredential(mockedAtEntity);
        mockCache.cacheManager.setAccessTokenCredential(mockedPopAtEntity);
        mockCache.cacheManager.setAccessTokenCredential(mockedSshAtEntity);
        mockCache.cacheManager.setAccount(mockedAccount);

        const mockedAccountInfo: AccountInfo = {
            homeAccountId: "uid.utid",
            localAccountId: "uid",
            environment: "login.microsoftonline.com",
            tenantId: TEST_CONFIG.TENANT,
            username: "John Doe",
        };

        const silentFlowRequest: CommonSilentFlowRequest = {
            scopes: ["user.read"],
            account: mockedAccountInfo,
            authority: TEST_CONFIG.validAuthority,
            correlationId: TEST_CONFIG.CORRELATION_ID,
            forceRefresh: false,
            authenticationScheme: AuthenticationScheme.POP,
        };

        expect(
            mockCache.cacheManager.getAccessToken(
                mockedAccountInfo,
                silentFlowRequest
            )
        ).toEqual(mockedPopAtEntity);
    });

    it("getAccessToken only matches an SSH Certificate when Authentication Scheme is set to ssh-cert", () => {
        const mockedAtEntity: AccessTokenEntity =
            CacheHelpers.createAccessTokenEntity(
                "uid.utid",
                "login.microsoftonline.com",
                "access_token",
                CACHE_MOCKS.MOCK_CLIENT_ID,
                TEST_CONFIG.TENANT,
                TEST_CONFIG.DEFAULT_GRAPH_SCOPE.toString(),
                4600,
                4600,
                mockCrypto.base64Decode,
                500,
                AuthenticationScheme.BEARER,
                undefined,
                undefined
            );

        const mockedPopAtEntity: AccessTokenEntity =
            CacheHelpers.createAccessTokenEntity(
                "uid.utid",
                "login.microsoftonline.com",
                TEST_TOKENS.POP_TOKEN,
                CACHE_MOCKS.MOCK_CLIENT_ID,
                TEST_CONFIG.TENANT,
                "User.Read test_scope",
                4600,
                4600,
                mockCrypto.base64Decode,
                500,
                AuthenticationScheme.POP,
                undefined,
                TEST_POP_VALUES.KID
            );

        const mockedSshAtEntity: AccessTokenEntity =
            CacheHelpers.createAccessTokenEntity(
                "uid.utid",
                "login.microsoftonline.com",
                TEST_TOKENS.SSH_CERTIFICATE,
                CACHE_MOCKS.MOCK_CLIENT_ID,
                TEST_CONFIG.TENANT,
                "User.Read test_scope",
                4600,
                4600,
                mockCrypto.base64Decode,
                500,
                AuthenticationScheme.SSH,
                undefined,
                TEST_SSH_VALUES.SSH_KID
            );

        const accountData = {
            username: "John Doe",
            localAccountId: "uid",
            realm: "common",
            environment: "login.microsoftonline.com",
            homeAccountId: "uid.utid",
            authorityType: "MSSTS",
            clientInfo: "eyJ1aWQiOiJ1aWQiLCAidXRpZCI6InV0aWQifQ==",
        };
        const mockedAccount: AccountEntity = CacheManager.toObject(
            new AccountEntity(),
            accountData
        );

        mockCache.cacheManager.setAccessTokenCredential(mockedAtEntity);
        mockCache.cacheManager.setAccessTokenCredential(mockedPopAtEntity);
        mockCache.cacheManager.setAccessTokenCredential(mockedSshAtEntity);
        mockCache.cacheManager.setAccount(mockedAccount);

        const mockedAccountInfo: AccountInfo = {
            homeAccountId: "uid.utid",
            localAccountId: "uid",
            environment: "login.microsoftonline.com",
            tenantId: TEST_CONFIG.TENANT,
            username: "John Doe",
        };

        const silentFlowRequest: CommonSilentFlowRequest = {
            scopes: ["user.read"],
            account: mockedAccountInfo,
            authority: TEST_CONFIG.validAuthority,
            correlationId: TEST_CONFIG.CORRELATION_ID,
            forceRefresh: false,
            authenticationScheme: AuthenticationScheme.SSH,
            sshKid: TEST_SSH_VALUES.SSH_KID,
        };

        expect(
            mockCache.cacheManager.getAccessToken(
                mockedAccountInfo,
                silentFlowRequest
            )
        ).toEqual(mockedSshAtEntity);
    });

    it("readAccountFromCache", () => {
        const account = mockCache.cacheManager.readAccountFromCache(
            CACHE_MOCKS.MOCK_ACCOUNT_INFO
        ) as AccountEntity;
        if (!account) {
            throw TestError.createTestSetupError(
                "account does not have a value"
            );
        }
        expect(account.homeAccountId).toBe(
            CACHE_MOCKS.MOCK_ACCOUNT_INFO.homeAccountId
        );
    });

    it("getAccountsFilteredBy nativeAccountId", () => {
        const account = mockCache.cacheManager.getAccountsFilteredBy({
            nativeAccountId:
                CACHE_MOCKS.MOCK_ACCOUNT_INFO_WITH_NATIVE_ACCOUNT_ID
                    .nativeAccountId,
        }) as AccountEntity[];
        if (account.length < 1) {
            throw TestError.createTestSetupError(
                "account does not have a value"
            );
        }
        expect(account[0].nativeAccountId).toBe(
            CACHE_MOCKS.MOCK_ACCOUNT_INFO_WITH_NATIVE_ACCOUNT_ID.nativeAccountId
        );
    });

    it("getIdToken", () => {
        const idToken = mockCache.cacheManager.getIdToken(
            CACHE_MOCKS.MOCK_ACCOUNT_INFO
        ) as IdTokenEntity;
        if (!idToken) {
            throw TestError.createTestSetupError(
                "idToken does not have a value"
            );
        }
        expect(idToken.clientId).toBe(CACHE_MOCKS.MOCK_CLIENT_ID);
    });

    it("getRefreshToken", () => {
        const refreshToken = mockCache.cacheManager.getRefreshToken(
            CACHE_MOCKS.MOCK_ACCOUNT_INFO,
            false
        ) as RefreshTokenEntity;
        if (!refreshToken) {
            throw TestError.createTestSetupError(
                "refreshToken does not have a value"
            );
        }
        expect(refreshToken.clientId).toBe(CACHE_MOCKS.MOCK_CLIENT_ID);
    });

    it("getRefreshToken Error", () => {
        const refreshToken = mockCache.cacheManager.getRefreshToken(
            { ...CACHE_MOCKS.MOCK_ACCOUNT_INFO, homeAccountId: "fake-home-id" },
            true
        );
        expect(refreshToken).toBe(null);
    });

    it("getRefreshToken with familyId", () => {
        const refreshToken = mockCache.cacheManager.getRefreshToken(
            CACHE_MOCKS.MOCK_ACCOUNT_INFO,
            true
        ) as RefreshTokenEntity;
        if (!refreshToken) {
            throw TestError.createTestSetupError(
                "refreshToken does not have a value"
            );
        }
        expect(refreshToken.clientId).toBe(CACHE_MOCKS.MOCK_CLIENT_ID);
    });

    it("getRefreshToken with environment aliases", () => {
        authorityMetadataStub.callsFake((host) => {
            const authorityMetadata = new AuthorityMetadataEntity();
            authorityMetadata.updateCloudDiscoveryMetadata(
                {
                    aliases: ["login.microsoftonline.com", "login.windows.net"],
                    preferred_network: host,
                    preferred_cache: host,
                },
                false
            );

            return authorityMetadata;
        });
        const mockedAccountInfo: AccountInfo = {
            homeAccountId: "uid.utid",
            localAccountId: "uid",
            environment: "login.windows.net",
            tenantId: "mocked_tid",
            username: "mocked_username",
        };

        const cachedToken = mockCache.cacheManager.getRefreshToken(
            mockedAccountInfo,
            false
        ) as RefreshTokenEntity;
        if (!cachedToken) {
            throw TestError.createTestSetupError(
                "refreshToken does not have a value"
            );
        }
        expect(cachedToken.homeAccountId).toBe("uid.utid");
        expect(cachedToken.environment).toBe("login.microsoftonline.com");
    });
});<|MERGE_RESOLUTION|>--- conflicted
+++ resolved
@@ -241,21 +241,6 @@
                 const mockPerfClient = new MockPerformanceClient();
                 const correlationId = "test-correlation-id";
 
-<<<<<<< HEAD
-            expect(
-                mockCache.cacheManager.getTokenKeys().idToken.length
-            ).toEqual(2);
-            expect(
-                mockCache.cacheManager.getIdToken(
-                    TEST_ACCOUNT_INFO,
-                    undefined,
-                    TEST_ACCOUNT_INFO.tenantId
-                )
-            ).toBeNull();
-            expect(
-                mockCache.cacheManager.getTokenKeys().idToken.length
-            ).toEqual(0);
-=======
                 mockPerfClient.addPerformanceCallback((events) => {
                     expect(events.length).toBe(1);
                     expect(events[0].multiMatchedID).toEqual(2);
@@ -274,6 +259,7 @@
                     mockCache.cacheManager.getIdToken(
                         TEST_ACCOUNT_INFO,
                         undefined,
+                        TEST_ACCOUNT_INFO.tenantId,
                         mockPerfClient,
                         correlationId
                     )
@@ -284,7 +270,6 @@
 
                 measurement.end();
             });
->>>>>>> 460e17d0
         });
 
         it("does not save refreshToken if storeInCache.refreshToken = false", async () => {
@@ -1634,6 +1619,7 @@
                     mockedAccountInfo,
                     silentFlowRequest,
                     undefined,
+                    undefined,
                     mockPerfClient,
                     correlationId
                 )
