--- conflicted
+++ resolved
@@ -87,34 +87,27 @@
 
     // create id token entries in the cache
     createIdTokenEntries(): void {
-<<<<<<< HEAD
-        const idTokenData = {
+        const idToken = {
             realm: ID_TOKEN_CLAIMS.tid,
-=======
-        const idToken = {
-            realm: "microsoft",
->>>>>>> 9ed331c4
             environment: "login.microsoftonline.com",
             credentialType: CredentialType.ID_TOKEN,
             secret: TEST_TOKENS.IDTOKEN_V2,
             clientId: "mock_client_id",
             homeAccountId: "uid.utid",
         };
+
         this.cacheManager.setIdTokenCredential(idToken);
 
-        const idTokenData2 = {
+        const guestIdToken = {
             realm: ID_TOKEN_ALT_CLAIMS.tid,
             environment: "login.windows.net",
-            credentialType: "IdToken",
+            credentialType: CredentialType.ID_TOKEN,
             secret: TEST_TOKENS.IDTOKEN_V2_ALT,
             clientId: "mock_client_id",
             homeAccountId: "uid.utid2",
         };
-        const idToken2 = CacheManager.toObject(
-            new IdTokenEntity(),
-            idTokenData2
-        );
-        this.cacheManager.setIdTokenCredential(idToken2);
+
+        this.cacheManager.setIdTokenCredential(guestIdToken);
     }
 
     // create access token entries in the cache
