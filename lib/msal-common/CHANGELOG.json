{
  "name": "@azure/msal-common",
  "entries": [
    {
<<<<<<< HEAD
=======
      "date": "Mon, 08 May 2023 20:12:00 GMT",
      "tag": "@azure/msal-common_v14.0.0-alpha.0",
      "version": "14.0.0-alpha.1",
      "comments": {
        "prerelease": [
          {
            "author": "kshabelko@microsoft.com",
            "package": "@azure/msal-common",
            "commit": "57af8ce311868de599ec67f0515af12895f03eb8",
            "comment": "Add logging to Authority.getEndpointMetadataFromNetwork() #5973"
          }
        ]
      }
    },
    {
      "date": "Tue, 02 May 2023 23:14:26 GMT",
      "tag": "@azure/msal-common_v14.0.0-alpha.0",
      "version": "14.0.0-alpha.0",
      "comments": {
        "major": [
          {
            "author": "sameera.gajjarapu@microsoft.com",
            "package": "@azure/msal-common",
            "commit": "4ba37f441c75bb5e0638dbc2c4df04adbda2eb02",
            "comment": "Add CIAM Authority Support(#5865)"
          }
        ],
        "patch": [
          {
            "author": "sameera.gajjarapu@microsoft.com",
            "package": "@azure/msal-common",
            "commit": "38c29bdb23f75989f9b1efcdd038e28586370fb0",
            "comment": "Fix bugs in CIAM Authority Support (#5917)"
          },
          {
            "author": "sameera.gajjarapu@microsoft.com",
            "package": "@azure/msal-common",
            "commit": "9fc8ec7d5318f6da827f755b7f7132bbddbf4a28",
            "comment": "Update polycheck version (#5901)"
          },
          {
            "author": "kapjain@microsoft.com",
            "package": "@azure/msal-common",
            "commit": "84a31a3476375782c63a1b558ea1fd1ec52efb40",
            "comment": "Fix: dSTS Token dummy aud claim value for requests with scope input by using v2.0 endpoint"
          },
          {
            "author": "rginsburg@microsoft.com",
            "package": "@azure/msal-common",
            "commit": "c0c956a1d31ca5fd4218e04616911a96eac37ba6",
            "comment": "Exception is thrown in acquireTokenByClientCredential if tenantId is missing #5805"
          },
          {
            "author": "thomas.norling@microsoft.com",
            "package": "@azure/msal-common",
            "commit": "4f26fba90f10fc62cc7a8774d1f079996e120d76",
            "comment": "`removeAccount` does not throw if account does not exist in cache #5911"
          },
          {
            "author": "thomas.norling@microsoft.com",
            "package": "@azure/msal-common",
            "commit": "629883fbfe597b56260483e4567bacd9ae9ba81d",
            "comment": "Remove unused enum"
          }
        ]
      }
    },
    {
>>>>>>> eeb136bc
      "date": "Mon, 01 May 2023 20:47:41 GMT",
      "tag": "@azure/msal-common_v13.0.0",
      "version": "13.0.0",
      "comments": {
        "major": [
          {
            "author": "sameera.gajjarapu@microsoft.com",
            "package": "@azure/msal-common",
            "commit": "4ba37f441c75bb5e0638dbc2c4df04adbda2eb02",
            "comment": "Add CIAM Authority Support(#5865)"
          }
        ],
        "patch": [
          {
            "author": "sameera.gajjarapu@microsoft.com",
            "package": "@azure/msal-common",
            "commit": "38c29bdb23f75989f9b1efcdd038e28586370fb0",
            "comment": "Fix bugs in CIAM Authority Support (#5917)"
          },
          {
            "author": "sameera.gajjarapu@microsoft.com",
            "package": "@azure/msal-common",
            "commit": "9fc8ec7d5318f6da827f755b7f7132bbddbf4a28",
            "comment": "Update polycheck version (#5901)"
          }
        ]
      }
    },
    {
      "date": "Mon, 03 Apr 2023 21:29:31 GMT",
      "tag": "@azure/msal-common_v12.0.0",
      "version": "12.0.0",
      "comments": {
        "major": [
          {
            "author": "thomas.norling@microsoft.com",
            "package": "@azure/msal-common",
            "commit": "7d39c2c90527a41115556ff05cfb6b84e30fac0a",
            "comment": "Optimize token lookups in cache #5806"
          },
          {
            "author": "thomas.norling@microsoft.com",
            "package": "@azure/msal-common",
            "commit": "c4432b9cc711cc037261c815410433346836c95d",
            "comment": "Optimize account lookups in cache #5792"
          }
        ],
        "patch": [
          {
            "author": "lalimasharda@microsoft.com",
            "package": "@azure/msal-common",
            "commit": "299d241afbad3a0e3f1c97ed8bcb40912d0e05ba",
            "comment": "Added tenant_region_scope and tenant_region_sub_scope to TokenClaims #5789"
          }
        ]
      }
    },
    {
      "date": "Tue, 07 Mar 2023 16:48:51 GMT",
      "tag": "@azure/msal-common_v11.0.0",
      "version": "11.0.0",
      "comments": {
        "patch": [
          {
            "author": "kshabelko@microsoft.com",
            "package": "@azure/msal-common",
            "commit": "f3f54cbc2faf30894852a98585e22c5869277858",
            "comment": "Reduce preQueueTimeByCorrelationId RAM footprint #5681"
          },
          {
            "author": "rginsburg@microsoft.com",
            "package": "@azure/msal-common",
            "commit": "80b52e998ee91bb8bda7de17c71963781a5767ae",
            "comment": "Fixed bug in msal-node's httpClient #5722"
          },
          {
            "author": "hemoral@microsoft.com",
            "package": "@azure/msal-common",
            "commit": "684446fbae372d73454779c25fddfa1e0f039003",
            "comment": "Fix SHR typ header to pop value #5751"
          },
          {
            "author": "kshabelko@microsoft.com",
            "package": "@azure/msal-common",
            "commit": "50cddaa95ce2fa0c6e09cfefd1e542f8957df40e",
            "comment": "Accomodate suffixes in credential regex #5728"
          },
          {
            "author": "lalimasharda@microsoft.com",
            "package": "@azure/msal-common",
            "commit": "2e4df196d41db10216889d0b360b9abc6c0cee7b",
            "comment": "fixing get account entity from cache using native account id #5695"
          }
        ],
        "minor": [
          {
            "author": "lalimasharda@microsoft.com",
            "package": "@azure/msal-common",
            "commit": "17953165ef5bb105e6f2385e93bce7b98a7195da",
            "comment": "Handle new spa_accountid parameter from server #5759"
          },
          {
            "author": "kshabelko@microsoft.com",
            "package": "@azure/msal-common",
            "commit": "b83aeef9118568cd3eedf79a5079a9bb2cf0340c",
            "comment": "Capture native bridge telemetry data points #5698"
          },
          {
            "author": "thomas.norling@microsoft.com",
            "package": "@azure/msal-common",
            "commit": "32ec95d8bcc91b89f3e834948c7922eac036f729",
            "comment": "Expose native broker types and interfaces #5485"
          }
        ],
        "major": [
          {
            "author": "kshabelko@microsoft.com",
            "package": "@azure/msal-common",
            "commit": "392e3c350509bd85a38ef71ec8614c8367c93f4e",
            "comment": "Remove deprecated telemetry event flushMeasurement() function #5718"
          },
          {
            "author": "kshabelko@microsoft.com",
            "package": "@azure/msal-common",
            "commit": "b03430c5841e5caad33d0b928b160af9f1535708",
            "comment": "Reduce telemetry RAM footprint and improve usability/readability #5676"
          }
        ]
      }
    },
    {
      "date": "Mon, 06 Feb 2023 18:51:50 GMT",
      "tag": "@azure/msal-common_v10.0.0",
      "version": "10.0.0",
      "comments": {
        "minor": [
          {
            "author": "rginsburg@microsoft.com",
            "package": "@azure/msal-common",
            "commit": "d4612bfea17987566d24c4b6f4460f68dd814ce8",
            "comment": "tokenQueryParameters are now sent to the /token endpoint for all Confidential Client flows #5573"
          },
          {
            "author": "joarroyo@microsoft.com",
            "package": "@azure/msal-common",
            "commit": "860be0de8a95165a48eea8727708ea0a9ef1618a",
            "comment": "Add JS Queue Measurements #5352"
          },
          {
            "author": "kshabelko@microsoft.com",
            "package": "@azure/msal-common",
            "commit": "0eb89e9ed73aac1d068cd82ff5ba3c9d604f2162",
            "comment": "Truncate integral telemetry fields #5627"
          },
          {
            "author": "kshabelko@microsoft.com",
            "package": "@azure/msal-common",
            "commit": "78a6b91695925b86dd69622554b5b03f30d17237",
            "comment": "Track manually completed sub-measurements #5614"
          }
        ],
        "patch": [
          {
            "author": "joarroyo@microsoft.com",
            "package": "@azure/msal-common",
            "commit": "efb09924f26896a9620e8d89e1d2578169cdfaa9",
            "comment": "Update discardCache in PerformanceClient #5645"
          },
          {
            "author": "kshabelko@microsoft.com",
            "package": "@azure/msal-common",
            "commit": "12910a395f92d4209510b253b96a8bb458b1d179",
            "comment": "Optimize credential regular expressions #5621"
          },
          {
            "author": "rginsburg@microsoft.com",
            "package": "@azure/msal-common",
            "commit": "a7a8d7089cb02f1a3c01ded86082d7b0b415accf",
            "comment": "Added missing fields to InteractionRequiredAuthError #5566"
          }
        ],
        "major": [
          {
            "author": "rginsburg@microsoft.com",
            "package": "@azure/msal-common",
            "commit": "63a00b26dd212bb9e6236772bd73457221333c4f",
            "comment": "proxyUrl is now passed to msal-node's httpClient via it's constructor #5599"
          }
        ]
      }
    },
    {
      "date": "Thu, 19 Jan 2023 23:50:24 GMT",
      "tag": "@azure/msal-common_v9.1.1",
      "version": "9.1.1",
      "comments": {
        "patch": [
          {
            "author": "joarroyo@microsoft.com",
            "package": "@azure/msal-common",
            "commit": "8e36aa8a2d086ee1156281b4e098af8a43e1c274",
            "comment": "Update startMeasurement in PerformanceClient #5589"
          },
          {
            "author": "kshabelko@microsoft.com",
            "package": "@azure/msal-common",
            "commit": "dd993f4346dd23f87a0d1a94af5389d392a4db7c",
            "comment": "Add broker timeouts #5580"
          }
        ]
      }
    },
    {
      "date": "Wed, 18 Jan 2023 00:33:04 GMT",
      "tag": "@azure/msal-common_v9.1.0",
      "version": "9.1.0",
      "comments": {
        "patch": [
          {
            "author": "joarroyo@microsoft.com",
            "package": "@azure/msal-common",
            "commit": "c94aa6387105571b45a70f58e1852ca053ebae23",
            "comment": "Add startPerformanceMeasurement to IPerformanceClient #5583"
          },
          {
            "author": "joarroyo@microsoft.com",
            "package": "@azure/msal-common",
            "commit": "0c107eaadf7fe5c22367d3f22265d355acc0ac96",
            "comment": "Revert typo changes #5582"
          },
          {
            "author": "kshabelko@microsoft.com",
            "package": "@azure/msal-common",
            "commit": "c06a509e469a69982b23bcdd38e09b0cf8d556c7",
            "comment": "Match long domain names #5581"
          },
          {
            "author": "kshabelko@microsoft.com",
            "package": "@azure/msal-common",
            "commit": "2ef49eb21f87df98c861d1ce46ddd2a218afc87e",
            "comment": "- Remove `lookBehind` regex as not compatible with Safari browser. #5551"
          },
          {
            "author": "v-ssalem@microsoft.com",
            "package": "@azure/msal-common",
            "commit": "376e3c0b3562896940d365c9b8e803f6ce5604d9",
            "comment": "add claims to request body in OBO class #5493"
          }
        ],
        "minor": [
          {
            "author": "kshabelko@microsoft.com",
            "package": "@azure/msal-common",
            "commit": "c37a5debbcac889ed509880d476e3721d3aff2bc",
            "comment": "Adding page visibility change event for silent calls like AcquireTokenSilent #5555"
          }
        ]
      }
    },
    {
      "date": "Mon, 09 Jan 2023 22:44:58 GMT",
      "tag": "@azure/msal-common_v9.0.2",
      "version": "9.0.2",
      "comments": {
        "patch": [
          {
            "author": "kshabelko@microsoft.com",
            "package": "@azure/msal-common",
            "commit": "3c38763c9755a837a15972c416c8cde992cb9f2d",
            "comment": "Fix cache credential look-up (#5484)"
          },
          {
            "author": "bmahal@microsoft.com",
            "package": "@azure/msal-common",
            "commit": "00d3fd949453e3f9dc3316cc0e913a84b9c2cfa2",
            "comment": "fix logger explicitly set to undefined error #5355"
          },
          {
            "author": "bmahal@microsoft.com",
            "package": "@azure/msal-common",
            "commit": "5d768052d5de051f93068d7327b8d90bfebb8a91",
            "comment": "http version telemetry data #5211"
          },
          {
            "author": "bmahal@microsoft.com",
            "package": "@azure/msal-common",
            "commit": "0db3780cd80f1b3853f8c993e50cf91a84cbf345",
            "comment": "fix typos #5531"
          }
        ]
      }
    },
    {
      "date": "Wed, 07 Dec 2022 16:53:07 GMT",
      "tag": "@azure/msal-common_v9.0.1",
      "version": "9.0.1",
      "comments": {
        "patch": [
          {
            "author": "rginsburg@microsoft.com",
            "package": "@azure/msal-common",
            "commit": "9fa742d706917415aff7e6d823b9cf6bda1a7eea",
            "comment": "Fixed Typo in Authority Logs #5430"
          },
          {
            "author": "rginsburg@microsoft.com",
            "package": "@azure/msal-common",
            "commit": "790976971d16a6887ed515bb8fb81a28057bb0fc",
            "comment": "Improvement to Cloud Instance Discovery #5448"
          }
        ]
      }
    },
    {
      "date": "Mon, 21 Nov 2022 19:14:45 GMT",
      "tag": "@azure/msal-common_v9.0.0",
      "version": "9.0.0",
      "comments": {
        "none": [
          {
            "author": "v-derisen@microsoft.com",
            "package": "@azure/msal-common",
            "commit": "3aef0095a87ea13d775f5176e5882110a433b578",
            "comment": "Update B2C authority format in tests #5375"
          }
        ],
        "major": [
          {
            "author": "rginsburg@microsoft.com",
            "package": "@azure/msal-common",
            "commit": "3abd22bdd6a3360822f442c5f9408c7d8e47fdde",
            "comment": "Added logging to Authority class"
          }
        ]
      }
    },
    {
      "date": "Mon, 07 Nov 2022 22:46:55 GMT",
      "tag": "@azure/msal-common_v8.0.0",
      "version": "8.0.0",
      "comments": {
        "major": [
          {
            "author": "thomas.norling@microsoft.com",
            "package": "@azure/msal-common",
            "commit": "cf5c5886ccc94ab273b6fabe577ebbca9d4bdd38",
            "comment": "Add static fields to telemetry #5224"
          }
        ],
        "patch": [
          {
            "author": "thomas.norling@microsoft.com",
            "package": "@azure/msal-common",
            "commit": "049d82bda9e1fc90e7ba4bb0d5e175c15882beb1",
            "comment": "Add MATS fields to telemetry #5308"
          }
        ]
      }
    },
    {
      "date": "Mon, 10 Oct 2022 22:27:03 GMT",
      "tag": "@azure/msal-common_v7.6.0",
      "version": "7.6.0",
      "comments": {
        "minor": [
          {
            "author": "louisv@microsoft.com",
            "package": "@azure/msal-common",
            "commit": "a13f3bd96113821e9bed4d5c95f82e7b205def48",
            "comment": "Include refresh token in ExternalTokenResponse #5233"
          }
        ],
        "patch": [
          {
            "author": "rginsburg@microsoft.com",
            "package": "@azure/msal-common",
            "commit": "9168fc4c1c3f8b187113379c3c6dae3c2b3f9b1b",
            "comment": "Fixed broken homeAccountId check in CacheManager #5246"
          }
        ]
      }
    },
    {
      "date": "Mon, 03 Oct 2022 22:12:26 GMT",
      "tag": "@azure/msal-common_v7.5.0",
      "version": "7.5.0",
      "comments": {
        "patch": [
          {
            "author": "rginsburg@microsoft.com",
            "package": "@azure/msal-common",
            "commit": "7821413cf910628ac4ae81c5904d6906d3659bd1",
            "comment": "Implemented Cache Lookup Policy for acquireTokenSilent #5014"
          },
          {
            "author": "bmahal@microsoft.com",
            "package": "@azure/msal-common",
            "commit": "bdf4e3a438ce620ec766ef12baef7c69a7ca64c0",
            "comment": "Include Refresh token size in perf telemetry data #5250"
          }
        ],
        "minor": [
          {
            "author": "joarroyo@microsoft.com",
            "package": "@azure/msal-common",
            "commit": "fa3f0d8f63e1980945f2c5bdcb4891f0a50f012c",
            "comment": "Add x-ms-request-id to perf telemetry logging #5244"
          },
          {
            "author": "rginsburg@microsoft.com",
            "package": "@azure/msal-common",
            "commit": "5f0a111c0e9d0bb019fa809b8bfd247d90f2e282",
            "comment": "Added 'no_session' to prompt enum #5131"
          },
          {
            "author": "rginsburg@microsoft.com",
            "package": "@azure/msal-common",
            "commit": "ad96e52d371d91fa63213b533473841f1ce415a1",
            "comment": "Added Support for the OIDC max_age parameter #5125"
          },
          {
            "author": "hemoral@microsoft.com",
            "package": "@azure/msal-common",
            "commit": "f4f3b99460c216acc64d8caf963030a4b31df7d5",
            "comment": "Add initial support for DSTS authorities in MSAL Common #5212"
          }
        ],
        "none": [
          {
            "author": "sameera.gajjarapu@microsoft.com",
            "package": "@azure/msal-common",
            "commit": "64e4116894106694d3f904e5eff885f958fd82ea",
            "comment": "Update package-lock.json for published releases #5213"
          },
          {
            "author": "bmahal@microsoft.com",
            "package": "@azure/msal-common",
            "commit": "0e9e52d3ca225bbe3cb6d3a1b7f1cd9e6a0969ff",
            "comment": "Undo changes in error classes to avoid custom description of server errors. #5175"
          }
        ]
      }
    },
    {
      "date": "Mon, 12 Sep 2022 18:19:32 GMT",
      "tag": "@azure/msal-common_v7.4.1",
      "version": "7.4.1",
      "comments": {
        "patch": [
          {
            "author": "lalimasharda@microsoft.com",
            "package": "@azure/msal-common",
            "commit": "4b84e7cc7c0dec506f0041ae1202f7403229c3d4",
            "comment": "Exporting constants #5189"
          }
        ],
        "none": [
          {
            "author": "hemoral@microsoft.com",
            "package": "@azure/msal-common",
            "commit": "ffde7158aba741b804d5558fc162c1f1c45c28cd",
            "comment": "Post Release September 2022 #5186"
          }
        ]
      }
    },
    {
      "date": "Fri, 02 Sep 2022 18:06:53 GMT",
      "tag": "@azure/msal-common_v7.4.0",
      "version": "7.4.0",
      "comments": {
        "minor": [
          {
            "author": "rginsburg@microsoft.com",
            "package": "@azure/msal-common",
            "commit": "82098dcb119883c52b956ae3eb408a80d0bcfe42",
            "comment": "Exposed raw id token on account info objects #5036"
          },
          {
            "author": "lalimasharda@microsoft.com",
            "package": "@azure/msal-common",
            "commit": "92ed1e50702191a99599ff4a1bc512487f5bcff0",
            "comment": "Export ClientInfo APIs #6886"
          },
          {
            "author": "thomas.norling@microsoft.com",
            "package": "@azure/msal-common",
            "commit": "75e3189e8cf3d46497a7587d7f221057a5f0ede6",
            "comment": "Add query string parsing helpers #5062"
          }
        ]
      }
    },
    {
      "date": "Mon, 01 Aug 2022 22:22:35 GMT",
      "tag": "@azure/msal-common_v7.3.0",
      "version": "7.3.0",
      "comments": {
        "minor": [
          {
            "author": "ellymakuba@microsoft.com",
            "package": "@azure/msal-common",
            "commit": "e035fe595a8f4b809514b1ad26ec9f7e3eb41161",
            "comment": "adding network performance measurement #4834"
          }
        ],
        "patch": [
          {
            "author": "sameera.gajjarapu@microsoft.com",
            "package": "@azure/msal-common",
            "commit": "20161fd619c3795e3456ad8106e53c3495941268",
            "comment": "Add error handling for server errors in device-code (#5033)"
          },
          {
            "author": "janutter@microsoft.com",
            "package": "@azure/msal-common",
            "commit": "ae9ef92674606e8d357438946463827bc04dc2ff",
            "comment": "Send login_hint claim instead of sid if available #4990"
          }
        ],
        "none": [
          {
            "author": "thomas.norling@microsoft.com",
            "package": "@azure/msal-common",
            "commit": "c8eb53d59a2df026832a914284c0bfb61486a016",
            "comment": " Package-lock updates"
          }
        ]
      }
    },
    {
      "date": "Mon, 18 Jul 2022 23:26:21 GMT",
      "tag": "@azure/msal-common_v7.2.0",
      "version": "7.2.0",
      "comments": {
        "patch": [
          {
            "author": "t-ssummers@microsoft.com",
            "package": "@azure/msal-common",
            "commit": "aff6dd392ec3a07b6ef0375f625dbcb9617c2dbf",
            "comment": "Fix bug with activeAccount when two accounts have same local account id #5004"
          }
        ],
        "minor": [
          {
            "author": "sameera.gajjarapu@microsoft.com",
            "package": "@azure/msal-common",
            "commit": "1cf6266c2a5e52067744fe800772a7740670ca75",
            "comment": "Add local cache support for JS-WAM bridge #4971"
          },
          {
            "author": "bmahal@microsoft.com",
            "package": "@azure/msal-common",
            "commit": "0c23631c04e48d14115fd7f2c74e3367bec6ea6f",
            "comment": "Added new token size field in perf telemetry data #4973"
          },
          {
            "author": "v-derisen@microsoft.com",
            "package": "@azure/msal-common",
            "commit": "4517b16c9d66c7873e36da46a79722d824b44ede",
            "comment": "support caching rt flow response in migration scenarios (#4844)"
          },
          {
            "author": "bogavril@microsoft.com",
            "package": "@azure/msal-common",
            "commit": "d2ea64be16ead05c2673c0c84bea3267ebcc7118",
            "comment": "App Token Provider extensibiliy for AzureSDK"
          }
        ],
        "none": [
          {
            "author": "hemoral@microsoft.com",
            "package": "@azure/msal-common",
            "commit": "ff3a2452ff8778a56df04065b798ed827589b434",
            "comment": "Update package-locks to fix CI issue #5005"
          }
        ]
      }
    },
    {
      "date": "Tue, 05 Jul 2022 22:37:04 GMT",
      "tag": "@azure/msal-common_v7.1.0",
      "version": "7.1.0",
      "comments": {
        "patch": [
          {
            "author": "thomas.norling@microsoft.com",
            "package": "@azure/msal-common",
            "commit": "d501fbdded20ff9bdadfe02dc46e13a6e6ed4e56",
            "comment": "Add InteractionRequired error for native account unavailable #4951"
          }
        ],
        "minor": [
          {
            "author": "samuelkamau@microsoft.com",
            "package": "@azure/msal-common",
            "commit": "7db977dd3f2994bb69f150ddb0594794c098ac48",
            "comment": "feat: adding authority metadata resiliency #4536"
          },
          {
            "author": "joarroyo@microsoft.com",
            "package": "@azure/msal-common",
            "commit": "81ea264cdd4b6aab4158816509f4aa47c11fbae4",
            "comment": "Add jwks_uri to Authority, OpenIdConfigResponse, and AuthorityMetadataEntity #4905"
          }
        ]
      }
    },
    {
      "date": "Mon, 13 Jun 2022 22:28:09 GMT",
      "tag": "@azure/msal-common_v7.0.0",
      "version": "7.0.0",
      "comments": {
        "minor": [
          {
            "author": "hemoral@microsoft.com",
            "package": "@azure/msal-common",
            "commit": "e2b46fb337966d2522435ef3e0b28d8e4ef39d6d",
            "comment": "Fix ClientAssertion configuration typing between common and node #4846"
          },
          {
            "author": "sameera.gajjarapu@microsoft.com",
            "package": "@azure/msal-common",
            "commit": "17bf0dd14cc1b23bd43a531d73c878ccd09e66e9",
            "comment": "Add errorCode and subErrorCode to performance telemetry events (#4863)"
          }
        ],
        "major": [
          {
            "author": "bmahal@microsoft.com",
            "package": "@azure/msal-common",
            "commit": "49d6a3dde3e09a12ee01aeae52137e3c007649e8",
            "comment": "Add strict assertion checks for OBO  (#4691)"
          }
        ]
      }
    },
    {
      "date": "Mon, 06 Jun 2022 22:13:00 GMT",
      "tag": "@azure/msal-common_v6.4.0",
      "version": "6.4.0",
      "comments": {
        "patch": [
          {
            "author": "hemoral@microsoft.com",
            "package": "@azure/msal-common",
            "commit": "ed983e0712efaeaea8ed278ada97ade9d8c09da5",
            "comment": "Fix password encoding on UsernamePassword flow #4807"
          },
          {
            "author": "hemoral@microsoft.com",
            "package": "@azure/msal-common",
            "commit": "ce0df0236f729feefce4c85470046e74a7e94961",
            "comment": "Add keyId to SHR header and make x5c_ca claim type string array #4729"
          }
        ],
        "minor": [
          {
            "author": "hemoral@microsoft.com",
            "package": "@azure/msal-common",
            "commit": "90365303db30da0fb4817b3e075db137a1ee3e33",
            "comment": "Add PoP support for Encrypted Access Tokens #4730"
          },
          {
            "author": "hemoral@microsoft.com",
            "package": "@azure/msal-common",
            "commit": "7b418944d55e71f5b38e2e640a613aab57c9c188",
            "comment": "Add ability to set Client Assertion on a per-request basis #4806"
          }
        ]
      }
    },
    {
      "date": "Mon, 02 May 2022 22:23:33 GMT",
      "tag": "@azure/msal-common_v6.3.0",
      "version": "6.3.0",
      "comments": {
        "minor": [
          {
            "author": "1292510+svrooij@users.noreply.github.com",
            "package": "@azure/msal-common",
            "commit": "ec4033ba16db2b07b7269570efd4308cbfa093ce",
            "comment": "fix: Allow direct access to Identity Token Claims #4680"
          },
          {
            "author": "thomas.norling@microsoft.com",
            "package": "@azure/msal-common",
            "commit": "cb93cc7e0deadefac126b23c3326c4b2aa4be142",
            "comment": "Add support for acquiring tokens from the native broker #4531"
          }
        ],
        "patch": [
          {
            "author": "christian.kumpe@diva-e.com",
            "package": "@azure/msal-common",
            "commit": "4bb642a2029a28770fe3bb2049d8e97b102d66b1",
            "comment": "acquireTokenByUsernamePassword will now return an id_token in Azure AD B2C #4694"
          }
        ]
      }
    },
    {
      "date": "Mon, 04 Apr 2022 21:12:42 GMT",
      "tag": "@azure/msal-common_v6.2.0",
      "version": "6.2.0",
      "comments": {
        "patch": [
          {
            "author": "ellymakuba@microsoft.com",
            "package": "@azure/msal-common",
            "commit": "190a4dcd81080bb789348ef4d7cbf03d0ce58845",
            "comment": "removed debug dependency from msal-common #4665"
          }
        ],
        "minor": [
          {
            "author": "janutter@microsoft.com",
            "package": "@azure/msal-common",
            "commit": "561749e626ffa0ac14e0708dda0eb3b7ea208780",
            "comment": "Add performance telemetry API #4570"
          },
          {
            "author": "prithviraj.kanherkar@microsoft.com",
            "package": "@azure/msal-common",
            "commit": "b3cc863ed0decc5a088d16ee0c9489dbb44a4bff",
            "comment": "Add Client Application telemetry parameters to MSAL #4616"
          }
        ]
      }
    },
    {
      "date": "Tue, 08 Feb 2022 00:41:06 GMT",
      "tag": "@azure/msal-common_v6.1.0",
      "version": "6.1.0",
      "comments": {
        "none": [
          {
            "author": "thomas.norling@microsoft.com",
            "package": "@azure/msal-common",
            "commit": "19f76b1d9cd2b0f1a4a7e4765c8ee9e7e17f3d59",
            "comment": "Test changes #4383"
          }
        ],
        "patch": [
          {
            "author": "sameera.gajjarapu@microsoft.com",
            "package": "@azure/msal-common",
            "commit": "d576b7d35f8f24e53946c72bc78c0401a8d2dc86",
            "comment": "Add AzureCloudInstance to JS libraries"
          }
        ],
        "minor": [
          {
            "author": "sameera.gajjarapu@microsoft.com",
            "package": "@azure/msal-common",
            "commit": "a6fda9fd4ff40a90d173ecbd1281d8dd02eb4d58",
            "comment": "Support proxy in msal-node(#4447)"
          },
          {
            "author": "hemoral@microsoft.com",
            "package": "@azure/msal-common",
            "commit": "4c7418a6a76f29706ff0e5f7efd890d22fa4af0b",
            "comment": "Add support for logout_hint #4450"
          }
        ]
      }
    },
    {
      "date": "Tue, 04 Jan 2022 00:20:29 GMT",
      "tag": "@azure/msal-common_v6.0.0",
      "version": "6.0.0",
      "comments": {
        "minor": [
          {
            "author": "janutter@microsoft.com",
            "package": "@azure/msal-common",
            "commit": "a517a4f2ea228e4278cba6da20c8919c61ad252b",
            "comment": "Gracefully handle tokenType set as bearer for ADFS #4318"
          }
        ],
        "major": [
          {
            "author": "hemoral@microsoft.com",
            "package": "@azure/msal-common",
            "commit": "60e2cfc0e9daa3c24e994617b4ac42aef6880b74",
            "comment": "Add support for requested claims in silent token acquisition #4296"
          }
        ]
      }
    },
    {
      "date": "Tue, 07 Dec 2021 00:17:01 GMT",
      "tag": "@azure/msal-common_v5.2.0",
      "version": "5.2.0",
      "comments": {
        "none": [
          {
            "author": "thomas.norling@microsoft.com",
            "package": "@azure/msal-common",
            "commit": "02dbd9172368bfc69e4a47f01a3ada0b96345c81",
            "comment": "Package.json updates"
          }
        ],
        "patch": [
          {
            "author": "hemoral@microsoft.com",
            "package": "@azure/msal-common",
            "commit": "e983e25ba899bb437a135ec50ad6c77023c72e5b",
            "comment": "Fix circular dependencies in AuthenticationHeaderParser and AsyncMemoryStorage #4235"
          }
        ],
        "minor": [
          {
            "author": "janutter@microsoft.com",
            "package": "@azure/msal-common",
            "commit": "4741b6c3a6a3dd58feefde93c095c05e1eca5e03",
            "comment": "Add APIs needed for hybrid spa flow #3978"
          }
        ]
      }
    },
    {
      "date": "Mon, 01 Nov 2021 23:53:21 GMT",
      "tag": "@azure/msal-common_v5.1.0",
      "version": "5.1.0",
      "comments": {
        "minor": [
          {
            "author": "hemoral@microsoft.com",
            "package": "@azure/msal-common",
            "commit": "a81fcef3d82523e03828d91bb0ee8d2ab2cc20d8",
            "comment": "Add support for ephemeral SSH certificate acquisition #4178"
          },
          {
            "author": "hemoral@microsoft.com",
            "package": "@azure/msal-common",
            "commit": "5b350a5f97b43e1a5a87153bb4a13632f7c615b9",
            "comment": "Add support for SHR nonce #3999"
          }
        ],
        "patch": [
          {
            "author": "thomas.norling@microsoft.com",
            "package": "@azure/msal-common",
            "commit": "8753903387bec9d53ef691674593c58e29b2be1d",
            "comment": "Log reason for cache miss #4199"
          },
          {
            "author": "thomas.norling@microsoft.com",
            "package": "@azure/msal-common",
            "commit": "0f0cd59ef55f3547ef3698f87392209af8fcebd7",
            "comment": "Update authority metadata error messages"
          },
          {
            "author": "janutter@microsoft.com",
            "package": "@azure/msal-common",
            "commit": "9fdfe9a3e3db40c5a9dc1b93a50ff3c68a4259c0",
            "comment": "Gracefully handle B2C ROPC policies not setting end_session_endpoint property #4173"
          }
        ]
      }
    },
    {
      "date": "Mon, 04 Oct 2021 23:12:35 GMT",
      "tag": "@azure/msal-common_v5.0.1",
      "version": "5.0.1",
      "comments": {
        "none": [
          {
            "author": "kamausamuel11@gmail.com",
            "package": "@azure/msal-common",
            "comment": "fix: integrate forked bindings package",
            "commit": "d03c16f09026bac36048241da4635e73d32a6eed"
          }
        ],
        "patch": [
          {
            "author": "thomas.norling@microsoft.com",
            "package": "@azure/msal-common",
            "comment": "Export library version #4124",
            "commit": "d03c16f09026bac36048241da4635e73d32a6eed"
          },
          {
            "author": "jagore@microsoft.com",
            "package": "@azure/msal-common",
            "comment": "Consistently export error types and messages for errors thrown by MSAL #4117",
            "commit": "d03c16f09026bac36048241da4635e73d32a6eed"
          },
          {
            "author": "thomas.norling@microsoft.com",
            "package": "@azure/msal-common",
            "comment": "Make no_tokens_found error an InteractionRequiredAuthError #4089",
            "commit": "d03c16f09026bac36048241da4635e73d32a6eed"
          }
        ]
      }
    },
    {
      "date": "Tue, 07 Sep 2021 23:22:24 GMT",
      "tag": "@azure/msal-common_v5.0.0",
      "version": "5.0.0",
      "comments": {
        "patch": [
          {
            "comment": "Add correlationId property to AuthError #3930",
            "author": "thomas.norling@microsoft.com",
            "commit": "c2d19c27d11fdab54fb336b9a455b05c753ae750",
            "package": "@azure/msal-common"
          },
          {
            "comment": "Fix logger constructor #3899",
            "author": "hemoral@microsoft.com",
            "commit": "b864252c09935f31d72ace20ca13a5a42d2a6bc1",
            "package": "@azure/msal-common"
          },
          {
            "comment": "Add correlationId to AuthenticationResult type #3947",
            "author": "thomas.norling@microsoft.com",
            "commit": "931061695df57488a26397763bbdb3e466713df8",
            "package": "@azure/msal-common"
          },
          {
            "comment": "Fix accesstoken_with_authscheme implementation #3910",
            "author": "hemoral@microsoft.com",
            "commit": "9aceb4219ebad900277aa6a59ca1ff93c5a21e0a",
            "package": "@azure/msal-common"
          },
          {
            "comment": "Add external token server response type #3895",
            "author": "joarroyo@microsoft.com",
            "commit": "cef2629499cf997f9167fe3ecc7628cf32513dfc",
            "package": "@azure/msal-common"
          },
          {
            "comment": "Fixes unescaped backslash and inefficient regex patterns #3993",
            "author": "thomas.norling@microsoft.com",
            "commit": "80434004e06dc11f3770ba84e5ead1c45f449156",
            "package": "@azure/msal-common"
          }
        ],
        "none": [
          {
            "comment": "Resolve lint warnings #3994",
            "author": "thomas.norling@microsoft.com",
            "commit": "17cbef3c32f01e526e33964df21b0cda19e632b9",
            "package": "@azure/msal-common"
          },
          {
            "comment": "Removes logout cache clearing logic from AuthorizationCodeClient #3982",
            "author": "thomas.norling@microsoft.com",
            "commit": "9e4d8a161cd8eac51ea7ded5dadc2b6ff028f5d7",
            "package": "@azure/msal-common"
          }
        ],
        "minor": [
          {
            "comment": "Adds state param to logout url #3909",
            "author": "bmahal@microsoft.com",
            "commit": "20c270e030922e3bb9df5beb1c6dcca190c4ac09",
            "package": "@azure/msal-common"
          },
          {
            "comment": "Add SignedHttpRequest class #3058",
            "author": "janutter@microsoft.com",
            "commit": "19fe65ef6562deeae0778db5030f44fa6e24aa5d",
            "package": "@azure/msal-common"
          }
        ],
        "major": [
          {
            "comment": "Add pop params to request thumbprint #3973",
            "author": "hemoral@microsoft.com",
            "commit": "b3b18bc86a5949905be265c9b892e288551ac894",
            "package": "@azure/msal-common"
          },
          {
            "comment": "Remove token binding key from key store when refreshing pop token #3500",
            "author": "hemoral@microsoft.com",
            "commit": "6592652877f31405c8ed73a66f03eada90a78c0a",
            "package": "@azure/msal-common"
          }
        ]
      }
    },
    {
      "date": "Mon, 02 Aug 2021 23:19:21 GMT",
      "tag": "@azure/msal-common_v4.5.1",
      "version": "4.5.1",
      "comments": {
        "patch": [
          {
            "comment": "Fix double encoding state #3903",
            "author": "bmahal@microsoft.com",
            "commit": "6a650097f99a395c7d7723ac2184a71e759d9b74",
            "package": "@azure/msal-common"
          }
        ]
      }
    },
    {
      "date": "Thu, 22 Jul 2021 22:50:22 GMT",
      "tag": "@azure/msal-common_v4.5.0",
      "version": "4.5.0",
      "comments": {
        "minor": [
          {
            "comment": "Adding ROPC for confidential client apps (#3838)",
            "author": "sameera.gajjarapu@microsoft.com",
            "commit": "c467d18adff33f98071837ee0fd51d4259236b9f",
            "package": "@azure/msal-common"
          },
          {
            "comment": "feat: add regional authority telemetry #3662",
            "author": "samuelkamau@microsoft.com",
            "commit": "aeeeac862e2fcd5d441bc196545f7a8a70f0a0e2",
            "package": "@azure/msal-common"
          },
          {
            "comment": "Add support for prompt=create #3773",
            "author": "joarroyo@microsoft.com",
            "commit": "c9314cedfe08b643e43e358243dc7f49253f77ef",
            "package": "@azure/msal-common"
          }
        ],
        "patch": [
          {
            "comment": "Add constant for active account cache key #3755",
            "author": "thomas.norling@microsoft.com",
            "commit": "f30e039bb2559a3a2ce79a22cede11dcf892a4fa",
            "package": "@azure/msal-common"
          },
          {
            "comment": "Fix double query string for logout endpoint #3814",
            "author": "thomas.norling@microsoft.com",
            "commit": "c74a548e4fda00217c7da6918e9b559392f89b5f",
            "package": "@azure/msal-common"
          }
        ]
      }
    },
    {
      "date": "Mon, 28 Jun 2021 23:39:48 GMT",
      "tag": "@azure/msal-common_v4.4.0",
      "version": "4.4.0",
      "comments": {
        "minor": [
          {
            "comment": "Add CCS parameters to headers or form_data #3636",
            "author": "prkanher@microsoft.com",
            "commit": "2956380aecde38382a28c7ed15164b8dfd65cfca",
            "package": "@azure/msal-common"
          },
          {
            "comment": "Add correlationId to log messages #3601",
            "author": "joarroyo@microsoft.com",
            "commit": "8d58f91c9dd9d65df4a016c7bcdbbd03e9bf573e",
            "package": "@azure/msal-common"
          }
        ],
        "patch": [
          {
            "comment": "Export ServerAuthorizationTokenResponse type #3657",
            "author": "thomas.norling@microsoft.com",
            "commit": "f6f7a7c738706668c869fcc84338d8c212a5ab4f",
            "package": "@azure/msal-common"
          },
          {
            "comment": "Discard tokens cached after current time #3786",
            "author": "thomas.norling@microsoft.com",
            "commit": "99f70d893b77ff1aaa3a81ad85135abbaf21b0c4",
            "package": "@azure/msal-common"
          },
          {
            "comment": "Remove input params from Empty Scopes error constructors #3654",
            "author": "thomas.norling@microsoft.com",
            "commit": "8c2b7f5c3c859bb4936f8409212f84a825c560be",
            "package": "@azure/msal-common"
          },
          {
            "comment": "feat: modify the access token filter #3375",
            "author": "samuelkamau@microsoft.com",
            "commit": "b8d7b2e7224bef7bebeb7e1f93b4358b77266804",
            "package": "@azure/msal-common"
          },
          {
            "comment": "fix: fix device code polling bug",
            "author": "samuelkamau@microsoft.com",
            "commit": "97f32a03df3835bf4f1be60ab7179c10196459a4",
            "package": "@azure/msal-common"
          }
        ],
        "none": [
          {
            "comment": "fix: update package lock files",
            "author": "samuelkamau@microsoft.com",
            "commit": "0199e41269b79de70f7d0da0fb12448db534f784",
            "package": "@azure/msal-common"
          },
          {
            "comment": "Upgrade Jest to v27 #3719",
            "author": "thomas.norling@microsoft.com",
            "commit": "6c34aa5be3ee9536bd2febd2b7781fcdf0d28786",
            "package": "@azure/msal-common"
          },
          {
            "comment": "Component governance dependency updates #3655",
            "author": "joarroyo@microsoft.com",
            "commit": "3f74f3bffd88fc0b39a854da090f01aa9c072618",
            "package": "@azure/msal-common"
          }
        ]
      }
    },
    {
      "date": "Thu, 13 May 2021 18:34:08 GMT",
      "tag": "@azure/msal-common_v4.3.0",
      "version": "4.3.0",
      "comments": {
        "none": [
          {
            "comment": "Enable no-param-reassign lint rule",
            "author": "janutter@microsoft.com",
            "commit": "e24f5cff944c05ccaecb180fa68814bc89512095",
            "package": "@azure/msal-common"
          }
        ]
      }
    },
    {
      "date": "Wed, 12 May 2021 18:35:03 GMT",
      "tag": "@azure/msal-common_v4.3.0",
      "version": "4.3.0",
      "comments": {
        "patch": [
          {
            "comment": "Fix double query string when authority endpoints contain query strings #3620",
            "author": "thomas.norling@microsoft.com",
            "commit": "32aa15fd13d1c1d9219dc7c486427a2c2bb686cc",
            "package": "@azure/msal-common"
          },
          {
            "comment": "change msal-browser/msal-common to preserveModules to enable treeshaking #3300",
            "author": "oo.thomas96@gmail.com",
            "commit": "065f107fff0e2dd37d9c8cee2fd6808988bb4038",
            "package": "@azure/msal-common"
          },
          {
            "comment": "Revert expiresOn type to make it nullable #3557",
            "author": "hemoral@microsoft.com",
            "commit": "971e30f44c76b6c29546e80e69b3f881624808d8",
            "package": "@azure/msal-common"
          },
          {
            "comment": "Add logLevel Trace to Logger #3589",
            "author": "joarroyo@microsoft.com",
            "commit": "a214d520cc07c0113f3dfacb2344448d37458f42",
            "package": "@azure/msal-common"
          },
          {
            "comment": "Throw untrustedAuthority error if discovery endpoint returns error in response body #3572",
            "author": "thomas.norling@microsoft.com",
            "commit": "1ddbb1bec251759959be5d5962e44d9c6537ce7c",
            "package": "@azure/msal-common"
          },
          {
            "comment": "Add claims comparison to accountInfoIsEqual function #3527",
            "author": "thomas.norling@microsoft.com",
            "commit": "878253750fecf12b4a865a5821df20d333ff0134",
            "package": "@azure/msal-common"
          },
          {
            "comment": "Add check for empty object string in claims request parameter #3579",
            "author": "prkanher@microsoft.com",
            "commit": "eeddb7ad13387c77973d8d728e1b87fd2e9feca4",
            "package": "@azure/msal-common"
          }
        ],
        "none": [
          {
            "comment": "Regenerate package-lock #3510",
            "author": "joarroyo@microsoft.com",
            "commit": "ba0092a452f71a7bc58aaf7acdf94536d66f7493",
            "package": "@azure/msal-common"
          }
        ],
        "minor": [
          {
            "comment": "add support for regional authorities",
            "author": "samuelkamau@microsoft.com",
            "commit": "8baa387b34162b1bc96e341d7ad7158debd4b99d",
            "package": "@azure/msal-common"
          }
        ]
      }
    },
    {
      "date": "Thu, 22 Apr 2021 23:26:08 GMT",
      "tag": "@azure/msal-common_v4.2.1",
      "version": "4.2.1",
      "comments": {
        "patch": [
          {
            "comment": "Fix typing for expiresOn field (#2994)",
            "author": "prkanher@microsoft.com",
            "commit": "4f8a29cab324838993d91fda4b0ba57f731fcd1a",
            "package": "@azure/msal-common"
          },
          {
            "comment": "Move /token headers to POST body to avoid OPTIONS request (#3094)",
            "author": "thomas.norling@microsoft.com",
            "commit": "f62f0cdf923c9ee4b36943d2a3a7dc618903d30f",
            "package": "@azure/msal-common"
          },
          {
            "comment": "Change ts type from string to number in SignedHttpRequest #3474",
            "author": "prkanher@microsoft.com",
            "commit": "8f39845452845b47a0bdce41a92c3185d352c7c7",
            "package": "@azure/msal-common"
          },
          {
            "comment": "Add .browserslistrc #3471",
            "author": "thomas.norling@microsoft.com",
            "commit": "04c6d659d4dc76183ef9043075d3b6cacc450c9b",
            "package": "@azure/msal-common"
          }
        ],
        "none": [
          {
            "comment": "Update and fix eslint rules",
            "author": "janutter@microsoft.com",
            "commit": "70debe58239b6a6fdf4e533a8a1ee057257846a8",
            "package": "@azure/msal-common"
          }
        ]
      }
    },
    {
      "date": "Wed, 14 Apr 2021 18:39:53 GMT",
      "tag": "@azure/msal-common_v4.2.0",
      "version": "4.2.0",
      "comments": {
        "minor": [
          {
            "comment": "Adding the refresh_in feature for msal.js #3005",
            "author": "prkanher@microsoft.com",
            "commit": "535031a4e98c88797b28f629a7cb3b9c69cbcbaa",
            "package": "@azure/msal-common"
          },
          {
            "comment": "Add support for AccessToken_With_AuthScheme credential type #3426",
            "author": "hectormgdev@gmail.com",
            "commit": "c35e120dd8af5dda03b2480cf559cf226fb2fc21",
            "package": "@azure/msal-common"
          }
        ],
        "patch": [
          {
            "comment": "Make SHR parameters optional #3320",
            "author": "hemoral@microsoft.com",
            "commit": "fd0dcd559af8ab0e04dec3c30cf3d4e122d6057d",
            "package": "@azure/msal-common"
          }
        ]
      }
    },
    {
      "date": "Wed, 31 Mar 2021 22:25:57 GMT",
      "tag": "@azure/msal-common_v4.1.1",
      "version": "4.1.1",
      "comments": {
        "none": [
          {
            "comment": "Update AccountInfo to refer to typedocs (#3266)",
            "author": "sameera.gajjarapu@microsoft.com",
            "commit": "ea88b22a7133f3e7001ce0690d26f84d93117d4b",
            "package": "@azure/msal-common"
          }
        ],
        "patch": [
          {
            "comment": "Update StringUtils.matchPattern to account for queries in string #3307",
            "author": "joarroyo@microsoft.com",
            "commit": "53af1706880da73c5e0185756c16f285840a7f1f",
            "package": "@azure/msal-common"
          },
          {
            "comment": "Adds tokenQueryParameters request param #3309",
            "author": "thomas.norling@microsoft.com",
            "commit": "91da4f7f8dc126458dcc7b4a1e22b707f48a302a",
            "package": "@azure/msal-common"
          },
          {
            "comment": "Ignore account hints when prompt=select_account #3315",
            "author": "thomas.norling@microsoft.com",
            "commit": "6e836ce254dff695da41261d0012209cf98df13e",
            "package": "@azure/msal-common"
          }
        ]
      }
    },
    {
      "date": "Wed, 24 Mar 2021 22:55:46 GMT",
      "tag": "@azure/msal-common_v4.1.0",
      "version": "4.1.0",
      "comments": {
        "minor": [
          {
            "comment": "Add client claims support for SHRs (#3089)",
            "author": "hemoral@microsoft.com",
            "commit": "44bc5edc3104400bef0e876c68ea529ce543e398",
            "package": "@azure/msal-common"
          }
        ],
        "patch": [
          {
            "comment": "Properly handle expiration timestamps when returned as strings",
            "author": "janutter@microsoft.com",
            "commit": "d2e0dd1a390b40fbe6225e4e214bb0df2f8b7174",
            "package": "@azure/msal-common"
          },
          {
            "comment": "Add null as possible type for account on EndSessionRequest #3044",
            "author": "thomas.norling@microsoft.com",
            "commit": "866a4c8507155134282449d92d8b1cdfc384ab7e",
            "package": "@azure/msal-common"
          }
        ]
      }
    },
    {
      "date": "Mon, 15 Mar 2021 23:45:17 GMT",
      "tag": "@azure/msal-common_v4.0.3",
      "version": "4.0.3",
      "comments": {
        "patch": [
          {
            "comment": "Use sid from account when available #3147",
            "author": "prkanher@microsoft.com",
            "commit": "1e98ccd91788fd8072226b9139eb109d83df1a25",
            "package": "@azure/msal-common"
          },
          {
            "comment": "Add network error for failed requests (#3146)",
            "author": "thomas.norling@microsoft.com",
            "commit": "07b2ea44a3f794d8812247020c729e00d49d33ec",
            "package": "@azure/msal-common"
          }
        ]
      }
    },
    {
      "date": "Wed, 03 Mar 2021 21:47:05 GMT",
      "tag": "@azure/msal-common_v4.0.2",
      "version": "4.0.2",
      "comments": {
        "patch": [
          {
            "comment": "Fix OIDC Scopes Caching Issue (#3065)",
            "author": "prkanher@microsoft.com",
            "commit": "03fb6e837d8b0b919118f34096dbe9e333ec733e",
            "package": "@azure/msal-common"
          }
        ]
      }
    },
    {
      "date": "Thu, 18 Feb 2021 00:34:32 GMT",
      "tag": "@azure/msal-common_v4.0.1",
      "version": "4.0.1",
      "comments": {
        "patch": [
          {
            "comment": "Clarify Device Code Timeout units (#3031)",
            "author": "hemoral@microsoft.com",
            "commit": "af97180664ec257f2fdb6f04ab0921affeb9a8f3",
            "package": "@azure/msal-common"
          }
        ]
      }
    },
    {
      "date": "Tue, 09 Feb 2021 01:48:22 GMT",
      "tag": "@azure/msal-common_v4.0.0",
      "version": "4.0.0",
      "comments": {
        "patch": [
          {
            "comment": "Fix version.json import errors (#2993)",
            "author": "thomas.norling@microsoft.com",
            "commit": "6dc3bc9e2148bc53b181d9f079f6e11e0159620b",
            "package": "@azure/msal-common"
          },
          {
            "comment": "Setting postLogoutRedirectUri as null will disable post logout redirect",
            "author": "janutter@microsoft.com",
            "commit": "cae9fa7bdd1575067d2e823402e0725f7bf8b11e",
            "package": "@azure/msal-common"
          },
          {
            "comment": "Ignore OIDC scopes during cache lookup or replacement (#2969)",
            "author": "prkanher@microsoft.com",
            "commit": "554f47e8ff576c3230c36df74cd73b6101d333ab",
            "package": "@azure/msal-common"
          }
        ],
        "major": [
          {
            "comment": "Add API Extractor for msal-node",
            "author": "sameera.gajjarapu@microsoft.com",
            "commit": "01747296efdf08eefe585930097d9bbbf6b00789",
            "package": "@azure/msal-common"
          }
        ]
      }
    },
    {
      "date": "Tue, 02 Feb 2021 01:56:47 GMT",
      "tag": "@azure/msal-common_v3.1.0",
      "version": "3.1.0",
      "comments": {
        "patch": [
          {
            "comment": "Fix token timestamp calculation",
            "author": "prkanher@microsoft.com",
            "commit": "12f9fa2b6a9530fac5f7570ee3c49dc39232284c",
            "package": "@azure/msal-common"
          },
          {
            "comment": "Fix B2C policy switching (#2949)",
            "author": "thomas.norling@microsoft.com",
            "commit": "05eb650487a800d4bb3f94ec9dacca2efa98cc82",
            "package": "@azure/msal-common"
          },
          {
            "comment": "Get package version from version.json (#2915)",
            "author": "thomas.norling@microsoft.com",
            "commit": "a6f4702f9439e318a8cb6dc65d1def16351a84fd",
            "package": "@azure/msal-common"
          }
        ],
        "minor": [
          {
            "comment": "Add wrapper SKU and version to current telemetry header (#2845)",
            "author": "thomas.norling@microsoft.com",
            "commit": "27597c148c718e3d001309349a4498a958688cbd",
            "package": "@azure/msal-common"
          }
        ],
        "none": [
          {
            "comment": "Add project references (#2930)",
            "author": "thomas.norling@microsoft.com",
            "commit": "a836e77e372f1b4da28195d4ad8c0c75d6794875",
            "package": "@azure/msal-common"
          },
          {
            "comment": "Typedocs Updates (#2926)",
            "author": "thomas.norling@microsoft.com",
            "commit": "3fd4a48143ed4fb62b9e3266338b1abda920d68a",
            "package": "@azure/msal-common"
          }
        ]
      }
    },
    {
      "date": "Thu, 21 Jan 2021 21:48:01 GMT",
      "tag": "@azure/msal-common_v3.0.0",
      "version": "3.0.0",
      "comments": {
        "major": [
          {
            "comment": "Authority metadata caching (#2758)",
            "author": "thomas.norling@microsoft.com",
            "commit": "28b3268b1385e99249c0b7a95b0b14299011ca46",
            "package": "@azure/msal-common"
          }
        ],
        "none": [
          {
            "comment": "Add missing license files",
            "author": "janutter@microsoft.com",
            "commit": "bee8cbd1f3a22efccb83ba045231eb611e2a7f7d",
            "package": "@azure/msal-common"
          }
        ]
      }
    },
    {
      "date": "Tue, 12 Jan 2021 00:51:26 GMT",
      "tag": "@azure/msal-common_v2.1.0",
      "version": "2.1.0",
      "comments": {
        "patch": [
          {
            "comment": "Adding account info equality check function (#2728)",
            "author": "prkanher@microsoft.com",
            "commit": "ca8c0d55d2abc4eefaa52c833510e313610eb424",
            "package": "@azure/msal-common"
          },
          {
            "comment": "Adding device code timeout to the device code request(#2656)",
            "author": "samuel.kamau@microsoft.com",
            "commit": "4e50ca592f5a17578072be9e4ac28e05b3e6d594",
            "package": "@azure/msal-common"
          }
        ],
        "none": [
          {
            "comment": "Merge angular-v2 to dev (#2709)",
            "author": "joarroyo@microsoft.com",
            "commit": "76a88f98fbab73fd6c0ad6d04b294814c169fc10",
            "package": "@azure/msal-common"
          },
          {
            "comment": "Fix npm audit warnings",
            "author": "janutter@microsoft.com",
            "commit": "751026cdaa24dd370c50ad714bf0b1d54c71fbde",
            "package": "@azure/msal-common"
          }
        ],
        "minor": [
          {
            "comment": "Add interface stubs (#2792)",
            "author": "thomas.norling@microsoft.com",
            "commit": "a6fae46d307d0a6101e926cb28298fd9f60d4a49",
            "package": "@azure/msal-common"
          }
        ]
      }
    },
    {
      "date": "Mon, 07 Dec 2020 22:19:03 GMT",
      "tag": "@azure/msal-common_v2.0.0",
      "version": "2.0.0",
      "comments": {
        "patch": [
          {
            "comment": "Fix login loop with empty query string (#2707)",
            "author": "thomas.norling@microsoft.com",
            "commit": "307307edb3d9877caca3874d17f35faf2bae6180",
            "package": "@azure/msal-common"
          },
          {
            "comment": "Expose idTokenClaims on AccountInfo (#2554)",
            "author": "janutter@microsoft.com",
            "commit": "cb2165aad7995d904ec49ade565d907dc314ce16",
            "package": "@azure/msal-common"
          },
          {
            "comment": "Add matchPattern string util for wildcard matching for urls (#2678)",
            "author": "janutter@microsoft.com",
            "commit": "4642741f3def4cdb575cc0a228f88e19f84e3da5",
            "package": "@azure/msal-common"
          },
          {
            "comment": "fix: added missing async (AzureAD/microsoft-authentication-library-for-js#2652)",
            "author": "patrick@ruhkopf.me",
            "commit": "1c0df2fc1468fb094c76da04de91271ffb4461c7",
            "package": "@azure/msal-common"
          },
          {
            "comment": "Log messages contain package name and version (#2589)",
            "author": "thomas.norling@microsoft.com",
            "commit": "4568c16bd425e242cdb799ec59b3508654cc2e45",
            "package": "@azure/msal-common"
          }
        ],
        "minor": [
          {
            "comment": "Add clone to Logger (#2670)",
            "author": "joarroyo@microsoft.com",
            "commit": "9efb3ba5886eaf6f3a3cd36957ab9fcb7399278a",
            "package": "@azure/msal-common"
          },
          {
            "comment": "Enable the instance_aware flow (#1804)",
            "author": "prkanher@microsoft.com",
            "commit": "3e616e162149f4e57257b70e6d481c4596d91ef9",
            "package": "@azure/msal-common"
          },
          {
            "comment": "Support id_token_hint on logout request (#2587)",
            "author": "thomas.norling@microsoft.com",
            "commit": "fa9b7009f094b3c17a6d177fcec9b736320735c0",
            "package": "@azure/msal-common"
          }
        ],
        "major": [
          {
            "comment": "Enable StrictNullChecks (#2602)",
            "author": "thomas.norling@microsoft.com",
            "commit": "ebf18c6daead16f8cfd2afb3b63cbd59fc63046a",
            "package": "@azure/msal-common"
          },
          {
            "comment": "Rename request types and change required fields (#2512)",
            "author": "thomas.norling@microsoft.com",
            "commit": "5b891222d674eb5664af9187f319a61b50341f55",
            "package": "@azure/msal-common"
          }
        ],
        "none": [
          {
            "comment": "Enforce triple equals in eslint",
            "author": "janutter@microsoft.com",
            "commit": "5975eb4077a2b4372683e68af4d748b0808134ab",
            "package": "@azure/msal-common"
          },
          {
            "comment": "Package-lock update",
            "author": "thomas.norling@microsoft.com",
            "commit": "9c029bc074ecd32483a45cfab8721f0771c31e55",
            "package": "@azure/msal-common"
          },
          {
            "comment": "Remove console.log in unit tests (#2629)",
            "author": "thomas.norling@microsoft.com",
            "commit": "b89d8029a3703b2bfa1f9399456e652fe6f26e4f",
            "package": "@azure/msal-common"
          }
        ]
      }
    },
    {
      "date": "Wed, 11 Nov 2020 23:33:20 GMT",
      "tag": "@azure/msal-common_v1.7.2",
      "version": "1.7.2",
      "comments": {
        "none": [
          {
            "comment": "Documentation update for new account retrieval APIs (#2585)",
            "author": "hemoral@microsoft.com",
            "commit": "cb782967cc8f07581488de71c4509fa12a702774",
            "package": "@azure/msal-common"
          }
        ],
        "patch": [
          {
            "comment": "Add getAbsolutePath helper function to UrlString class (#2560)",
            "author": "thomas.norling@microsoft.com",
            "commit": "12ccf0441f8735e9d2875cebac6065447ecc622d",
            "package": "@azure/msal-common"
          }
        ]
      }
    },
    {
      "date": "Tue, 10 Nov 2020 01:48:44 GMT",
      "tag": "@azure/msal-common_v1.7.1",
      "version": "1.7.1",
      "comments": {
        "patch": [
          {
            "comment": "Enhance lookup for IdTokens/AppMetadata (#2530)",
            "author": "sameera.gajjarapu@microsoft.com",
            "commit": "e51446295f8c857f1abc7f6874a4c7fde157699e",
            "package": "@azure/msal-common"
          },
          {
            "comment": "Add LocalAccountId for ADFS usecases (#2573)",
            "author": "sameera.gajjarapu@microsoft.com",
            "commit": "d8247d8e74fc8854ffdb5a6001df00b36fdddd62",
            "package": "@azure/msal-common"
          }
        ]
      }
    },
    {
      "date": "Sat, 07 Nov 2020 01:50:14 GMT",
      "tag": "@azure/msal-common_v1.7.0",
      "version": "1.7.0",
      "comments": {
        "patch": [
          {
            "comment": "Mandate localAccount in AccountInfo",
            "author": "sameera.gajjarapu@microsoft.com",
            "commit": "ee770fc1f4ed1ef9e53b28a18487e9b7686ffa64",
            "package": "@azure/msal-common"
          },
          {
            "comment": "Filtered lookup of IdTokens, AppMetadata; Error handling in Node Storage (#2530)",
            "author": "sameera.gajjarapu@microsoft.com",
            "commit": "354dd86449d792b7369fb240c5e2cfd70ca73488",
            "package": "@azure/msal-common"
          }
        ],
        "none": [
          {
            "comment": "Build Pipeline Changes (#2406)",
            "author": "thomas.norling@microsoft.com",
            "commit": "af8459c0d53a4dc2bf495017608c0bb03004d006",
            "package": "@azure/msal-common"
          }
        ],
        "minor": [
          {
            "comment": "Implement Password Grant Flow (#2204)",
            "author": "sameera.gajjarapu@microsoft.com",
            "commit": "baf6d157e7bbeae439526aee13eb08962974925b",
            "package": "@azure/msal-common"
          },
          {
            "comment": "Fixing a bug and adding `localAccountId` in AccountInfo interface (#2516)",
            "author": "sameera.gajjarapu@microsoft.com",
            "commit": "c2ec3b43f07d9c18eec14e109caddcf7941f50b4",
            "package": "@azure/msal-common"
          }
        ]
      }
    },
    {
      "date": "Mon, 26 Oct 2020 21:00:29 GMT",
      "tag": "@azure/msal-common_v1.6.3",
      "version": "1.6.3",
      "comments": {
        "patch": [
          {
            "comment": "Fix ServerTelemetry maxErrorToSend bug (#2491)",
            "author": "thomas.norling@microsoft.com",
            "commit": "81575de28b78e7c09c5d475854e14a8bc1b7b567",
            "package": "@azure/msal-common"
          },
          {
            "comment": "Add missing default headers to device code",
            "author": "sameera.gajjarapu@microsoft.com",
            "commit": "e007d2b425c8ceaed409ed9b11a1a72bc64fa955",
            "package": "@azure/msal-common"
          },
          {
            "comment": "msal-browser and msal-node cache Interfaces to msal-common updated (#2415)",
            "author": "sameera.gajjarapu@microsoft.com",
            "commit": "9d4c4a18de10eb3d918810dc10766fbd5547165d",
            "package": "@azure/msal-common"
          }
        ]
      }
    },
    {
      "date": "Tue, 20 Oct 2020 23:47:28 GMT",
      "tag": "@azure/msal-common_v1.6.2",
      "version": "1.6.2",
      "comments": {
        "patch": [
          {
            "comment": "Adds support for any OIDC-compliant authority (#2389).",
            "author": "jamckenn@microsoft.com",
            "commit": "2b6b9ec9033a8b829393e44c3feb7b19b163d2cd",
            "package": "@azure/msal-common"
          }
        ],
        "none": [
          {
            "comment": "Updated eslint rules (#2345)",
            "author": "janutter@microsoft.com",
            "commit": "64a4f9e868e63346dfd711dec717abe7fd14d949",
            "package": "@azure/msal-common"
          }
        ]
      }
    },
    {
      "date": "Thu, 15 Oct 2020 00:49:18 GMT",
      "tag": "@azure/msal-common_v1.6.1",
      "version": "1.6.1",
      "comments": {
        "patch": [
          {
            "comment": "Removing unused errors in msal-common and fixing possible build errors in @azure/msal-common@1.6.0 (#2432)",
            "author": "sameera.gajjarapu@microsoft.com",
            "commit": "c752e512993dc3a294b51fe0849c70e3cfeafa3e",
            "package": "@azure/msal-common"
          }
        ]
      }
    },
    {
      "date": "Wed, 14 Oct 2020 23:45:07 GMT",
      "tag": "@azure/msal-common_v1.6.0",
      "version": "1.6.0",
      "comments": {
        "none": [
          {
            "comment": "Docs updates for msal-node release",
            "author": "sameera.gajjarapu@microsoft.com",
            "commit": "20718209d5d567c02223a7f1b220b4aa40ad6817",
            "package": "@azure/msal-common"
          }
        ],
        "minor": [
          {
            "comment": "Add support for persistence cache plugin (#2348)",
            "author": "sameera.gajjarapu@microsoft.com",
            "commit": "26723689e35918c59bd6ce58ba8cb886118676c6",
            "package": "@azure/msal-common"
          }
        ],
        "patch": [
          {
            "comment": "Add Telemetry header size limit (#2223)",
            "author": "thomas.norling@microsoft.com",
            "commit": "82b982ba38d70d9060e3cf5d9c38e0203b60d963",
            "package": "@azure/msal-common"
          }
        ]
      }
    },
    {
      "date": "Fri, 02 Oct 2020 17:42:35 GMT",
      "tag": "@azure/msal-common_v1.5.0",
      "version": "1.5.0",
      "comments": {
        "minor": [
          {
            "comment": "Implementation of Access Token Proof-of-Possession Flow (#2151, #2153, #2154, #2209, #2289)",
            "author": "prkanher@microsoft.com",
            "commit": "3cffbc99730532bbd0b35f2e3a9df17f032c0675",
            "package": "@azure/msal-common"
          }
        ]
      }
    },
    {
      "date": "Wed, 30 Sep 2020 17:58:33 GMT",
      "tag": "@azure/msal-common_v1.4.0",
      "version": "1.4.0",
      "comments": {
        "none": [
          {
            "comment": "Updating dependency versions(#2342)",
            "author": "sameera.gajjarapu@microsoft.com",
            "commit": "bc3f324edd6cf83937c31f73d3aefc6dbaf5f748",
            "package": "@azure/msal-common"
          },
          {
            "comment": "Update changelog versions for msal-node and extensions (#2336)",
            "author": "hectormgdev@gmail.com",
            "commit": "323875a725e0d5049ff6742a9ca5160c2d4b7d0d",
            "package": "@azure/msal-common"
          }
        ]
      }
    },
    {
      "date": "Wed, 23 Sep 2020 21:13:48 GMT",
      "tag": "@azure/msal-common_v1.4.0",
      "version": "1.4.0",
      "comments": {
        "patch": [
          {
            "comment": "Remove null in function return types to be compatible with ICacheManager.ts (#2335)",
            "author": "sameera.gajjarapu@microsoft.com",
            "commit": "aecc41e9f23b350a25bba9dd23e739627e61f8ab",
            "package": "@azure/msal-common"
          },
          {
            "comment": "Scopes stored case sensitive, compared case insensitive (#2302)",
            "author": "sameera.gajjarapu@microsoft.com",
            "commit": "60fe1e6b2e4c3fdd1f7ce0dd0fbee0febed6d0d2",
            "package": "@azure/msal-common"
          }
        ],
        "minor": [
          {
            "comment": "FOCI - Family of Client IDs feature (#2201)",
            "author": "sameera.gajjarapu@microsoft.com",
            "commit": "209789cdffdfd38087819cbb23688bcd5ce47b60",
            "package": "@azure/msal-common"
          }
        ]
      }
    },
    {
      "date": "Thu, 17 Sep 2020 23:16:22 GMT",
      "tag": "@azure/msal-common_v1.3.0",
      "version": "1.3.0",
      "comments": {
        "patch": [
          {
            "comment": "Add name field to AccountInfo (#2288)",
            "author": "jamckenn@microsoft.com",
            "commit": "d917d6a91987522f1c4390817966945ce18fa099",
            "package": "@azure/msal-common"
          },
          {
            "comment": "Realm should fallback to an empty string for non AAD scenarios",
            "author": "sameera.gajjarapu@microsoft.com",
            "commit": "d4c4b1f53e919c226b19e3fa72f42f02baa394da",
            "package": "@azure/msal-common"
          },
          {
            "comment": "Add default scopes in all requests and ignore in cache lookups (#2267)",
            "author": "thomas.norling@microsoft.com",
            "commit": "3a18b100f38149a35c01cc491a9de78ea505d771",
            "package": "@azure/msal-common"
          },
          {
            "comment": "Move refreshToken API to RefreshTokenClient (#2264)",
            "author": "thomas.norling@microsoft.com",
            "commit": "6923e66fc9ca44c460489b41ff6a4d104ebde864",
            "package": "@azure/msal-common"
          },
          {
            "comment": "Track Suberrors in Telemetry (#1921)",
            "author": "thomas.norling@microsoft.com",
            "commit": "1872900d149b60436ef59fd41ab542c58c32e8f1",
            "package": "@azure/msal-common"
          },
          {
            "comment": "Separate cache lookup from token refresh (#2189)",
            "author": "thomas.norling@microsoft.com",
            "commit": "b452afeac6bf3fc5df0535c22433709a06921b33",
            "package": "@azure/msal-common"
          }
        ],
        "none": [
          {
            "comment": "Update core, browser, common to use central eslint configuration",
            "author": "janutter@microsoft.com",
            "commit": "fc49c6f16b3f7a62a67d249107fc484272133305",
            "package": "@azure/msal-common"
          }
        ],
        "minor": [
          {
            "comment": "Add support for On-behalf-of flow",
            "author": "sagonzal@microsoft.com",
            "commit": "53c018c8ea0d1877c12641fc1a749e6d66e7ff78",
            "package": "@azure/msal-common"
          },
          {
            "comment": "ValidCacheType adds ServerTelemetryEntity",
            "author": "sameera.gajjarapu@microsoft.com",
            "commit": "9760b6ff6c0ad403ac1b26968cb10d3d7e72a6fd",
            "package": "@azure/msal-common"
          },
          {
            "comment": "Added client-side throttling to enhance server stability (#1907)",
            "author": "jamckenn@microsoft.com",
            "commit": "91a1dba29dbfb8f6fc329c0381767d6b6f661281",
            "package": "@azure/msal-common"
          }
        ]
      }
    },
    {
      "date": "Tue, 25 Aug 2020 00:40:45 GMT",
      "tag": "@azure/msal-common_v1.2.0",
      "version": "1.2.0",
      "comments": {
        "patch": [
          {
            "comment": "ignore offline_access in scopes lookup",
            "author": "sameera.gajjarapu@microsoft.com",
            "commit": "ed55b106bba3d97378b8760d711b24217a7adbbf",
            "package": "@azure/msal-common"
          },
          {
            "comment": "Adds checks for cache entities",
            "author": "sameera.gajjarapu@microsoft.com",
            "commit": "282035aecb07956dca323d65275fdaa703c4a325",
            "package": "@azure/msal-common"
          },
          {
            "comment": "Add claims request to /token calls (#2138)",
            "author": "thomas.norling@microsoft.com",
            "commit": "a2813a0b7dc1b6ad8fa76f1fd7444b95d380e42b",
            "package": "@azure/msal-common"
          },
          {
            "comment": "Fix Telemetry cacheHit Bug (#2170)",
            "author": "thomas.norling@microsoft.com",
            "commit": "a9305a0ec3405f892ff4a1926ffb3dbca26e9a83",
            "package": "@azure/msal-common"
          },
          {
            "comment": "Get username from emails claim in B2C scenarios (#2114)",
            "author": "thomas.norling@microsoft.com",
            "commit": "40b1716fec63893f57762f37b55944f6c8c86e21",
            "package": "@azure/msal-common"
          },
          {
            "comment": "Update POST header to type Record (#2128)",
            "author": "thomas.norling@microsoft.com",
            "commit": "c9b65c59797cd3240aad2b4f1e0e866a90373c4a",
            "package": "@azure/msal-common"
          }
        ],
        "minor": [
          {
            "comment": "Client Capabilities Support (#2169)",
            "author": "thomas.norling@microsoft.com",
            "commit": "0cdad1b8a3855b2414be9740862df29524897a22",
            "package": "@azure/msal-common"
          },
          {
            "comment": "Add support for acquiring tokens with client credentials grant",
            "author": "sagonzal@microsoft.com",
            "commit": "98647b7a8a40e1a5f7855f0bcee4594e080a8398",
            "package": "@azure/msal-common"
          }
        ]
      }
    },
    {
      "date": "Thu, 13 Aug 2020 02:20:48 GMT",
      "tag": "@azure/msal-common_v1.1.1",
      "version": "1.1.1",
      "comments": {
        "patch": [
          {
            "comment": "knownAuthorities enhancements (#2106)",
            "author": "thomas.l.norling@gmail.com",
            "commit": "7f86c1ef455deda854fc1743e8a3f687e3f8ee76",
            "package": "@azure/msal-common"
          },
          {
            "comment": "Update typing of IdTokenClaims (#2105)",
            "author": "hemoral@microsoft.com",
            "commit": "a5994b5767d36476066c86822ce49a8ba4dbd3a7",
            "package": "@azure/msal-common"
          },
          {
            "comment": "Fix hash parsing issue from #2118 and back button cache clearing (#2129)",
            "author": "prkanher@microsoft.com",
            "commit": "10ab51ecd9e4bb1ba1668972b693055310c65736",
            "package": "@azure/msal-common"
          }
        ],
        "none": [
          {
            "comment": "Added documentation for client-side throttling (#2033)",
            "author": "jamckenn@microsoft.com",
            "commit": "4a45286aa7767a4f60aa0eadd4ed125d520034f7",
            "package": "@azure/msal-common"
          },
          {
            "comment": "updating files for automated release steps",
            "author": "prkanher@microsoft.com",
            "commit": "2c937a52cef36cbc84231f8868b4251529fa38c9",
            "package": "@azure/msal-common"
          }
        ]
      }
    }
  ]
}<|MERGE_RESOLUTION|>--- conflicted
+++ resolved
@@ -2,8 +2,6 @@
   "name": "@azure/msal-common",
   "entries": [
     {
-<<<<<<< HEAD
-=======
       "date": "Mon, 08 May 2023 20:12:00 GMT",
       "tag": "@azure/msal-common_v14.0.0-alpha.0",
       "version": "14.0.0-alpha.1",
@@ -72,7 +70,6 @@
       }
     },
     {
->>>>>>> eeb136bc
       "date": "Mon, 01 May 2023 20:47:41 GMT",
       "tag": "@azure/msal-common_v13.0.0",
       "version": "13.0.0",
