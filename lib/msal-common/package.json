--- conflicted
+++ resolved
@@ -10,11 +10,7 @@
     "type": "git",
     "url": "https://github.com/AzureAD/microsoft-authentication-library-for-js.git"
   },
-<<<<<<< HEAD
-  "version": "13.0.0",
-=======
   "version": "14.0.0-alpha.1",
->>>>>>> eeb136bc
   "description": "Microsoft Authentication Library for js",
   "keywords": [
     "implicit",
