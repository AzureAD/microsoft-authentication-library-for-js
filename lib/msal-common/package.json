--- conflicted
+++ resolved
@@ -57,10 +57,7 @@
     "@babel/preset-typescript": "^7.7.2",
     "@types/debug": "^4.1.5",
     "@types/jest": "^27.0.0",
-<<<<<<< HEAD
-=======
     "@types/lodash": "^4.14.182",
->>>>>>> 6220d0b1
     "@types/sinon": "^7.5.0",
     "husky": "^3.0.9",
     "jest": "^27.0.4",
