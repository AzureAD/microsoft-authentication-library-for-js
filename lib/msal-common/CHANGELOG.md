--- conflicted
+++ resolved
@@ -1,54 +1,29 @@
 # Change Log - @azure/msal-common
 
-<<<<<<< HEAD
 This log was last generated on Thu, 05 Oct 2023 18:06:41 GMT and should not be manually modified.
-=======
-This log was last generated on Wed, 04 Oct 2023 23:09:45 GMT and should not be manually modified.
->>>>>>> 46663bea
 
 <!-- Start content -->
 
 ## 14.1.0
 
-<<<<<<< HEAD
 Thu, 05 Oct 2023 18:06:41 GMT
 
 ### Minor changes
 
-- Add getAccount and enhance account filtering #6499 (hemoral@microsoft.com)
-- Modified proactive refresh in silent-flow to also return the cached token when the token needs to be refreshed #6397 (rginsburg@microsoft.com)
-
-### Patches
-
-- Refactor ClientAuthError for reduced size #6433 (thomas.norling@microsoft.com)
-- Refactor JoseHeaderError and AuthError for reduced size #6497 (thomas.norling@microsoft.com)
-- Do not add v2.0 to authority endpoint if already exists #6457 (kshabelko@microsoft.com)
-- Instrument Crypto APIs #6512 (thomas.norling@microsoft.com)
-- Refactor ClientConfigurationError #6471 (thomas.norling@microsoft.com)
-- Add tokenBodyParameters support in RefreshTokenClient #6504 (sameera.gajjarapu@microsoft.com)
-- Refactor InteractionRequiredAuthError #6472 (thomas.norling@microsoft.com)
-- use invoke for telem measurements #6486 (thomas.norling@microsoft.com)
-- Add missing queue measurement instrumentation #6480 (kshabelko@microsoft.com)
-=======
-Wed, 04 Oct 2023 23:09:45 GMT
-
-### Minor changes
-
-- Modified proactive refresh in silent-flow to also return the cached token when the token needs to be refreshed #6397 (rginsburg@microsoft.com)
-- Add getAccount and enhance account filtering #6499 (hemoral@microsoft.com)
-
-### Patches
-
-- Add missing queue measurement instrumentation #6480 (kshabelko@microsoft.com)
-- use invoke for telem measurements #6486 (thomas.norling@microsoft.com)
-- Refactor ClientConfigurationError #6471 (thomas.norling@microsoft.com)
-- Add tokenBodyParameters support in RefreshTokenClient #6504 (sameera.gajjarapu@microsoft.com)
-- Refactor InteractionRequiredAuthError #6472 (thomas.norling@microsoft.com)
-- Instrument Crypto APIs #6512 (thomas.norling@microsoft.com)
-- Do not add v2.0 to authority endpoint if already exists #6457 (kshabelko@microsoft.com)
-- Refactor JoseHeaderError and AuthError for reduced size #6497 (thomas.norling@microsoft.com)
-- Refactor ClientAuthError for reduced size #6433 (thomas.norling@microsoft.com)
->>>>>>> 46663bea
+-   Add getAccount and enhance account filtering #6499 (hemoral@microsoft.com)
+-   Modified proactive refresh in silent-flow to also return the cached token when the token needs to be refreshed #6397 (rginsburg@microsoft.com)
+
+### Patches
+
+-   Refactor ClientAuthError for reduced size #6433 (thomas.norling@microsoft.com)
+-   Refactor JoseHeaderError and AuthError for reduced size #6497 (thomas.norling@microsoft.com)
+-   Do not add v2.0 to authority endpoint if already exists #6457 (kshabelko@microsoft.com)
+-   Instrument Crypto APIs #6512 (thomas.norling@microsoft.com)
+-   Refactor ClientConfigurationError #6471 (thomas.norling@microsoft.com)
+-   Add tokenBodyParameters support in RefreshTokenClient #6504 (sameera.gajjarapu@microsoft.com)
+-   Refactor InteractionRequiredAuthError #6472 (thomas.norling@microsoft.com)
+-   use invoke for telem measurements #6486 (thomas.norling@microsoft.com)
+-   Add missing queue measurement instrumentation #6480 (kshabelko@microsoft.com)
 
 ## 14.0.3
 
@@ -56,17 +31,17 @@
 
 ### Patches
 
-- Clear claims from cache when config is not set #6430 (sameera.gajjarapu@microsoft.com)
-- Make AuthToken methods instead of class #6423 (thomas.norling@microsoft.com)
-- Add a linter rule to avoid floating promises #6421 (sameera.gajjarapu@microsoft.com)
-- Fix for source-map related errors #6398 (lalimasharda@microsoft.com)
-- Make `eventName` of type string for `BrowserPerformanceClient` and `PerformanceClient` #6386 (kshabelko@microsoft.com)
-- Add invoke and invokeAsync to wrap functions with logging/telemetry #6383 (thomas.norling@microsoft.com)
+-   Clear claims from cache when config is not set #6430 (sameera.gajjarapu@microsoft.com)
+-   Make AuthToken methods instead of class #6423 (thomas.norling@microsoft.com)
+-   Add a linter rule to avoid floating promises #6421 (sameera.gajjarapu@microsoft.com)
+-   Fix for source-map related errors #6398 (lalimasharda@microsoft.com)
+-   Make `eventName` of type string for `BrowserPerformanceClient` and `PerformanceClient` #6386 (kshabelko@microsoft.com)
+-   Add invoke and invokeAsync to wrap functions with logging/telemetry #6383 (thomas.norling@microsoft.com)
 
 ### Changes
 
-- Extend proactive token refresh to client_credentials #6102 (rgins16@gmail.com)
-- Remove isEmpty helper API (thomas.norling@microsoft.com)
+-   Extend proactive token refresh to client_credentials #6102 (rgins16@gmail.com)
+-   Remove isEmpty helper API (thomas.norling@microsoft.com)
 
 ## 14.0.2
 
@@ -74,7 +49,7 @@
 
 ### Patches
 
-- Fix authority endpoint version for B2C authorities #6342 (hemoral@microsoft.com)
+-   Fix authority endpoint version for B2C authorities #6342 (hemoral@microsoft.com)
 
 ## 14.0.1
 
@@ -82,12 +57,12 @@
 
 ### Patches
 
-- Update dist settings for packages #6322 (hemoral@microsoft.com)
-- Replaces `multiple matched tokens error` with a log message, removing matching tokens from cache #6311 (kshabelko@microsoft.com)
+-   Update dist settings for packages #6322 (hemoral@microsoft.com)
+-   Replaces `multiple matched tokens error` with a log message, removing matching tokens from cache #6311 (kshabelko@microsoft.com)
 
 ### Changes
 
-- Pick up broker extra query params #6286 (kshabelko@microsoft.com)
+-   Pick up broker extra query params #6286 (kshabelko@microsoft.com)
 
 ## 14.0.0
 
