--- conflicted
+++ resolved
@@ -23,11 +23,7 @@
         name: "name",
         clientInfo: "client_info",
         lastModificationTime: "last_modification_time",
-<<<<<<< HEAD
-        lastModificationApp: "last_modification_app"
-=======
         lastModificationApp: "last_modification_app",
->>>>>>> b9badaac
     };
 
     static fromCacheMap = CacheHelper.swap(AccountCacheMaps.toCacheMap);
@@ -63,11 +59,7 @@
         extendedExpiresOn: "extended_expires_on",
         refreshOn: "refresh_on",
         keyId: "key_id",
-<<<<<<< HEAD
-        tokenType: "token_type"
-=======
         tokenType: "token_type",
->>>>>>> b9badaac
     };
 
     static fromCacheMap = CacheHelper.swap(AccessTokenCacheMaps.toCacheMap);
@@ -82,11 +74,7 @@
         environment: "environment",
         credentialType: "credential_type",
         clientId: "client_id",
-<<<<<<< HEAD
-        secret: "secret"
-=======
         secret: "secret",
->>>>>>> b9badaac
     };
 
     static fromCacheMap = CacheHelper.swap(RefreshTokenCacheMaps.toCacheMap);
