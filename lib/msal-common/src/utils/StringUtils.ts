--- conflicted
+++ resolved
@@ -125,11 +125,7 @@
          * Wildcard support: https://stackoverflow.com/a/3117248/4888559
          * Queries: replaces "?" in string with escaped "\?" for regex test
          */
-<<<<<<< HEAD
-        const regex: RegExp = new RegExp(pattern.replace(/\\/g, "\\\\").replace(/\*/g, "[^ ]*").replace(/\?/g, "\\\?"));
-=======
-        const regex: RegExp = new RegExp(pattern.replace(/\*/g, "[^ ]*").replace(/\?/g, "\\\?")); // eslint-disable-line security/detect-non-literal-regexp
->>>>>>> bc79298d
+        const regex: RegExp = new RegExp(pattern.replace(/\\/g, "\\\\").replace(/\*/g, "[^ ]*").replace(/\?/g, "\\\?")); // eslint-disable-line security/detect-non-literal-regexp
 
         return regex.test(input);
     }
