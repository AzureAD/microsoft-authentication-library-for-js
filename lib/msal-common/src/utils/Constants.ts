/*
 * Copyright (c) Microsoft Corporation. All rights reserved.
 * Licensed under the MIT License.
 */

export const Constants = {
    LIBRARY_NAME: "MSAL.JS",
    SKU: "msal.js.common",
    // Prefix for all library cache entries
    CACHE_PREFIX: "msal",
    // default authority
    DEFAULT_AUTHORITY: "https://login.microsoftonline.com/common/",
    DEFAULT_AUTHORITY_HOST: "login.microsoftonline.com",
    DEFAULT_COMMON_TENANT: "common",
    // ADFS String
    ADFS: "adfs",
    DSTS: "dstsv2",
    // Default AAD Instance Discovery Endpoint
    AAD_INSTANCE_DISCOVERY_ENDPT:
        "https://login.microsoftonline.com/common/discovery/instance?api-version=1.1&authorization_endpoint=",
    // CIAM URL
    CIAM_AUTH_URL: ".ciamlogin.com",
    AAD_TENANT_DOMAIN_SUFFIX: ".onmicrosoft.com",
    // Resource delimiter - used for certain cache entries
    RESOURCE_DELIM: "|",
    // Placeholder for non-existent account ids/objects
    NO_ACCOUNT: "NO_ACCOUNT",
    // Claims
    CLAIMS: "claims",
    // Consumer UTID
    CONSUMER_UTID: "9188040d-6c67-4c5b-b112-36a304b66dad",
    // Default scopes
    OPENID_SCOPE: "openid",
    PROFILE_SCOPE: "profile",
    OFFLINE_ACCESS_SCOPE: "offline_access",
    EMAIL_SCOPE: "email",
    // Default response type for authorization code flow
    CODE_RESPONSE_TYPE: "code",
    CODE_GRANT_TYPE: "authorization_code",
    RT_GRANT_TYPE: "refresh_token",
    FRAGMENT_RESPONSE_MODE: "fragment",
    S256_CODE_CHALLENGE_METHOD: "S256",
    URL_FORM_CONTENT_TYPE: "application/x-www-form-urlencoded;charset=utf-8",
    AUTHORIZATION_PENDING: "authorization_pending",
    NOT_DEFINED: "not_defined",
    EMPTY_STRING: "",
    NOT_APPLICABLE: "N/A",
    FORWARD_SLASH: "/",
    IMDS_ENDPOINT: "http://169.254.169.254/metadata/instance/compute/location",
    IMDS_VERSION: "2020-06-01",
    IMDS_TIMEOUT: 2000,
    AZURE_REGION_AUTO_DISCOVER_FLAG: "TryAutoDetect",
    REGIONAL_AUTH_PUBLIC_CLOUD_SUFFIX: "login.microsoft.com",
    KNOWN_PUBLIC_CLOUDS: [
        "login.microsoftonline.com",
        "login.windows.net",
        "login.microsoft.com",
        "sts.windows.net",
    ],
    TOKEN_RESPONSE_TYPE: "token",
    ID_TOKEN_RESPONSE_TYPE: "id_token",
    SHR_NONCE_VALIDITY: 240,
    INVALID_INSTANCE: "invalid_instance",
};

export const HttpStatus = {
    SUCCESS_RANGE_START: 200,
    SUCCESS: 200,
    SUCCESS_RANGE_END: 299,
    REDIRECT: 302,
    CLIENT_ERROR_RANGE_START: 400,
    BAD_REQUEST: 400,
    UNAUTHORIZED: 401,
    NOT_FOUND: 404,
    REQUEST_TIMEOUT: 408,
    TOO_MANY_REQUESTS: 429,
    CLIENT_ERROR_RANGE_END: 499,
    SERVER_ERROR_RANGE_START: 500,
    INTERNAL_SERVER_ERROR: 500,
    SERVICE_UNAVAILABLE: 503,
    GATEWAY_TIMEOUT: 504,
    SERVER_ERROR_RANGE_END: 599,
} as const;
export type HttpStatus = (typeof HttpStatus)[keyof typeof HttpStatus];

export const OIDC_DEFAULT_SCOPES = [
    Constants.OPENID_SCOPE,
    Constants.PROFILE_SCOPE,
    Constants.OFFLINE_ACCESS_SCOPE,
];

export const OIDC_SCOPES = [...OIDC_DEFAULT_SCOPES, Constants.EMAIL_SCOPE];

/**
 * Request header names
 */
export const HeaderNames = {
    CONTENT_TYPE: "Content-Type",
    RETRY_AFTER: "Retry-After",
    CCS_HEADER: "X-AnchorMailbox",
    WWWAuthenticate: "WWW-Authenticate",
    AuthenticationInfo: "Authentication-Info",
    X_MS_REQUEST_ID: "x-ms-request-id",
    X_MS_HTTP_VERSION: "x-ms-httpver",
} as const;
export type HeaderNames = (typeof HeaderNames)[keyof typeof HeaderNames];

/**
 * Persistent cache keys MSAL which stay while user is logged in.
 */
export const PersistentCacheKeys = {
    ID_TOKEN: "idtoken",
    CLIENT_INFO: "client.info",
    ADAL_ID_TOKEN: "adal.idtoken",
    ERROR: "error",
    ERROR_DESC: "error.description",
    ACTIVE_ACCOUNT: "active-account", // Legacy active-account cache key, use new key instead
    ACTIVE_ACCOUNT_FILTERS: "active-account-filters", // new cache entry for active_account for a more robust version for browser
} as const;
export type PersistentCacheKeys =
    (typeof PersistentCacheKeys)[keyof typeof PersistentCacheKeys];

/**
 * String constants related to AAD Authority
 */
export const AADAuthorityConstants = {
    COMMON: "common",
    ORGANIZATIONS: "organizations",
    CONSUMERS: "consumers",
} as const;
export type AADAuthorityConstants =
    (typeof AADAuthorityConstants)[keyof typeof AADAuthorityConstants];

/**
 * Claims request keys
 */
export const ClaimsRequestKeys = {
    ACCESS_TOKEN: "access_token",
    XMS_CC: "xms_cc",
} as const;
export type ClaimsRequestKeys =
    (typeof ClaimsRequestKeys)[keyof typeof ClaimsRequestKeys];

/**
 * we considered making this "enum" in the request instead of string, however it looks like the allowed list of
 * prompt values kept changing over past couple of years. There are some undocumented prompt values for some
 * internal partners too, hence the choice of generic "string" type instead of the "enum"
 */
export const PromptValue = {
    LOGIN: "login",
    SELECT_ACCOUNT: "select_account",
    CONSENT: "consent",
    NONE: "none",
    CREATE: "create",
    NO_SESSION: "no_session",
};

/**
 * allowed values for codeVerifier
 */
export const CodeChallengeMethodValues = {
    PLAIN: "plain",
    S256: "S256",
};

/**
 * allowed values for server response type
 */
export const ServerResponseType = {
    QUERY: "query",
    FRAGMENT: "fragment",
} as const;
export type ServerResponseType =
    (typeof ServerResponseType)[keyof typeof ServerResponseType];

/**
 * allowed values for response_mode
 */
export const ResponseMode = {
    ...ServerResponseType,
    FORM_POST: "form_post",
} as const;
export type ResponseMode = (typeof ResponseMode)[keyof typeof ResponseMode];

/**
 * allowed grant_type
 */
export const GrantType = {
    IMPLICIT_GRANT: "implicit",
    AUTHORIZATION_CODE_GRANT: "authorization_code",
    CLIENT_CREDENTIALS_GRANT: "client_credentials",
    RESOURCE_OWNER_PASSWORD_GRANT: "password",
    REFRESH_TOKEN_GRANT: "refresh_token",
    DEVICE_CODE_GRANT: "device_code",
    JWT_BEARER: "urn:ietf:params:oauth:grant-type:jwt-bearer",
} as const;
export type GrantType = (typeof GrantType)[keyof typeof GrantType];

/**
 * Account types in Cache
 */
export const CacheAccountType = {
    MSSTS_ACCOUNT_TYPE: "MSSTS",
    ADFS_ACCOUNT_TYPE: "ADFS",
    MSAV1_ACCOUNT_TYPE: "MSA",
    GENERIC_ACCOUNT_TYPE: "Generic", // NTLM, Kerberos, FBA, Basic etc
} as const;
export type CacheAccountType =
    (typeof CacheAccountType)[keyof typeof CacheAccountType];

/**
 * Separators used in cache
 */
export const Separators = {
    CACHE_KEY_SEPARATOR: "-",
    CLIENT_INFO_SEPARATOR: ".",
} as const;
export type Separators = (typeof Separators)[keyof typeof Separators];

/**
 * Credential Type stored in the cache
 */
export const CredentialType = {
    ID_TOKEN: "IdToken",
    ACCESS_TOKEN: "AccessToken",
    ACCESS_TOKEN_WITH_AUTH_SCHEME: "AccessToken_With_AuthScheme",
    REFRESH_TOKEN: "RefreshToken",
} as const;
export type CredentialType =
    (typeof CredentialType)[keyof typeof CredentialType];

/**
 * Combine all cache types
 */
export const CacheType = {
    ADFS: 1001,
    MSA: 1002,
    MSSTS: 1003,
    GENERIC: 1004,
    ACCESS_TOKEN: 2001,
    REFRESH_TOKEN: 2002,
    ID_TOKEN: 2003,
    APP_METADATA: 3001,
    UNDEFINED: 9999,
} as const;
export type CacheType = (typeof CacheType)[keyof typeof CacheType];

/**
 * More Cache related constants
 */
export const APP_METADATA = "appmetadata";
export const CLIENT_INFO = "client_info";
export const THE_FAMILY_ID = "1";

export const AUTHORITY_METADATA_CONSTANTS = {
    CACHE_KEY: "authority-metadata",
    REFRESH_TIME_SECONDS: 3600 * 24, // 24 Hours
};

export const AuthorityMetadataSource = {
    CONFIG: "config",
    CACHE: "cache",
    NETWORK: "network",
    HARDCODED_VALUES: "hardcoded_values",
} as const;
export type AuthorityMetadataSource =
    (typeof AuthorityMetadataSource)[keyof typeof AuthorityMetadataSource];

export const SERVER_TELEM_CONSTANTS = {
    SCHEMA_VERSION: 5,
    MAX_CUR_HEADER_BYTES: 80, // ESTS limit is 100B, set to 80 to provide a 20B buffer
    MAX_LAST_HEADER_BYTES: 330, // ESTS limit is 350B, set to 330 to provide a 20B buffer,
    MAX_CACHED_ERRORS: 50, // Limit the number of errors that can be stored to prevent uncontrolled size gains
    CACHE_KEY: "server-telemetry",
    CATEGORY_SEPARATOR: "|",
    VALUE_SEPARATOR: ",",
    OVERFLOW_TRUE: "1",
    OVERFLOW_FALSE: "0",
    UNKNOWN_ERROR: "unknown_error",
};

/**
 * Type of the authentication request
 */
export const AuthenticationScheme = {
    BEARER: "Bearer",
    POP: "pop",
    SSH: "ssh-cert",
} as const;
export type AuthenticationScheme =
    (typeof AuthenticationScheme)[keyof typeof AuthenticationScheme];

/**
 * Constants related to throttling
 */
export const ThrottlingConstants = {
    // Default time to throttle RequestThumbprint in seconds
    DEFAULT_THROTTLE_TIME_SECONDS: 60,
    // Default maximum time to throttle in seconds, overrides what the server sends back
    DEFAULT_MAX_THROTTLE_TIME_SECONDS: 3600,
    // Prefix for storing throttling entries
    THROTTLING_PREFIX: "throttling",
    // Value assigned to the x-ms-lib-capability header to indicate to the server the library supports throttling
    X_MS_LIB_CAPABILITY_VALUE: "retry-after, h429",
};

export const Errors = {
    INVALID_GRANT_ERROR: "invalid_grant",
    CLIENT_MISMATCH_ERROR: "client_mismatch",
};

/**
 * Password grant parameters
 */
export const PasswordGrantConstants = {
    username: "username",
    password: "password",
} as const;
export type PasswordGrantConstants =
    (typeof PasswordGrantConstants)[keyof typeof PasswordGrantConstants];

/**
 * Response codes
 */
export const ResponseCodes = {
    httpSuccess: 200,
    httpBadRequest: 400,
} as const;
export type ResponseCodes = (typeof ResponseCodes)[keyof typeof ResponseCodes];

/**
 * Region Discovery Sources
 */
export const RegionDiscoverySources = {
    FAILED_AUTO_DETECTION: "1",
    INTERNAL_CACHE: "2",
    ENVIRONMENT_VARIABLE: "3",
    IMDS: "4",
} as const;
export type RegionDiscoverySources =
    (typeof RegionDiscoverySources)[keyof typeof RegionDiscoverySources];

/**
 * Region Discovery Outcomes
 */
export const RegionDiscoveryOutcomes = {
    CONFIGURED_MATCHES_DETECTED: "1",
    CONFIGURED_NO_AUTO_DETECTION: "2",
    CONFIGURED_NOT_DETECTED: "3",
    AUTO_DETECTION_REQUESTED_SUCCESSFUL: "4",
    AUTO_DETECTION_REQUESTED_FAILED: "5",
} as const;
export type RegionDiscoveryOutcomes =
    (typeof RegionDiscoveryOutcomes)[keyof typeof RegionDiscoveryOutcomes];

/**
 * Specifies the reason for fetching the access token from the identity provider
 */
export const CacheOutcome = {
    // When a token is found in the cache or the cache is not supposed to be hit when making the request
    NOT_APPLICABLE: "0",
    // When the token request goes to the identity provider because force_refresh was set to true. Also occurs if claims were requested
    FORCE_REFRESH_OR_CLAIMS: "1",
    // When the token request goes to the identity provider because no cached access token exists
    NO_CACHED_ACCESS_TOKEN: "2",
    // When the token request goes to the identity provider because cached access token expired
    CACHED_ACCESS_TOKEN_EXPIRED: "3",
    // When the token request goes to the identity provider because refresh_in was used and the existing token needs to be refreshed
    PROACTIVELY_REFRESHED: "4",
} as const;
export type CacheOutcome = (typeof CacheOutcome)[keyof typeof CacheOutcome];

export const JsonWebTokenTypes = {
    Jwt: "JWT",
    Jwk: "JWK",
    Pop: "pop",
} as const;
export type JsonWebTokenTypes =
    (typeof JsonWebTokenTypes)[keyof typeof JsonWebTokenTypes];

export const ONE_DAY_IN_MS = 86400000;

<<<<<<< HEAD
/**
 * Constants used in PKCE
 */
export const Hash = {
    SHA256: "sha256",
} as const;
export type Hash = (typeof Hash)[keyof typeof Hash];
=======
// Token renewal offset default in seconds
export const DEFAULT_TOKEN_RENEWAL_OFFSET_SEC = 300;
>>>>>>> 8f3bad90
<|MERGE_RESOLUTION|>--- conflicted
+++ resolved
@@ -380,15 +380,13 @@
 
 export const ONE_DAY_IN_MS = 86400000;
 
-<<<<<<< HEAD
+// Token renewal offset default in seconds
+export const DEFAULT_TOKEN_RENEWAL_OFFSET_SEC = 300;
+
 /**
  * Constants used in PKCE
  */
 export const Hash = {
     SHA256: "sha256",
 } as const;
-export type Hash = (typeof Hash)[keyof typeof Hash];
-=======
-// Token renewal offset default in seconds
-export const DEFAULT_TOKEN_RENEWAL_OFFSET_SEC = 300;
->>>>>>> 8f3bad90
+export type Hash = (typeof Hash)[keyof typeof Hash];