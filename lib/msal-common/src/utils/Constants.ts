/*
 * Copyright (c) Microsoft Corporation. All rights reserved.
 * Licensed under the MIT License.
 */

export const Constants = {
    LIBRARY_NAME: "MSAL.JS",
    SKU: "msal.js.common",
    // Prefix for all library cache entries
    CACHE_PREFIX: "msal",
    // default authority
    DEFAULT_AUTHORITY: "https://login.microsoftonline.com/common/",
    DEFAULT_AUTHORITY_HOST: "login.microsoftonline.com",
    DEFAULT_COMMON_TENANT: "common",
    // ADFS String
    ADFS: "adfs",
    DSTS: "dstsv2",
    // Default AAD Instance Discovery Endpoint
<<<<<<< HEAD
    AAD_INSTANCE_DISCOVERY_ENDPT: "https://login.microsoftonline.com/common/discovery/instance?api-version=1.1&authorization_endpoint=",
=======
    AAD_INSTANCE_DISCOVERY_ENDPT:
        "https://login.microsoftonline.com/common/discovery/instance?api-version=1.1&authorization_endpoint=",
>>>>>>> eeb136bc
    // CIAM URL
    CIAM_AUTH_URL: ".ciamlogin.com",
    AAD_TENANT_DOMAIN_SUFFIX: ".onmicrosoft.com",
    // Resource delimiter - used for certain cache entries
    RESOURCE_DELIM: "|",
    // Placeholder for non-existent account ids/objects
    NO_ACCOUNT: "NO_ACCOUNT",
    // Claims
    CLAIMS: "claims",
    // Consumer UTID
    CONSUMER_UTID: "9188040d-6c67-4c5b-b112-36a304b66dad",
    // Default scopes
    OPENID_SCOPE: "openid",
    PROFILE_SCOPE: "profile",
    OFFLINE_ACCESS_SCOPE: "offline_access",
    EMAIL_SCOPE: "email",
    // Default response type for authorization code flow
    CODE_RESPONSE_TYPE: "code",
    CODE_GRANT_TYPE: "authorization_code",
    RT_GRANT_TYPE: "refresh_token",
    FRAGMENT_RESPONSE_MODE: "fragment",
    S256_CODE_CHALLENGE_METHOD: "S256",
    URL_FORM_CONTENT_TYPE: "application/x-www-form-urlencoded;charset=utf-8",
    AUTHORIZATION_PENDING: "authorization_pending",
    NOT_DEFINED: "not_defined",
    EMPTY_STRING: "",
    NOT_APPLICABLE: "N/A",
    FORWARD_SLASH: "/",
    IMDS_ENDPOINT: "http://169.254.169.254/metadata/instance/compute/location",
    IMDS_VERSION: "2020-06-01",
    IMDS_TIMEOUT: 2000,
    AZURE_REGION_AUTO_DISCOVER_FLAG: "TryAutoDetect",
    REGIONAL_AUTH_PUBLIC_CLOUD_SUFFIX: "login.microsoft.com",
    REGIONAL_AUTH_NON_MSI_QUERY_STRING: "allowestsrnonmsi=true",
    KNOWN_PUBLIC_CLOUDS: [
        "login.microsoftonline.com",
        "login.windows.net",
        "login.microsoft.com",
        "sts.windows.net",
    ],
    TOKEN_RESPONSE_TYPE: "token",
    ID_TOKEN_RESPONSE_TYPE: "id_token",
    SHR_NONCE_VALIDITY: 240,
    INVALID_INSTANCE: "invalid_instance",
};

export const OIDC_DEFAULT_SCOPES = [
    Constants.OPENID_SCOPE,
    Constants.PROFILE_SCOPE,
    Constants.OFFLINE_ACCESS_SCOPE,
];

export const OIDC_SCOPES = [...OIDC_DEFAULT_SCOPES, Constants.EMAIL_SCOPE];

/**
 * Request header names
 */
export enum HeaderNames {
    CONTENT_TYPE = "Content-Type",
    RETRY_AFTER = "Retry-After",
    CCS_HEADER = "X-AnchorMailbox",
    WWWAuthenticate = "WWW-Authenticate",
    AuthenticationInfo = "Authentication-Info",
    X_MS_REQUEST_ID = "x-ms-request-id",
    X_MS_HTTP_VERSION = "x-ms-httpver",
}

/**
 * Persistent cache keys MSAL which stay while user is logged in.
 */
export enum PersistentCacheKeys {
    ID_TOKEN = "idtoken",
    CLIENT_INFO = "client.info",
    ADAL_ID_TOKEN = "adal.idtoken",
    ERROR = "error",
    ERROR_DESC = "error.description",
    ACTIVE_ACCOUNT = "active-account", // Legacy active-account cache key, use new key instead
    ACTIVE_ACCOUNT_FILTERS = "active-account-filters", // new cache entry for active_account for a more robust version for browser
}

/**
 * String constants related to AAD Authority
 */
export enum AADAuthorityConstants {
    COMMON = "common",
    ORGANIZATIONS = "organizations",
    CONSUMERS = "consumers",
}

/**
 * Keys in the hashParams sent by AAD Server
 */
export enum AADServerParamKeys {
    CLIENT_ID = "client_id",
    REDIRECT_URI = "redirect_uri",
    RESPONSE_TYPE = "response_type",
    RESPONSE_MODE = "response_mode",
    GRANT_TYPE = "grant_type",
    CLAIMS = "claims",
    SCOPE = "scope",
    ERROR = "error",
    ERROR_DESCRIPTION = "error_description",
    ACCESS_TOKEN = "access_token",
    ID_TOKEN = "id_token",
    REFRESH_TOKEN = "refresh_token",
    EXPIRES_IN = "expires_in",
    STATE = "state",
    NONCE = "nonce",
    PROMPT = "prompt",
    SESSION_STATE = "session_state",
    CLIENT_INFO = "client_info",
    CODE = "code",
    CODE_CHALLENGE = "code_challenge",
    CODE_CHALLENGE_METHOD = "code_challenge_method",
    CODE_VERIFIER = "code_verifier",
    CLIENT_REQUEST_ID = "client-request-id",
    X_CLIENT_SKU = "x-client-SKU",
    X_CLIENT_VER = "x-client-VER",
    X_CLIENT_OS = "x-client-OS",
    X_CLIENT_CPU = "x-client-CPU",
    X_CLIENT_CURR_TELEM = "x-client-current-telemetry",
    X_CLIENT_LAST_TELEM = "x-client-last-telemetry",
    X_MS_LIB_CAPABILITY = "x-ms-lib-capability",
    X_APP_NAME = "x-app-name",
    X_APP_VER = "x-app-ver",
    POST_LOGOUT_URI = "post_logout_redirect_uri",
    ID_TOKEN_HINT = "id_token_hint",
    DEVICE_CODE = "device_code",
    CLIENT_SECRET = "client_secret",
    CLIENT_ASSERTION = "client_assertion",
    CLIENT_ASSERTION_TYPE = "client_assertion_type",
    TOKEN_TYPE = "token_type",
    REQ_CNF = "req_cnf",
    OBO_ASSERTION = "assertion",
    REQUESTED_TOKEN_USE = "requested_token_use",
    ON_BEHALF_OF = "on_behalf_of",
    FOCI = "foci",
    CCS_HEADER = "X-AnchorMailbox",
    RETURN_SPA_CODE = "return_spa_code",
    NATIVE_BROKER = "nativebroker",
    LOGOUT_HINT = "logout_hint",
}

/**
 * Claims request keys
 */
export enum ClaimsRequestKeys {
    ACCESS_TOKEN = "access_token",
    XMS_CC = "xms_cc",
}

/**
 * we considered making this "enum" in the request instead of string, however it looks like the allowed list of
 * prompt values kept changing over past couple of years. There are some undocumented prompt values for some
 * internal partners too, hence the choice of generic "string" type instead of the "enum"
 */
export const PromptValue = {
    LOGIN: "login",
    SELECT_ACCOUNT: "select_account",
    CONSENT: "consent",
    NONE: "none",
    CREATE: "create",
    NO_SESSION: "no_session",
};

/**
 * SSO Types - generated to populate hints
 */
export enum SSOTypes {
    ACCOUNT = "account",
    SID = "sid",
    LOGIN_HINT = "login_hint",
    ID_TOKEN = "id_token",
    DOMAIN_HINT = "domain_hint",
    ORGANIZATIONS = "organizations",
    CONSUMERS = "consumers",
    ACCOUNT_ID = "accountIdentifier",
    HOMEACCOUNT_ID = "homeAccountIdentifier",
}

/**
 * allowed values for codeVerifier
 */
export const CodeChallengeMethodValues = {
    PLAIN: "plain",
    S256: "S256",
};

/**
 * The method used to encode the code verifier for the code challenge parameter. can be one
 * of plain or s256. if excluded, code challenge is assumed to be plaintext. for more
 * information, see the pkce rcf: https://tools.ietf.org/html/rfc7636
 */
export const CodeChallengeMethodValuesArray: string[] = [
    CodeChallengeMethodValues.PLAIN,
    CodeChallengeMethodValues.S256,
];

/**
 * allowed values for response_mode
 */
export enum ResponseMode {
    QUERY = "query",
    FRAGMENT = "fragment",
    FORM_POST = "form_post",
}

/**
 * allowed grant_type
 */
export enum GrantType {
    IMPLICIT_GRANT = "implicit",
    AUTHORIZATION_CODE_GRANT = "authorization_code",
    CLIENT_CREDENTIALS_GRANT = "client_credentials",
    RESOURCE_OWNER_PASSWORD_GRANT = "password",
    REFRESH_TOKEN_GRANT = "refresh_token",
    DEVICE_CODE_GRANT = "device_code",
    JWT_BEARER = "urn:ietf:params:oauth:grant-type:jwt-bearer",
}

/**
 * Account types in Cache
 */
export enum CacheAccountType {
    MSSTS_ACCOUNT_TYPE = "MSSTS",
    ADFS_ACCOUNT_TYPE = "ADFS",
    MSAV1_ACCOUNT_TYPE = "MSA",
    GENERIC_ACCOUNT_TYPE = "Generic", // NTLM, Kerberos, FBA, Basic etc
}

/**
 * Separators used in cache
 */
export enum Separators {
    CACHE_KEY_SEPARATOR = "-",
    CLIENT_INFO_SEPARATOR = ".",
}

/**
 * Credential Type stored in the cache
 */
export enum CredentialType {
    ID_TOKEN = "IdToken",
    ACCESS_TOKEN = "AccessToken",
    ACCESS_TOKEN_WITH_AUTH_SCHEME = "AccessToken_With_AuthScheme",
    REFRESH_TOKEN = "RefreshToken",
}

/**
 * Combine all cache types
 */
export enum CacheType {
    ADFS = 1001,
    MSA = 1002,
    MSSTS = 1003,
    GENERIC = 1004,
    ACCESS_TOKEN = 2001,
    REFRESH_TOKEN = 2002,
    ID_TOKEN = 2003,
    APP_METADATA = 3001,
    UNDEFINED = 9999,
}

/**
 * More Cache related constants
 */
export const APP_METADATA = "appmetadata";
export const CLIENT_INFO = "client_info";
export const THE_FAMILY_ID = "1";

export const AUTHORITY_METADATA_CONSTANTS = {
    CACHE_KEY: "authority-metadata",
    REFRESH_TIME_SECONDS: 3600 * 24, // 24 Hours
};

export enum AuthorityMetadataSource {
    CONFIG = "config",
    CACHE = "cache",
    NETWORK = "network",
    HARDCODED_VALUES = "hardcoded_values",
}

export const SERVER_TELEM_CONSTANTS = {
    SCHEMA_VERSION: 5,
    MAX_CUR_HEADER_BYTES: 80, // ESTS limit is 100B, set to 80 to provide a 20B buffer
    MAX_LAST_HEADER_BYTES: 330, // ESTS limit is 350B, set to 330 to provide a 20B buffer,
    MAX_CACHED_ERRORS: 50, // Limit the number of errors that can be stored to prevent uncontrolled size gains
    CACHE_KEY: "server-telemetry",
    CATEGORY_SEPARATOR: "|",
    VALUE_SEPARATOR: ",",
    OVERFLOW_TRUE: "1",
    OVERFLOW_FALSE: "0",
    UNKNOWN_ERROR: "unknown_error",
};

/**
 * Type of the authentication request
 */
export enum AuthenticationScheme {
    BEARER = "Bearer",
    POP = "pop",
    SSH = "ssh-cert",
}

/**
 * Constants related to throttling
 */
export const ThrottlingConstants = {
    // Default time to throttle RequestThumbprint in seconds
    DEFAULT_THROTTLE_TIME_SECONDS: 60,
    // Default maximum time to throttle in seconds, overrides what the server sends back
    DEFAULT_MAX_THROTTLE_TIME_SECONDS: 3600,
    // Prefix for storing throttling entries
    THROTTLING_PREFIX: "throttling",
    // Value assigned to the x-ms-lib-capability header to indicate to the server the library supports throttling
    X_MS_LIB_CAPABILITY_VALUE: "retry-after, h429",
};

export const Errors = {
    INVALID_GRANT_ERROR: "invalid_grant",
    CLIENT_MISMATCH_ERROR: "client_mismatch",
};

/**
 * Password grant parameters
 */
export enum PasswordGrantConstants {
    username = "username",
    password = "password",
}

/**
 * Response codes
 */
export enum ResponseCodes {
    httpSuccess = 200,
    httpBadRequest = 400,
}

/**
 * Region Discovery Sources
 */
export enum RegionDiscoverySources {
    FAILED_AUTO_DETECTION = "1",
    INTERNAL_CACHE = "2",
    ENVIRONMENT_VARIABLE = "3",
    IMDS = "4",
}

/**
 * Region Discovery Outcomes
 */
export enum RegionDiscoveryOutcomes {
    CONFIGURED_MATCHES_DETECTED = "1",
    CONFIGURED_NO_AUTO_DETECTION = "2",
    CONFIGURED_NOT_DETECTED = "3",
    AUTO_DETECTION_REQUESTED_SUCCESSFUL = "4",
    AUTO_DETECTION_REQUESTED_FAILED = "5",
}

export enum CacheOutcome {
    NO_CACHE_HIT = "0",
    FORCE_REFRESH = "1",
    NO_CACHED_ACCESS_TOKEN = "2",
    CACHED_ACCESS_TOKEN_EXPIRED = "3",
    REFRESH_CACHED_ACCESS_TOKEN = "4",
}

export enum JsonTypes {
    Jwt = "JWT",
    Jwk = "JWK",
    Pop = "pop",
}

export const ONE_DAY_IN_MS = 86400000;<|MERGE_RESOLUTION|>--- conflicted
+++ resolved
@@ -16,12 +16,8 @@
     ADFS: "adfs",
     DSTS: "dstsv2",
     // Default AAD Instance Discovery Endpoint
-<<<<<<< HEAD
-    AAD_INSTANCE_DISCOVERY_ENDPT: "https://login.microsoftonline.com/common/discovery/instance?api-version=1.1&authorization_endpoint=",
-=======
     AAD_INSTANCE_DISCOVERY_ENDPT:
         "https://login.microsoftonline.com/common/discovery/instance?api-version=1.1&authorization_endpoint=",
->>>>>>> eeb136bc
     // CIAM URL
     CIAM_AUTH_URL: ".ciamlogin.com",
     AAD_TENANT_DOMAIN_SUFFIX: ".onmicrosoft.com",
