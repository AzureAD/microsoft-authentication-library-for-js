--- conflicted
+++ resolved
@@ -319,11 +319,7 @@
 export enum AuthenticationScheme {
     BEARER = "Bearer",
     POP = "pop",
-<<<<<<< HEAD
-    BEARER = "Bearer",
-=======
     SSH = "ssh-cert"
->>>>>>> 609307ae
 }
 
 /**
