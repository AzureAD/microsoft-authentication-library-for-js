--- conflicted
+++ resolved
@@ -1124,11 +1124,7 @@
      */
     getPreferredCache(): string {
         if (this.managedIdentity) {
-<<<<<<< HEAD
-            return Constants.DEFAULT_AUTHORITY;
-=======
             return Constants.DEFAULT_AUTHORITY_HOST;
->>>>>>> bbef694e
         } else if (this.discoveryComplete()) {
             return this.metadata.preferred_cache;
         } else {
