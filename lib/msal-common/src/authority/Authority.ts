--- conflicted
+++ resolved
@@ -110,25 +110,12 @@
         );
     }
 
-<<<<<<< HEAD
-    // See above for AuthorityType
-    public get authorityType(): AuthorityType {
-
-        // CIAM auth url pattern is being standardized as: <tenant>.ciamlogin.com
-        if (this.canonicalAuthorityUrlComponents.HostNameAndPort.endsWith(Constants.CIAM_AUTH_URL)) {
-            return AuthorityType.Ciam;
-        }
-
-        const pathSegments = this.canonicalAuthorityUrlComponents.PathSegments;
-
-=======
     /**
      * Get {@link AuthorityType}
      * @param authorityUri {@link IUri}
      * @private
      */
     private getAuthorityType(authorityUri: IUri): AuthorityType {
->>>>>>> b01af2fb
         // CIAM auth url pattern is being standardized as: <tenant>.ciamlogin.com
         if (authorityUri.HostNameAndPort.endsWith(Constants.CIAM_AUTH_URL)) {
             return AuthorityType.Ciam;
