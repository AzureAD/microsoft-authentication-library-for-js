/*
 * Copyright (c) Microsoft Corporation. All rights reserved.
 * Licensed under the MIT License.
 */

import { AuthorityType } from "./AuthorityType";
import {
    isOpenIdConfigResponse,
    OpenIdConfigResponse,
} from "./OpenIdConfigResponse";
import { UrlString } from "../url/UrlString";
import { IUri } from "../url/IUri";
import { ClientAuthError } from "../error/ClientAuthError";
import { INetworkModule } from "../network/INetworkModule";
import {
    AuthorityMetadataSource,
    Constants,
    RegionDiscoveryOutcomes,
} from "../utils/Constants";
import {
    EndpointMetadata,
    InstanceDiscoveryMetadata,
} from "./AuthorityMetadata";
import { ClientConfigurationError } from "../error/ClientConfigurationError";
import { ProtocolMode } from "./ProtocolMode";
import { ICacheManager } from "../cache/interface/ICacheManager";
import { AuthorityMetadataEntity } from "../cache/entities/AuthorityMetadataEntity";
import { AuthorityOptions, AzureCloudInstance } from "./AuthorityOptions";
import {
    CloudInstanceDiscoveryResponse,
    isCloudInstanceDiscoveryResponse,
} from "./CloudInstanceDiscoveryResponse";
import {
    CloudInstanceDiscoveryErrorResponse,
    isCloudInstanceDiscoveryErrorResponse,
} from "./CloudInstanceDiscoveryErrorResponse";
import { CloudDiscoveryMetadata } from "./CloudDiscoveryMetadata";
import { RegionDiscovery } from "./RegionDiscovery";
import { RegionDiscoveryMetadata } from "./RegionDiscoveryMetadata";
import { ImdsOptions } from "./ImdsOptions";
import { AzureCloudOptions } from "../config/ClientConfiguration";
import { Logger } from "../logger/Logger";
import { AuthError } from "../error/AuthError";
import { IPerformanceClient } from "../telemetry/performance/IPerformanceClient";
import { PerformanceEvents } from "../telemetry/performance/PerformanceEvent";

/**
 * The authority class validates the authority URIs used by the user, and retrieves the OpenID Configuration Data from the
 * endpoint. It will store the pertinent config data in this object for use during token calls.
 */
export class Authority {
    // Canonical authority url string
    private _canonicalAuthority: UrlString;
    // Canonicaly authority url components
    private _canonicalAuthorityUrlComponents: IUri | null;
    // Network interface to make requests with.
    protected networkInterface: INetworkModule;
    // Cache Manager to cache network responses
    protected cacheManager: ICacheManager;
    // Protocol mode to construct endpoints
    private authorityOptions: AuthorityOptions;
    // Authority metadata
    private metadata: AuthorityMetadataEntity;
    // Region discovery service
    private regionDiscovery: RegionDiscovery;
    // Region discovery metadata
    public regionDiscoveryMetadata: RegionDiscoveryMetadata;
    // Logger object
    private logger: Logger;
    // Performance client
    protected performanceClient: IPerformanceClient | undefined;
    // Correlation Id
    protected correlationId: string | undefined;

    constructor(
        authority: string,
        networkInterface: INetworkModule,
        cacheManager: ICacheManager,
        authorityOptions: AuthorityOptions,
        logger: Logger,
        performanceClient?: IPerformanceClient,
        correlationId?: string
    ) {
        this.canonicalAuthority = authority;
        this._canonicalAuthority.validateAsUri();
        this.networkInterface = networkInterface;
        this.cacheManager = cacheManager;
        this.authorityOptions = authorityOptions;
        this.regionDiscoveryMetadata = {
            region_used: undefined,
            region_source: undefined,
            region_outcome: undefined,
        };
        this.logger = logger;
        this.performanceClient = performanceClient;
        this.correlationId = correlationId;
        this.regionDiscovery = new RegionDiscovery(
            networkInterface,
            this.performanceClient,
            this.correlationId
        );
    }

    // See above for AuthorityType
    public get authorityType(): AuthorityType {

        // CIAM auth url pattern is being standardized as: <tenant>.ciamlogin.com
        if (this.canonicalAuthorityUrlComponents.HostNameAndPort.endsWith(Constants.CIAM_AUTH_URL)) {
            return AuthorityType.Ciam;
        }

        const pathSegments = this.canonicalAuthorityUrlComponents.PathSegments;

        // CIAM auth url pattern is being standardized as: <tenant>.ciamlogin.com
        if (this.canonicalAuthorityUrlComponents.HostNameAndPort.endsWith(Constants.CIAM_AUTH_URL)) {
            return AuthorityType.Ciam;
        }

        if (pathSegments.length) {
            switch (pathSegments[0].toLowerCase()) {
                case Constants.ADFS:
                    return AuthorityType.Adfs;
                case Constants.DSTS:
                    return AuthorityType.Dsts;
                default:
                    break;
            }
        }
        return AuthorityType.Default;
    }

    /**
     * ProtocolMode enum representing the way endpoints are constructed.
     */
    public get protocolMode(): ProtocolMode {
        return this.authorityOptions.protocolMode;
    }

    /**
     * Returns authorityOptions which can be used to reinstantiate a new authority instance
     */
    public get options(): AuthorityOptions {
        return this.authorityOptions;
    }

    /**
     * A URL that is the authority set by the developer
     */
    public get canonicalAuthority(): string {
        return this._canonicalAuthority.urlString;
    }

    /**
     * Sets canonical authority.
     */
    public set canonicalAuthority(url: string) {
        this._canonicalAuthority = new UrlString(url);
        this._canonicalAuthority.validateAsUri();
        this._canonicalAuthorityUrlComponents = null;
    }

    /**
     * Get authority components.
     */
    public get canonicalAuthorityUrlComponents(): IUri {
        if (!this._canonicalAuthorityUrlComponents) {
            this._canonicalAuthorityUrlComponents =
                this._canonicalAuthority.getUrlComponents();
        }

        return this._canonicalAuthorityUrlComponents;
    }

    /**
     * Get hostname and port i.e. login.microsoftonline.com
     */
    public get hostnameAndPort(): string {
        return this.canonicalAuthorityUrlComponents.HostNameAndPort.toLowerCase();
    }

    /**
     * Get tenant for authority.
     */
    public get tenant(): string {
        return this.canonicalAuthorityUrlComponents.PathSegments[0];
    }

    /**
     * OAuth /authorize endpoint for requests
     */
    public get authorizationEndpoint(): string {
        if (this.discoveryComplete()) {
            const endpoint = this.replacePath(
                this.metadata.authorization_endpoint
            );
            return this.replaceTenant(endpoint);
        } else {
            throw ClientAuthError.createEndpointDiscoveryIncompleteError(
                "Discovery incomplete."
            );
        }
    }

    /**
     * OAuth /token endpoint for requests
     */
    public get tokenEndpoint(): string {
        if (this.discoveryComplete()) {
            const endpoint = this.replacePath(this.metadata.token_endpoint);
            return this.replaceTenant(endpoint);
        } else {
            throw ClientAuthError.createEndpointDiscoveryIncompleteError(
                "Discovery incomplete."
            );
        }
    }

    public get deviceCodeEndpoint(): string {
        if (this.discoveryComplete()) {
            const endpoint = this.replacePath(
                this.metadata.token_endpoint.replace("/token", "/devicecode")
            );
            return this.replaceTenant(endpoint);
        } else {
            throw ClientAuthError.createEndpointDiscoveryIncompleteError(
                "Discovery incomplete."
            );
        }
    }

    /**
     * OAuth logout endpoint for requests
     */
    public get endSessionEndpoint(): string {
        if (this.discoveryComplete()) {
            // ROPC policies may not have end_session_endpoint set
            if (!this.metadata.end_session_endpoint) {
                throw ClientAuthError.createLogoutNotSupportedError();
            }
            const endpoint = this.replacePath(
                this.metadata.end_session_endpoint
            );
            return this.replaceTenant(endpoint);
        } else {
            throw ClientAuthError.createEndpointDiscoveryIncompleteError(
                "Discovery incomplete."
            );
        }
    }

    /**
     * OAuth issuer for requests
     */
    public get selfSignedJwtAudience(): string {
        if (this.discoveryComplete()) {
            const endpoint = this.replacePath(this.metadata.issuer);
            return this.replaceTenant(endpoint);
        } else {
            throw ClientAuthError.createEndpointDiscoveryIncompleteError(
                "Discovery incomplete."
            );
        }
    }

    /**
     * Jwks_uri for token signing keys
     */
    public get jwksUri(): string {
        if (this.discoveryComplete()) {
            const endpoint = this.replacePath(this.metadata.jwks_uri);
            return this.replaceTenant(endpoint);
        } else {
            throw ClientAuthError.createEndpointDiscoveryIncompleteError(
                "Discovery incomplete."
            );
        }
    }

    /**
     * Replaces tenant in url path with current tenant. Defaults to common.
     * @param urlString
     */
    private replaceTenant(urlString: string): string {
        return urlString.replace(/{tenant}|{tenantid}/g, this.tenant);
    }

    /**
     * Replaces path such as tenant or policy with the current tenant or policy.
     * @param urlString
     */
    private replacePath(urlString: string): string {
        let endpoint = urlString;
        const cachedAuthorityUrl = new UrlString(
            this.metadata.canonical_authority
        );
        const cachedAuthorityParts =
            cachedAuthorityUrl.getUrlComponents().PathSegments;
        const currentAuthorityParts =
            this.canonicalAuthorityUrlComponents.PathSegments;

        currentAuthorityParts.forEach((currentPart, index) => {
            const cachedPart = cachedAuthorityParts[index];
            if (currentPart !== cachedPart) {
                endpoint = endpoint.replace(
                    `/${cachedPart}/`,
                    `/${currentPart}/`
                );
            }
        });

        return endpoint;
    }

    /**
     * The default open id configuration endpoint for any canonical authority.
     */
    protected get defaultOpenIdConfigurationEndpoint(): string {
        if (
            this.authorityType === AuthorityType.Adfs ||
            this.protocolMode === ProtocolMode.OIDC
        ) {
            return `${this.canonicalAuthority}.well-known/openid-configuration`;
        }
        return `${this.canonicalAuthority}v2.0/.well-known/openid-configuration`;
    }

    /**
     * Boolean that returns whethr or not tenant discovery has been completed.
     */
    discoveryComplete(): boolean {
        return !!this.metadata;
    }

    /**
     * Perform endpoint discovery to discover aliases, preferred_cache, preferred_network
     * and the /authorize, /token and logout endpoints.
     */
    public async resolveEndpointsAsync(): Promise<void> {
<<<<<<< HEAD

        this.performanceClient?.addQueueMeasurement(PerformanceEvents.AuthorityResolveEndpointsAsync, this.correlationId);
=======
        this.performanceClient?.addQueueMeasurement(
            PerformanceEvents.AuthorityResolveEndpointsAsync,
            this.correlationId
        );
>>>>>>> eeb136bc

        let metadataEntity = this.cacheManager.getAuthorityMetadataByAlias(
            this.hostnameAndPort
        );
        if (!metadataEntity) {
            metadataEntity = new AuthorityMetadataEntity();
            metadataEntity.updateCanonicalAuthority(this.canonicalAuthority);
        }

<<<<<<< HEAD
        this.performanceClient?.setPreQueueTime(PerformanceEvents.AuthorityUpdateCloudDiscoveryMetadata, this.correlationId);
        const cloudDiscoverySource = await this.updateCloudDiscoveryMetadata(metadataEntity);
        this.canonicalAuthority = this.canonicalAuthority.replace(this.hostnameAndPort, metadataEntity.preferred_network);
        
        this.performanceClient?.setPreQueueTime(PerformanceEvents.AuthorityUpdateEndpointMetadata, this.correlationId);
        const endpointSource = await this.updateEndpointMetadata(metadataEntity);
=======
        this.performanceClient?.setPreQueueTime(
            PerformanceEvents.AuthorityUpdateCloudDiscoveryMetadata,
            this.correlationId
        );
        const cloudDiscoverySource = await this.updateCloudDiscoveryMetadata(
            metadataEntity
        );
        this.canonicalAuthority = this.canonicalAuthority.replace(
            this.hostnameAndPort,
            metadataEntity.preferred_network
        );
        this.performanceClient?.setPreQueueTime(
            PerformanceEvents.AuthorityUpdateEndpointMetadata,
            this.correlationId
        );
        const endpointSource = await this.updateEndpointMetadata(
            metadataEntity
        );
>>>>>>> eeb136bc

        if (
            cloudDiscoverySource !== AuthorityMetadataSource.CACHE &&
            endpointSource !== AuthorityMetadataSource.CACHE
        ) {
            // Reset the expiration time unless both values came from a successful cache lookup
            metadataEntity.resetExpiresAt();
            metadataEntity.updateCanonicalAuthority(this.canonicalAuthority);
        }

        const cacheKey = this.cacheManager.generateAuthorityMetadataCacheKey(
            metadataEntity.preferred_cache
        );
        this.cacheManager.setAuthorityMetadata(cacheKey, metadataEntity);
        this.metadata = metadataEntity;
    }

    /**
     * Update AuthorityMetadataEntity with new endpoints and return where the information came from
     * @param metadataEntity
     */
    private async updateEndpointMetadata(
        metadataEntity: AuthorityMetadataEntity
    ): Promise<AuthorityMetadataSource> {
        this.performanceClient?.addQueueMeasurement(
            PerformanceEvents.AuthorityUpdateEndpointMetadata,
            this.correlationId
        );

        let metadata = this.getEndpointMetadataFromConfig();
        if (metadata) {
            metadataEntity.updateEndpointMetadata(metadata, false);
            return AuthorityMetadataSource.CONFIG;
        }

        if (
            this.isAuthoritySameType(metadataEntity) &&
            metadataEntity.endpointsFromNetwork &&
            !metadataEntity.isExpired()
        ) {
            // No need to update
            return AuthorityMetadataSource.CACHE;
        }

<<<<<<< HEAD
        this.performanceClient?.setPreQueueTime(PerformanceEvents.AuthorityGetEndpointMetadataFromNetwork, this.correlationId);
=======
        this.performanceClient?.setPreQueueTime(
            PerformanceEvents.AuthorityGetEndpointMetadataFromNetwork,
            this.correlationId
        );
>>>>>>> eeb136bc
        metadata = await this.getEndpointMetadataFromNetwork();
        if (metadata) {
            // If the user prefers to use an azure region replace the global endpoints with regional information.
            if (this.authorityOptions.azureRegionConfiguration?.azureRegion) {
                this.performanceClient?.setPreQueueTime(
                    PerformanceEvents.AuthorityUpdateMetadataWithRegionalInformation,
                    this.correlationId
                );
                metadata = await this.updateMetadataWithRegionalInformation(
                    metadata
                );
            }

            metadataEntity.updateEndpointMetadata(metadata, true);
            return AuthorityMetadataSource.NETWORK;
        }

        let harcodedMetadata = this.getEndpointMetadataFromHardcodedValues();
<<<<<<< HEAD
        if (harcodedMetadata && !this.authorityOptions.skipAuthorityMetadataCache) {
=======
        if (
            harcodedMetadata &&
            !this.authorityOptions.skipAuthorityMetadataCache
        ) {
>>>>>>> eeb136bc
            // If the user prefers to use an azure region replace the global endpoints with regional information.
            if (this.authorityOptions.azureRegionConfiguration?.azureRegion) {
                this.performanceClient?.setPreQueueTime(
                    PerformanceEvents.AuthorityUpdateMetadataWithRegionalInformation,
                    this.correlationId
                );
                harcodedMetadata =
                    await this.updateMetadataWithRegionalInformation(
                        harcodedMetadata
                    );
            }

            metadataEntity.updateEndpointMetadata(harcodedMetadata, false);
            return AuthorityMetadataSource.HARDCODED_VALUES;
        } else {
            throw ClientAuthError.createUnableToGetOpenidConfigError(
                this.defaultOpenIdConfigurationEndpoint
            );
        }
    }

    /**
     * Compares the number of url components after the domain to determine if the cached
     * authority metadata can be used for the requested authority. Protects against same domain different
     * authority such as login.microsoftonline.com/tenant and login.microsoftonline.com/tfp/tenant/policy
     * @param metadataEntity
     */
    private isAuthoritySameType(
        metadataEntity: AuthorityMetadataEntity
    ): boolean {
        const cachedAuthorityUrl = new UrlString(
            metadataEntity.canonical_authority
        );
        const cachedParts = cachedAuthorityUrl.getUrlComponents().PathSegments;

        return (
            cachedParts.length ===
            this.canonicalAuthorityUrlComponents.PathSegments.length
        );
    }

    /**
     * Parse authorityMetadata config option
     */
    private getEndpointMetadataFromConfig(): OpenIdConfigResponse | null {
        if (this.authorityOptions.authorityMetadata) {
            try {
                return JSON.parse(
                    this.authorityOptions.authorityMetadata
                ) as OpenIdConfigResponse;
            } catch (e) {
                throw ClientConfigurationError.createInvalidAuthorityMetadataError();
            }
        }

        return null;
    }

    /**
     * Gets OAuth endpoints from the given OpenID configuration endpoint.
     *
     * @param hasHardcodedMetadata boolean
     */
    private async getEndpointMetadataFromNetwork(): Promise<OpenIdConfigResponse | null> {
        this.performanceClient?.addQueueMeasurement(
            PerformanceEvents.AuthorityGetEndpointMetadataFromNetwork,
            this.correlationId
        );

        const perfEvent = this.performanceClient?.startMeasurement(PerformanceEvents.AuthorityGetEndpointMetadataFromNetwork, this.correlationId);
        const options: ImdsOptions = {};

        /*
         * TODO: Add a timeout if the authority exists in our library's
         * hardcoded list of metadata
         */

        const openIdConfigurationEndpoint = this.defaultOpenIdConfigurationEndpoint;
        this.logger.verbose(`Authority.getEndpointMetadataFromNetwork: attempting to retrieve OAuth endpoints from ${openIdConfigurationEndpoint}`);

        try {
            const response =
                await this.networkInterface.sendGetRequestAsync<OpenIdConfigResponse>(
                    openIdConfigurationEndpoint,
                    options
                );
            const isValidResponse = isOpenIdConfigResponse(response.body);
            if (isValidResponse) {
                perfEvent?.endMeasurement({ success: true });
                return response.body;
            } else {
                perfEvent?.endMeasurement({ success: false, errorCode: "invalid_response" });
                this.logger.verbose(`Authority.getEndpointMetadataFromNetwork: could not parse response as OpenID configuration`);
                return null;
            }
        } catch (e) {
            perfEvent?.endMeasurement({ success: false, errorCode: "request_failure" });
            this.logger.verbose(`Authority.getEndpointMetadataFromNetwork: ${e}`);
            return null;
        }
    }

    /**
     * Get OAuth endpoints for common authorities.
     */
    private getEndpointMetadataFromHardcodedValues(): OpenIdConfigResponse | null {
        if (this.canonicalAuthority in EndpointMetadata) {
            return EndpointMetadata[this.canonicalAuthority];
        }

        return null;
    }

    /**
     * Update the retrieved metadata with regional information.
     */
    private async updateMetadataWithRegionalInformation(
        metadata: OpenIdConfigResponse
    ): Promise<OpenIdConfigResponse> {
        this.performanceClient?.addQueueMeasurement(
            PerformanceEvents.AuthorityUpdateMetadataWithRegionalInformation,
            this.correlationId
        );

        this.performanceClient?.setPreQueueTime(
            PerformanceEvents.RegionDiscoveryDetectRegion,
            this.correlationId
        );
        const autodetectedRegionName = await this.regionDiscovery.detectRegion(
            this.authorityOptions.azureRegionConfiguration?.environmentRegion,
            this.regionDiscoveryMetadata
        );

        const azureRegion =
            this.authorityOptions.azureRegionConfiguration?.azureRegion ===
            Constants.AZURE_REGION_AUTO_DISCOVER_FLAG
                ? autodetectedRegionName
                : this.authorityOptions.azureRegionConfiguration?.azureRegion;

        if (
            this.authorityOptions.azureRegionConfiguration?.azureRegion ===
            Constants.AZURE_REGION_AUTO_DISCOVER_FLAG
        ) {
            this.regionDiscoveryMetadata.region_outcome = autodetectedRegionName
                ? RegionDiscoveryOutcomes.AUTO_DETECTION_REQUESTED_SUCCESSFUL
                : RegionDiscoveryOutcomes.AUTO_DETECTION_REQUESTED_FAILED;
        } else {
            if (autodetectedRegionName) {
                this.regionDiscoveryMetadata.region_outcome =
                    this.authorityOptions.azureRegionConfiguration
                        ?.azureRegion === autodetectedRegionName
                        ? RegionDiscoveryOutcomes.CONFIGURED_MATCHES_DETECTED
                        : RegionDiscoveryOutcomes.CONFIGURED_NOT_DETECTED;
            } else {
                this.regionDiscoveryMetadata.region_outcome =
                    RegionDiscoveryOutcomes.CONFIGURED_NO_AUTO_DETECTION;
            }
        }

        if (azureRegion) {
            this.regionDiscoveryMetadata.region_used = azureRegion;
            return Authority.replaceWithRegionalInformation(
                metadata,
                azureRegion
            );
        }

        return metadata;
    }

    /**
     * Updates the AuthorityMetadataEntity with new aliases, preferred_network and preferred_cache
     * and returns where the information was retrieved from
     * @param metadataEntity
     * @returns AuthorityMetadataSource
     */
<<<<<<< HEAD
    private async updateCloudDiscoveryMetadata(metadataEntity: AuthorityMetadataEntity): Promise<AuthorityMetadataSource> {

        this.performanceClient?.addQueueMeasurement(PerformanceEvents.AuthorityUpdateCloudDiscoveryMetadata, this.correlationId);

        // attempt to read metadata from the config
        this.logger.verbose("Attempting to get cloud discovery metadata in the config");
        this.logger.verbosePii(`Known Authorities: ${this.authorityOptions.knownAuthorities || Constants.NOT_APPLICABLE}`);
        this.logger.verbosePii(`Authority Metadata: ${this.authorityOptions.authorityMetadata || Constants.NOT_APPLICABLE}`);
        this.logger.verbosePii(`Canonical Authority: ${metadataEntity.canonical_authority || Constants.NOT_APPLICABLE}`);
=======
    private async updateCloudDiscoveryMetadata(
        metadataEntity: AuthorityMetadataEntity
    ): Promise<AuthorityMetadataSource> {
        this.performanceClient?.addQueueMeasurement(
            PerformanceEvents.AuthorityUpdateCloudDiscoveryMetadata,
            this.correlationId
        );
        this.logger.verbose(
            "Attempting to get cloud discovery metadata in the config"
        );
        this.logger.verbosePii(
            `Known Authorities: ${
                this.authorityOptions.knownAuthorities ||
                Constants.NOT_APPLICABLE
            }`
        );
        this.logger.verbosePii(
            `Authority Metadata: ${
                this.authorityOptions.authorityMetadata ||
                Constants.NOT_APPLICABLE
            }`
        );
        this.logger.verbosePii(
            `Canonical Authority: ${
                metadataEntity.canonical_authority || Constants.NOT_APPLICABLE
            }`
        );
>>>>>>> eeb136bc
        let metadata = this.getCloudDiscoveryMetadataFromConfig();
        if (metadata) {
            this.logger.verbose(
                "Found cloud discovery metadata in the config."
            );
            metadataEntity.updateCloudDiscoveryMetadata(metadata, false);
            return AuthorityMetadataSource.CONFIG;
        }

        // If the cached metadata came from config but that config was not passed to this instance, we must go to the network
        this.logger.verbose(
            "Did not find cloud discovery metadata in the config... Attempting to get cloud discovery metadata from the cache."
        );
        const metadataEntityExpired = metadataEntity.isExpired();
        if (
            this.isAuthoritySameType(metadataEntity) &&
            metadataEntity.aliasesFromNetwork &&
            !metadataEntityExpired
        ) {
            this.logger.verbose("Found metadata in the cache.");
            // No need to update
            return AuthorityMetadataSource.CACHE;
        } else if (metadataEntityExpired) {
            this.logger.verbose("The metadata entity is expired.");
        }

        this.logger.verbose(
            "Did not find cloud discovery metadata in the cache... Attempting to get cloud discovery metadata from the network."
        );
        this.performanceClient?.setPreQueueTime(
            PerformanceEvents.AuthorityGetCloudDiscoveryMetadataFromNetwork,
            this.correlationId
        );
        metadata = await this.getCloudDiscoveryMetadataFromNetwork();
        if (metadata) {
            this.logger.verbose(
                "cloud discovery metadata was successfully returned from getCloudDiscoveryMetadataFromNetwork()"
            );
            metadataEntity.updateCloudDiscoveryMetadata(metadata, true);
            return AuthorityMetadataSource.NETWORK;
        }

        this.logger.verbose(
            "Did not find cloud discovery metadata from the network... Attempting to get cloud discovery metadata from hardcoded values."
        );
        const harcodedMetadata =
            this.getCloudDiscoveryMetadataFromHarcodedValues();
        if (harcodedMetadata && !this.options.skipAuthorityMetadataCache) {
            this.logger.verbose(
                "Found cloud discovery metadata from hardcoded values."
            );
            metadataEntity.updateCloudDiscoveryMetadata(
                harcodedMetadata,
                false
            );
            return AuthorityMetadataSource.HARDCODED_VALUES;
        }

        // Metadata could not be obtained from the config, cache, network or hardcoded values
        this.logger.error(
            "Did not find cloud discovery metadata from hardcoded values... Metadata could not be obtained from config, cache, network or hardcoded values. Throwing Untrusted Authority Error."
        );
        throw ClientConfigurationError.createUntrustedAuthorityError();
    }

    /**
     * Parse cloudDiscoveryMetadata config or check knownAuthorities
     */
    private getCloudDiscoveryMetadataFromConfig(): CloudDiscoveryMetadata | null {

        // CIAM does not support cloud discovery metadata
        if (this.authorityType === AuthorityType.Ciam) {
            this.logger.verbose("CIAM authorities do not support cloud discovery metadata, generate the aliases from authority host.");
            return Authority.createCloudDiscoveryMetadataFromHost(this.hostnameAndPort);
        }

        // Check if network response was provided in config
        if (this.authorityOptions.cloudDiscoveryMetadata) {
            this.logger.verbose(
                "The cloud discovery metadata has been provided as a network response, in the config."
            );
            try {
                this.logger.verbose(
                    "Attempting to parse the cloud discovery metadata."
                );
                const parsedResponse = JSON.parse(
                    this.authorityOptions.cloudDiscoveryMetadata
                ) as CloudInstanceDiscoveryResponse;
                const metadata =
                    Authority.getCloudDiscoveryMetadataFromNetworkResponse(
                        parsedResponse.metadata,
                        this.hostnameAndPort
                    );
                this.logger.verbose("Parsed the cloud discovery metadata.");
                if (metadata) {
                    this.logger.verbose(
                        "There is returnable metadata attached to the parsed cloud discovery metadata."
                    );
                    return metadata;
                } else {
                    this.logger.verbose(
                        "There is no metadata attached to the parsed cloud discovery metadata."
                    );
                }
            } catch (e) {
                this.logger.verbose(
                    "Unable to parse the cloud discovery metadata. Throwing Invalid Cloud Discovery Metadata Error."
                );
                throw ClientConfigurationError.createInvalidCloudDiscoveryMetadataError();
            }
        }

        // If cloudDiscoveryMetadata is empty or does not contain the host, check knownAuthorities
        if (this.isInKnownAuthorities()) {
            this.logger.verbose(
                "The host is included in knownAuthorities. Creating new cloud discovery metadata from the host."
            );
            return Authority.createCloudDiscoveryMetadataFromHost(
                this.hostnameAndPort
            );
        }

        return null;
    }

    /**
     * Called to get metadata from network if CloudDiscoveryMetadata was not populated by config
     *
     * @param hasHardcodedMetadata boolean
     */
    private async getCloudDiscoveryMetadataFromNetwork(): Promise<CloudDiscoveryMetadata | null> {
        this.performanceClient?.addQueueMeasurement(
            PerformanceEvents.AuthorityGetCloudDiscoveryMetadataFromNetwork,
            this.correlationId
        );
        const instanceDiscoveryEndpoint = `${Constants.AAD_INSTANCE_DISCOVERY_ENDPT}${this.canonicalAuthority}oauth2/v2.0/authorize`;
        const options: ImdsOptions = {};

        /*
         * TODO: Add a timeout if the authority exists in our library's
         * hardcoded list of metadata
         */

        let match = null;
        try {
            const response = await this.networkInterface.sendGetRequestAsync<
                | CloudInstanceDiscoveryResponse
                | CloudInstanceDiscoveryErrorResponse
            >(instanceDiscoveryEndpoint, options);

            let typedResponseBody:
                | CloudInstanceDiscoveryResponse
                | CloudInstanceDiscoveryErrorResponse;
            let metadata: Array<CloudDiscoveryMetadata>;
            if (isCloudInstanceDiscoveryResponse(response.body)) {
                typedResponseBody =
                    response.body as CloudInstanceDiscoveryResponse;
                metadata = typedResponseBody.metadata;

                this.logger.verbosePii(
                    `tenant_discovery_endpoint is: ${typedResponseBody.tenant_discovery_endpoint}`
                );
            } else if (isCloudInstanceDiscoveryErrorResponse(response.body)) {
                this.logger.warning(
                    `A CloudInstanceDiscoveryErrorResponse was returned. The cloud instance discovery network request's status code is: ${response.status}`
                );

                typedResponseBody =
                    response.body as CloudInstanceDiscoveryErrorResponse;
                if (typedResponseBody.error === Constants.INVALID_INSTANCE) {
                    this.logger.error(
                        "The CloudInstanceDiscoveryErrorResponse error is invalid_instance."
                    );
                    return null;
                }

                this.logger.warning(
                    `The CloudInstanceDiscoveryErrorResponse error is ${typedResponseBody.error}`
                );
                this.logger.warning(
                    `The CloudInstanceDiscoveryErrorResponse error description is ${typedResponseBody.error_description}`
                );

                this.logger.warning(
                    "Setting the value of the CloudInstanceDiscoveryMetadata (returned from the network) to []"
                );
                metadata = [];
            } else {
                this.logger.error(
                    "AAD did not return a CloudInstanceDiscoveryResponse or CloudInstanceDiscoveryErrorResponse"
                );
                return null;
            }

            this.logger.verbose(
                "Attempting to find a match between the developer's authority and the CloudInstanceDiscoveryMetadata returned from the network request."
            );
            match = Authority.getCloudDiscoveryMetadataFromNetworkResponse(
                metadata,
                this.hostnameAndPort
            );
        } catch (error) {
            if (error instanceof AuthError) {
                this.logger.error(
                    `There was a network error while attempting to get the cloud discovery instance metadata.\nError: ${error.errorCode}\nError Description: ${error.errorMessage}`
                );
            } else {
                const typedError = error as Error;
                this.logger.error(
                    `A non-MSALJS error was thrown while attempting to get the cloud instance discovery metadata.\nError: ${typedError.name}\nError Description: ${typedError.message}`
                );
            }

            return null;
        }

        // Custom Domain scenario, host is trusted because Instance Discovery call succeeded
        if (!match) {
            this.logger.warning(
                "The developer's authority was not found within the CloudInstanceDiscoveryMetadata returned from the network request."
            );
            this.logger.verbose(
                "Creating custom Authority for custom domain scenario."
            );

            match = Authority.createCloudDiscoveryMetadataFromHost(
                this.hostnameAndPort
            );
        }
        return match;
    }

    /**
     * Get cloud discovery metadata for common authorities
     */
    private getCloudDiscoveryMetadataFromHarcodedValues(): CloudDiscoveryMetadata | null {
        if (this.canonicalAuthority in InstanceDiscoveryMetadata) {
            return InstanceDiscoveryMetadata[this.canonicalAuthority];
        }

        return null;
    }

    /**
     * Helper function to determine if this host is included in the knownAuthorities config option
     */
    private isInKnownAuthorities(): boolean {
        const matches = this.authorityOptions.knownAuthorities.filter(
            (authority) => {
                return (
                    UrlString.getDomainFromUrl(authority).toLowerCase() ===
                    this.hostnameAndPort
                );
            }
        );

        return matches.length > 0;
    }

    /**
     * helper function to populate the authority based on azureCloudOptions
     * @param authorityString
     * @param azureCloudOptions
     */
    static generateAuthority(
        authorityString: string,
        azureCloudOptions?: AzureCloudOptions
    ): string {
        let authorityAzureCloudInstance;

        if (
            azureCloudOptions &&
            azureCloudOptions.azureCloudInstance !== AzureCloudInstance.None
        ) {
            const tenant = azureCloudOptions.tenant
                ? azureCloudOptions.tenant
                : Constants.DEFAULT_COMMON_TENANT;
            authorityAzureCloudInstance = `${azureCloudOptions.azureCloudInstance}/${tenant}/`;
        }

        return authorityAzureCloudInstance
            ? authorityAzureCloudInstance
            : authorityString;
    }

    /**
     * Creates cloud discovery metadata object from a given host
     * @param host
     */
    static createCloudDiscoveryMetadataFromHost(
        host: string
    ): CloudDiscoveryMetadata {
        return {
            preferred_network: host,
            preferred_cache: host,
            aliases: [host],
        };
    }

    /**
     * Searches instance discovery network response for the entry that contains the host in the aliases list
     * @param response
     * @param authority
     */
    static getCloudDiscoveryMetadataFromNetworkResponse(
        response: CloudDiscoveryMetadata[],
        authority: string
    ): CloudDiscoveryMetadata | null {
        for (let i = 0; i < response.length; i++) {
            const metadata = response[i];
            if (metadata.aliases.indexOf(authority) > -1) {
                return metadata;
            }
        }

        return null;
    }

    /**
     * helper function to generate environment from authority object
     */
    getPreferredCache(): string {
        if (this.discoveryComplete()) {
            return this.metadata.preferred_cache;
        } else {
            throw ClientAuthError.createEndpointDiscoveryIncompleteError(
                "Discovery incomplete."
            );
        }
    }

    /**
     * Returns whether or not the provided host is an alias of this authority instance
     * @param host
     */
    isAlias(host: string): boolean {
        return this.metadata.aliases.indexOf(host) > -1;
    }

    /**
     * Checks whether the provided host is that of a public cloud authority
     *
     * @param authority string
     * @returns bool
     */
    static isPublicCloudAuthority(host: string): boolean {
        return Constants.KNOWN_PUBLIC_CLOUDS.indexOf(host) >= 0;
    }

    /**
     * Rebuild the authority string with the region
     *
     * @param host string
     * @param region string
     */
    static buildRegionalAuthorityString(
        host: string,
        region: string,
        queryString?: string
    ): string {
        // Create and validate a Url string object with the initial authority string
        const authorityUrlInstance = new UrlString(host);
        authorityUrlInstance.validateAsUri();

        const authorityUrlParts = authorityUrlInstance.getUrlComponents();

        let hostNameAndPort = `${region}.${authorityUrlParts.HostNameAndPort}`;

        if (this.isPublicCloudAuthority(authorityUrlParts.HostNameAndPort)) {
            hostNameAndPort = `${region}.${Constants.REGIONAL_AUTH_PUBLIC_CLOUD_SUFFIX}`;
        }

        // Include the query string portion of the url
        const url = UrlString.constructAuthorityUriFromObject({
            ...authorityUrlInstance.getUrlComponents(),
            HostNameAndPort: hostNameAndPort,
        }).urlString;

        // Add the query string if a query string was provided
        if (queryString) return `${url}?${queryString}`;

        return url;
    }

    /**
     * Replace the endpoints in the metadata object with their regional equivalents.
     *
     * @param metadata OpenIdConfigResponse
     * @param azureRegion string
     */
    static replaceWithRegionalInformation(
        metadata: OpenIdConfigResponse,
        azureRegion: string
    ): OpenIdConfigResponse {
        metadata.authorization_endpoint =
            Authority.buildRegionalAuthorityString(
                metadata.authorization_endpoint,
                azureRegion
            );
        // TODO: Enquire on whether we should leave the query string or remove it before releasing the feature
        metadata.token_endpoint = Authority.buildRegionalAuthorityString(
            metadata.token_endpoint,
            azureRegion,
            Constants.REGIONAL_AUTH_NON_MSI_QUERY_STRING
        );

        if (metadata.end_session_endpoint) {
            metadata.end_session_endpoint =
                Authority.buildRegionalAuthorityString(
                    metadata.end_session_endpoint,
                    azureRegion
                );
        }

        return metadata;
    }

    /**
     * Transform CIAM_AUTHORIY as per the below rules:
     * If no path segments found and it is a CIAM authority (hostname ends with .ciamlogin.com), then transform it
<<<<<<< HEAD
     * 
     * NOTE: The transformation path should go away once STS supports CIAM with the format: `tenantIdorDomain.ciamlogin.com`
     * `ciamlogin.com` can also change in the future and we should accommodate the same
     * 
     * @param authority 
     */
    static transformCIAMAuthority(authority: string): string {
=======
     *
     * NOTE: The transformation path should go away once STS supports CIAM with the format: `tenantIdorDomain.ciamlogin.com`
     * `ciamlogin.com` can also change in the future and we should accommodate the same
     *
     * @param authority
     */
    static transformCIAMAuthority(authority: string): string {

>>>>>>> eeb136bc
        let ciamAuthority = authority.endsWith(Constants.FORWARD_SLASH) ? authority : `${authority}${Constants.FORWARD_SLASH}`;
        const authorityUrl = new UrlString(authority);
        const authorityUrlComponents = authorityUrl.getUrlComponents();

        // check if transformation is needed
        if (authorityUrlComponents.PathSegments.length === 0 && (authorityUrlComponents.HostNameAndPort.endsWith(Constants.CIAM_AUTH_URL))){
            const tenantIdOrDomain = authorityUrlComponents.HostNameAndPort.split(".")[0];
            ciamAuthority = `${ciamAuthority}${tenantIdOrDomain}${Constants.AAD_TENANT_DOMAIN_SUFFIX}`;
        }

        return ciamAuthority;
    }
}<|MERGE_RESOLUTION|>--- conflicted
+++ resolved
@@ -336,15 +336,10 @@
      * and the /authorize, /token and logout endpoints.
      */
     public async resolveEndpointsAsync(): Promise<void> {
-<<<<<<< HEAD
-
-        this.performanceClient?.addQueueMeasurement(PerformanceEvents.AuthorityResolveEndpointsAsync, this.correlationId);
-=======
         this.performanceClient?.addQueueMeasurement(
             PerformanceEvents.AuthorityResolveEndpointsAsync,
             this.correlationId
         );
->>>>>>> eeb136bc
 
         let metadataEntity = this.cacheManager.getAuthorityMetadataByAlias(
             this.hostnameAndPort
@@ -354,14 +349,6 @@
             metadataEntity.updateCanonicalAuthority(this.canonicalAuthority);
         }
 
-<<<<<<< HEAD
-        this.performanceClient?.setPreQueueTime(PerformanceEvents.AuthorityUpdateCloudDiscoveryMetadata, this.correlationId);
-        const cloudDiscoverySource = await this.updateCloudDiscoveryMetadata(metadataEntity);
-        this.canonicalAuthority = this.canonicalAuthority.replace(this.hostnameAndPort, metadataEntity.preferred_network);
-        
-        this.performanceClient?.setPreQueueTime(PerformanceEvents.AuthorityUpdateEndpointMetadata, this.correlationId);
-        const endpointSource = await this.updateEndpointMetadata(metadataEntity);
-=======
         this.performanceClient?.setPreQueueTime(
             PerformanceEvents.AuthorityUpdateCloudDiscoveryMetadata,
             this.correlationId
@@ -380,7 +367,6 @@
         const endpointSource = await this.updateEndpointMetadata(
             metadataEntity
         );
->>>>>>> eeb136bc
 
         if (
             cloudDiscoverySource !== AuthorityMetadataSource.CACHE &&
@@ -425,14 +411,10 @@
             return AuthorityMetadataSource.CACHE;
         }
 
-<<<<<<< HEAD
-        this.performanceClient?.setPreQueueTime(PerformanceEvents.AuthorityGetEndpointMetadataFromNetwork, this.correlationId);
-=======
         this.performanceClient?.setPreQueueTime(
             PerformanceEvents.AuthorityGetEndpointMetadataFromNetwork,
             this.correlationId
         );
->>>>>>> eeb136bc
         metadata = await this.getEndpointMetadataFromNetwork();
         if (metadata) {
             // If the user prefers to use an azure region replace the global endpoints with regional information.
@@ -451,14 +433,10 @@
         }
 
         let harcodedMetadata = this.getEndpointMetadataFromHardcodedValues();
-<<<<<<< HEAD
-        if (harcodedMetadata && !this.authorityOptions.skipAuthorityMetadataCache) {
-=======
         if (
             harcodedMetadata &&
             !this.authorityOptions.skipAuthorityMetadataCache
         ) {
->>>>>>> eeb136bc
             // If the user prefers to use an azure region replace the global endpoints with regional information.
             if (this.authorityOptions.azureRegionConfiguration?.azureRegion) {
                 this.performanceClient?.setPreQueueTime(
@@ -635,17 +613,6 @@
      * @param metadataEntity
      * @returns AuthorityMetadataSource
      */
-<<<<<<< HEAD
-    private async updateCloudDiscoveryMetadata(metadataEntity: AuthorityMetadataEntity): Promise<AuthorityMetadataSource> {
-
-        this.performanceClient?.addQueueMeasurement(PerformanceEvents.AuthorityUpdateCloudDiscoveryMetadata, this.correlationId);
-
-        // attempt to read metadata from the config
-        this.logger.verbose("Attempting to get cloud discovery metadata in the config");
-        this.logger.verbosePii(`Known Authorities: ${this.authorityOptions.knownAuthorities || Constants.NOT_APPLICABLE}`);
-        this.logger.verbosePii(`Authority Metadata: ${this.authorityOptions.authorityMetadata || Constants.NOT_APPLICABLE}`);
-        this.logger.verbosePii(`Canonical Authority: ${metadataEntity.canonical_authority || Constants.NOT_APPLICABLE}`);
-=======
     private async updateCloudDiscoveryMetadata(
         metadataEntity: AuthorityMetadataEntity
     ): Promise<AuthorityMetadataSource> {
@@ -673,7 +640,6 @@
                 metadataEntity.canonical_authority || Constants.NOT_APPLICABLE
             }`
         );
->>>>>>> eeb136bc
         let metadata = this.getCloudDiscoveryMetadataFromConfig();
         if (metadata) {
             this.logger.verbose(
@@ -1094,15 +1060,6 @@
     /**
      * Transform CIAM_AUTHORIY as per the below rules:
      * If no path segments found and it is a CIAM authority (hostname ends with .ciamlogin.com), then transform it
-<<<<<<< HEAD
-     * 
-     * NOTE: The transformation path should go away once STS supports CIAM with the format: `tenantIdorDomain.ciamlogin.com`
-     * `ciamlogin.com` can also change in the future and we should accommodate the same
-     * 
-     * @param authority 
-     */
-    static transformCIAMAuthority(authority: string): string {
-=======
      *
      * NOTE: The transformation path should go away once STS supports CIAM with the format: `tenantIdorDomain.ciamlogin.com`
      * `ciamlogin.com` can also change in the future and we should accommodate the same
@@ -1111,7 +1068,6 @@
      */
     static transformCIAMAuthority(authority: string): string {
 
->>>>>>> eeb136bc
         let ciamAuthority = authority.endsWith(Constants.FORWARD_SLASH) ? authority : `${authority}${Constants.FORWARD_SLASH}`;
         const authorityUrl = new UrlString(authority);
         const authorityUrlComponents = authorityUrl.getUrlComponents();
