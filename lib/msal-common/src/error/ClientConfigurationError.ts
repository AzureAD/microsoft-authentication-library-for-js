/*
 * Copyright (c) Microsoft Corporation. All rights reserved.
 * Licensed under the MIT License.
 */

import { ClientAuthError } from "./ClientAuthError";

/**
 * ClientConfigurationErrorMessage class containing string constants used by error codes and messages.
 */
export const ClientConfigurationErrorMessage = {
    redirectUriNotSet: {
        code: "redirect_uri_empty",
        desc: "A redirect URI is required for all calls, and none has been set."
    },
    postLogoutUriNotSet: {
        code: "post_logout_uri_empty",
        desc: "A post logout redirect has not been set."
    },
    claimsRequestParsingError: {
        code: "claims_request_parsing_error",
        desc: "Could not parse the given claims request object."
    },
    authorityUriInsecure: {
        code: "authority_uri_insecure",
        desc: "Authority URIs must use https.  Please see here for valid authority configuration options: https://docs.microsoft.com/en-us/azure/active-directory/develop/msal-js-initializing-client-applications#configuration-options"
    },
    urlParseError: {
        code: "url_parse_error",
        desc: "URL could not be parsed into appropriate segments."
    },
    urlEmptyError: {
        code: "empty_url_error",
        desc: "URL was empty or null."
    },
    emptyScopesError: {
        code: "empty_input_scopes_error",
        desc: "Scopes cannot be passed as null, undefined or empty array because they are required to obtain an access token."
    },
    nonArrayScopesError: {
        code: "nonarray_input_scopes_error",
        desc: "Scopes cannot be passed as non-array."
    },
    clientIdSingleScopeError: {
        code: "clientid_input_scopes_error",
        desc: "Client ID can only be provided as a single scope."
    },
    invalidPrompt: {
        code: "invalid_prompt_value",
        desc: "Supported prompt values are 'login', 'select_account', 'consent', 'create' and 'none'.  Please see here for valid configuration options: https://azuread.github.io/microsoft-authentication-library-for-js/ref/modules/_azure_msal_common.html#commonauthorizationurlrequest",
    },
    invalidClaimsRequest: {
        code: "invalid_claims",
        desc: "Given claims parameter must be a stringified JSON object."
    },
    tokenRequestEmptyError: {
        code: "token_request_empty",
        desc: "Token request was empty and not found in cache."
    },
    logoutRequestEmptyError: {
        code: "logout_request_empty",
        desc: "The logout request was null or undefined."
    },
    invalidCodeChallengeMethod: {
        code: "invalid_code_challenge_method",
        desc: "code_challenge_method passed is invalid. Valid values are \"plain\" and \"S256\"."
    },
    invalidCodeChallengeParams: {
        code: "pkce_params_missing",
        desc: "Both params: code_challenge and code_challenge_method are to be passed if to be sent in the request"
    },
    invalidCloudDiscoveryMetadata: {
        code: "invalid_cloud_discovery_metadata",
        desc: "Invalid cloudDiscoveryMetadata provided. Must be a stringified JSON object containing tenant_discovery_endpoint and metadata fields"
    },
    invalidAuthorityMetadata: {
        code: "invalid_authority_metadata",
        desc: "Invalid authorityMetadata provided. Must by a stringified JSON object containing authorization_endpoint, token_endpoint, issuer fields."
    },
    untrustedAuthority: {
        code: "untrusted_authority",
        desc: "The provided authority is not a trusted authority. Please include this authority in the knownAuthorities config parameter."
    },
    invalidAzureCloudInstance: {
        code: "invalid_azure_cloud_instance",
        desc: "Invalid AzureCloudInstance provided. Please refer MSAL JS docs for valid values"
    },
    missingSshJwk: {
        code: "missing_ssh_jwk",
        desc: "Missing sshJwk in SSH certificate request. A stringified JSON Web Key is required when using the SSH authentication scheme."
    },
    missingSshKid: {
        code: "missing_ssh_kid",
        desc: "Missing sshKid in SSH certificate request. A string that uniquely identifies the public SSH key is required when using the SSH authentication scheme."
    },
    missingNonceAuthenticationHeader: {
        code: "missing_nonce_authentication_header",
        desc: "Unable to find an authentication header containing server nonce. Either the Authentication-Info or WWW-Authenticate headers must be present in order to obtain a server nonce."
    },
    invalidAuthenticationHeader: {
        code: "invalid_authentication_header",
        desc: "Invalid authentication header provided"
    }
};

/**
 * Error thrown when there is an error in configuration of the MSAL.js library.
 */
export class ClientConfigurationError extends ClientAuthError {

    constructor(errorCode: string, errorMessage?: string) {
        super(errorCode, errorMessage);
        this.name = "ClientConfigurationError";
        Object.setPrototypeOf(this, ClientConfigurationError.prototype);
    }

    /**
     * Creates an error thrown when the redirect uri is empty (not set by caller)
     */
    static createRedirectUriEmptyError(): ClientConfigurationError {
        return new ClientConfigurationError(ClientConfigurationErrorMessage.redirectUriNotSet.code,
            ClientConfigurationErrorMessage.redirectUriNotSet.desc);
    }

    /**
     * Creates an error thrown when the post-logout redirect uri is empty (not set by caller)
     */
    static createPostLogoutRedirectUriEmptyError(): ClientConfigurationError {
        return new ClientConfigurationError(ClientConfigurationErrorMessage.postLogoutUriNotSet.code,
            ClientConfigurationErrorMessage.postLogoutUriNotSet.desc);
    }

    /**
     * Creates an error thrown when the claims request could not be successfully parsed
     */
    static createClaimsRequestParsingError(claimsRequestParseError: string): ClientConfigurationError {
        return new ClientConfigurationError(ClientConfigurationErrorMessage.claimsRequestParsingError.code,
            `${ClientConfigurationErrorMessage.claimsRequestParsingError.desc} Given value: ${claimsRequestParseError}`);
    }

    /**
     * Creates an error thrown if authority uri is given an insecure protocol.
     * @param urlString
     */
    static createInsecureAuthorityUriError(urlString: string): ClientConfigurationError {
        return new ClientConfigurationError(ClientConfigurationErrorMessage.authorityUriInsecure.code,
            `${ClientConfigurationErrorMessage.authorityUriInsecure.desc} Given URI: ${urlString}`);
    }

    /**
     * Creates an error thrown if URL string does not parse into separate segments.
     * @param urlString
     */
    static createUrlParseError(urlParseError: string): ClientConfigurationError {
        return new ClientConfigurationError(ClientConfigurationErrorMessage.urlParseError.code,
            `${ClientConfigurationErrorMessage.urlParseError.desc} Given Error: ${urlParseError}`);
    }

    /**
     * Creates an error thrown if URL string is empty or null.
     * @param urlString
     */
    static createUrlEmptyError(): ClientConfigurationError {
        return new ClientConfigurationError(ClientConfigurationErrorMessage.urlEmptyError.code,
            ClientConfigurationErrorMessage.urlEmptyError.desc);
    }

    /**
     * Error thrown when scopes are empty.
     * @param scopesValue
     */
    static createEmptyScopesArrayError(): ClientConfigurationError {
        return new ClientConfigurationError(ClientConfigurationErrorMessage.emptyScopesError.code,
            `${ClientConfigurationErrorMessage.emptyScopesError.desc}`);
    }

    /**
     * Error thrown when client id scope is not provided as single scope.
     * @param inputScopes
     */
    static createClientIdSingleScopeError(inputScopes: Array<string>): ClientConfigurationError {
        return new ClientConfigurationError(ClientConfigurationErrorMessage.clientIdSingleScopeError.code,
            `${ClientConfigurationErrorMessage.clientIdSingleScopeError.desc} Given Scopes: ${inputScopes}`);
    }

    /**
     * Error thrown when prompt is not an allowed type.
     * @param promptValue
     */
    static createInvalidPromptError(promptValue: string): ClientConfigurationError {
        return new ClientConfigurationError(ClientConfigurationErrorMessage.invalidPrompt.code,
            `${ClientConfigurationErrorMessage.invalidPrompt.desc} Given value: ${promptValue}`);
    }

    /**
     * Creates error thrown when claims parameter is not a stringified JSON object
     */
    static createInvalidClaimsRequestError(): ClientConfigurationError {
        return new ClientConfigurationError(ClientConfigurationErrorMessage.invalidClaimsRequest.code,
            ClientConfigurationErrorMessage.invalidClaimsRequest.desc);
    }

    /**
     * Throws error when token request is empty and nothing cached in storage.
     */
    static createEmptyLogoutRequestError(): ClientConfigurationError {
        return new ClientConfigurationError(
            ClientConfigurationErrorMessage.logoutRequestEmptyError.code,
            ClientConfigurationErrorMessage.logoutRequestEmptyError.desc
        );
    }

    /**
     * Throws error when token request is empty and nothing cached in storage.
     */
    static createEmptyTokenRequestError(): ClientConfigurationError {
        return new ClientConfigurationError(
            ClientConfigurationErrorMessage.tokenRequestEmptyError.code,
            ClientConfigurationErrorMessage.tokenRequestEmptyError.desc
        );
    }

    /**
     * Throws error when an invalid code_challenge_method is passed by the user
     */
    static createInvalidCodeChallengeMethodError(): ClientConfigurationError {
        return new ClientConfigurationError(
            ClientConfigurationErrorMessage.invalidCodeChallengeMethod.code,
            ClientConfigurationErrorMessage.invalidCodeChallengeMethod.desc
        );
    }

    /**
     * Throws error when both params: code_challenge and code_challenge_method are not passed together
     */
    static createInvalidCodeChallengeParamsError(): ClientConfigurationError {
        return new ClientConfigurationError(
            ClientConfigurationErrorMessage.invalidCodeChallengeParams.code,
            ClientConfigurationErrorMessage.invalidCodeChallengeParams.desc
        );
    }

    /**
     * Throws an error when the user passes invalid cloudDiscoveryMetadata
     */
    static createInvalidCloudDiscoveryMetadataError(): ClientConfigurationError {
        return new ClientConfigurationError(ClientConfigurationErrorMessage.invalidCloudDiscoveryMetadata.code,
            ClientConfigurationErrorMessage.invalidCloudDiscoveryMetadata.desc);
    }

    /**
     * Throws an error when the user passes invalid cloudDiscoveryMetadata
     */
    static createInvalidAuthorityMetadataError(): ClientConfigurationError {
        return new ClientConfigurationError(ClientConfigurationErrorMessage.invalidAuthorityMetadata.code,
            ClientConfigurationErrorMessage.invalidAuthorityMetadata.desc);
    }

    /**
     * Throws error when provided authority is not a member of the trusted host list
     */
    static createUntrustedAuthorityError(): ClientConfigurationError {
        return new ClientConfigurationError(ClientConfigurationErrorMessage.untrustedAuthority.code,
            ClientConfigurationErrorMessage.untrustedAuthority.desc);
    }
<<<<<<< HEAD

    /**
     * Throws error when the AzureCloudInstance is set to an invalid value
     */
    static createInvalidAzureCloudInstanceError(): ClientConfigurationError {
        return new ClientConfigurationError(ClientConfigurationErrorMessage.invalidAzureCloudInstance.code,
            ClientConfigurationErrorMessage.invalidAzureCloudInstance.desc);
    }

    /**
=======
    /*
>>>>>>> d2cd0cdd
     * Throws an error when the authentication scheme is set to SSH but the SSH public key is omitted from the request
     */
    static createMissingSshJwkError(): ClientConfigurationError {
        return new ClientConfigurationError(ClientConfigurationErrorMessage.missingSshJwk.code,
            ClientConfigurationErrorMessage.missingSshJwk.desc);
    }

    /**
     * Throws an error when the authentication scheme is set to SSH but the SSH public key ID is omitted from the request
     */
    static createMissingSshKidError(): ClientConfigurationError {
        return new ClientConfigurationError(ClientConfigurationErrorMessage.missingSshKid.code,
            ClientConfigurationErrorMessage.missingSshKid.desc);
    }

    /**
     * Throws error when provided headers don't contain a header that a server nonce can be extracted from
     */
    static createMissingNonceAuthenticationHeadersError(): ClientConfigurationError {
        return new ClientConfigurationError(ClientConfigurationErrorMessage.missingNonceAuthenticationHeader.code,
            ClientConfigurationErrorMessage.missingNonceAuthenticationHeader.desc);
    }

    /**
     * Throws error when a provided header is invalid in any way
     */
    static createInvalidAuthenticationHeaderError(invalidHeaderName: string, details: string): ClientConfigurationError {
        return new ClientConfigurationError(ClientConfigurationErrorMessage.invalidAuthenticationHeader.code,
            `${ClientConfigurationErrorMessage.invalidAuthenticationHeader.desc}. Invalid header: ${invalidHeaderName}. Details: ${details}`);
    }
}<|MERGE_RESOLUTION|>--- conflicted
+++ resolved
@@ -263,7 +263,6 @@
         return new ClientConfigurationError(ClientConfigurationErrorMessage.untrustedAuthority.code,
             ClientConfigurationErrorMessage.untrustedAuthority.desc);
     }
-<<<<<<< HEAD
 
     /**
      * Throws error when the AzureCloudInstance is set to an invalid value
@@ -274,9 +273,6 @@
     }
 
     /**
-=======
-    /*
->>>>>>> d2cd0cdd
      * Throws an error when the authentication scheme is set to SSH but the SSH public key is omitted from the request
      */
     static createMissingSshJwkError(): ClientConfigurationError {
