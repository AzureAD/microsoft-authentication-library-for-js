--- conflicted
+++ resolved
@@ -151,11 +151,10 @@
         code: "token_refresh_required",
         desc: "Cannot return token from cache because it must be refreshed. This may be due to one of the following reasons: forceRefresh parameter is set to true, claims have been requested, there is no cached access token or it is expired."
     },
-<<<<<<< HEAD
     userTimeoutReached: {
         code: "user_timeout_reached",
         desc: "User defined timeout for device code polling reached",
-=======
+    },
     tokenClaimsRequired: {
         code: "token_claims_cnf_required_for_signedjwt",
         desc: "Cannot generate a POP jwt if the token_claims are not populated"
@@ -163,7 +162,6 @@
     noAuthorizationCodeFromServer: {
         code: "authorization_code_missing_from_server_response",
         desc: "Srver response does not contain an authorization code to proceed"
->>>>>>> c6a7aada
     }
 };
 
@@ -445,12 +443,13 @@
     }
 
     /**
-<<<<<<< HEAD
      * Throws error if the user defined timeout is reached.
      */
     static createUserTimeoutReachedError(): ClientAuthError {
         return new ClientAuthError(ClientAuthErrorMessage.userTimeoutReached.code, ClientAuthErrorMessage.userTimeoutReached.desc);
-=======
+    }
+
+    /*
      * Throws error if token claims are not populated for a signed jwt generation
      */
     static createTokenClaimsRequiredError(): ClientAuthError {
@@ -462,6 +461,5 @@
      */
     static createNoAuthCodeInServerResponseError(): ClientAuthError {
         return new ClientAuthError(ClientAuthErrorMessage.noAuthorizationCodeFromServer.code, ClientAuthErrorMessage.noAuthorizationCodeFromServer.desc);
->>>>>>> c6a7aada
     }
 }