/*
 * Copyright (c) Microsoft Corporation. All rights reserved.
 * Licensed under the MIT License.
 */

import { AccountCache, AccountFilter, CredentialFilter, CredentialCache, ValidCredentialType, AppMetadataFilter, AppMetadataCache } from "./utils/CacheTypes";
import { CacheRecord } from "./entities/CacheRecord";
import { CacheSchemaType, CredentialType, Constants, APP_METADATA, THE_FAMILY_ID, AUTHORITY_METADATA_CONSTANTS, AuthenticationScheme } from "../utils/Constants";
import { CredentialEntity } from "./entities/CredentialEntity";
import { ScopeSet } from "../request/ScopeSet";
import { AccountEntity } from "./entities/AccountEntity";
import { AccessTokenEntity } from "./entities/AccessTokenEntity";
import { IdTokenEntity } from "./entities/IdTokenEntity";
import { RefreshTokenEntity } from "./entities/RefreshTokenEntity";
import { AuthError } from "../error/AuthError";
import { ICacheManager } from "./interface/ICacheManager";
import { ClientAuthError } from "../error/ClientAuthError";
import { AccountInfo } from "../account/AccountInfo";
import { AppMetadataEntity } from "./entities/AppMetadataEntity";
import { ServerTelemetryEntity } from "./entities/ServerTelemetryEntity";
import { ThrottlingEntity } from "./entities/ThrottlingEntity";
import { AuthToken } from "../account/AuthToken";
import { ICrypto } from "../crypto/ICrypto";
import { AuthorityMetadataEntity } from "./entities/AuthorityMetadataEntity";

/**
 * Interface class which implement cache storage functions used by MSAL to perform validity checks, and store tokens.
 */
export abstract class CacheManager implements ICacheManager {
    protected clientId: string;
    protected cryptoImpl: ICrypto;

    constructor(clientId: string, cryptoImpl: ICrypto) {
        this.clientId = clientId;
        this.cryptoImpl = cryptoImpl;
    }

    /**
     * fetch the account entity from the platform cache
     *  @param accountKey
     */
    abstract getAccount(accountKey: string): AccountEntity | null;

    /**
     * set account entity in the platform cache
     * @param account
     */
    abstract setAccount(account: AccountEntity): void;

    /**
     * fetch the idToken entity from the platform cache
     * @param idTokenKey
     */
    abstract getIdTokenCredential(idTokenKey: string): IdTokenEntity | null;

    /**
     * set idToken entity to the platform cache
     * @param idToken
     */
    abstract setIdTokenCredential(idToken: IdTokenEntity): void;

    /**
     * fetch the idToken entity from the platform cache
     * @param accessTokenKey
     */
    abstract getAccessTokenCredential(accessTokenKey: string): AccessTokenEntity | null;

    /**
     * set idToken entity to the platform cache
     * @param accessToken
     */
    abstract setAccessTokenCredential(accessToken: AccessTokenEntity): void;

    /**
     * fetch the idToken entity from the platform cache
     * @param refreshTokenKey
     */
    abstract getRefreshTokenCredential(refreshTokenKey: string): RefreshTokenEntity | null;

    /**
     * set idToken entity to the platform cache
     * @param refreshToken
     */
    abstract setRefreshTokenCredential(refreshToken: RefreshTokenEntity): void;

    /**
     * fetch appMetadata entity from the platform cache
     * @param appMetadataKey
     */
    abstract getAppMetadata(appMetadataKey: string): AppMetadataEntity | null;

    /**
     * set appMetadata entity to the platform cache
     * @param appMetadata
     */
    abstract setAppMetadata(appMetadata: AppMetadataEntity): void;

    /**
     * fetch server telemetry entity from the platform cache
     * @param serverTelemetryKey
     */
    abstract getServerTelemetry(serverTelemetryKey: string): ServerTelemetryEntity | null;

    /**
     * set server telemetry entity to the platform cache
     * @param serverTelemetryKey
     * @param serverTelemetry
     */
    abstract setServerTelemetry(serverTelemetryKey: string, serverTelemetry: ServerTelemetryEntity): void;

    /**
     * fetch cloud discovery metadata entity from the platform cache
     * @param key
     */
    abstract getAuthorityMetadata(key: string): AuthorityMetadataEntity | null;

    /**
     * 
     */
    abstract getAuthorityMetadataKeys(): Array<string>;

    /**
     * set cloud discovery metadata entity to the platform cache
     * @param key
     * @param value
     */
    abstract setAuthorityMetadata(key: string, value: AuthorityMetadataEntity): void;

    /**
     * fetch throttling entity from the platform cache
     * @param throttlingCacheKey
     */
    abstract getThrottlingCache(throttlingCacheKey: string): ThrottlingEntity | null;

    /**
     * set throttling entity to the platform cache
     * @param throttlingCacheKey
     * @param throttlingCache
     */
    abstract setThrottlingCache(throttlingCacheKey: string, throttlingCache: ThrottlingEntity): void;;

    /**
     * Function to remove an item from cache given its key.
     * @param key
     */
    abstract removeItem(key: string, type?: string): boolean;

    /**
     * Function which returns boolean whether cache contains a specific key.
     * @param key
     */
    abstract containsKey(key: string, type?: string): boolean;

    /**
     * Function which retrieves all current keys from the cache.
     */
    abstract getKeys(): string[];

    /**
     * Function which clears cache.
     */
    abstract clear(): void;

    /**
     * Returns all accounts in cache
     */
    getAllAccounts(): AccountInfo[] {
        const currentAccounts: AccountCache = this.getAccountsFilteredBy();
        const accountValues: AccountEntity[] = Object.keys(currentAccounts).map(accountKey => currentAccounts[accountKey]);
        const numAccounts = accountValues.length;
        if (numAccounts < 1) {
            return [];
        } else {
            const allAccounts = accountValues.map<AccountInfo>((value) => {
                const accountEntity = CacheManager.toObject<AccountEntity>(new AccountEntity(), value);
                const accountInfo = accountEntity.getAccountInfo();
                const idToken = this.readIdTokenFromCache(this.clientId, accountInfo);
                if (idToken && !accountInfo.idTokenClaims) {
                    accountInfo.idTokenClaims = new AuthToken(idToken.secret, this.cryptoImpl).claims;
                }

                return accountInfo;
                
            });
            return allAccounts;
        }
    }

    /**
     * saves a cache record
     * @param cacheRecord
     */
    saveCacheRecord(cacheRecord: CacheRecord): void {
        if (!cacheRecord) {
            throw ClientAuthError.createNullOrUndefinedCacheRecord();
        }

        if (!!cacheRecord.account) {
            this.setAccount(cacheRecord.account);
        }

        if (!!cacheRecord.idToken) {
            this.setIdTokenCredential(cacheRecord.idToken);
        }

        if (!!cacheRecord.accessToken) {
            this.saveAccessToken(cacheRecord.accessToken);
        }

        if (!!cacheRecord.refreshToken) {
            this.setRefreshTokenCredential(cacheRecord.refreshToken);
        }

        if (!!cacheRecord.appMetadata) {
            this.setAppMetadata(cacheRecord.appMetadata);
        }
    }

    /**
     * saves access token credential
     * @param credential
     */
    private saveAccessToken(credential: AccessTokenEntity): void {
        const currentTokenCache = this.getCredentialsFilteredBy({
            clientId: credential.clientId,
            credentialType: credential.credentialType,
            environment: credential.environment,
            homeAccountId: credential.homeAccountId,
            realm: credential.realm,
            tokenType: credential.tokenType
        });
<<<<<<< HEAD
        
        /*
         * Migration code to delete all value (easier to debug, no legacy tokens)
         *  Log messages that specify migration errors/cache misses
         */

        console.log("Current token cache", currentTokenCache);
        const currentScopes = ScopeSet.fromString(credential.target);
        const currentAccessTokens: AccessTokenEntity[] = Object.keys(currentTokenCache.accessTokens).map(key => currentTokenCache.accessTokens[key]);
        console.log("Current ATs: ", currentAccessTokens);
=======

        const currentScopes = ScopeSet.fromString(credential.target);
        const currentAccessTokens: AccessTokenEntity[] = Object.keys(currentTokenCache.accessTokens).map(key => currentTokenCache.accessTokens[key]);

>>>>>>> af9372a9
        if (currentAccessTokens) {
            currentAccessTokens.forEach((tokenEntity) => {
                const tokenScopeSet = ScopeSet.fromString(tokenEntity.target);
                if (tokenScopeSet.intersectingScopeSets(currentScopes)) {
                    this.removeCredential(tokenEntity);
                }
            });
        }
        this.setAccessTokenCredential(credential);
    }

    /**
     * retrieve accounts matching all provided filters; if no filter is set, get all accounts
     * not checking for casing as keys are all generated in lower case, remember to convert to lower case if object properties are compared
     * @param homeAccountId
     * @param environment
     * @param realm
     */
    getAccountsFilteredBy(accountFilter?: AccountFilter): AccountCache {
        return this.getAccountsFilteredByInternal(
            accountFilter ? accountFilter.homeAccountId : "",
            accountFilter ? accountFilter.environment : "",
            accountFilter ? accountFilter.realm : ""
        );
    }

    /**
     * retrieve accounts matching all provided filters; if no filter is set, get all accounts
     * not checking for casing as keys are all generated in lower case, remember to convert to lower case if object properties are compared
     * @param homeAccountId
     * @param environment
     * @param realm
     */
    private getAccountsFilteredByInternal(
        homeAccountId?: string,
        environment?: string,
        realm?: string
    ): AccountCache {
        const allCacheKeys = this.getKeys();
        const matchingAccounts: AccountCache = {};

        allCacheKeys.forEach((cacheKey) => {
            const entity: AccountEntity | null = this.getAccount(cacheKey);

            if (!entity) {
                return;
            }

            if (!!homeAccountId && !this.matchHomeAccountId(entity, homeAccountId)) {
                return;
            }

            if (!!environment && !this.matchEnvironment(entity, environment)) {
                return;
            }

            if (!!realm && !this.matchRealm(entity, realm)) {
                return;
            }

            matchingAccounts[cacheKey] = entity;
        });

        return matchingAccounts;
    }

    /**
     * retrieve credentails matching all provided filters; if no filter is set, get all credentials
     * @param homeAccountId
     * @param environment
     * @param credentialType
     * @param clientId
     * @param realm
     * @param target
     */
    getCredentialsFilteredBy(filter: CredentialFilter): CredentialCache {
        return this.getCredentialsFilteredByInternal(
            filter.homeAccountId,
            filter.environment,
            filter.credentialType,
            filter.clientId,
            filter.familyId,
            filter.realm,
            filter.target,
            filter.oboAssertion,
            filter.tokenType
        );
    }

    /**
     * Support function to help match credentials
     * @param homeAccountId
     * @param environment
     * @param credentialType
     * @param clientId
     * @param realm
     * @param target
     * @param oboAssertion
     * @param tokenType
     */
    private getCredentialsFilteredByInternal(
        homeAccountId?: string,
        environment?: string,
        credentialType?: string,
        clientId?: string,
        familyId?: string,
        realm?: string,
        target?: string,
        oboAssertion?: string,
        tokenType?: string
    ): CredentialCache {
        const allCacheKeys = this.getKeys();
        const matchingCredentials: CredentialCache = {
            idTokens: {},
            accessTokens: {},
            refreshTokens: {},
        };
        
        allCacheKeys.forEach((cacheKey) => {
            // don't parse any non-credential type cache entities
            const credType = CredentialEntity.getCredentialType(cacheKey);

            if (credType === Constants.NOT_DEFINED) {
                return;
            }

            // Attempt retrieval
            const entity = this.getSpecificCredential(cacheKey, credType);

            if (!entity) {
                return;
            }

            if (!!oboAssertion && !this.matchOboAssertion(entity, oboAssertion)) {
                return;
            }

            if (!!homeAccountId && !this.matchHomeAccountId(entity, homeAccountId)) {
                return;
            }

            if (!!environment && !this.matchEnvironment(entity, environment)) {
                return;
            }

            if (!!realm && !this.matchRealm(entity, realm)) {
                return;
            }

            if (!!credentialType && !this.matchCredentialType(entity, credentialType)) {
                return;
            }

            if (!!clientId && !this.matchClientId(entity, clientId)) {
                return;
            }

            if (!!familyId && !this.matchFamilyId(entity, familyId)) {
                return;
            }

            /*
             * idTokens do not have "target", target specific refreshTokens do exist for some types of authentication
             * Resource specific refresh tokens case will be added when the support is deemed necessary
             */
            if (!!target && !this.matchTarget(entity, target)) {
                return;
            }

            if (credentialType === AuthenticationScheme.POP) {
                if(!!tokenType && !this.matchTokenType(entity, tokenType)) {
                    return;
                }
            }

            switch (credType) {
                case CredentialType.ID_TOKEN:
                    matchingCredentials.idTokens[cacheKey] = entity as IdTokenEntity;
                    break;
                case CredentialType.ACCESS_TOKEN:
                case CredentialType.ACCESS_TOKEN_WITH_AUTH_SCHEME:
                    matchingCredentials.accessTokens[cacheKey] = entity as AccessTokenEntity;
                    break;
                case CredentialType.REFRESH_TOKEN:
                    matchingCredentials.refreshTokens[cacheKey] = entity as RefreshTokenEntity;
                    break;
            }
        });

        return matchingCredentials;
    }

    /**
     * retrieve appMetadata matching all provided filters; if no filter is set, get all appMetadata
     * @param filter
     */
    getAppMetadataFilteredBy(filter: AppMetadataFilter): AppMetadataCache {
        return this.getAppMetadataFilteredByInternal(
            filter.environment,
            filter.clientId,
        );
    }

    /**
     * Support function to help match appMetadata
     * @param environment
     * @param clientId
     */
    private getAppMetadataFilteredByInternal(
        environment?: string,
        clientId?: string
    ): AppMetadataCache {

        const allCacheKeys = this.getKeys();
        const matchingAppMetadata: AppMetadataCache = {};

        allCacheKeys.forEach((cacheKey) => {
            // don't parse any non-appMetadata type cache entities
            if (!this.isAppMetadata(cacheKey)) {
                return;
            }

            // Attempt retrieval
            const entity = this.getAppMetadata(cacheKey);

            if (!entity) {
                return;
            }

            if (!!environment && !this.matchEnvironment(entity, environment)) {
                return;
            }

            if (!!clientId && !this.matchClientId(entity, clientId)) {
                return;
            }

            matchingAppMetadata[cacheKey] = entity;

        });

        return matchingAppMetadata;
    }

    /**
     * retrieve authorityMetadata that contains a matching alias
     * @param filter
     */
    getAuthorityMetadataByAlias(host: string): AuthorityMetadataEntity | null {
        const allCacheKeys = this.getAuthorityMetadataKeys();
        let matchedEntity = null;

        allCacheKeys.forEach((cacheKey) => {
            // don't parse any non-authorityMetadata type cache entities
            if (!this.isAuthorityMetadata(cacheKey) || cacheKey.indexOf(this.clientId) === -1) {
                return;
            }

            // Attempt retrieval
            const entity = this.getAuthorityMetadata(cacheKey);

            if (!entity) {
                return;
            }

            if (entity.aliases.indexOf(host) === -1) {
                return;
            }

            matchedEntity = entity;

        });
        
        return matchedEntity;
    }

    /**
     * Removes all accounts and related tokens from cache.
     */
    removeAllAccounts(): boolean {
        const allCacheKeys = this.getKeys();
        allCacheKeys.forEach((cacheKey) => {
            const entity = this.getAccount(cacheKey);
            if (!entity) {
                return;
            }
            this.removeAccount(cacheKey);
        });

        return true;
    }

    /**
     * returns a boolean if the given account is removed
     * @param account
     */
    removeAccount(accountKey: string): boolean {
        const account = this.getAccount(accountKey);
        if (!account) {
            throw ClientAuthError.createNoAccountFoundError();
        }
        return (this.removeAccountContext(account) && this.removeItem(accountKey, CacheSchemaType.ACCOUNT));
    }

    /**
     * returns a boolean if the given account is removed
     * @param account
     */
    removeAccountContext(account: AccountEntity): boolean {
        const allCacheKeys = this.getKeys();
        const accountId = account.generateAccountId();

        allCacheKeys.forEach((cacheKey) => {
            // don't parse any non-credential type cache entities
            const credType = CredentialEntity.getCredentialType(cacheKey);
            if (credType === Constants.NOT_DEFINED) {
                return;
            }

            const cacheEntity = this.getSpecificCredential(cacheKey, credType);
            if (!!cacheEntity && accountId === cacheEntity.generateAccountId()) {
                this.removeCredential(cacheEntity);
            }
        });

        return true;
    }

    /**
     * returns a boolean if the given credential is removed
     * @param credential
     */
    removeCredential(credential: CredentialEntity): boolean {
        const key = credential.generateCredentialKey();
        return this.removeItem(key, CacheSchemaType.CREDENTIAL);
    }

    /**
     * Removes all app metadata objects from cache.
     */
    removeAppMetadata(): boolean {
        const allCacheKeys = this.getKeys();
        allCacheKeys.forEach((cacheKey) => {
            if (this.isAppMetadata(cacheKey)) {
                this.removeItem(cacheKey, CacheSchemaType.APP_METADATA);
            }
        });

        return true;
    }

    /**
     * Retrieve the cached credentials into a cacherecord
     * @param account
     * @param clientId
     * @param scopes
     * @param environment
     * @param authScheme
     */
    readCacheRecord(account: AccountInfo, clientId: string, scopes: ScopeSet, environment: string, authScheme: AuthenticationScheme): CacheRecord {
        const cachedAccount = this.readAccountFromCache(account);
        const cachedIdToken = this.readIdTokenFromCache(clientId, account);
        const cachedAccessToken = this.readAccessTokenFromCache(clientId, account, scopes, authScheme);
        const cachedRefreshToken = this.readRefreshTokenFromCache(clientId, account, false);
        const cachedAppMetadata = this.readAppMetadataFromCache(environment, clientId);

        if (cachedAccount && cachedIdToken) {
            cachedAccount.idTokenClaims = new AuthToken(cachedIdToken.secret, this.cryptoImpl).claims;
        }

        return {
            account: cachedAccount,
            idToken: cachedIdToken,
            accessToken: cachedAccessToken,
            refreshToken: cachedRefreshToken,
            appMetadata: cachedAppMetadata,
        };
    }

    /**
     * Retrieve AccountEntity from cache
     * @param account
     */
    readAccountFromCache(account: AccountInfo): AccountEntity | null {
        const accountKey: string = AccountEntity.generateAccountCacheKey(account);
        return this.getAccount(accountKey);
    }

    /**
     * Retrieve IdTokenEntity from cache
     * @param clientId
     * @param account
     * @param inputRealm
     */
    readIdTokenFromCache(clientId: string, account: AccountInfo): IdTokenEntity | null {
        const idTokenFilter: CredentialFilter = {
            homeAccountId: account.homeAccountId,
            environment: account.environment,
            credentialType: CredentialType.ID_TOKEN,
            clientId: clientId,
            realm: account.tenantId,
        };

        const credentialCache: CredentialCache = this.getCredentialsFilteredBy(idTokenFilter);
        const idTokens = Object.keys(credentialCache.idTokens).map((key) => credentialCache.idTokens[key]);
        const numIdTokens = idTokens.length;

        if (numIdTokens < 1) {
            return null;
        } else if (numIdTokens > 1) {
            throw ClientAuthError.createMultipleMatchingTokensInCacheError();
        }

        return idTokens[0] as IdTokenEntity;
    }

    /**
     * Retrieve AccessTokenEntity from cache
     * @param clientId
     * @param account
     * @param scopes
     * @param authScheme
     */
    readAccessTokenFromCache(clientId: string, account: AccountInfo, scopes: ScopeSet, authScheme: AuthenticationScheme): AccessTokenEntity | null {
        // Distinguish between Bearer and PoP token cache types
        const credentialType = (authScheme === AuthenticationScheme.POP) ? CredentialType.ACCESS_TOKEN_WITH_AUTH_SCHEME : CredentialType.ACCESS_TOKEN;

        const accessTokenFilter: CredentialFilter = {
            homeAccountId: account.homeAccountId,
            environment: account.environment,
            credentialType: credentialType,
            clientId,
            realm: account.tenantId,
            target: scopes.printScopesLowerCase(),
            tokenType: authScheme
        };

        const credentialCache: CredentialCache = this.getCredentialsFilteredBy(accessTokenFilter);

        const accessTokens = Object.keys(credentialCache.accessTokens).map((key) => credentialCache.accessTokens[key]);
        
        const numAccessTokens = accessTokens.length;
        if (numAccessTokens < 1) {
            return null;
        } else if (numAccessTokens > 1) {
            throw ClientAuthError.createMultipleMatchingTokensInCacheError();
        }

        return accessTokens[0] as AccessTokenEntity;
    }

    /**
     * Helper to retrieve the appropriate refresh token from cache
     * @param clientId
     * @param account
     * @param familyRT
     */
    readRefreshTokenFromCache(clientId: string, account: AccountInfo, familyRT: boolean): RefreshTokenEntity | null {
        const id = familyRT ? THE_FAMILY_ID : undefined;
        const refreshTokenFilter: CredentialFilter = {
            homeAccountId: account.homeAccountId,
            environment: account.environment,
            credentialType: CredentialType.REFRESH_TOKEN,
            clientId: clientId,
            familyId: id
        };

        const credentialCache: CredentialCache = this.getCredentialsFilteredBy(refreshTokenFilter);
        const refreshTokens = Object.keys(credentialCache.refreshTokens).map((key) => credentialCache.refreshTokens[key]);

        const numRefreshTokens = refreshTokens.length;
        if (numRefreshTokens < 1) {
            return null;
        }
        // address the else case after remove functions address environment aliases

        return refreshTokens[0] as RefreshTokenEntity;
    }

    /**
     * Retrieve AppMetadataEntity from cache
     */
    readAppMetadataFromCache(environment: string, clientId: string): AppMetadataEntity | null {
        const appMetadataFilter: AppMetadataFilter = {
            environment,
            clientId,
        };

        const appMetadata: AppMetadataCache = this.getAppMetadataFilteredBy(appMetadataFilter);
        const appMetadataEntries: AppMetadataEntity[] = Object.keys(appMetadata).map((key) => appMetadata[key]);

        const numAppMetadata = appMetadataEntries.length;
        if (numAppMetadata < 1) {
            return null;
        } else if (numAppMetadata > 1) {
            throw ClientAuthError.createMultipleMatchingAppMetadataInCacheError();
        }

        return appMetadataEntries[0] as AppMetadataEntity;
    }

    /**
     * Return the family_id value associated  with FOCI
     * @param environment
     * @param clientId
     */
    isAppMetadataFOCI(environment: string, clientId: string): boolean {
        const appMetadata = this.readAppMetadataFromCache(environment, clientId);
        return !!(appMetadata && appMetadata.familyId === THE_FAMILY_ID);
    }

    /**
     * helper to match account ids
     * @param value
     * @param homeAccountId
     */
    private matchHomeAccountId(entity: AccountEntity | CredentialEntity, homeAccountId: string): boolean {
        return !!(entity.homeAccountId && homeAccountId === entity.homeAccountId);
    }

    /**
     * helper to match assertion
     * @param value
     * @param oboAssertion
     */
    private matchOboAssertion(entity: AccountEntity | CredentialEntity, oboAssertion: string): boolean {
        return !!(entity.oboAssertion && oboAssertion === entity.oboAssertion);
    }

    /**
     * helper to match environment
     * @param value
     * @param environment
     */
    private matchEnvironment(entity: AccountEntity | CredentialEntity | AppMetadataEntity, environment: string): boolean {
        const cloudMetadata = this.getAuthorityMetadataByAlias(environment);
        if (cloudMetadata && cloudMetadata.aliases.indexOf(entity.environment) > -1) {
            return true;
        }

        return false;
    }

    /**
     * helper to match credential type
     * @param entity
     * @param credentialType
     */
    private matchCredentialType(entity: CredentialEntity, credentialType: string): boolean {
        return (entity.credentialType && credentialType.toLowerCase() === entity.credentialType.toLowerCase());
    }

    /**
     * helper to match client ids
     * @param entity
     * @param clientId
     */
    private matchClientId(entity: CredentialEntity | AppMetadataEntity, clientId: string): boolean {
        return !!(entity.clientId && clientId === entity.clientId);
    }

    /**
     * helper to match family ids
     * @param entity
     * @param familyId
     */
    private matchFamilyId(entity: CredentialEntity | AppMetadataEntity, familyId: string): boolean {
        return !!(entity.familyId && familyId === entity.familyId);
    }

    /**
     * helper to match realm
     * @param entity
     * @param realm
     */
    private matchRealm(entity: AccountEntity | CredentialEntity, realm: string): boolean {
        return !!(entity.realm && realm === entity.realm);
    }

    /**
     * Returns true if the target scopes are a subset of the current entity's scopes, false otherwise.
     * @param entity
     * @param target
     */
    private matchTarget(entity: CredentialEntity, target: string): boolean {
        const isNotAccessTokenCredential = (entity.credentialType !== CredentialType.ACCESS_TOKEN && entity.credentialType !== CredentialType.ACCESS_TOKEN_WITH_AUTH_SCHEME);

        if ( isNotAccessTokenCredential || !entity.target) {
            return false;
        }

        const entityScopeSet: ScopeSet = ScopeSet.fromString(entity.target);
        const requestTargetScopeSet: ScopeSet = ScopeSet.fromString(target);

        if (!requestTargetScopeSet.containsOnlyOIDCScopes()) {
            requestTargetScopeSet.removeOIDCScopes(); // ignore OIDC scopes
        } else {
            requestTargetScopeSet.removeScope(Constants.OFFLINE_ACCESS_SCOPE);
        }
        return entityScopeSet.containsScopeSet(requestTargetScopeSet);
    }

    /**
     * Returns true if the credential's tokenType or Authentication Scheme matches the one in the request, false otherwise
     * @param entity 
     * @param tokenType 
     */
    private matchTokenType(entity: CredentialEntity, tokenType: string): boolean {
        return !!(entity.tokenType && entity.tokenType === tokenType);
    }

    /**
     * returns if a given cache entity is of the type appmetadata
     * @param key
     */
    private isAppMetadata(key: string): boolean {
        return key.indexOf(APP_METADATA) !== -1;
    }

    /**
     * returns if a given cache entity is of the type authoritymetadata
     * @param key
     */
    protected isAuthorityMetadata(key: string): boolean {
        return key.indexOf(AUTHORITY_METADATA_CONSTANTS.CACHE_KEY) !== -1;
    }

    /**
     * returns cache key used for cloud instance metadata
     */
    generateAuthorityMetadataCacheKey(authority: string): string {
        return `${AUTHORITY_METADATA_CONSTANTS.CACHE_KEY}-${this.clientId}-${authority}`;
    }

    /**
     * Returns the specific credential (IdToken/AccessToken/RefreshToken) from the cache
     * @param key
     * @param credType
     */
    private getSpecificCredential(key: string, credType: string): ValidCredentialType | null {
        switch (credType) {
            case CredentialType.ID_TOKEN: {
                return this.getIdTokenCredential(key);
            }
            case CredentialType.ACCESS_TOKEN:
            case CredentialType.ACCESS_TOKEN_WITH_AUTH_SCHEME: {
                return this.getAccessTokenCredential(key);
            }
            case CredentialType.REFRESH_TOKEN: {
                return this.getRefreshTokenCredential(key);
            }
            default:
                return null;
        }
    }

    /**
     * Helper to convert serialized data to object
     * @param obj
     * @param json
     */
    static toObject<T>(obj: T, json: object): T {
        for (const propertyName in json) {
            obj[propertyName] = json[propertyName];
        }
        return obj;
    }
}

export class DefaultStorageClass extends CacheManager {
    setAccount(): void {
        const notImplErr = "Storage interface - setAccount() has not been implemented for the cacheStorage interface.";
        throw AuthError.createUnexpectedError(notImplErr);
    }
    getAccount(): AccountEntity {
        const notImplErr = "Storage interface - getAccount() has not been implemented for the cacheStorage interface.";
        throw AuthError.createUnexpectedError(notImplErr);
    }
    setIdTokenCredential(): void {
        const notImplErr = "Storage interface - setIdTokenCredential() has not been implemented for the cacheStorage interface.";
        throw AuthError.createUnexpectedError(notImplErr);
    }
    getIdTokenCredential(): IdTokenEntity {
        const notImplErr = "Storage interface - getIdTokenCredential() has not been implemented for the cacheStorage interface.";
        throw AuthError.createUnexpectedError(notImplErr);
    }
    setAccessTokenCredential(): void {
        const notImplErr = "Storage interface - setAccessTokenCredential() has not been implemented for the cacheStorage interface.";
        throw AuthError.createUnexpectedError(notImplErr);
    }
    getAccessTokenCredential(): AccessTokenEntity {
        const notImplErr = "Storage interface - getAccessTokenCredential() has not been implemented for the cacheStorage interface.";
        throw AuthError.createUnexpectedError(notImplErr);
    }
    setRefreshTokenCredential(): void {
        const notImplErr = "Storage interface - setRefreshTokenCredential() has not been implemented for the cacheStorage interface.";
        throw AuthError.createUnexpectedError(notImplErr);
    }
    getRefreshTokenCredential(): RefreshTokenEntity {
        const notImplErr = "Storage interface - getRefreshTokenCredential() has not been implemented for the cacheStorage interface.";
        throw AuthError.createUnexpectedError(notImplErr);
    }
    setAppMetadata(): void {
        const notImplErr = "Storage interface - setAppMetadata() has not been implemented for the cacheStorage interface.";
        throw AuthError.createUnexpectedError(notImplErr);
    }
    getAppMetadata(): AppMetadataEntity {
        const notImplErr = "Storage interface - getAppMetadata() has not been implemented for the cacheStorage interface.";
        throw AuthError.createUnexpectedError(notImplErr);
    }
    setServerTelemetry(): void {
        const notImplErr = "Storage interface - setServerTelemetry() has not been implemented for the cacheStorage interface.";
        throw AuthError.createUnexpectedError(notImplErr);
    }
    getServerTelemetry(): ServerTelemetryEntity {
        const notImplErr = "Storage interface - getServerTelemetry() has not been implemented for the cacheStorage interface.";
        throw AuthError.createUnexpectedError(notImplErr);
    }
    setAuthorityMetadata(): void {
        const notImplErr = "Storage interface - setAuthorityMetadata() has not been implemented for the cacheStorage interface.";
        throw AuthError.createUnexpectedError(notImplErr);
    }
    getAuthorityMetadata(): AuthorityMetadataEntity | null {
        const notImplErr = "Storage interface - getAuthorityMetadata() has not been implemented for the cacheStorage interface.";
        throw AuthError.createUnexpectedError(notImplErr);
    }
    getAuthorityMetadataKeys(): Array<string> {
        const notImplErr = "Storage interface - getAuthorityMetadataKeys() has not been implemented for the cacheStorage interface.";
        throw AuthError.createUnexpectedError(notImplErr);
    }
    setThrottlingCache(): void {
        const notImplErr = "Storage interface - setThrottlingCache() has not been implemented for the cacheStorage interface.";
        throw AuthError.createUnexpectedError(notImplErr);
    }
    getThrottlingCache(): ThrottlingEntity {
        const notImplErr = "Storage interface - getThrottlingCache() has not been implemented for the cacheStorage interface.";
        throw AuthError.createUnexpectedError(notImplErr);
    }
    removeItem(): boolean {
        const notImplErr = "Storage interface - removeItem() has not been implemented for the cacheStorage interface.";
        throw AuthError.createUnexpectedError(notImplErr);
    }
    containsKey(): boolean {
        const notImplErr = "Storage interface - containsKey() has not been implemented for the cacheStorage interface.";
        throw AuthError.createUnexpectedError(notImplErr);
    }
    getKeys(): string[] {
        const notImplErr = "Storage interface - getKeys() has not been implemented for the cacheStorage interface.";
        throw AuthError.createUnexpectedError(notImplErr);
    }
    clear(): void {
        const notImplErr = "Storage interface - clear() has not been implemented for the cacheStorage interface.";
        throw AuthError.createUnexpectedError(notImplErr);
    }
}<|MERGE_RESOLUTION|>--- conflicted
+++ resolved
@@ -229,23 +229,10 @@
             realm: credential.realm,
             tokenType: credential.tokenType
         });
-<<<<<<< HEAD
-        
-        /*
-         * Migration code to delete all value (easier to debug, no legacy tokens)
-         *  Log messages that specify migration errors/cache misses
-         */
-
-        console.log("Current token cache", currentTokenCache);
+
         const currentScopes = ScopeSet.fromString(credential.target);
         const currentAccessTokens: AccessTokenEntity[] = Object.keys(currentTokenCache.accessTokens).map(key => currentTokenCache.accessTokens[key]);
-        console.log("Current ATs: ", currentAccessTokens);
-=======
-
-        const currentScopes = ScopeSet.fromString(credential.target);
-        const currentAccessTokens: AccessTokenEntity[] = Object.keys(currentTokenCache.accessTokens).map(key => currentTokenCache.accessTokens[key]);
-
->>>>>>> af9372a9
+
         if (currentAccessTokens) {
             currentAccessTokens.forEach((tokenEntity) => {
                 const tokenScopeSet = ScopeSet.fromString(tokenEntity.target);
