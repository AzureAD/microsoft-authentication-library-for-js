--- conflicted
+++ resolved
@@ -224,19 +224,6 @@
     /**
      * Returns all accounts with their respective tenant profiles in the cache
      */
-<<<<<<< HEAD
-    private getAllMultiTenantHomeAccounts(): AccountInfo[] {
-        // Get all cached accounts
-        const cachedAccounts = this.getAllCachedAccounts();
-
-        // Filter out cross-tenant/guest accounts
-        const homeAccounts: AccountInfo[] = cachedAccounts.filter((account: AccountInfo) => { 
-            const homeTenant = account.homeAccountId.split(".")[1];
-            return homeTenant === account.tenantId;
-        }).map((homeAccount: AccountInfo) => { return this.buildMultiTenantAccount(homeAccount); });
-
-        return homeAccounts;
-=======
     getAllAccountsMultiTenant(): AccountInfo[] {
         const allAccountKeys = this.getAccountKeys();
         const allAccounts: AccountInfo[] = this.getAllAccounts();
@@ -255,7 +242,23 @@
             }, []);
             return this.buildMultiTenantAccount(baseAccount, tenantProfileAccounts);
         });
->>>>>>> 254e73fa
+    }
+
+    /**
+     * Returns all accounts by truncating all cached accounts across tenants into an AccountInfo
+     * object with the home account information and the tenant profiles of the guest accounts for the user.
+     */
+    private getAllMultiTenantHomeAccounts(): AccountInfo[] {
+        // Get all cached accounts
+        const cachedAccounts = this.getAllCachedAccounts();
+
+        // Filter out cross-tenant/guest accounts
+        const homeAccounts: AccountInfo[] = cachedAccounts.filter((account: AccountInfo) => { 
+            const homeTenant = account.homeAccountId.split(".")[1];
+            return homeTenant === account.tenantId;
+        }).map((homeAccount: AccountInfo) => { return this.buildMultiTenantAccount(homeAccount); });
+
+        return homeAccounts;
     }
 
     /**
