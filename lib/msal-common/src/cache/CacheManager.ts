/*
 * Copyright (c) Microsoft Corporation. All rights reserved.
 * Licensed under the MIT License.
 */

import { AccountCache, AccountFilter, CredentialFilter, CredentialCache, ValidCredentialType } from "./utils/CacheTypes";
import { CacheRecord } from "./entities/CacheRecord";
import { CacheSchemaType, CredentialType, Constants, APP_METADATA, THE_FAMILY_ID } from "../utils/Constants";
import { CredentialEntity } from "./entities/CredentialEntity";
import { ScopeSet } from "../request/ScopeSet";
import { AccountEntity } from "./entities/AccountEntity";
import { AccessTokenEntity } from "./entities/AccessTokenEntity";
import { StringUtils } from "../utils/StringUtils";
import { IdTokenEntity } from "./entities/IdTokenEntity";
import { RefreshTokenEntity } from "./entities/RefreshTokenEntity";
import { AuthError } from "../error/AuthError";
import { ICacheManager } from "./interface/ICacheManager";
import { ClientAuthError } from "../error/ClientAuthError";
import { AccountInfo } from "../account/AccountInfo";
import { TrustedAuthority } from "../authority/TrustedAuthority";
import { AppMetadataEntity } from "./entities/AppMetadataEntity";
import { ServerTelemetryEntity } from "./entities/ServerTelemetryEntity";
import { ThrottlingEntity } from "./entities/ThrottlingEntity";

/**
 * Interface class which implement cache storage functions used by MSAL to perform validity checks, and store tokens.
 */
export abstract class CacheManager implements ICacheManager {

    /**
     * fetch the account entity from the platform cache
     *  @param accountKey
     */
    abstract getAccount(accountKey: string): AccountEntity | null;

    /**
     * set account entity in the platform cache
     * @param account
     */
    abstract setAccount(account: AccountEntity): void;

    /**
     * fetch the idToken entity from the platform cache
     * @param idTokenKey
     */
    abstract getIdTokenCredential(idTokenKey: string): IdTokenEntity | null;

    /**
     * set idToken entity to the platform cache
     * @param idToken
     */
    abstract setIdTokenCredential(idToken: IdTokenEntity): void;

    /**
     * fetch the idToken entity from the platform cache
     * @param accessTokenKey
     */
    abstract getAccessTokenCredential(accessTokenKey: string): AccessTokenEntity | null;

    /**
     * set idToken entity to the platform cache
     * @param accessToken
     */
    abstract setAccessTokenCredential(accessToken: AccessTokenEntity): void;

    /**
     * fetch the idToken entity from the platform cache
     * @param refreshTokenKey
     */
    abstract getRefreshTokenCredential(refreshTokenKey: string): RefreshTokenEntity | null;

    /**
     * set idToken entity to the platform cache
     * @param refreshToken
     */
    abstract setRefreshTokenCredential(refreshToken: RefreshTokenEntity): void;

    /**
     * fetch appMetadata entity from the platform cache
     * @param appMetadataKey
     */
    abstract getAppMetadata(appMetadataKey: string): AppMetadataEntity | null;

    /**
     * set appMetadata entity to the platform cache
     * @param appMetadata
     */
    abstract setAppMetadata(appMetadata: AppMetadataEntity): void;

    /**
     * fetch server telemetry entity from the platform cache
     * @param serverTelemetryKey
     */
    abstract getServerTelemetry(serverTelemetryKey: string): ServerTelemetryEntity | null;

    /**
     * set server telemetry entity to the platform cache
     * @param serverTelemetryKey
     * @param serverTelemetry
     */
    abstract setServerTelemetry(serverTelemetryKey: string, serverTelemetry: ServerTelemetryEntity): void;

    /**
     * fetch throttling entity from the platform cache
     * @param throttlingCacheKey
     */
    abstract getThrottlingCache(throttlingCacheKey: string): ThrottlingEntity | null;

    /**
     * set throttling entity to the platform cache
     * @param throttlingCacheKey
     * @param throttlingCache
     */
    abstract setThrottlingCache(throttlingCacheKey: string, throttlingCache: ThrottlingEntity): void;;

    /**
     * Function to remove an item from cache given its key.
     * @param key
     */
    abstract removeItem(key: string, type?: string): boolean;

    /**
     * Function which returns boolean whether cache contains a specific key.
     * @param key
     */
    abstract containsKey(key: string, type?: string): boolean;

    /**
     * Function which retrieves all current keys from the cache.
     */
    abstract getKeys(): string[];

    /**
     * Function which clears cache.
     */
    abstract clear(): void;

    /**
     * Returns all accounts in cache
     */
    getAllAccounts(): AccountInfo[] {
        const currentAccounts: AccountCache = this.getAccountsFilteredBy();
        const accountValues: AccountEntity[] = Object.keys(currentAccounts).map(accountKey => currentAccounts[accountKey]);
        const numAccounts = accountValues.length;
        if (numAccounts < 1) {
            return [];
        } else {
            const allAccounts = accountValues.map<AccountInfo>((value) => {
                let accountObj: AccountEntity = new AccountEntity();
                accountObj = CacheManager.toObject(accountObj, value) as AccountEntity;
                return accountObj.getAccountInfo();
            });
            return allAccounts;
        }
    }

    /**
     * saves a cache record
     * @param cacheRecord
     */
    saveCacheRecord(cacheRecord: CacheRecord): void {
        if (!cacheRecord) {
            throw ClientAuthError.createNullOrUndefinedCacheRecord();
        }

        if (!!cacheRecord.account) {
            this.setAccount(cacheRecord.account);
        }

        if (!!cacheRecord.idToken) {
            this.setIdTokenCredential(cacheRecord.idToken);
        }

        if (!!cacheRecord.accessToken) {
            this.saveAccessToken(cacheRecord.accessToken);
        }

        if (!!cacheRecord.refreshToken) {
            this.setRefreshTokenCredential(cacheRecord.refreshToken);
        }

<<<<<<< HEAD
    /**
     * saves account into cache
     * @param account
     */
    saveAccount(account: AccountEntity): void {
        const key = account.generateAccountKey();
        this.setItem(key, account, CacheSchemaType.ACCOUNT);
    }

    /**
     * saves credential - accessToken, idToken or refreshToken into cache
     * @param credential
     */
    saveCredential(credential: CredentialEntity): void {
        const key = credential.generateCredentialKey();
        this.setItem(key, credential, CacheSchemaType.CREDENTIAL);
=======
        if (!!cacheRecord.appMetadata) {
            this.setAppMetadata(cacheRecord.appMetadata);
        }
>>>>>>> d6997c1f
    }

    /**
     * saves access token credential
     * @param credential
     */
    private saveAccessToken(credential: AccessTokenEntity): void {
        const currentTokenCache = this.getCredentialsFilteredBy({
            clientId: credential.clientId,
            credentialType: CredentialType.ACCESS_TOKEN,
            environment: credential.environment,
            homeAccountId: credential.homeAccountId,
            realm: credential.realm,
        });
        const currentScopes = ScopeSet.fromString(credential.target);
        const currentAccessTokens: AccessTokenEntity[] = Object.keys(currentTokenCache.accessTokens).map(key => currentTokenCache.accessTokens[key]);
        if (currentAccessTokens) {
            currentAccessTokens.forEach((tokenEntity) => {
                const tokenScopeSet = ScopeSet.fromString(tokenEntity.target);
                if (tokenScopeSet.intersectingScopeSets(currentScopes)) {
                    this.removeCredential(tokenEntity);
                }
            });
        }
        this.setAccessTokenCredential(credential);
    }

    /**
     * retrieve accounts matching all provided filters; if no filter is set, get all accounts
     * not checking for casing as keys are all generated in lower case, remember to convert to lower case if object properties are compared
     * @param homeAccountId
     * @param environment
     * @param realm
     */
    getAccountsFilteredBy(accountFilter?: AccountFilter): AccountCache {
        return this.getAccountsFilteredByInternal(
            accountFilter ? accountFilter.homeAccountId : "",
            accountFilter ? accountFilter.environment : "",
            accountFilter ? accountFilter.realm : ""
        );
    }

    /**
     * retrieve accounts matching all provided filters; if no filter is set, get all accounts
     * not checking for casing as keys are all generated in lower case, remember to convert to lower case if object properties are compared
     * @param homeAccountId
     * @param environment
     * @param realm
     */
    private getAccountsFilteredByInternal(
        homeAccountId?: string,
        environment?: string,
        realm?: string
    ): AccountCache {
        const allCacheKeys = this.getKeys();
        const matchingAccounts: AccountCache = {};

        allCacheKeys.forEach((cacheKey) => {
            const entity: AccountEntity | null = this.getAccount(cacheKey);

            if (!entity) {
                return null;
            }

            if (!StringUtils.isEmpty(homeAccountId) && !this.matchHomeAccountId(entity, homeAccountId)) {
                return;
            }

            if (!StringUtils.isEmpty(environment) && !this.matchEnvironment(entity, environment)) {
                return;
            }

            if (!StringUtils.isEmpty(realm) && !this.matchRealm(entity, realm)) {
                return;
            }

            matchingAccounts[cacheKey] = entity;
        });

        return matchingAccounts;
    }

    /**
     * retrieve credentails matching all provided filters; if no filter is set, get all credentials
     * @param homeAccountId
     * @param environment
     * @param credentialType
     * @param clientId
     * @param realm
     * @param target
     */
    getCredentialsFilteredBy(filter: CredentialFilter): CredentialCache {
        return this.getCredentialsFilteredByInternal(
            filter.homeAccountId,
            filter.environment,
            filter.credentialType,
            filter.clientId,
            filter.familyId,
            filter.realm,
            filter.target,
            filter.oboAssertion
        );
    }

    /**
     * Support function to help match credentials
     * @param homeAccountId
     * @param environment
     * @param credentialType
     * @param clientId
     * @param realm
     * @param target
     */
    private getCredentialsFilteredByInternal(
        homeAccountId?: string,
        environment?: string,
        credentialType?: string,
        clientId?: string,
        familyId?: string,
        realm?: string,
        target?: string,
        oboAssertion?: string
    ): CredentialCache {
        const allCacheKeys = this.getKeys();
        const matchingCredentials: CredentialCache = {
            idTokens: {},
            accessTokens: {},
            refreshTokens: {},
        };

        allCacheKeys.forEach((cacheKey) => {
            // don't parse any non-credential type cache entities
            const credType = CredentialEntity.getCredentialType(cacheKey);
            if (credType === Constants.NOT_DEFINED) {
                return;
            }

            // Attempt retrieval
            const entity = this.getSpecificCredential(cacheKey, credType);

            if (!entity) {
                return;
            }

            if (!StringUtils.isEmpty(oboAssertion) && !this.matchOboAssertion(entity, oboAssertion)) {
                return;
            }

            if (!StringUtils.isEmpty(homeAccountId) && !this.matchHomeAccountId(entity, homeAccountId)) {
                return;
            }

            if (!StringUtils.isEmpty(environment) && !this.matchEnvironment(entity, environment)) {
                return;
            }

            if (!StringUtils.isEmpty(realm) && !this.matchRealm(entity, realm)) {
                return;
            }

            if (!StringUtils.isEmpty(credentialType) && !this.matchCredentialType(entity, credentialType)) {
                return;
            }

            if (!StringUtils.isEmpty(clientId) && !this.matchClientId(entity, clientId)) {
                return;
            }

            if (!StringUtils.isEmpty(familyId) && !this.matchFamilyId(entity, familyId)) {
                return;
            }

            /*
             * idTokens do not have "target", target specific refreshTokens do exist for some types of authentication
             * Resource specific refresh tokens case will be added when the support is deemed necessary
             */
            if (!StringUtils.isEmpty(target) && !this.matchTarget(entity, target)) {
                return;
            }

            switch (credType) {
                case CredentialType.ID_TOKEN:
                    matchingCredentials.idTokens[cacheKey] = entity as IdTokenEntity;
                    break;
                case CredentialType.ACCESS_TOKEN:
                    matchingCredentials.accessTokens[cacheKey] = entity as AccessTokenEntity;
                    break;
                case CredentialType.REFRESH_TOKEN:
                    matchingCredentials.refreshTokens[cacheKey] = entity as RefreshTokenEntity;
                    break;
            }
        });

        return matchingCredentials;
    }

    /**
     * Removes all accounts and related tokens from cache.
     */
    removeAllAccounts(): boolean {
        const allCacheKeys = this.getKeys();
        allCacheKeys.forEach((cacheKey) => {
            const entity: AccountEntity = this.getAccount(cacheKey);
            if (!entity) {
                return;
            }
            this.removeAccount(cacheKey);
        });

        return true;
    }

    /**
     * returns a boolean if the given account is removed
     * @param account
     */
    removeAccount(accountKey: string): boolean {
        const account = this.getAccount(accountKey);
        if (!account) {
            throw ClientAuthError.createNoAccountFoundError();
        }
        return (this.removeAccountContext(account) && this.removeItem(accountKey, CacheSchemaType.ACCOUNT));
    }

    /**
     * returns a boolean if the given account is removed
     * @param account
     */
    removeAccountContext(account: AccountEntity): boolean {
        const allCacheKeys = this.getKeys();
        const accountId = account.generateAccountId();

        allCacheKeys.forEach((cacheKey) => {
            // don't parse any non-credential type cache entities
            const credType = CredentialEntity.getCredentialType(cacheKey);
            if (credType === Constants.NOT_DEFINED) {
                return;
            }

            const cacheEntity = this.getSpecificCredential(cacheKey, credType);
            if (!!cacheEntity && accountId === cacheEntity.generateAccountId()) {
                this.removeCredential(cacheEntity);
            }
        });

        return true;
    }

    /**
     * returns a boolean if the given credential is removed
     * @param credential
     */
    removeCredential(credential: CredentialEntity): boolean {
        const key = credential.generateCredentialKey();
        return this.removeItem(key, CacheSchemaType.CREDENTIAL);
    }

    /**
     * Removes all app metadata objects from cache.
     */
    removeAppMetadata(): boolean {
        const allCacheKeys = this.getKeys();
        allCacheKeys.forEach((cacheKey) => {
            if (this.isAppMetadata(cacheKey)) {
                this.removeItem(cacheKey, CacheSchemaType.APP_METADATA);
            }
        });

        return true;
    }

    /**
     * Retrieve the cached credentials into a cacherecord
     * @param account
     * @param clientId
     * @param scopes
     * @param environment
     */
    readCacheRecord(account: AccountInfo, clientId: string, scopes: ScopeSet, environment: string): CacheRecord {
        const cachedAccount = this.readAccountFromCache(account);
        const cachedIdToken = this.readIdTokenFromCache(clientId, account);
        const cachedAccessToken = this.readAccessTokenFromCache(clientId, account, scopes);
        const cachedRefreshToken = this.readRefreshTokenFromCache(clientId, account, false);
        const cachedAppMetadata = this.readAppMetadataFromCache(environment, clientId);

        return {
            account: cachedAccount,
            idToken: cachedIdToken,
            accessToken: cachedAccessToken,
            refreshToken: cachedRefreshToken,
            appMetadata: cachedAppMetadata,
        };
    }

    /**
     * Retrieve AccountEntity from cache
     * @param account
     */
    readAccountFromCache(account: AccountInfo): AccountEntity | null {
        const accountKey: string = AccountEntity.generateAccountCacheKey(account);
        return this.getAccount(accountKey);
    }

    /**
     * Retrieve IdTokenEntity from cache
     * @param clientId
     * @param account
     * @param inputRealm
     */
    readIdTokenFromCache(clientId: string, account: AccountInfo): IdTokenEntity | null {
        const idTokenKey: string = CredentialEntity.generateCredentialCacheKey(
            account.homeAccountId,
            account.environment,
            CredentialType.ID_TOKEN,
            clientId,
            account.tenantId
        );

        return this.getIdTokenCredential(idTokenKey) as IdTokenEntity;
    }

    /**
     * Retrieve AccessTokenEntity from cache
     * @param clientId
     * @param account
     * @param scopes
     * @param inputRealm
     */
    readAccessTokenFromCache(clientId: string, account: AccountInfo, scopes: ScopeSet): AccessTokenEntity | null {
        const accessTokenFilter: CredentialFilter = {
            homeAccountId: account.homeAccountId,
            environment: account.environment,
            credentialType: CredentialType.ACCESS_TOKEN,
            clientId,
            realm: account.tenantId,
            target: scopes.printScopesLowerCase(),
        };

        const credentialCache: CredentialCache = this.getCredentialsFilteredBy(accessTokenFilter);
        const accessTokens = Object.keys(credentialCache.accessTokens).map((key) => credentialCache.accessTokens[key]);

        const numAccessTokens = accessTokens.length;
        if (numAccessTokens < 1) {
            return null;
        } else if (numAccessTokens > 1) {
            throw ClientAuthError.createMultipleMatchingTokensInCacheError();
        }

        return accessTokens[0] as AccessTokenEntity;
    }

    /**
     * Helper to retrieve the appropriate refresh token from cache
     * @param clientId
     * @param account
     * @param familyRT
     */
    readRefreshTokenFromCache(clientId: string, account: AccountInfo, familyRT: boolean): RefreshTokenEntity | null {
        const id = familyRT ? THE_FAMILY_ID : null;
        const refreshTokenFilter: CredentialFilter = {
            homeAccountId: account.homeAccountId,
            environment: account.environment,
            credentialType: CredentialType.REFRESH_TOKEN,
            clientId: clientId,
            familyId: id
        };

        const credentialCache: CredentialCache = this.getCredentialsFilteredBy(refreshTokenFilter);
        const refreshTokens = Object.keys(credentialCache.refreshTokens).map((key) => credentialCache.refreshTokens[key]);

        const numRefreshTokens = refreshTokens.length;
        if (numRefreshTokens < 1) {
            return null;
        }
        // address the else case after remove functions address environment aliases

        return refreshTokens[0] as RefreshTokenEntity;
    }

    /**
     * Retrieve AppMetadataEntity from cache
     */
    readAppMetadataFromCache(environment: string, clientId: string): AppMetadataEntity {
        const cacheKey = AppMetadataEntity.generateAppMetadataCacheKey(environment, clientId);
        return this.getAppMetadata(cacheKey);
    }

    /**
     * Return the family_id value associated  with FOCI
     * @param environment
     * @param clientId
     */
    isAppMetadataFOCI(environment: string, clientId: string): boolean {
        const appMetadata = this.readAppMetadataFromCache(environment, clientId);
        return appMetadata && appMetadata.familyId === THE_FAMILY_ID;
    }

    /**
     * helper to match account ids
     * @param value
     * @param homeAccountId
     */
    private matchHomeAccountId(entity: AccountEntity | CredentialEntity, homeAccountId: string): boolean {
        return entity.homeAccountId && homeAccountId === entity.homeAccountId;
    }

    /**
     * helper to match assertion
     * @param value
     * @param oboAssertion
     */
    private matchOboAssertion(entity: AccountEntity | CredentialEntity, oboAssertion: string): boolean {
        return entity.oboAssertion && oboAssertion === entity.oboAssertion;
    }

    /**
     * helper to match environment
     * @param value
     * @param environment
     */
    private matchEnvironment(entity: AccountEntity | CredentialEntity | AppMetadataEntity, environment: string): boolean {
        const cloudMetadata = TrustedAuthority.getCloudDiscoveryMetadata(environment);
        if (cloudMetadata && cloudMetadata.aliases.indexOf(entity.environment) > -1) {
            return true;
        }

        return false;
    }

    /**
     * helper to match credential type
     * @param entity
     * @param credentialType
     */
    private matchCredentialType(entity: CredentialEntity, credentialType: string): boolean {
        return (entity.credentialType && credentialType.toLowerCase() === entity.credentialType.toLowerCase());
    }

    /**
     * helper to match client ids
     * @param entity
     * @param clientId
     */
    private matchClientId(entity: CredentialEntity | AppMetadataEntity, clientId: string): boolean {
        return entity.clientId && clientId === entity.clientId;
    }

    /**
     * helper to match family ids
     * @param entity
     * @param familyId
     */
    private matchFamilyId(entity: CredentialEntity | AppMetadataEntity, familyId: string): boolean {
        return entity.familyId && familyId === entity.familyId;
    }

    /**
     * helper to match realm
     * @param entity
     * @param realm
     */
    private matchRealm(entity: AccountEntity | CredentialEntity, realm: string): boolean {
        return entity.realm && realm === entity.realm;
    }

    /**
     * Returns true if the target scopes are a subset of the current entity's scopes, false otherwise.
     * @param entity
     * @param target
     */
    private matchTarget(entity: CredentialEntity, target: string): boolean {
        if (entity.credentialType !== CredentialType.ACCESS_TOKEN || StringUtils.isEmpty(entity.target)) {
            return false;
        }

        const entityScopeSet: ScopeSet = ScopeSet.fromString(entity.target);
        const requestTargetScopeSet: ScopeSet = ScopeSet.fromString(target);

        if (!requestTargetScopeSet.containsOnlyDefaultScopes()) {
            requestTargetScopeSet.removeDefaultScopes(); // ignore default scopes
        }
        return entityScopeSet.containsScopeSet(requestTargetScopeSet);
    }

    /**
     * returns if a given cache entity is of the type appmetadata
     * @param key
     */
    private isAppMetadata(key: string): boolean {
        return key.indexOf(APP_METADATA) !== -1;
    }

    /**
     * Returns the specific credential (IdToken/AccessToken/RefreshToken) from the cache
     * @param key
     * @param credType
     */
    private getSpecificCredential(key: string, credType: string): ValidCredentialType | null {
        switch (credType) {
            case CredentialType.ID_TOKEN: {
                return this.getIdTokenCredential(key);
            }
            case CredentialType.ACCESS_TOKEN: {
                return this.getAccessTokenCredential(key);
            }
            case CredentialType.REFRESH_TOKEN: {
                return this.getRefreshTokenCredential(key);
            }
            default:
                return null;
        }
    }

    /**
     * Helper to convert serialized data to object
     * @param obj
     * @param json
     */
    static toObject<T>(obj: T, json: object): T {
        for (const propertyName in json) {
            obj[propertyName] = json[propertyName];
        }
        return obj;
    }
}

export class DefaultStorageClass extends CacheManager {
    setAccount(): void {
        const notImplErr = "Storage interface - setAccount() has not been implemented for the cacheStorage interface.";
        throw AuthError.createUnexpectedError(notImplErr);
    }
    getAccount(): AccountEntity {
        const notImplErr = "Storage interface - getAccount() has not been implemented for the cacheStorage interface.";
        throw AuthError.createUnexpectedError(notImplErr);
    }
    setIdTokenCredential(): void {
        const notImplErr = "Storage interface - setIdTokenCredential() has not been implemented for the cacheStorage interface.";
        throw AuthError.createUnexpectedError(notImplErr);
    }
    getIdTokenCredential(): IdTokenEntity {
        const notImplErr = "Storage interface - getIdTokenCredential() has not been implemented for the cacheStorage interface.";
        throw AuthError.createUnexpectedError(notImplErr);
    }
    setAccessTokenCredential(): void {
        const notImplErr = "Storage interface - setAccessTokenCredential() has not been implemented for the cacheStorage interface.";
        throw AuthError.createUnexpectedError(notImplErr);
    }
    getAccessTokenCredential(): AccessTokenEntity {
        const notImplErr = "Storage interface - getAccessTokenCredential() has not been implemented for the cacheStorage interface.";
        throw AuthError.createUnexpectedError(notImplErr);
    }
    setRefreshTokenCredential(): void {
        const notImplErr = "Storage interface - setRefreshTokenCredential() has not been implemented for the cacheStorage interface.";
        throw AuthError.createUnexpectedError(notImplErr);
    }
    getRefreshTokenCredential(): RefreshTokenEntity {
        const notImplErr = "Storage interface - getRefreshTokenCredential() has not been implemented for the cacheStorage interface.";
        throw AuthError.createUnexpectedError(notImplErr);
    }
    setAppMetadata(): void {
        const notImplErr = "Storage interface - setAppMetadata() has not been implemented for the cacheStorage interface.";
        throw AuthError.createUnexpectedError(notImplErr);
    }
    getAppMetadata(): AppMetadataEntity {
        const notImplErr = "Storage interface - getAppMetadata() has not been implemented for the cacheStorage interface.";
        throw AuthError.createUnexpectedError(notImplErr);
    }
    setServerTelemetry(): void {
        const notImplErr = "Storage interface - setServerTelemetry() has not been implemented for the cacheStorage interface.";
        throw AuthError.createUnexpectedError(notImplErr);
    }
    getServerTelemetry(): ServerTelemetryEntity {
        const notImplErr = "Storage interface - getServerTelemetry() has not been implemented for the cacheStorage interface.";
        throw AuthError.createUnexpectedError(notImplErr);
    }
    setThrottlingCache(): void {
        const notImplErr = "Storage interface - setThrottlingCache() has not been implemented for the cacheStorage interface.";
        throw AuthError.createUnexpectedError(notImplErr);
    }
    getThrottlingCache(): ThrottlingEntity {
        const notImplErr = "Storage interface - getThrottlingCache() has not been implemented for the cacheStorage interface.";
        throw AuthError.createUnexpectedError(notImplErr);
    }
    removeItem(): boolean {
        const notImplErr = "Storage interface - removeItem() has not been implemented for the cacheStorage interface.";
        throw AuthError.createUnexpectedError(notImplErr);
    }
    containsKey(): boolean {
        const notImplErr = "Storage interface - containsKey() has not been implemented for the cacheStorage interface.";
        throw AuthError.createUnexpectedError(notImplErr);
    }
    getKeys(): string[] {
        const notImplErr = "Storage interface - getKeys() has not been implemented for the cacheStorage interface.";
        throw AuthError.createUnexpectedError(notImplErr);
    }
    clear(): void {
        const notImplErr = "Storage interface - clear() has not been implemented for the cacheStorage interface.";
        throw AuthError.createUnexpectedError(notImplErr);
    }
}<|MERGE_RESOLUTION|>--- conflicted
+++ resolved
@@ -179,28 +179,9 @@
             this.setRefreshTokenCredential(cacheRecord.refreshToken);
         }
 
-<<<<<<< HEAD
-    /**
-     * saves account into cache
-     * @param account
-     */
-    saveAccount(account: AccountEntity): void {
-        const key = account.generateAccountKey();
-        this.setItem(key, account, CacheSchemaType.ACCOUNT);
-    }
-
-    /**
-     * saves credential - accessToken, idToken or refreshToken into cache
-     * @param credential
-     */
-    saveCredential(credential: CredentialEntity): void {
-        const key = credential.generateCredentialKey();
-        this.setItem(key, credential, CacheSchemaType.CREDENTIAL);
-=======
         if (!!cacheRecord.appMetadata) {
             this.setAppMetadata(cacheRecord.appMetadata);
         }
->>>>>>> d6997c1f
     }
 
     /**
