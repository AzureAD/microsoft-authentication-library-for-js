/*
 * Copyright (c) Microsoft Corporation. All rights reserved.
 * Licensed under the MIT License.
 */

import {
    AccountFilter,
    CredentialFilter,
    ValidCredentialType,
    AppMetadataFilter,
    AppMetadataCache,
    TokenKeys,
    TenantProfileFilter,
} from "./utils/CacheTypes";
import { CacheRecord } from "./entities/CacheRecord";
import {
    CredentialType,
    APP_METADATA,
    THE_FAMILY_ID,
    AUTHORITY_METADATA_CONSTANTS,
    AuthenticationScheme,
    Separators,
} from "../utils/Constants";
import { CredentialEntity } from "./entities/CredentialEntity";
import { generateCredentialKey } from "./utils/CacheHelpers";
import { ScopeSet } from "../request/ScopeSet";
import { AccountEntity } from "./entities/AccountEntity";
import { AccessTokenEntity } from "./entities/AccessTokenEntity";
import { IdTokenEntity } from "./entities/IdTokenEntity";
import { RefreshTokenEntity } from "./entities/RefreshTokenEntity";
import { ICacheManager } from "./interface/ICacheManager";
import {
    createClientAuthError,
    ClientAuthErrorCodes,
} from "../error/ClientAuthError";
import {
    AccountInfo,
    TenantProfile,
    tenantIdMatchesHomeTenant,
    updateAccountTenantProfileData,
} from "../account/AccountInfo";
import { AppMetadataEntity } from "./entities/AppMetadataEntity";
import { ServerTelemetryEntity } from "./entities/ServerTelemetryEntity";
import { ThrottlingEntity } from "./entities/ThrottlingEntity";
import { extractTokenClaims } from "../account/AuthToken";
import { ICrypto } from "../crypto/ICrypto";
import { AuthorityMetadataEntity } from "./entities/AuthorityMetadataEntity";
import { BaseAuthRequest } from "../request/BaseAuthRequest";
import { Logger } from "../logger/Logger";
import { name, version } from "../packageMetadata";
import { StoreInCache } from "../request/StoreInCache";
import { getTenantFromAuthorityString } from "../authority/Authority";
import { getAliasesFromStaticSources } from "../authority/AuthorityMetadata";
import { StaticAuthorityOptions } from "../authority/AuthorityOptions";
import { TokenClaims } from "../account/TokenClaims";
import { IPerformanceClient } from "../telemetry/performance/IPerformanceClient";

/**
 * Interface class which implement cache storage functions used by MSAL to perform validity checks, and store tokens.
 * @internal
 */
export abstract class CacheManager implements ICacheManager {
    protected clientId: string;
    protected cryptoImpl: ICrypto;
    // Instance of logger for functions defined in the msal-common layer
    private commonLogger: Logger;
    private staticAuthorityOptions?: StaticAuthorityOptions;

    constructor(
        clientId: string,
        cryptoImpl: ICrypto,
        logger: Logger,
        staticAuthorityOptions?: StaticAuthorityOptions
    ) {
        this.clientId = clientId;
        this.cryptoImpl = cryptoImpl;
        this.commonLogger = logger.clone(name, version);
        this.staticAuthorityOptions = staticAuthorityOptions;
    }

    /**
     * fetch the account entity from the platform cache
     *  @param accountKey
     */
    abstract getAccount(
        accountKey: string,
        logger?: Logger
    ): AccountEntity | null;

    /**
     * Returns deserialized account if found in the cache, otherwiser returns null
     */
    abstract getCachedAccountEntity(accountKey: string): AccountEntity | null;

    /**
     * set account entity in the platform cache
     * @param account
     */
    abstract setAccount(account: AccountEntity): void;

    /**
     * remove account entity from the platform cache if it's outdated
     */
    abstract removeOutdatedAccount(accountKey: string): void;

    /**
     * fetch the idToken entity from the platform cache
     * @param idTokenKey
     */
    abstract getIdTokenCredential(idTokenKey: string): IdTokenEntity | null;

    /**
     * set idToken entity to the platform cache
     * @param idToken
     */
    abstract setIdTokenCredential(idToken: IdTokenEntity): void;

    /**
     * fetch the idToken entity from the platform cache
     * @param accessTokenKey
     */
    abstract getAccessTokenCredential(
        accessTokenKey: string
    ): AccessTokenEntity | null;

    /**
     * set idToken entity to the platform cache
     * @param accessToken
     */
    abstract setAccessTokenCredential(accessToken: AccessTokenEntity): void;

    /**
     * fetch the idToken entity from the platform cache
     * @param refreshTokenKey
     */
    abstract getRefreshTokenCredential(
        refreshTokenKey: string
    ): RefreshTokenEntity | null;

    /**
     * set idToken entity to the platform cache
     * @param refreshToken
     */
    abstract setRefreshTokenCredential(refreshToken: RefreshTokenEntity): void;

    /**
     * fetch appMetadata entity from the platform cache
     * @param appMetadataKey
     */
    abstract getAppMetadata(appMetadataKey: string): AppMetadataEntity | null;

    /**
     * set appMetadata entity to the platform cache
     * @param appMetadata
     */
    abstract setAppMetadata(appMetadata: AppMetadataEntity): void;

    /**
     * fetch server telemetry entity from the platform cache
     * @param serverTelemetryKey
     */
    abstract getServerTelemetry(
        serverTelemetryKey: string
    ): ServerTelemetryEntity | null;

    /**
     * set server telemetry entity to the platform cache
     * @param serverTelemetryKey
     * @param serverTelemetry
     */
    abstract setServerTelemetry(
        serverTelemetryKey: string,
        serverTelemetry: ServerTelemetryEntity
    ): void;

    /**
     * fetch cloud discovery metadata entity from the platform cache
     * @param key
     */
    abstract getAuthorityMetadata(key: string): AuthorityMetadataEntity | null;

    /**
     *
     */
    abstract getAuthorityMetadataKeys(): Array<string>;

    /**
     * set cloud discovery metadata entity to the platform cache
     * @param key
     * @param value
     */
    abstract setAuthorityMetadata(
        key: string,
        value: AuthorityMetadataEntity
    ): void;

    /**
     * fetch throttling entity from the platform cache
     * @param throttlingCacheKey
     */
    abstract getThrottlingCache(
        throttlingCacheKey: string
    ): ThrottlingEntity | null;

    /**
     * set throttling entity to the platform cache
     * @param throttlingCacheKey
     * @param throttlingCache
     */
    abstract setThrottlingCache(
        throttlingCacheKey: string,
        throttlingCache: ThrottlingEntity
    ): void;

    /**
     * Function to remove an item from cache given its key.
     * @param key
     */
    abstract removeItem(key: string): void;

    /**
     * Function which returns boolean whether cache contains a specific key.
     * @param key
     */
    abstract containsKey(key: string, type?: string): boolean;

    /**
     * Function which retrieves all current keys from the cache.
     */
    abstract getKeys(): string[];

    /**
     * Function which retrieves all account keys from the cache
     */
    abstract getAccountKeys(): string[];

    /**
     * Function which retrieves all token keys from the cache
     */
    abstract getTokenKeys(): TokenKeys;

    /**
     * Function which clears cache.
     */
    abstract clear(): Promise<void>;

    /**
     * Function which updates an outdated credential cache key
     */
    abstract updateCredentialCacheKey(
        currentCacheKey: string,
        credential: ValidCredentialType
    ): string;

    /**
     * Returns all the accounts in the cache that match the optional filter. If no filter is provided, all accounts are returned.
     * @param accountFilter - (Optional) filter to narrow down the accounts returned
     * @returns Array of AccountInfo objects in cache
     */
    getAllAccounts(accountFilter?: AccountFilter): AccountInfo[] {
        return this.buildTenantProfiles(
            this.getAccountsFilteredBy(accountFilter || {}),
            accountFilter
        );
    }

    /**
     * Gets first tenanted AccountInfo object found based on provided filters
     */
    getAccountInfoFilteredBy(accountFilter: AccountFilter): AccountInfo | null {
        const allAccounts = this.getAllAccounts(accountFilter);
        if (allAccounts.length > 1) {
            // If one or more accounts are found, prioritize accounts that have an ID token
            const sortedAccounts = allAccounts.sort((account) => {
                return account.idTokenClaims ? -1 : 1;
            });
            return sortedAccounts[0];
        } else if (allAccounts.length === 1) {
            // If only one account is found, return it regardless of whether a matching ID token was found
            return allAccounts[0];
        } else {
            return null;
        }
    }

    /**
     * Returns a single matching
     * @param accountFilter
     * @returns
     */
    getBaseAccountInfo(accountFilter: AccountFilter): AccountInfo | null {
        const accountEntities = this.getAccountsFilteredBy(accountFilter);
        if (accountEntities.length > 0) {
            return accountEntities[0].getAccountInfo();
        } else {
            return null;
        }
    }

    /**
     * Matches filtered account entities with cached ID tokens that match the tenant profile-specific account filters
     * and builds the account info objects from the matching ID token's claims
     * @param cachedAccounts
     * @param accountFilter
     * @returns Array of AccountInfo objects that match account and tenant profile filters
     */
    private buildTenantProfiles(
        cachedAccounts: AccountEntity[],
        accountFilter?: AccountFilter
    ): AccountInfo[] {
        return cachedAccounts.flatMap((accountEntity) => {
            return this.getAccountInfoForTenantProfiles(
                accountEntity,
                accountFilter
            );
        });
    }

    private getAccountInfoForTenantProfiles(
        accountEntity: AccountEntity,
        accountFilter?: AccountFilter
    ): AccountInfo[] {
        return this.getTenantProfilesFromAccountEntity(
            accountEntity,
            accountFilter?.tenantId,
            accountFilter
        );
    }

    private getTenantedAccountInfoByFilter(
        accountInfo: AccountInfo,
        tokenKeys: TokenKeys,
        tenantProfile: TenantProfile,
        tenantProfileFilter?: TenantProfileFilter
    ): AccountInfo | null {
        let tenantedAccountInfo: AccountInfo | null = null;
        let idTokenClaims: TokenClaims | undefined;

        if (tenantProfileFilter) {
            if (
                !this.tenantProfileMatchesFilter(
                    tenantProfile,
                    tenantProfileFilter
                )
            ) {
                return null;
            }
        }

        const idToken = this.getIdToken(
            accountInfo,
            tokenKeys,
            tenantProfile.tenantId
        );

        if (idToken) {
            idTokenClaims = extractTokenClaims(
                idToken.secret,
                this.cryptoImpl.base64Decode
            );

            if (
                !this.idTokenClaimsMatchTenantProfileFilter(
                    idTokenClaims,
                    tenantProfileFilter
                )
            ) {
                // ID token sourced claims don't match so this tenant profile is not a match
                return null;
            }
        }

        // Expand tenant profile into account info based on matching tenant profile and if available matching ID token claims
        tenantedAccountInfo = updateAccountTenantProfileData(
            accountInfo,
            tenantProfile,
            idTokenClaims
        );

        return tenantedAccountInfo;
    }

    private getTenantProfilesFromAccountEntity(
        accountEntity: AccountEntity,
        targetTenantId?: string,
        tenantProfileFilter?: TenantProfileFilter
    ): AccountInfo[] {
        const accountInfo = accountEntity.getAccountInfo();
        let searchTenantProfiles: Map<string, TenantProfile> =
            accountInfo.tenantProfiles || new Map<string, TenantProfile>();
        const tokenKeys = this.getTokenKeys();

        // If a tenant ID was provided, only return the tenant profile for that tenant ID if it exists
        if (targetTenantId) {
            const tenantProfile = searchTenantProfiles.get(targetTenantId);
            if (tenantProfile) {
                // Reduce search field to just this tenant profile
                searchTenantProfiles = new Map<string, TenantProfile>([
                    [targetTenantId, tenantProfile],
                ]);
            } else {
                // No tenant profile for search tenant ID, return empty array
                return [];
            }
        }

        const matchingTenantProfiles: AccountInfo[] = [];
        searchTenantProfiles.forEach((tenantProfile: TenantProfile) => {
            const tenantedAccountInfo = this.getTenantedAccountInfoByFilter(
                accountInfo,
                tokenKeys,
                tenantProfile,
                tenantProfileFilter
            );
            if (tenantedAccountInfo) {
                matchingTenantProfiles.push(tenantedAccountInfo);
            }
        });

        return matchingTenantProfiles;
    }

    private tenantProfileMatchesFilter(
        tenantProfile: TenantProfile,
        tenantProfileFilter: TenantProfileFilter
    ): boolean {
        if (
            !!tenantProfileFilter.localAccountId &&
            !this.matchLocalAccountIdFromTenantProfile(
                tenantProfile,
                tenantProfileFilter.localAccountId
            )
        ) {
            return false;
        }

        if (
            !!tenantProfileFilter.name &&
            !(tenantProfile.name === tenantProfileFilter.name)
        ) {
            return false;
        }

        if (
            tenantProfileFilter.isHomeTenant !== undefined &&
            !(tenantProfile.isHomeTenant === tenantProfileFilter.isHomeTenant)
        ) {
            return false;
        }

        return true;
    }

    private idTokenClaimsMatchTenantProfileFilter(
        idTokenClaims: TokenClaims,
        tenantProfileFilter?: TenantProfileFilter
    ): boolean {
        // Tenant Profile filtering
        if (tenantProfileFilter) {
            if (
                !!tenantProfileFilter.localAccountId &&
                !this.matchLocalAccountIdFromTokenClaims(
                    idTokenClaims,
                    tenantProfileFilter.localAccountId
                )
            ) {
                return false;
            }

            if (
                !!tenantProfileFilter.loginHint &&
                !this.matchLoginHintFromTokenClaims(
                    idTokenClaims,
                    tenantProfileFilter.loginHint
                )
            ) {
                return false;
            }

            if (
                !!tenantProfileFilter.username &&
                !this.matchUsername(
                    idTokenClaims.preferred_username,
                    tenantProfileFilter.username
                )
            ) {
                return false;
            }

            if (
                !!tenantProfileFilter.name &&
                !this.matchName(idTokenClaims, tenantProfileFilter.name)
            ) {
                return false;
            }

            if (
                !!tenantProfileFilter.sid &&
                !this.matchSid(idTokenClaims, tenantProfileFilter.sid)
            ) {
                return false;
            }
        }

        return true;
    }

    /**
     * saves a cache record
     * @param cacheRecord
     */
    async saveCacheRecord(
        cacheRecord: CacheRecord,
        storeInCache?: StoreInCache
    ): Promise<void> {
        if (!cacheRecord) {
            throw createClientAuthError(
                ClientAuthErrorCodes.invalidCacheRecord
            );
        }

        if (!!cacheRecord.account) {
            this.setAccount(cacheRecord.account);
        }

        if (!!cacheRecord.idToken && storeInCache?.idToken !== false) {
            this.setIdTokenCredential(cacheRecord.idToken);
        }

        if (!!cacheRecord.accessToken && storeInCache?.accessToken !== false) {
            await this.saveAccessToken(cacheRecord.accessToken);
        }

        if (
            !!cacheRecord.refreshToken &&
            storeInCache?.refreshToken !== false
        ) {
            this.setRefreshTokenCredential(cacheRecord.refreshToken);
        }

        if (!!cacheRecord.appMetadata) {
            this.setAppMetadata(cacheRecord.appMetadata);
        }
    }

    /**
     * saves access token credential
     * @param credential
     */
    private async saveAccessToken(
        credential: AccessTokenEntity
    ): Promise<void> {
        const accessTokenFilter: CredentialFilter = {
            clientId: credential.clientId,
            credentialType: credential.credentialType,
            environment: credential.environment,
            homeAccountId: credential.homeAccountId,
            realm: credential.realm,
            tokenType: credential.tokenType,
            requestedClaimsHash: credential.requestedClaimsHash,
        };

        const tokenKeys = this.getTokenKeys();
        const currentScopes = ScopeSet.fromString(credential.target);

        const removedAccessTokens: Array<Promise<void>> = [];
        tokenKeys.accessToken.forEach((key) => {
            if (
                !this.accessTokenKeyMatchesFilter(key, accessTokenFilter, false)
            ) {
                return;
            }

            const tokenEntity = this.getAccessTokenCredential(key);

            if (
                tokenEntity &&
                this.credentialMatchesFilter(tokenEntity, accessTokenFilter)
            ) {
                const tokenScopeSet = ScopeSet.fromString(tokenEntity.target);
                if (tokenScopeSet.intersectingScopeSets(currentScopes)) {
                    removedAccessTokens.push(this.removeAccessToken(key));
                }
            }
        });
        await Promise.all(removedAccessTokens);
        this.setAccessTokenCredential(credential);
    }

    /**
     * Retrieve account entities matching all provided tenant-agnostic filters; if no filter is set, get all account entities in the cache
     * Not checking for casing as keys are all generated in lower case, remember to convert to lower case if object properties are compared
     * @param accountFilter - An object containing Account properties to filter by
     */
    getAccountsFilteredBy(accountFilter: AccountFilter): AccountEntity[] {
        const allAccountKeys = this.getAccountKeys();
        const matchingAccounts: AccountEntity[] = [];
        allAccountKeys.forEach((cacheKey) => {
            if (!this.isAccountKey(cacheKey, accountFilter.homeAccountId)) {
                // Don't parse value if the key doesn't match the account filters
                return;
            }

            const entity: AccountEntity | null = this.getAccount(
                cacheKey,
                this.commonLogger
            );

            // Match base account fields

            if (!entity) {
                return;
            }

            if (
                !!accountFilter.homeAccountId &&
                !this.matchHomeAccountId(entity, accountFilter.homeAccountId)
            ) {
                return;
            }

            if (
                !!accountFilter.username &&
                !this.matchUsername(entity.username, accountFilter.username)
            ) {
                return;
            }

            if (
                !!accountFilter.environment &&
                !this.matchEnvironment(entity, accountFilter.environment)
            ) {
                return;
            }

            if (
                !!accountFilter.realm &&
                !this.matchRealm(entity, accountFilter.realm)
            ) {
                return;
            }

            if (
                !!accountFilter.nativeAccountId &&
                !this.matchNativeAccountId(
                    entity,
                    accountFilter.nativeAccountId
                )
            ) {
                return;
            }

            if (
                !!accountFilter.authorityType &&
                !this.matchAuthorityType(entity, accountFilter.authorityType)
            ) {
                return;
            }

            // If at least one tenant profile matches the tenant profile filter, add the account to the list of matching accounts
            const tenantProfileFilter: TenantProfileFilter = {
                localAccountId: accountFilter?.localAccountId,
                name: accountFilter?.name,
            };

            const matchingTenantProfiles = entity.tenantProfiles?.filter(
                (tenantProfile: TenantProfile) => {
                    return this.tenantProfileMatchesFilter(
                        tenantProfile,
                        tenantProfileFilter
                    );
                }
            );

            if (matchingTenantProfiles && matchingTenantProfiles.length === 0) {
                // No tenant profile for this account matches filter, don't add to list of matching accounts
                return;
            }

            matchingAccounts.push(entity);
        });

        return matchingAccounts;
    }

    /**
     * Returns true if the given key matches our account key schema. Also matches homeAccountId and/or tenantId if provided
     * @param key
     * @param homeAccountId
     * @param tenantId
     * @returns
     */
    isAccountKey(
        key: string,
        homeAccountId?: string,
        tenantId?: string
    ): boolean {
        if (key.split(Separators.CACHE_KEY_SEPARATOR).length < 3) {
            // Account cache keys contain 3 items separated by '-' (each item may also contain '-')
            return false;
        }

        if (
            homeAccountId &&
            !key.toLowerCase().includes(homeAccountId.toLowerCase())
        ) {
            return false;
        }

        if (tenantId && !key.toLowerCase().includes(tenantId.toLowerCase())) {
            return false;
        }

        // Do not check environment as aliasing can cause false negatives

        return true;
    }

    /**
     * Returns true if the given key matches our credential key schema.
     * @param key
     */
    isCredentialKey(key: string): boolean {
        if (key.split(Separators.CACHE_KEY_SEPARATOR).length < 6) {
            // Credential cache keys contain 6 items separated by '-' (each item may also contain '-')
            return false;
        }

        const lowerCaseKey = key.toLowerCase();
        // Credential keys must indicate what credential type they represent
        if (
            lowerCaseKey.indexOf(CredentialType.ID_TOKEN.toLowerCase()) ===
                -1 &&
            lowerCaseKey.indexOf(CredentialType.ACCESS_TOKEN.toLowerCase()) ===
                -1 &&
            lowerCaseKey.indexOf(
                CredentialType.ACCESS_TOKEN_WITH_AUTH_SCHEME.toLowerCase()
            ) === -1 &&
            lowerCaseKey.indexOf(CredentialType.REFRESH_TOKEN.toLowerCase()) ===
                -1
        ) {
            return false;
        }

        if (
            lowerCaseKey.indexOf(CredentialType.REFRESH_TOKEN.toLowerCase()) >
            -1
        ) {
            // Refresh tokens must contain the client id or family id
            const clientIdValidation = `${CredentialType.REFRESH_TOKEN}${Separators.CACHE_KEY_SEPARATOR}${this.clientId}${Separators.CACHE_KEY_SEPARATOR}`;
            const familyIdValidation = `${CredentialType.REFRESH_TOKEN}${Separators.CACHE_KEY_SEPARATOR}${THE_FAMILY_ID}${Separators.CACHE_KEY_SEPARATOR}`;
            if (
                lowerCaseKey.indexOf(clientIdValidation.toLowerCase()) === -1 &&
                lowerCaseKey.indexOf(familyIdValidation.toLowerCase()) === -1
            ) {
                return false;
            }
        } else if (lowerCaseKey.indexOf(this.clientId.toLowerCase()) === -1) {
            // Tokens must contain the clientId
            return false;
        }

        return true;
    }

    /**
     * Returns whether or not the given credential entity matches the filter
     * @param entity
     * @param filter
     * @returns
     */
    credentialMatchesFilter(
        entity: ValidCredentialType,
        filter: CredentialFilter
    ): boolean {
        if (!!filter.clientId && !this.matchClientId(entity, filter.clientId)) {
            return false;
        }

        if (
            !!filter.userAssertionHash &&
            !this.matchUserAssertionHash(entity, filter.userAssertionHash)
        ) {
            return false;
        }

        /*
         * homeAccountId can be undefined, and we want to filter out cached items that have a homeAccountId of ""
         * because we don't want a client_credential request to return a cached token that has a homeAccountId
         */
        if (
            typeof filter.homeAccountId === "string" &&
            !this.matchHomeAccountId(entity, filter.homeAccountId)
        ) {
            return false;
        }

        if (
            !!filter.environment &&
            !this.matchEnvironment(entity, filter.environment)
        ) {
            return false;
        }

        if (!!filter.realm && !this.matchRealm(entity, filter.realm)) {
            return false;
        }

        if (
            !!filter.credentialType &&
            !this.matchCredentialType(entity, filter.credentialType)
        ) {
            return false;
        }

        if (!!filter.familyId && !this.matchFamilyId(entity, filter.familyId)) {
            return false;
        }

        /*
         * idTokens do not have "target", target specific refreshTokens do exist for some types of authentication
         * Resource specific refresh tokens case will be added when the support is deemed necessary
         */
        if (!!filter.target && !this.matchTarget(entity, filter.target)) {
            return false;
        }

        // If request OR cached entity has requested Claims Hash, check if they match
        if (filter.requestedClaimsHash || entity.requestedClaimsHash) {
            // Don't match if either is undefined or they are different
            if (entity.requestedClaimsHash !== filter.requestedClaimsHash) {
                return false;
            }
        }

        // Access Token with Auth Scheme specific matching
        if (
            entity.credentialType ===
            CredentialType.ACCESS_TOKEN_WITH_AUTH_SCHEME
        ) {
            if (
                !!filter.tokenType &&
                !this.matchTokenType(entity, filter.tokenType)
            ) {
                return false;
            }

            // KeyId (sshKid) in request must match cached SSH certificate keyId because SSH cert is bound to a specific key
            if (filter.tokenType === AuthenticationScheme.SSH) {
                if (filter.keyId && !this.matchKeyId(entity, filter.keyId)) {
                    return false;
                }
            }
        }

        return true;
    }

    /**
     * retrieve appMetadata matching all provided filters; if no filter is set, get all appMetadata
     * @param filter
     */
    getAppMetadataFilteredBy(filter: AppMetadataFilter): AppMetadataCache {
        return this.getAppMetadataFilteredByInternal(
            filter.environment,
            filter.clientId
        );
    }

    /**
     * Support function to help match appMetadata
     * @param environment
     * @param clientId
     */
    private getAppMetadataFilteredByInternal(
        environment?: string,
        clientId?: string
    ): AppMetadataCache {
        const allCacheKeys = this.getKeys();
        const matchingAppMetadata: AppMetadataCache = {};

        allCacheKeys.forEach((cacheKey) => {
            // don't parse any non-appMetadata type cache entities
            if (!this.isAppMetadata(cacheKey)) {
                return;
            }

            // Attempt retrieval
            const entity = this.getAppMetadata(cacheKey);

            if (!entity) {
                return;
            }

            if (!!environment && !this.matchEnvironment(entity, environment)) {
                return;
            }

            if (!!clientId && !this.matchClientId(entity, clientId)) {
                return;
            }

            matchingAppMetadata[cacheKey] = entity;
        });

        return matchingAppMetadata;
    }

    /**
     * retrieve authorityMetadata that contains a matching alias
     * @param filter
     */
    getAuthorityMetadataByAlias(host: string): AuthorityMetadataEntity | null {
        const allCacheKeys = this.getAuthorityMetadataKeys();
        let matchedEntity = null;

        allCacheKeys.forEach((cacheKey) => {
            // don't parse any non-authorityMetadata type cache entities
            if (
                !this.isAuthorityMetadata(cacheKey) ||
                cacheKey.indexOf(this.clientId) === -1
            ) {
                return;
            }

            // Attempt retrieval
            const entity = this.getAuthorityMetadata(cacheKey);

            if (!entity) {
                return;
            }

            if (entity.aliases.indexOf(host) === -1) {
                return;
            }

            matchedEntity = entity;
        });

        return matchedEntity;
    }

    /**
     * Removes all accounts and related tokens from cache.
     */
    async removeAllAccounts(): Promise<void> {
        const allAccountKeys = this.getAccountKeys();
        const removedAccounts: Array<Promise<void>> = [];

        allAccountKeys.forEach((cacheKey) => {
            removedAccounts.push(this.removeAccount(cacheKey));
        });

        await Promise.all(removedAccounts);
    }

    /**
     * Removes the account and related tokens for a given account key
     * @param account
     */
    async removeAccount(accountKey: string): Promise<void> {
        const account = this.getAccount(accountKey, this.commonLogger);
        if (!account) {
            return;
        }
        await this.removeAccountContext(account);
        this.removeItem(accountKey);
    }

    /**
     * Removes credentials associated with the provided account
     * @param account
     */
    async removeAccountContext(account: AccountEntity): Promise<void> {
        const allTokenKeys = this.getTokenKeys();
        const accountId = account.generateAccountId();
        const removedCredentials: Array<Promise<void>> = [];

        allTokenKeys.idToken.forEach((key) => {
            if (key.indexOf(accountId) === 0) {
                this.removeIdToken(key);
            }
        });

        allTokenKeys.accessToken.forEach((key) => {
            if (key.indexOf(accountId) === 0) {
                removedCredentials.push(this.removeAccessToken(key));
            }
        });

        allTokenKeys.refreshToken.forEach((key) => {
            if (key.indexOf(accountId) === 0) {
                this.removeRefreshToken(key);
            }
        });

        await Promise.all(removedCredentials);
    }

    /**
     * Migrates a single-tenant account and all it's associated alternate cross-tenant account objects in the
     * cache into a condensed multi-tenant account object with tenant profiles.
     * @param accountKey
     * @param accountEntity
     * @param logger
     * @returns
     */
    protected updateOutdatedCachedAccount(
        accountKey: string,
        accountEntity: AccountEntity | null,
        logger?: Logger
    ): AccountEntity | null {
        // Only update if account entity is defined and has no tenantProfiles object (is outdated)
        if (accountEntity && accountEntity.isSingleTenant()) {
            this.commonLogger?.verbose(
                "updateOutdatedCachedAccount: Found a single-tenant (outdated) account entity in the cache, migrating to multi-tenant account entity"
            );

            // Get keys of all accounts belonging to user
            const matchingAccountKeys = this.getAccountKeys().filter(
                (key: string) => {
                    return key.startsWith(accountEntity.homeAccountId);
                }
            );

            // Get all account entities belonging to user
            const accountsToMerge: AccountEntity[] = [];
            matchingAccountKeys.forEach((key: string) => {
                const account = this.getCachedAccountEntity(key);
                if (account) {
                    accountsToMerge.push(account);
                }
            });

            // Set base account to home account if available, any account if not
            const baseAccount =
                accountsToMerge.find((account) => {
                    return tenantIdMatchesHomeTenant(
                        account.realm,
                        account.homeAccountId
                    );
                }) || accountsToMerge[0];

            // Populate tenant profiles built from each account entity belonging to the user
            baseAccount.tenantProfiles = accountsToMerge.map(
                (account: AccountEntity) => {
                    return {
                        tenantId: account.realm,
                        localAccountId: account.localAccountId,
                        name: account.name,
                        isHomeTenant: tenantIdMatchesHomeTenant(
                            account.realm,
                            account.homeAccountId
                        ),
                    };
                }
            );

            const updatedAccount = CacheManager.toObject(new AccountEntity(), {
                ...baseAccount,
            });

            const newAccountKey = updatedAccount.generateAccountKey();

            // Clear cache of legacy account objects that have been collpsed into tenant profiles
            matchingAccountKeys.forEach((key: string) => {
                if (key !== newAccountKey) {
                    this.removeOutdatedAccount(accountKey);
                }
            });

            // Cache updated account object
            this.setAccount(updatedAccount);
            logger?.verbose("Updated an outdated account entity in the cache");
            return updatedAccount;
        }

        // No update is necessary
        return accountEntity;
    }

    /**
     * returns a boolean if the given credential is removed
     * @param credential
     */
    async removeAccessToken(key: string): Promise<void> {
        const credential = this.getAccessTokenCredential(key);
        if (!credential) {
            return;
        }

        // Remove Token Binding Key from key store for PoP Tokens Credentials
        if (
            credential.credentialType.toLowerCase() ===
            CredentialType.ACCESS_TOKEN_WITH_AUTH_SCHEME.toLowerCase()
        ) {
            if (credential.tokenType === AuthenticationScheme.POP) {
                const accessTokenWithAuthSchemeEntity =
                    credential as AccessTokenEntity;
                const kid = accessTokenWithAuthSchemeEntity.keyId;

                if (kid) {
                    try {
                        await this.cryptoImpl.removeTokenBindingKey(kid);
                    } catch (error) {
                        throw createClientAuthError(
                            ClientAuthErrorCodes.bindingKeyNotRemoved
                        );
                    }
                }
            }
        }

        return this.removeItem(key);
    }

    /**
     * Removes all app metadata objects from cache.
     */
    removeAppMetadata(): boolean {
        const allCacheKeys = this.getKeys();
        allCacheKeys.forEach((cacheKey) => {
            if (this.isAppMetadata(cacheKey)) {
                this.removeItem(cacheKey);
            }
        });

        return true;
    }

    /**
     * Retrieve the cached credentials into a cacherecord
     * @param account {AccountInfo}
     * @param request {BaseAuthRequest}
     * @param environment {string}
     * @param performanceClient {?IPerformanceClient}
     * @param correlationId {?string}
     */
    readCacheRecord(
        account: AccountInfo,
        request: BaseAuthRequest,
        environment: string,
        performanceClient?: IPerformanceClient,
        correlationId?: string
    ): CacheRecord {
        // Use authority tenantId for cache lookup filter if it's defined, otherwise use tenantId from account passed in
        const requestTenantId =
            account.tenantId || getTenantFromAuthorityString(request.authority);
        const tokenKeys = this.getTokenKeys();
        const cachedAccount = this.readAccountFromCache(account);
        const cachedIdToken = this.getIdToken(
            account,
            tokenKeys,
            requestTenantId,
            performanceClient,
            correlationId
        );
        const cachedAccessToken = this.getAccessToken(
            account,
            request,
            tokenKeys,
            requestTenantId,
            performanceClient,
            correlationId
        );
        const cachedRefreshToken = this.getRefreshToken(
            account,
            false,
            tokenKeys,
            performanceClient,
            correlationId
        );
        const cachedAppMetadata = this.readAppMetadataFromCache(environment);

        return {
            account: cachedAccount,
            idToken: cachedIdToken,
            accessToken: cachedAccessToken,
            refreshToken: cachedRefreshToken,
            appMetadata: cachedAppMetadata,
        };
    }

    /**
     * Retrieve AccountEntity from cache
     * @param account
     */
    readAccountFromCache(account: AccountInfo): AccountEntity | null {
        const accountKey: string =
            AccountEntity.generateAccountCacheKey(account);
        return this.getAccount(accountKey, this.commonLogger);
    }

    /**
     * Retrieve IdTokenEntity from cache
     * @param account {AccountInfo}
     * @param tokenKeys {?TokenKeys}
     * @param targetRealm {?string}
     * @param performanceClient {?IPerformanceClient}
     * @param correlationId {?string}
     */
    getIdToken(
        account: AccountInfo,
        tokenKeys?: TokenKeys,
        targetRealm?: string,
        performanceClient?: IPerformanceClient,
        correlationId?: string
    ): IdTokenEntity | null {
        this.commonLogger.trace("CacheManager - getIdToken called");
        const idTokenFilter: CredentialFilter = {
            homeAccountId: account.homeAccountId,
            environment: account.environment,
            credentialType: CredentialType.ID_TOKEN,
            clientId: this.clientId,
            realm: targetRealm,
        };

        const idTokenMap: Map<string, IdTokenEntity> = this.getIdTokensByFilter(
            idTokenFilter,
            tokenKeys
        );

        const numIdTokens = idTokenMap.size;

        if (numIdTokens < 1) {
            this.commonLogger.info("CacheManager:getIdToken - No token found");
            return null;
        } else if (numIdTokens > 1) {
            let tokensToBeRemoved: Map<string, IdTokenEntity> = idTokenMap;
            // Multiple tenant profiles and no tenant specified, pick home account
            if (!targetRealm) {
                const homeIdTokenMap: Map<string, IdTokenEntity> = new Map<
                    string,
                    IdTokenEntity
                >();
                idTokenMap.forEach((idToken, key) => {
                    if (idToken.realm === account.tenantId) {
                        homeIdTokenMap.set(key, idToken);
                    }
                });
                const numHomeIdTokens = homeIdTokenMap.size;
                if (numHomeIdTokens < 1) {
                    this.commonLogger.info(
                        "CacheManager:getIdToken - Multiple ID tokens found for account but none match account entity tenant id, returning first result"
                    );
                    return idTokenMap.values().next().value;
                } else if (numHomeIdTokens === 1) {
                    this.commonLogger.info(
                        "CacheManager:getIdToken - Multiple ID tokens found for account, defaulting to home tenant profile"
                    );
                    return homeIdTokenMap.values().next().value;
                } else {
                    // Multiple ID tokens for home tenant profile, remove all and return null
                    tokensToBeRemoved = homeIdTokenMap;
                }
            }
            // Multiple tokens for a single tenant profile, remove all and return null
            this.commonLogger.info(
                "CacheManager:getIdToken - Multiple matching ID tokens found, clearing them"
            );
            tokensToBeRemoved.forEach((idToken, key) => {
                this.removeIdToken(key);
            });
            if (performanceClient && correlationId) {
                performanceClient.addFields(
                    { multiMatchedID: idTokenMap.size },
                    correlationId
                );
            }
            return null;
        }

        this.commonLogger.info("CacheManager:getIdToken - Returning ID token");
        return idTokenMap.values().next().value;
    }

    /**
     * Gets all idTokens matching the given filter
     * @param filter
     * @returns
     */
    getIdTokensByFilter(
        filter: CredentialFilter,
        tokenKeys?: TokenKeys
    ): Map<string, IdTokenEntity> {
        const idTokenKeys =
            (tokenKeys && tokenKeys.idToken) || this.getTokenKeys().idToken;

        const idTokens: Map<string, IdTokenEntity> = new Map<
            string,
            IdTokenEntity
        >();
        idTokenKeys.forEach((key) => {
            if (
                !this.idTokenKeyMatchesFilter(key, {
                    clientId: this.clientId,
                    ...filter,
                })
            ) {
                return;
            }
            const idToken = this.getIdTokenCredential(key);
            if (idToken && this.credentialMatchesFilter(idToken, filter)) {
                idTokens.set(key, idToken);
            }
        });

        return idTokens;
    }

    /**
     * Validate the cache key against filter before retrieving and parsing cache value
     * @param key
     * @param filter
     * @returns
     */
    idTokenKeyMatchesFilter(
        inputKey: string,
        filter: CredentialFilter
    ): boolean {
        const key = inputKey.toLowerCase();
        if (
            filter.clientId &&
            key.indexOf(filter.clientId.toLowerCase()) === -1
        ) {
            return false;
        }

        if (
            filter.homeAccountId &&
            key.indexOf(filter.homeAccountId.toLowerCase()) === -1
        ) {
            return false;
        }

        return true;
    }

    /**
     * Removes idToken from the cache
     * @param key
     */
    removeIdToken(key: string): void {
        this.removeItem(key);
    }

    /**
     * Removes refresh token from the cache
     * @param key
     */
    removeRefreshToken(key: string): void {
        this.removeItem(key);
    }

    /**
     * Retrieve AccessTokenEntity from cache
     * @param account {AccountInfo}
     * @param request {BaseAuthRequest}
     * @param tokenKeys {?TokenKeys}
     * @param performanceClient {?IPerformanceClient}
     * @param correlationId {?string}
     */
    getAccessToken(
        account: AccountInfo,
        request: BaseAuthRequest,
        tokenKeys?: TokenKeys,
        targetRealm?: string,
        performanceClient?: IPerformanceClient,
        correlationId?: string
    ): AccessTokenEntity | null {
        this.commonLogger.trace("CacheManager - getAccessToken called");
        const scopes = ScopeSet.createSearchScopes(request.scopes);
        const authScheme =
            request.authenticationScheme || AuthenticationScheme.BEARER;
        /*
         * Distinguish between Bearer and PoP/SSH token cache types
         * Cast to lowercase to handle "bearer" from ADFS
         */
        const credentialType =
            authScheme &&
            authScheme.toLowerCase() !==
                AuthenticationScheme.BEARER.toLowerCase()
                ? CredentialType.ACCESS_TOKEN_WITH_AUTH_SCHEME
                : CredentialType.ACCESS_TOKEN;

        const accessTokenFilter: CredentialFilter = {
            homeAccountId: account.homeAccountId,
            environment: account.environment,
            credentialType: credentialType,
            clientId: this.clientId,
            realm: targetRealm || account.tenantId,
            target: scopes,
            tokenType: authScheme,
            keyId: request.sshKid,
            requestedClaimsHash: request.requestedClaimsHash,
        };

        const accessTokenKeys =
            (tokenKeys && tokenKeys.accessToken) ||
            this.getTokenKeys().accessToken;
        const accessTokens: AccessTokenEntity[] = [];

        accessTokenKeys.forEach((key) => {
            // Validate key
            if (
                this.accessTokenKeyMatchesFilter(key, accessTokenFilter, true)
            ) {
                const accessToken = this.getAccessTokenCredential(key);

                // Validate value
                if (
                    accessToken &&
                    this.credentialMatchesFilter(accessToken, accessTokenFilter)
                ) {
                    accessTokens.push(accessToken);
                }
            }
        });

        const numAccessTokens = accessTokens.length;
        if (numAccessTokens < 1) {
            this.commonLogger.info(
                "CacheManager:getAccessToken - No token found"
            );
            return null;
        } else if (numAccessTokens > 1) {
            this.commonLogger.info(
                "CacheManager:getAccessToken - Multiple access tokens found, clearing them"
            );
            accessTokens.forEach((accessToken) => {
                void this.removeAccessToken(generateCredentialKey(accessToken));
            });
            if (performanceClient && correlationId) {
                performanceClient.addFields(
                    { multiMatchedAT: accessTokens.length },
                    correlationId
                );
            }
            return null;
        }

        this.commonLogger.info(
            "CacheManager:getAccessToken - Returning access token"
        );
        return accessTokens[0];
    }

    /**
     * Validate the cache key against filter before retrieving and parsing cache value
     * @param key
     * @param filter
     * @param keyMustContainAllScopes
     * @returns
     */
    accessTokenKeyMatchesFilter(
        inputKey: string,
        filter: CredentialFilter,
        keyMustContainAllScopes: boolean
    ): boolean {
        const key = inputKey.toLowerCase();
        if (
            filter.clientId &&
            key.indexOf(filter.clientId.toLowerCase()) === -1
        ) {
            return false;
        }

        if (
            filter.homeAccountId &&
            key.indexOf(filter.homeAccountId.toLowerCase()) === -1
        ) {
            return false;
        }

        if (filter.realm && key.indexOf(filter.realm.toLowerCase()) === -1) {
            return false;
        }

        if (
            filter.requestedClaimsHash &&
            key.indexOf(filter.requestedClaimsHash.toLowerCase()) === -1
        ) {
            return false;
        }

        if (filter.target) {
            const scopes = filter.target.asArray();
            for (let i = 0; i < scopes.length; i++) {
                if (
                    keyMustContainAllScopes &&
                    !key.includes(scopes[i].toLowerCase())
                ) {
                    // When performing a cache lookup a missing scope would be a cache miss
                    return false;
                } else if (
                    !keyMustContainAllScopes &&
                    key.includes(scopes[i].toLowerCase())
                ) {
                    // When performing a cache write, any token with a subset of requested scopes should be replaced
                    return true;
                }
            }
        }

        return true;
    }

    /**
     * Gets all access tokens matching the filter
     * @param filter
     * @returns
     */
    getAccessTokensByFilter(filter: CredentialFilter): AccessTokenEntity[] {
        const tokenKeys = this.getTokenKeys();

        const accessTokens: AccessTokenEntity[] = [];
        tokenKeys.accessToken.forEach((key) => {
            if (!this.accessTokenKeyMatchesFilter(key, filter, true)) {
                return;
            }

            const accessToken = this.getAccessTokenCredential(key);
            if (
                accessToken &&
                this.credentialMatchesFilter(accessToken, filter)
            ) {
                accessTokens.push(accessToken);
            }
        });

        return accessTokens;
    }

    /**
     * Helper to retrieve the appropriate refresh token from cache
     * @param account {AccountInfo}
     * @param familyRT {boolean}
     * @param tokenKeys {?TokenKeys}
     * @param performanceClient {?IPerformanceClient}
     * @param correlationId {?string}
     */
    getRefreshToken(
        account: AccountInfo,
        familyRT: boolean,
        tokenKeys?: TokenKeys,
        performanceClient?: IPerformanceClient,
        correlationId?: string
    ): RefreshTokenEntity | null {
        this.commonLogger.trace("CacheManager - getRefreshToken called");
        const id = familyRT ? THE_FAMILY_ID : undefined;
        const refreshTokenFilter: CredentialFilter = {
            homeAccountId: account.homeAccountId,
            environment: account.environment,
            credentialType: CredentialType.REFRESH_TOKEN,
            clientId: this.clientId,
            familyId: id,
        };

        const refreshTokenKeys =
            (tokenKeys && tokenKeys.refreshToken) ||
            this.getTokenKeys().refreshToken;
        const refreshTokens: RefreshTokenEntity[] = [];

        refreshTokenKeys.forEach((key) => {
            // Validate key
            if (this.refreshTokenKeyMatchesFilter(key, refreshTokenFilter)) {
                const refreshToken = this.getRefreshTokenCredential(key);
                // Validate value
                if (
                    refreshToken &&
                    this.credentialMatchesFilter(
                        refreshToken,
                        refreshTokenFilter
                    )
                ) {
                    refreshTokens.push(refreshToken);
                }
            }
        });

        const numRefreshTokens = refreshTokens.length;
        if (numRefreshTokens < 1) {
            this.commonLogger.info(
                "CacheManager:getRefreshToken - No refresh token found."
            );
            return null;
        }
        // address the else case after remove functions address environment aliases

        if (numRefreshTokens > 1 && performanceClient && correlationId) {
            performanceClient.addFields(
                { multiMatchedRT: numRefreshTokens },
                correlationId
            );
        }

        this.commonLogger.info(
            "CacheManager:getRefreshToken - returning refresh token"
        );
        return refreshTokens[0] as RefreshTokenEntity;
    }

    /**
     * Validate the cache key against filter before retrieving and parsing cache value
     * @param key
     * @param filter
     */
    refreshTokenKeyMatchesFilter(
        inputKey: string,
        filter: CredentialFilter
    ): boolean {
        const key = inputKey.toLowerCase();
        if (
            filter.familyId &&
            key.indexOf(filter.familyId.toLowerCase()) === -1
        ) {
            return false;
        }

        // If familyId is used, clientId is not in the key
        if (
            !filter.familyId &&
            filter.clientId &&
            key.indexOf(filter.clientId.toLowerCase()) === -1
        ) {
            return false;
        }

        if (
            filter.homeAccountId &&
            key.indexOf(filter.homeAccountId.toLowerCase()) === -1
        ) {
            return false;
        }

        return true;
    }

    /**
     * Retrieve AppMetadataEntity from cache
     */
    readAppMetadataFromCache(environment: string): AppMetadataEntity | null {
        const appMetadataFilter: AppMetadataFilter = {
            environment,
            clientId: this.clientId,
        };

        const appMetadata: AppMetadataCache =
            this.getAppMetadataFilteredBy(appMetadataFilter);
        const appMetadataEntries: AppMetadataEntity[] = Object.keys(
            appMetadata
        ).map((key) => appMetadata[key]);

        const numAppMetadata = appMetadataEntries.length;
        if (numAppMetadata < 1) {
            return null;
        } else if (numAppMetadata > 1) {
            throw createClientAuthError(
                ClientAuthErrorCodes.multipleMatchingAppMetadata
            );
        }

        return appMetadataEntries[0] as AppMetadataEntity;
    }

    /**
     * Return the family_id value associated  with FOCI
     * @param environment
     * @param clientId
     */
    isAppMetadataFOCI(environment: string): boolean {
        const appMetadata = this.readAppMetadataFromCache(environment);
        return !!(appMetadata && appMetadata.familyId === THE_FAMILY_ID);
    }

    /**
     * helper to match account ids
     * @param value
     * @param homeAccountId
     */
    private matchHomeAccountId(
        entity: AccountEntity | CredentialEntity,
        homeAccountId: string
    ): boolean {
        return !!(
            typeof entity.homeAccountId === "string" &&
            homeAccountId === entity.homeAccountId
        );
    }

    /**
     * helper to match account ids
     * @param entity
     * @param localAccountId
     * @returns
     */
    private matchLocalAccountIdFromTokenClaims(
        tokenClaims: TokenClaims,
        localAccountId: string
    ): boolean {
        const idTokenLocalAccountId = tokenClaims.oid || tokenClaims.sub;
        return localAccountId === idTokenLocalAccountId;
    }

    private matchLocalAccountIdFromTenantProfile(
        tenantProfile: TenantProfile,
        localAccountId: string
    ): boolean {
        return tenantProfile.localAccountId === localAccountId;
    }

    /**
     * helper to match names
     * @param entity
     * @param name
     * @returns true if the downcased name properties are present and match in the filter and the entity
     */
    private matchName(claims: TokenClaims, name: string): boolean {
        return !!(name.toLowerCase() === claims.name?.toLowerCase());
    }

    /**
     * helper to match usernames
     * @param entity
     * @param username
     * @returns
     */
    private matchUsername(
        cachedUsername?: string,
        filterUsername?: string
    ): boolean {
        return !!(
            cachedUsername &&
            typeof cachedUsername === "string" &&
            filterUsername?.toLowerCase() === cachedUsername.toLowerCase()
        );
    }

    /**
     * helper to match assertion
     * @param value
     * @param oboAssertion
     */
    private matchUserAssertionHash(
        entity: CredentialEntity,
        userAssertionHash: string
    ): boolean {
        return !!(
            entity.userAssertionHash &&
            userAssertionHash === entity.userAssertionHash
        );
    }

    /**
     * helper to match environment
     * @param value
     * @param environment
     */
    private matchEnvironment(
        entity: AccountEntity | CredentialEntity | AppMetadataEntity,
        environment: string
    ): boolean {
        // Check static authority options first for cases where authority metadata has not been resolved and cached yet
        if (this.staticAuthorityOptions) {
<<<<<<< HEAD
            const staticAliases =
                getAliasesFromConfigMetadata(
                    this.staticAuthorityOptions.canonicalAuthority,
                    this.staticAuthorityOptions.cloudDiscoveryMetadata
                ) ||
                getHardcodedAliasesForCanonicalAuthority(
                    this.staticAuthorityOptions.canonicalAuthority
                ) ||
                this.staticAuthorityOptions.knownAuthorities;

            const validEnvironment = staticAliases?.some((staticAlias) => {
                return (
                    staticAlias &&
                    staticAlias.indexOf(environment) > -1 &&
                    staticAlias.indexOf(entity.environment) > -1
                );
            });

            if (validEnvironment) {
=======
            const staticAliases = getAliasesFromStaticSources(
                this.staticAuthorityOptions,
                this.commonLogger
            );
            if (
                staticAliases.includes(environment) &&
                staticAliases.includes(entity.environment)
            ) {
>>>>>>> 793b5e6f
                return true;
            }
        }

        // Query metadata cache if no static authority configuration has aliases that match enviroment
        const cloudMetadata = this.getAuthorityMetadataByAlias(environment);
        if (
            cloudMetadata &&
            cloudMetadata.aliases.indexOf(entity.environment) > -1
        ) {
            return true;
        }
        return false;
    }

    /**
     * helper to match credential type
     * @param entity
     * @param credentialType
     */
    private matchCredentialType(
        entity: CredentialEntity,
        credentialType: string
    ): boolean {
        return (
            entity.credentialType &&
            credentialType.toLowerCase() === entity.credentialType.toLowerCase()
        );
    }

    /**
     * helper to match client ids
     * @param entity
     * @param clientId
     */
    private matchClientId(
        entity: CredentialEntity | AppMetadataEntity,
        clientId: string
    ): boolean {
        return !!(entity.clientId && clientId === entity.clientId);
    }

    /**
     * helper to match family ids
     * @param entity
     * @param familyId
     */
    private matchFamilyId(
        entity: CredentialEntity | AppMetadataEntity,
        familyId: string
    ): boolean {
        return !!(entity.familyId && familyId === entity.familyId);
    }

    /**
     * helper to match realm
     * @param entity
     * @param realm
     */
    private matchRealm(
        entity: AccountEntity | CredentialEntity,
        realm: string
    ): boolean {
        return !!(entity.realm?.toLowerCase() === realm.toLowerCase());
    }

    /**
     * helper to match nativeAccountId
     * @param entity
     * @param nativeAccountId
     * @returns boolean indicating the match result
     */
    private matchNativeAccountId(
        entity: AccountEntity,
        nativeAccountId: string
    ): boolean {
        return !!(
            entity.nativeAccountId && nativeAccountId === entity.nativeAccountId
        );
    }

    /**
     * helper to match loginHint which can be either:
     * 1. login_hint ID token claim
     * 2. username in cached account object
     * 3. upn in ID token claims
     * @param entity
     * @param loginHint
     * @returns
     */
    private matchLoginHintFromTokenClaims(
        tokenClaims: TokenClaims,
        loginHint: string
    ): boolean {
        if (tokenClaims.login_hint === loginHint) {
            return true;
        }

        if (tokenClaims.preferred_username === loginHint) {
            return true;
        }

        if (tokenClaims.upn === loginHint) {
            return true;
        }

        return false;
    }

    /**
     * Helper to match sid
     * @param entity
     * @param sid
     * @returns true if the sid claim is present and matches the filter
     */
    private matchSid(idTokenClaims: TokenClaims, sid: string): boolean {
        return idTokenClaims.sid === sid;
    }

    private matchAuthorityType(
        entity: AccountEntity,
        authorityType: string
    ): boolean {
        return !!(
            entity.authorityType &&
            authorityType.toLowerCase() === entity.authorityType.toLowerCase()
        );
    }

    /**
     * Returns true if the target scopes are a subset of the current entity's scopes, false otherwise.
     * @param entity
     * @param target
     */
    private matchTarget(entity: CredentialEntity, target: ScopeSet): boolean {
        const isNotAccessTokenCredential =
            entity.credentialType !== CredentialType.ACCESS_TOKEN &&
            entity.credentialType !==
                CredentialType.ACCESS_TOKEN_WITH_AUTH_SCHEME;

        if (isNotAccessTokenCredential || !entity.target) {
            return false;
        }

        const entityScopeSet: ScopeSet = ScopeSet.fromString(entity.target);

        return entityScopeSet.containsScopeSet(target);
    }

    /**
     * Returns true if the credential's tokenType or Authentication Scheme matches the one in the request, false otherwise
     * @param entity
     * @param tokenType
     */
    private matchTokenType(
        entity: CredentialEntity,
        tokenType: AuthenticationScheme
    ): boolean {
        return !!(entity.tokenType && entity.tokenType === tokenType);
    }

    /**
     * Returns true if the credential's keyId matches the one in the request, false otherwise
     * @param entity
     * @param tokenType
     */
    private matchKeyId(entity: CredentialEntity, keyId: string): boolean {
        return !!(entity.keyId && entity.keyId === keyId);
    }

    /**
     * returns if a given cache entity is of the type appmetadata
     * @param key
     */
    private isAppMetadata(key: string): boolean {
        return key.indexOf(APP_METADATA) !== -1;
    }

    /**
     * returns if a given cache entity is of the type authoritymetadata
     * @param key
     */
    protected isAuthorityMetadata(key: string): boolean {
        return key.indexOf(AUTHORITY_METADATA_CONSTANTS.CACHE_KEY) !== -1;
    }

    /**
     * returns cache key used for cloud instance metadata
     */
    generateAuthorityMetadataCacheKey(authority: string): string {
        return `${AUTHORITY_METADATA_CONSTANTS.CACHE_KEY}-${this.clientId}-${authority}`;
    }

    /**
     * Helper to convert serialized data to object
     * @param obj
     * @param json
     */
    static toObject<T>(obj: T, json: object): T {
        for (const propertyName in json) {
            obj[propertyName] = json[propertyName];
        }
        return obj;
    }
}

/** @internal */
export class DefaultStorageClass extends CacheManager {
    setAccount(): void {
        throw createClientAuthError(ClientAuthErrorCodes.methodNotImplemented);
    }
    getAccount(): AccountEntity {
        throw createClientAuthError(ClientAuthErrorCodes.methodNotImplemented);
    }
    getCachedAccountEntity(): AccountEntity | null {
        throw createClientAuthError(ClientAuthErrorCodes.methodNotImplemented);
    }
    setIdTokenCredential(): void {
        throw createClientAuthError(ClientAuthErrorCodes.methodNotImplemented);
    }
    getIdTokenCredential(): IdTokenEntity {
        throw createClientAuthError(ClientAuthErrorCodes.methodNotImplemented);
    }
    setAccessTokenCredential(): void {
        throw createClientAuthError(ClientAuthErrorCodes.methodNotImplemented);
    }
    getAccessTokenCredential(): AccessTokenEntity {
        throw createClientAuthError(ClientAuthErrorCodes.methodNotImplemented);
    }
    setRefreshTokenCredential(): void {
        throw createClientAuthError(ClientAuthErrorCodes.methodNotImplemented);
    }
    getRefreshTokenCredential(): RefreshTokenEntity {
        throw createClientAuthError(ClientAuthErrorCodes.methodNotImplemented);
    }
    setAppMetadata(): void {
        throw createClientAuthError(ClientAuthErrorCodes.methodNotImplemented);
    }
    getAppMetadata(): AppMetadataEntity {
        throw createClientAuthError(ClientAuthErrorCodes.methodNotImplemented);
    }
    setServerTelemetry(): void {
        throw createClientAuthError(ClientAuthErrorCodes.methodNotImplemented);
    }
    getServerTelemetry(): ServerTelemetryEntity {
        throw createClientAuthError(ClientAuthErrorCodes.methodNotImplemented);
    }
    setAuthorityMetadata(): void {
        throw createClientAuthError(ClientAuthErrorCodes.methodNotImplemented);
    }
    getAuthorityMetadata(): AuthorityMetadataEntity | null {
        throw createClientAuthError(ClientAuthErrorCodes.methodNotImplemented);
    }
    getAuthorityMetadataKeys(): Array<string> {
        throw createClientAuthError(ClientAuthErrorCodes.methodNotImplemented);
    }
    setThrottlingCache(): void {
        throw createClientAuthError(ClientAuthErrorCodes.methodNotImplemented);
    }
    getThrottlingCache(): ThrottlingEntity {
        throw createClientAuthError(ClientAuthErrorCodes.methodNotImplemented);
    }
    removeItem(): boolean {
        throw createClientAuthError(ClientAuthErrorCodes.methodNotImplemented);
    }
    containsKey(): boolean {
        throw createClientAuthError(ClientAuthErrorCodes.methodNotImplemented);
    }
    getKeys(): string[] {
        throw createClientAuthError(ClientAuthErrorCodes.methodNotImplemented);
    }
    getAccountKeys(): string[] {
        throw createClientAuthError(ClientAuthErrorCodes.methodNotImplemented);
    }
    getTokenKeys(): TokenKeys {
        throw createClientAuthError(ClientAuthErrorCodes.methodNotImplemented);
    }
    async clear(): Promise<void> {
        throw createClientAuthError(ClientAuthErrorCodes.methodNotImplemented);
    }
    updateCredentialCacheKey(): string {
        throw createClientAuthError(ClientAuthErrorCodes.methodNotImplemented);
    }
    removeOutdatedAccount(): void {
        throw createClientAuthError(ClientAuthErrorCodes.methodNotImplemented);
    }
}<|MERGE_RESOLUTION|>--- conflicted
+++ resolved
@@ -1762,16 +1762,10 @@
     ): boolean {
         // Check static authority options first for cases where authority metadata has not been resolved and cached yet
         if (this.staticAuthorityOptions) {
-<<<<<<< HEAD
-            const staticAliases =
-                getAliasesFromConfigMetadata(
-                    this.staticAuthorityOptions.canonicalAuthority,
-                    this.staticAuthorityOptions.cloudDiscoveryMetadata
-                ) ||
-                getHardcodedAliasesForCanonicalAuthority(
-                    this.staticAuthorityOptions.canonicalAuthority
-                ) ||
-                this.staticAuthorityOptions.knownAuthorities;
+            const staticAliases = getAliasesFromStaticSources(
+                this.staticAuthorityOptions,
+                this.commonLogger
+            );
 
             const validEnvironment = staticAliases?.some((staticAlias) => {
                 return (
@@ -1782,16 +1776,6 @@
             });
 
             if (validEnvironment) {
-=======
-            const staticAliases = getAliasesFromStaticSources(
-                this.staticAuthorityOptions,
-                this.commonLogger
-            );
-            if (
-                staticAliases.includes(environment) &&
-                staticAliases.includes(entity.environment)
-            ) {
->>>>>>> 793b5e6f
                 return true;
             }
         }
