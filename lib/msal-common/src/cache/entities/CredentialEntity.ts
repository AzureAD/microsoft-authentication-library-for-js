--- conflicted
+++ resolved
@@ -147,17 +147,6 @@
             this.generateSchemeForCacheKey(tokenType)
         ];
 
-<<<<<<< HEAD
-=======
-        /*
-         * PoP Tokens and SSH certs include scheme in cache key
-         * Cast to lowercase to handle "bearer" from ADFS
-         */
-        if (tokenType && tokenType.toLowerCase() !== AuthenticationScheme.BEARER.toLowerCase()) {
-            credentialKey.push(tokenType.toLowerCase());
-        }
-
->>>>>>> 67e4af7e
         return credentialKey.join(Separators.CACHE_KEY_SEPARATOR).toLowerCase();
     }
 
@@ -218,7 +207,10 @@
      * Generate scheme key componenet as per schema: <scheme>
      */
     private static generateSchemeForCacheKey(tokenType?: string): string {
-        // PoP Tokens and SSH certs include scheme in cache key
-        return (tokenType && tokenType !== AuthenticationScheme.BEARER) ? tokenType.toLowerCase() : "";
+        /*
+         * PoP Tokens and SSH certs include scheme in cache key
+         * Cast to lowercase to handle "bearer" from ADFS
+         */
+        return (tokenType && tokenType.toLowerCase() !== AuthenticationScheme.BEARER.toLowerCase()) ? tokenType.toLowerCase() : "";
     }
 }