/*
 * Copyright (c) Microsoft Corporation. All rights reserved.
 * Licensed under the MIT License.
 */

import { Separators, CredentialType, CacheType, Constants, AuthenticationScheme } from "../../utils/Constants";
import { ClientAuthError } from "../../error/ClientAuthError";

/**
 * Base type for credentials to be stored in the cache: eg: ACCESS_TOKEN, ID_TOKEN etc
 *
 * Key:Value Schema:
 *
 * Key: <home_account_id*>-<environment>-<credential_type>-<client_id>-<realm*>-<target*>-<scheme>
 *
 * Value Schema:
 * {
 *      homeAccountId: home account identifier for the auth scheme,
 *      environment: entity that issued the token, represented as a full host
 *      credentialType: Type of credential as a string, can be one of the following: RefreshToken, AccessToken, IdToken, Password, Cookie, Certificate, Other
 *      clientId: client ID of the application
 *      secret: Actual credential as a string
 *      familyId: Family ID identifier, usually only used for refresh tokens
 *      realm: Full tenant or organizational identifier that the account belongs to
 *      target: Permissions that are included in the token, or for refresh tokens, the resource identifier.
 *      oboAssertion: access token passed in as part of OBO request
 *      tokenType: Matches the authentication scheme for which the token was issued (i.e. Bearer or pop)
 * }
 */
export class CredentialEntity {
    homeAccountId: string;
    environment: string;
    credentialType: CredentialType;
    clientId: string;
    secret: string;
    familyId?: string;
    realm?: string;
    target?: string;
    oboAssertion?: string;
    tokenType?: string;

    /**
     * Generate Account Id key component as per the schema: <home_account_id>-<environment>
     */
    generateAccountId(): string {
        return CredentialEntity.generateAccountIdForCacheKey(this.homeAccountId, this.environment);
    }

    /**
     * Generate Credential Id key component as per the schema: <credential_type>-<client_id>-<realm>
     */
    generateCredentialId(): string {
        return CredentialEntity.generateCredentialIdForCacheKey(
            this.credentialType,
            this.clientId,
            this.realm,
            this.familyId
        );
    }

    /**
     * Generate target key component as per schema: <target>
     */
    generateTarget(): string {
        return CredentialEntity.generateTargetForCacheKey(this.target);
    }

    /**
     * generates credential key
     */
    generateCredentialKey(): string {
        return CredentialEntity.generateCredentialCacheKey(
            this.homeAccountId,
            this.environment,
            this.credentialType,
            this.clientId,
            this.realm,
            this.target,
            this.familyId,
            this.tokenType
        );
    }

    /**
     * returns the type of the cache (in this case credential)
     */
    generateType(): number {
        switch (this.credentialType) {
            case CredentialType.ID_TOKEN:
                return CacheType.ID_TOKEN;
            case CredentialType.ACCESS_TOKEN:
            case CredentialType.ACCESS_TOKEN_WITH_AUTH_SCHEME:
                return CacheType.ACCESS_TOKEN;
            case CredentialType.REFRESH_TOKEN:
                return CacheType.REFRESH_TOKEN;
            default: {
                throw ClientAuthError.createUnexpectedCredentialTypeError();
            }
        }
    }

    /**
     * helper function to return `CredentialType`
     * @param key
     */
    static getCredentialType(key: string): string {
        // First keyword search will match all "AccessToken" and "AccessToken_With_AuthScheme" credentials
        if (key.indexOf(CredentialType.ACCESS_TOKEN.toLowerCase()) !== -1) {
            // Perform second search to differentiate between "AccessToken" and "AccessToken_With_AuthScheme" credential types
            if (key.indexOf(CredentialType.ACCESS_TOKEN_WITH_AUTH_SCHEME.toLowerCase()) !== -1) {
                return CredentialType.ACCESS_TOKEN_WITH_AUTH_SCHEME;
            }
            return CredentialType.ACCESS_TOKEN;
        } else if (key.indexOf(CredentialType.ID_TOKEN.toLowerCase()) !== -1) {
            return CredentialType.ID_TOKEN;
        } else if (key.indexOf(CredentialType.REFRESH_TOKEN.toLowerCase()) !== -1) {
            return CredentialType.REFRESH_TOKEN;
        }

        return Constants.NOT_DEFINED;
    }

    /**
     * generates credential key
     * <home_account_id*>-\<environment>-<credential_type>-<client_id>-<realm\*>-<target\*>-<scheme\*>
     */
    static generateCredentialCacheKey(
        homeAccountId: string,
        environment: string,
        credentialType: CredentialType,
        clientId: string,
        realm?: string,
        target?: string,
        familyId?: string,
        tokenType?: string
    ): string {
        const credentialKey = [
            this.generateAccountIdForCacheKey(homeAccountId, environment),
            this.generateCredentialIdForCacheKey(credentialType, clientId, realm, familyId),
<<<<<<< HEAD
            this.generateTargetForCacheKey(target),
            this.generateSchemeForCacheKey(credentialType, tokenType)
=======
            this.generateTargetForCacheKey(target)
>>>>>>> af9372a9
        ];

        if (tokenType === AuthenticationScheme.POP) {
            credentialKey.push(this.generateSchemeForCacheKey(credentialType, tokenType));
        }

        return credentialKey.join(Separators.CACHE_KEY_SEPARATOR).toLowerCase();
    }

    /**
     * generates Account Id for keys
     * @param homeAccountId
     * @param environment
     */
    private static generateAccountIdForCacheKey(
        homeAccountId: string,
        environment: string
    ): string {
        const accountId: Array<string> = [homeAccountId, environment];
        return accountId.join(Separators.CACHE_KEY_SEPARATOR).toLowerCase();
    }

    /**
     * Generates Credential Id for keys
     * @param credentialType
     * @param realm
     * @param clientId
     * @param familyId
     */
    private static generateCredentialIdForCacheKey(
        credentialType: CredentialType,
        clientId: string,
        realm?: string,
        familyId?: string
    ): string {
        const clientOrFamilyId =
            credentialType === CredentialType.REFRESH_TOKEN
                ? familyId || clientId
                : clientId;
        const credentialId: Array<string> = [
            credentialType,
            clientOrFamilyId,
            realm || "",
        ];

        return credentialId.join(Separators.CACHE_KEY_SEPARATOR).toLowerCase();
    }

    /**
     * Generate target key component as per schema: <target>
     */
    private static generateTargetForCacheKey(scopes?: string): string {
        return (scopes || "").toLowerCase();
    }

    /**
     * Generates scheme key component as per schema: <-scheme>
     */
    private static generateSchemeForCacheKey(credentialType: string, tokenType?: string): string {
        const authScheme =
            ((credentialType === CredentialType.ACCESS_TOKEN_WITH_AUTH_SCHEME) && tokenType)
                ? tokenType
                : "";

        return authScheme.toLowerCase();
    }
}<|MERGE_RESOLUTION|>--- conflicted
+++ resolved
@@ -137,12 +137,7 @@
         const credentialKey = [
             this.generateAccountIdForCacheKey(homeAccountId, environment),
             this.generateCredentialIdForCacheKey(credentialType, clientId, realm, familyId),
-<<<<<<< HEAD
-            this.generateTargetForCacheKey(target),
-            this.generateSchemeForCacheKey(credentialType, tokenType)
-=======
             this.generateTargetForCacheKey(target)
->>>>>>> af9372a9
         ];
 
         if (tokenType === AuthenticationScheme.POP) {
