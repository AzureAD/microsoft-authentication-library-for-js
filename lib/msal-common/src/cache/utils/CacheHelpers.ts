/*
 * Copyright (c) Microsoft Corporation. All rights reserved.
 * Licensed under the MIT License.
 */

import { extractTokenClaims } from "../../account/AuthToken";
import { TokenClaims } from "../../account/TokenClaims";
import { CloudDiscoveryMetadata } from "../../authority/CloudDiscoveryMetadata";
import { OpenIdConfigResponse } from "../../authority/OpenIdConfigResponse";
import {
    ClientAuthErrorCodes,
    createClientAuthError,
} from "../../error/ClientAuthError";
import {
<<<<<<< HEAD
    APP_METADATA,
=======
>>>>>>> 2c5e4577
    AUTHORITY_METADATA_CONSTANTS,
    AuthenticationScheme,
    CredentialType,
    SERVER_TELEM_CONSTANTS,
    Separators,
    ThrottlingConstants,
} from "../../utils/Constants";
import { TimeUtils } from "../../utils/TimeUtils";
import { AccessTokenEntity } from "../entities/AccessTokenEntity";
<<<<<<< HEAD
import { AppMetadataEntity } from "../entities/AppMetadataEntity";
=======
>>>>>>> 2c5e4577
import { AuthorityMetadataEntity } from "../entities/AuthorityMetadataEntity";
import { CredentialEntity } from "../entities/CredentialEntity";
import { IdTokenEntity } from "../entities/IdTokenEntity";
import { RefreshTokenEntity } from "../entities/RefreshTokenEntity";

/**
 * Cache Key: <home_account_id>-<environment>-<credential_type>-<client_id or familyId>-<realm>-<scopes>-<claims hash>-<scheme>
 * IdToken Example: uid.utid-login.microsoftonline.com-idtoken-app_client_id-contoso.com
 * AccessToken Example: uid.utid-login.microsoftonline.com-accesstoken-app_client_id-contoso.com-scope1 scope2--pop
 * RefreshToken Example: uid.utid-login.microsoftonline.com-refreshtoken-1-contoso.com
 * @param credentialEntity
 * @returns
 */
export function generateCredentialKey(
    credentialEntity: CredentialEntity
): string {
    const credentialKey = [
        generateAccountId(credentialEntity),
        generateCredentialId(credentialEntity),
        generateTarget(credentialEntity),
        generateClaimsHash(credentialEntity),
        generateScheme(credentialEntity),
    ];

    return credentialKey.join(Separators.CACHE_KEY_SEPARATOR).toLowerCase();
}

/**
 * Create IdTokenEntity
 * @param homeAccountId
 * @param authenticationResult
 * @param clientId
 * @param authority
 */
export function createIdTokenEntity(
    homeAccountId: string,
    environment: string,
    idToken: string,
    clientId: string,
    tenantId: string
): IdTokenEntity {
    const idTokenEntity: IdTokenEntity = {
        credentialType: CredentialType.ID_TOKEN,
        homeAccountId: homeAccountId,
        environment: environment,
        clientId: clientId,
        secret: idToken,
        realm: tenantId,
    };

    return idTokenEntity;
}

/**
 * Create AccessTokenEntity
 * @param homeAccountId
 * @param environment
 * @param accessToken
 * @param clientId
 * @param tenantId
 * @param scopes
 * @param expiresOn
 * @param extExpiresOn
 */
export function createAccessTokenEntity(
    homeAccountId: string,
    environment: string,
    accessToken: string,
    clientId: string,
    tenantId: string,
    scopes: string,
    expiresOn: number,
    extExpiresOn: number,
    base64Decode: (input: string) => string,
    refreshOn?: number,
    tokenType?: AuthenticationScheme,
    userAssertionHash?: string,
    keyId?: string,
    requestedClaims?: string,
    requestedClaimsHash?: string
): AccessTokenEntity {
    const atEntity: AccessTokenEntity = {
        homeAccountId: homeAccountId,
        credentialType: CredentialType.ACCESS_TOKEN,
        secret: accessToken,
        cachedAt: TimeUtils.nowSeconds().toString(),
        expiresOn: expiresOn.toString(),
        extendedExpiresOn: extExpiresOn.toString(),
        environment: environment,
        clientId: clientId,
        realm: tenantId,
        target: scopes,
        tokenType: tokenType || AuthenticationScheme.BEARER,
    };

    if (userAssertionHash) {
        atEntity.userAssertionHash = userAssertionHash;
    }

    if (refreshOn) {
        atEntity.refreshOn = refreshOn.toString();
    }

    if (requestedClaims) {
        atEntity.requestedClaims = requestedClaims;
        atEntity.requestedClaimsHash = requestedClaimsHash;
    }

    /*
     * Create Access Token With Auth Scheme instead of regular access token
     * Cast to lower to handle "bearer" from ADFS
     */
    if (
        atEntity.tokenType?.toLowerCase() !==
        AuthenticationScheme.BEARER.toLowerCase()
    ) {
        atEntity.credentialType = CredentialType.ACCESS_TOKEN_WITH_AUTH_SCHEME;
        switch (atEntity.tokenType) {
            case AuthenticationScheme.POP:
                // Make sure keyId is present and add it to credential
                const tokenClaims: TokenClaims | null = extractTokenClaims(
                    accessToken,
                    base64Decode
                );
                if (!tokenClaims?.cnf?.kid) {
                    throw createClientAuthError(
                        ClientAuthErrorCodes.tokenClaimsCnfRequiredForSignedJwt
                    );
                }
                atEntity.keyId = tokenClaims.cnf.kid;
                break;
            case AuthenticationScheme.SSH:
                atEntity.keyId = keyId;
        }
    }

    return atEntity;
}

/**
 * Create RefreshTokenEntity
 * @param homeAccountId
 * @param authenticationResult
 * @param clientId
 * @param authority
 */
export function createRefreshTokenEntity(
    homeAccountId: string,
    environment: string,
    refreshToken: string,
    clientId: string,
    familyId?: string,
    userAssertionHash?: string,
    expiresOn?: number
): RefreshTokenEntity {
    const rtEntity: RefreshTokenEntity = {
        credentialType: CredentialType.REFRESH_TOKEN,
        homeAccountId: homeAccountId,
        environment: environment,
        clientId: clientId,
        secret: refreshToken,
    };

    if (userAssertionHash) {
        rtEntity.userAssertionHash = userAssertionHash;
    }

    if (familyId) {
        rtEntity.familyId = familyId;
    }

    if (expiresOn) {
        rtEntity.expiresOn = expiresOn.toString();
    }

    return rtEntity;
}

export function isCredentialEntity(entity: object): boolean {
    return (
        entity.hasOwnProperty("homeAccountId") &&
        entity.hasOwnProperty("environment") &&
        entity.hasOwnProperty("credentialType") &&
        entity.hasOwnProperty("clientId") &&
        entity.hasOwnProperty("secret")
    );
}

/**
 * Validates an entity: checks for all expected params
 * @param entity
 */
export function isAccessTokenEntity(entity: object): boolean {
    if (!entity) {
        return false;
    }

    return (
        isCredentialEntity(entity) &&
        entity.hasOwnProperty("realm") &&
        entity.hasOwnProperty("target") &&
        (entity["credentialType"] === CredentialType.ACCESS_TOKEN ||
            entity["credentialType"] ===
                CredentialType.ACCESS_TOKEN_WITH_AUTH_SCHEME)
    );
}

/**
 * Validates an entity: checks for all expected params
 * @param entity
 */
export function isIdTokenEntity(entity: object): boolean {
    if (!entity) {
        return false;
    }

    return (
        isCredentialEntity(entity) &&
        entity.hasOwnProperty("realm") &&
        entity["credentialType"] === CredentialType.ID_TOKEN
    );
}

/**
 * Validates an entity: checks for all expected params
 * @param entity
 */
export function isRefreshTokenEntity(entity: object): boolean {
    if (!entity) {
        return false;
    }

    return (
        isCredentialEntity(entity) &&
        entity["credentialType"] === CredentialType.REFRESH_TOKEN
    );
}

/**
 * Generate Account Id key component as per the schema: <home_account_id>-<environment>
 */
function generateAccountId(credentialEntity: CredentialEntity): string {
    const accountId: Array<string> = [
        credentialEntity.homeAccountId,
        credentialEntity.environment,
    ];
    return accountId.join(Separators.CACHE_KEY_SEPARATOR).toLowerCase();
}

/**
 * Generate Credential Id key component as per the schema: <credential_type>-<client_id>-<realm>
 */
function generateCredentialId(credentialEntity: CredentialEntity): string {
    const clientOrFamilyId =
        credentialEntity.credentialType === CredentialType.REFRESH_TOKEN
            ? credentialEntity.familyId || credentialEntity.clientId
            : credentialEntity.clientId;
    const credentialId: Array<string> = [
        credentialEntity.credentialType,
        clientOrFamilyId,
        credentialEntity.realm || "",
    ];

    return credentialId.join(Separators.CACHE_KEY_SEPARATOR).toLowerCase();
}

/**
 * Generate target key component as per schema: <target>
 */
function generateTarget(credentialEntity: CredentialEntity): string {
    return (credentialEntity.target || "").toLowerCase();
}

/**
 * Generate requested claims key component as per schema: <requestedClaims>
 */
function generateClaimsHash(credentialEntity: CredentialEntity): string {
    return (credentialEntity.requestedClaimsHash || "").toLowerCase();
}

/**
 * Generate scheme key componenet as per schema: <scheme>
 */
function generateScheme(credentialEntity: CredentialEntity): string {
    /*
     * PoP Tokens and SSH certs include scheme in cache key
     * Cast to lowercase to handle "bearer" from ADFS
     */
    return credentialEntity.tokenType &&
        credentialEntity.tokenType.toLowerCase() !==
            AuthenticationScheme.BEARER.toLowerCase()
        ? credentialEntity.tokenType.toLowerCase()
        : "";
}

/**
 * validates if a given cache entry is "Telemetry", parses <key,value>
 * @param key
 * @param entity
 */
export function isServerTelemetryEntity(key: string, entity?: object): boolean {
    const validateKey: boolean =
        key.indexOf(SERVER_TELEM_CONSTANTS.CACHE_KEY) === 0;
    let validateEntity: boolean = true;

    if (entity) {
        validateEntity =
            entity.hasOwnProperty("failedRequests") &&
            entity.hasOwnProperty("errors") &&
            entity.hasOwnProperty("cacheHits");
    }

    return validateKey && validateEntity;
}

/**
 * validates if a given cache entry is "Throttling", parses <key,value>
 * @param key
 * @param entity
 */
export function isThrottlingEntity(key: string, entity?: object): boolean {
    let validateKey: boolean = false;
    if (key) {
        validateKey = key.indexOf(ThrottlingConstants.THROTTLING_PREFIX) === 0;
    }

    let validateEntity: boolean = true;
    if (entity) {
        validateEntity = entity.hasOwnProperty("throttleTime");
    }

    return validateKey && validateEntity;
}

/**
<<<<<<< HEAD
 * Generate AppMetadata Cache Key as per the schema: appmetadata-<environment>-<client_id>
 */
export function generateAppMetadataKey({
    environment,
    clientId,
}: AppMetadataEntity): string {
    const appMetaDataKeyArray: Array<string> = [
        APP_METADATA,
        environment,
        clientId,
    ];
    return appMetaDataKeyArray
        .join(Separators.CACHE_KEY_SEPARATOR)
        .toLowerCase();
}

/**
=======
>>>>>>> 2c5e4577
 * Validates an entity: checks for all expected params
 * @param entity
 */
export function isAuthorityMetadataEntity(
    key: string,
    entity: object
): boolean {
<<<<<<< HEAD
=======
    if (!entity) {
        return false;
    }

>>>>>>> 2c5e4577
    return (
        key.indexOf(AUTHORITY_METADATA_CONSTANTS.CACHE_KEY) === 0 &&
        entity.hasOwnProperty("aliases") &&
        entity.hasOwnProperty("preferred_cache") &&
        entity.hasOwnProperty("preferred_network") &&
        entity.hasOwnProperty("canonical_authority") &&
        entity.hasOwnProperty("authorization_endpoint") &&
        entity.hasOwnProperty("token_endpoint") &&
        entity.hasOwnProperty("issuer") &&
        entity.hasOwnProperty("aliasesFromNetwork") &&
        entity.hasOwnProperty("endpointsFromNetwork") &&
        entity.hasOwnProperty("expiresAt") &&
        entity.hasOwnProperty("jwks_uri")
    );
}

<<<<<<< HEAD
/*
 * Validates an entity: checks for all expected params
 * @param entity
 */
export function isAppMetadataEntity(key: string, entity: object): boolean {
    if (!entity) {
        return false;
    }

    return (
        key.indexOf(APP_METADATA) === 0 &&
        entity.hasOwnProperty("clientId") &&
        entity.hasOwnProperty("environment")
    );
}

=======
>>>>>>> 2c5e4577
/**
 * Reset the exiresAt value
 */
export function generateAuthorityMetadataExpiresAt(): number {
    return (
        TimeUtils.nowSeconds() +
        AUTHORITY_METADATA_CONSTANTS.REFRESH_TIME_SECONDS
    );
}

export function updateAuthorityEndpointMetadata(
    authorityMetadata: AuthorityMetadataEntity,
    updatedValues: OpenIdConfigResponse,
    fromNetwork: boolean
): void {
    authorityMetadata.authorization_endpoint =
        updatedValues.authorization_endpoint;
    authorityMetadata.token_endpoint = updatedValues.token_endpoint;
    authorityMetadata.end_session_endpoint = updatedValues.end_session_endpoint;
    authorityMetadata.issuer = updatedValues.issuer;
    authorityMetadata.endpointsFromNetwork = fromNetwork;
    authorityMetadata.jwks_uri = updatedValues.jwks_uri;
}

export function updateCloudDiscoveryMetadata(
    authorityMetadata: AuthorityMetadataEntity,
    updatedValues: CloudDiscoveryMetadata,
    fromNetwork: boolean
): void {
    authorityMetadata.aliases = updatedValues.aliases;
    authorityMetadata.preferred_cache = updatedValues.preferred_cache;
    authorityMetadata.preferred_network = updatedValues.preferred_network;
    authorityMetadata.aliasesFromNetwork = fromNetwork;
}

/**
 * Returns whether or not the data needs to be refreshed
 */
export function isAuthorityMetadataExpired(
    metadata: AuthorityMetadataEntity
): boolean {
    return metadata.expiresAt <= TimeUtils.nowSeconds();
}<|MERGE_RESOLUTION|>--- conflicted
+++ resolved
@@ -12,10 +12,7 @@
     createClientAuthError,
 } from "../../error/ClientAuthError";
 import {
-<<<<<<< HEAD
     APP_METADATA,
-=======
->>>>>>> 2c5e4577
     AUTHORITY_METADATA_CONSTANTS,
     AuthenticationScheme,
     CredentialType,
@@ -25,10 +22,7 @@
 } from "../../utils/Constants";
 import { TimeUtils } from "../../utils/TimeUtils";
 import { AccessTokenEntity } from "../entities/AccessTokenEntity";
-<<<<<<< HEAD
 import { AppMetadataEntity } from "../entities/AppMetadataEntity";
-=======
->>>>>>> 2c5e4577
 import { AuthorityMetadataEntity } from "../entities/AuthorityMetadataEntity";
 import { CredentialEntity } from "../entities/CredentialEntity";
 import { IdTokenEntity } from "../entities/IdTokenEntity";
@@ -364,7 +358,6 @@
 }
 
 /**
-<<<<<<< HEAD
  * Generate AppMetadata Cache Key as per the schema: appmetadata-<environment>-<client_id>
  */
 export function generateAppMetadataKey({
@@ -382,8 +375,6 @@
 }
 
 /**
-=======
->>>>>>> 2c5e4577
  * Validates an entity: checks for all expected params
  * @param entity
  */
@@ -391,13 +382,6 @@
     key: string,
     entity: object
 ): boolean {
-<<<<<<< HEAD
-=======
-    if (!entity) {
-        return false;
-    }
-
->>>>>>> 2c5e4577
     return (
         key.indexOf(AUTHORITY_METADATA_CONSTANTS.CACHE_KEY) === 0 &&
         entity.hasOwnProperty("aliases") &&
@@ -414,25 +398,6 @@
     );
 }
 
-<<<<<<< HEAD
-/*
- * Validates an entity: checks for all expected params
- * @param entity
- */
-export function isAppMetadataEntity(key: string, entity: object): boolean {
-    if (!entity) {
-        return false;
-    }
-
-    return (
-        key.indexOf(APP_METADATA) === 0 &&
-        entity.hasOwnProperty("clientId") &&
-        entity.hasOwnProperty("environment")
-    );
-}
-
-=======
->>>>>>> 2c5e4577
 /**
  * Reset the exiresAt value
  */
