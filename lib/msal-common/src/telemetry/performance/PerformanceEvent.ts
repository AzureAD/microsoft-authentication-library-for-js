/*
 * Copyright (c) Microsoft Corporation. All rights reserved.
 * Licensed under the MIT License.
 */

/**
 * Enumeration of operations that are instrumented by have their performance measured by the PerformanceClient.
 *
 * @export
 * @enum {number}
 */
export enum PerformanceEvents {

    /**
     * acquireTokenByCode API (msal-browser and msal-node).
     * Used to acquire tokens by trading an authorization code against the token endpoint.
     */
    AcquireTokenByCode = "acquireTokenByCode",

    /**
     * acquireTokenByRefreshToken API (msal-browser and msal-node).
     * Used to renew an access token using a refresh token against the token endpoint.
     */
    AcquireTokenByRefreshToken = "acquireTokenByRefreshToken",

    /**
     * acquireTokenSilent API (msal-browser and msal-node).
     * Used to silently acquire a new access token (from the cache or the network).
     */
    AcquireTokenSilent = "acquireTokenSilent",

    /**
     * acquireTokenSilentAsync (msal-browser).
     * Internal API for acquireTokenSilent.
     */
    AcquireTokenSilentAsync = "acquireTokenSilentAsync",

    /**
     * acquireTokenPopup (msal-browser).
     * Used to acquire a new access token interactively through pop ups
     */
    AcquireTokenPopup = "acquireTokenPopup",

    /**
     * getPublicKeyThumbprint API in CryptoOpts class (msal-browser).
     * Used to generate a public/private keypair and generate a public key thumbprint for pop requests.
     */
    CryptoOptsGetPublicKeyThumbprint = "cryptoOptsGetPublicKeyThumbprint",

    /**
     * signJwt API in CryptoOpts class (msal-browser).
     * Used to signed a pop token.
     */
    CryptoOptsSignJwt = "cryptoOptsSignJwt",

    /**
     * acquireToken API in the SilentCacheClient class (msal-browser).
     * Used to read access tokens from the cache.
     */
    SilentCacheClientAcquireToken = "silentCacheClientAcquireToken",

    /**
     * acquireToken API in the SilentIframeClient class (msal-browser).
     * Used to acquire a new set of tokens from the authorize endpoint in a hidden iframe.
     */
    SilentIframeClientAcquireToken = "silentIframeClientAcquireToken",

    /**
     * acquireToken API in SilentRereshClient (msal-browser).
     * Used to acquire a new set of tokens from the token endpoint using a refresh token.
     */
    SilentRefreshClientAcquireToken = "silentRefreshClientAcquireToken",

    /**
     * ssoSilent API (msal-browser).
     * Used to silently acquire an authorization code and set of tokens using a hidden iframe.
     */
    SsoSilent = "ssoSilent",

    /**
     * getDiscoveredAuthority API in StandardInteractionClient class (msal-browser).
     * Used to load authority metadata for a request.
     */
    StandardInteractionClientGetDiscoveredAuthority = "standardInteractionClientGetDiscoveredAuthority",

    /**
     * acquireToken APIs in msal-browser.
     * Used to make an /authorize endpoint call with native brokering enabled.
     */
    FetchAccountIdWithNativeBroker = "fetchAccountIdWithNativeBroker",

    /**
     * acquireToken API in NativeInteractionClient class (msal-browser).
     * Used to acquire a token from Native component when native brokering is enabled.
     */
    NativeInteractionClientAcquireToken = "nativeInteractionClientAcquireToken",
    /**
     * Time spent creating default headers for requests to token endpoint
     */
    BaseClientCreateTokenRequestHeaders = "baseClientCreateTokenRequestHeaders",
    /**
     * Used to measure the time taken for completing embedded-broker handshake (PW-Broker).
     */
    BrokerHandhshake = "brokerHandshake",
    /**
     * acquireTokenByRefreshToken API in BrokerClientApplication (PW-Broker) .
     */
    AcquireTokenByRefreshTokenInBroker = "acquireTokenByRefreshTokenInBroker",
    /**
     * Time taken for token acquisition by broker
     */
    AcquireTokenByBroker = "acquireTokenByBroker",

    /**
     * Time spent on the network for refresh token acquisition
     */
<<<<<<< HEAD
    AcquireTokenByBroker = "acquireTokenByBroker",
=======
    RefreshTokenClientExecuteTokenRequest = "refreshTokenClientExecuteTokenRequest",

    /**
     * Time taken for acquiring refresh token , records RT size
     */
    RefreshTokenClientAcquireToken = "refreshTokenClientAcquireToken",

    /**
     * Time taken for acquiring cached refresh token 
     */
    RefreshTokenClientAcquireTokenWithCachedRefreshToken = "refreshTokenClientAcquireTokenWithCachedRefreshToken",
>>>>>>> 22b4edc7
}

/**
 * State of the performance event.
 *
 * @export
 * @enum {number}
 */
export enum PerformanceEventStatus {
    NotStarted,
    InProgress,
    Completed
}

/**
 * Performance measurement taken by the library, including metadata about the request and application.
 *
 * @export
 * @typedef {PerformanceEvent}
 */
export type PerformanceEvent = {
    /**
     * Unique id for the event
     *
     * @type {string}
     */
    eventId: string,

    /**
     * State of the perforance measure.
     *
     * @type {PerformanceEventStatus}
     */
    status: PerformanceEventStatus,

    /**
     * Login authority used for the request
     *
     * @type {string}
     */
    authority: string,

    /**
     * Client id for the application
     *
     * @type {string}
     */
    clientId: string

    /**
     * Correlation ID used for the request
     *
     * @type {string}
     */
    correlationId: string,

    /**
     * End-to-end duration in milliseconds.
     * @date 3/22/2022 - 3:40:05 PM
     *
     * @type {number}
     */
    durationMs?: number,

    /**
     * Visibility of the page when the event completed.
     * Read from: https://developer.mozilla.org/docs/Web/API/Page_Visibility_API
     *
     * @type {?(string | null)}
     */
    endPageVisibility?: string | null,

    /**
     * Whether the result was retrieved from the cache.
     *
     * @type {(boolean | null)}
     */
    fromCache?: boolean | null,

    /**
     * Event name (usually in the form of classNameFunctionName)
     *
     * @type {PerformanceEvents}
     */
    name: PerformanceEvents,

    /**
     * Visibility of the page when the event completed.
     * Read from: https://developer.mozilla.org/docs/Web/API/Page_Visibility_API
     *
     * @type {?(string | null)}
     */
    startPageVisibility?: string | null,

    /**
     * Unix millisecond timestamp when the event was initiated.
     *
     * @type {number}
     */
    startTimeMs: number,

    /**
     * Whether or the operation completed successfully.
     *
     * @type {(boolean | null)}
     */
    success?: boolean | null,

    /**
     * Add specific error code in case of failure
     *
     * @type {string}
     */
    errorCode?: string,

    /**
     * Add specific sub error code in case of failure
     *
     * @type {string}
     */
    subErrorCode?: string,

    /**
     * Name of the library used for the operation.
     *
     * @type {string}
     */
    libraryName: string,

    /**
     * Version of the library used for the operation.
     *
     * @type {string}
     */
    libraryVersion: string,

    /**
     * Version of the http 
     *
     * @type {string}
     */
    httpVer?: string,
    /**
     * Size of the id token
     *
     * @type {number}
     */
    idTokenSize?: number,

    /**
     * 
     * Size of the access token
     *
     * @type {number}
     */

    accessTokenSize?: number,

    /**
     * 
     * Size of the refresh token
     *
     * @type {number}
     */

    refreshTokenSize?: number | undefined,

    /**
     * Application name as specified by the app.
     *
     * @type {?string}
     */
    appName?: string,

    /**
     * Application version as specified by the app.
     *
     * @type {?string}
     */
    appVersion?: string,

    /**
     * Whether the response is from a native component (e.g., WAM)
     *
     * @type {?boolean}
     */
    isNativeBroker?: boolean,

    /**
     * The Silent Token Cache Lookup Policy
     *
     * @type {?(number | undefined)}
     */
    cacheLookupPolicy?: number | undefined,

    /**
     * Request ID returned from the response
     * 
     * @type {?string}
     */
    requestId?: string
};<|MERGE_RESOLUTION|>--- conflicted
+++ resolved
@@ -114,9 +114,6 @@
     /**
      * Time spent on the network for refresh token acquisition
      */
-<<<<<<< HEAD
-    AcquireTokenByBroker = "acquireTokenByBroker",
-=======
     RefreshTokenClientExecuteTokenRequest = "refreshTokenClientExecuteTokenRequest",
 
     /**
@@ -128,7 +125,6 @@
      * Time taken for acquiring cached refresh token 
      */
     RefreshTokenClientAcquireTokenWithCachedRefreshToken = "refreshTokenClientAcquireTokenWithCachedRefreshToken",
->>>>>>> 22b4edc7
 }
 
 /**
