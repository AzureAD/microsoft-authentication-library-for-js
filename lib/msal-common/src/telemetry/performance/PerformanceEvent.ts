--- conflicted
+++ resolved
@@ -126,10 +126,8 @@
      */
     RefreshTokenClientAcquireTokenWithCachedRefreshToken = "refreshTokenClientAcquireTokenWithCachedRefreshToken",
 
-<<<<<<< HEAD
     AcquireTokenByCodeAsync = "acquireTokenByCodeAsync",
     
-=======
     GetEndpointMetadataFromNetwork = "getEndpointMetadataFromNetwork",
     GetCloudDiscoveryMetadataFromNetworkMeasurement = "getCloudDiscoveryMetadataFromNetworkMeasurement",
 
@@ -139,7 +137,6 @@
 
     UsernamePasswordClientAcquireToken = "usernamePasswordClientAcquireToken",
 
->>>>>>> 67a1646f
 }
 
 /**
@@ -222,12 +219,9 @@
     matsSilentStatus?: number;
     matsHttpStatus?: number
     matsHttpEventCount?: number;
-<<<<<<< HEAD
     visChange?: boolean;
-=======
     httpVerToken?: string;
     httpVerAuthority?: string;
->>>>>>> 67a1646f
 };
 
 /**
