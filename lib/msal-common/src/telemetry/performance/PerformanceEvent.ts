--- conflicted
+++ resolved
@@ -214,6 +214,7 @@
     matsSilentStatus?: number;
     matsHttpStatus?: number
     matsHttpEventCount?: number;
+    httpVerCloudMetadata?: string;
 };
 
 /**
@@ -339,60 +340,6 @@
     libraryVersion: string,
 
     /**
-<<<<<<< HEAD
-     * Version of the http 
-     *
-     * @type {string}
-     */
-    httpVer?: string,
-
-    /**
-     * Version of the http in authority metadata call
-     * @type {string}
-     */
-    httpVerCloudMetadata?: string, 
-    /**
-     * Size of the id token
-     *
-     * @type {number}
-     */
-    idTokenSize?: number,
-
-    /**
-     * 
-     * Size of the access token
-     *
-     * @type {number}
-     */
-
-    accessTokenSize?: number,
-
-    /**
-     * 
-     * Size of the refresh token
-     *
-     * @type {number}
-     */
-
-    refreshTokenSize?: number | undefined,
-
-    /**
-     * Application name as specified by the app.
-     *
-     * @type {?string}
-     */
-    appName?: string,
-
-    /**
-     * Application version as specified by the app.
-     *
-     * @type {?string}
-     */
-    appVersion?: string,
-
-    /**
-=======
->>>>>>> 049d82bd
      * Whether the response is from a native component (e.g., WAM)
      *
      * @type {?boolean}
@@ -404,5 +351,12 @@
      * 
      * @type {?string}
      */
-    requestId?: string
+    requestId?: string,
+
+    /** 
+     * Version of the http 
+     *
+     * @type {string}
+     */
+    httpVer?: string,
 };