/*
 * Copyright (c) Microsoft Corporation. All rights reserved.
 * Licensed under the MIT License.
 */

/**
 * Enumeration of operations that are instrumented by have their performance measured by the PerformanceClient.
 *
 * @export
 * @enum {number}
 */
export enum PerformanceEvents {

    /**
     * acquireTokenByCode API (msal-browser and msal-node).
     * Used to acquire tokens by trading an authorization code against the token endpoint.
     */
    AcquireTokenByCode = "acquireTokenByCode",

    /**
     * acquireTokenByRefreshToken API (msal-browser and msal-node).
     * Used to renew an access token using a refresh token against the token endpoint.
     */
    AcquireTokenByRefreshToken = "acquireTokenByRefreshToken",

    /**
     * acquireTokenSilent API (msal-browser and msal-node).
     * Used to silently acquire a new access token (from the cache or the network).
     */
    AcquireTokenSilent = "acquireTokenSilent",

    /**
     * acquireTokenSilentAsync (msal-browser).
     * Internal API for acquireTokenSilent.
     */
    AcquireTokenSilentAsync = "acquireTokenSilentAsync",

    /**
     * acquireTokenPopup (msal-browser).
     * Used to acquire a new access token interactively through pop ups
     */
    AcquireTokenPopup = "acquireTokenPopup",

    /**
     * getPublicKeyThumbprint API in CryptoOpts class (msal-browser).
     * Used to generate a public/private keypair and generate a public key thumbprint for pop requests.
     */
    CryptoOptsGetPublicKeyThumbprint = "cryptoOptsGetPublicKeyThumbprint",

    /**
     * signJwt API in CryptoOpts class (msal-browser).
     * Used to signed a pop token.
     */
    CryptoOptsSignJwt = "cryptoOptsSignJwt",

    /**
     * acquireToken API in the SilentCacheClient class (msal-browser).
     * Used to read access tokens from the cache.
     */
    SilentCacheClientAcquireToken = "silentCacheClientAcquireToken",

    /**
     * acquireToken API in the SilentIframeClient class (msal-browser).
     * Used to acquire a new set of tokens from the authorize endpoint in a hidden iframe.
     */
    SilentIframeClientAcquireToken = "silentIframeClientAcquireToken",

    /**
     * acquireToken API in SilentRereshClient (msal-browser).
     * Used to acquire a new set of tokens from the token endpoint using a refresh token.
     */
    SilentRefreshClientAcquireToken = "silentRefreshClientAcquireToken",

    /**
     * ssoSilent API (msal-browser).
     * Used to silently acquire an authorization code and set of tokens using a hidden iframe.
     */
    SsoSilent = "ssoSilent",

    /**
     * getDiscoveredAuthority API in StandardInteractionClient class (msal-browser).
     * Used to load authority metadata for a request.
     */
    StandardInteractionClientGetDiscoveredAuthority = "standardInteractionClientGetDiscoveredAuthority",

    /**
     * acquireToken APIs in msal-browser.
     * Used to make an /authorize endpoint call with native brokering enabled.
     */
    FetchAccountIdWithNativeBroker = "fetchAccountIdWithNativeBroker",

    /**
     * acquireToken API in NativeInteractionClient class (msal-browser).
     * Used to acquire a token from Native component when native brokering is enabled.
     */
    NativeInteractionClientAcquireToken = "nativeInteractionClientAcquireToken",
    /**
     * Time spent creating default headers for requests to token endpoint
     */
    BaseClientCreateTokenRequestHeaders = "baseClientCreateTokenRequestHeaders",
    /**
     * Used to measure the time taken for completing embedded-broker handshake (PW-Broker).
     */
    BrokerHandhshake = "brokerHandshake",
    /**
     * acquireTokenByRefreshToken API in BrokerClientApplication (PW-Broker) .
     */
    AcquireTokenByRefreshTokenInBroker = "acquireTokenByRefreshTokenInBroker",
    /**
     * Time taken for token acquisition by broker
     */
    AcquireTokenByBroker = "acquireTokenByBroker",

    /**
     * Time spent on the network for refresh token acquisition
     */
    RefreshTokenClientExecuteTokenRequest = "refreshTokenClientExecuteTokenRequest",

    /**
     * Time taken for acquiring refresh token , records RT size
     */
    RefreshTokenClientAcquireToken = "refreshTokenClientAcquireToken",

    /**
     * Time taken for acquiring cached refresh token 
     */
    RefreshTokenClientAcquireTokenWithCachedRefreshToken = "refreshTokenClientAcquireTokenWithCachedRefreshToken",
}

/**
 * State of the performance event.
 *
 * @export
 * @enum {number}
 */
export enum PerformanceEventStatus {
    NotStarted,
    InProgress,
    Completed
}

/**
 * Performance measurement taken by the library, including metadata about the request and application.
 *
 * @export
 * @typedef {PerformanceEvent}
 */
export type PerformanceEvent = {
    /**
     * Unique id for the event
     *
     * @type {string}
     */
    eventId: string,

    /**
     * State of the perforance measure.
     *
     * @type {PerformanceEventStatus}
     */
    status: PerformanceEventStatus,

    /**
     * Login authority used for the request
     *
     * @type {string}
     */
    authority: string,

    /**
     * Client id for the application
     *
     * @type {string}
     */
    clientId: string

    /**
     * Correlation ID used for the request
     *
     * @type {string}
     */
    correlationId: string,

    /**
     * End-to-end duration in milliseconds.
     * @date 3/22/2022 - 3:40:05 PM
     *
     * @type {number}
     */
    durationMs?: number,

    /**
     * Visibility of the page when the event completed.
     * Read from: https://developer.mozilla.org/docs/Web/API/Page_Visibility_API
     *
     * @type {?(string | null)}
     */
    endPageVisibility?: string | null,

    /**
     * Whether the result was retrieved from the cache.
     *
     * @type {(boolean | null)}
     */
    fromCache?: boolean | null,

    /**
     * Event name (usually in the form of classNameFunctionName)
     *
     * @type {PerformanceEvents}
     */
    name: PerformanceEvents,

    /**
     * Visibility of the page when the event completed.
     * Read from: https://developer.mozilla.org/docs/Web/API/Page_Visibility_API
     *
     * @type {?(string | null)}
     */
    startPageVisibility?: string | null,

    /**
     * Unix millisecond timestamp when the event was initiated.
     *
     * @type {number}
     */
    startTimeMs: number,

    /**
     * Whether or the operation completed successfully.
     *
     * @type {(boolean | null)}
     */
    success?: boolean | null,

    /**
     * Add specific error code in case of failure
     *
     * @type {string}
     */
    errorCode?: string,

    /**
     * Add specific sub error code in case of failure
     *
     * @type {string}
     */
    subErrorCode?: string,

    /**
     * Name of the library used for the operation.
     *
     * @type {string}
     */
    libraryName: string,

    /**
     * Version of the library used for the operation.
     *
     * @type {string}
     */
    libraryVersion: string,

    /**
     * Whether the response is from a native component (e.g., WAM)
     *
     * @type {?boolean}
     */
    isNativeBroker?: boolean
};

export type StaticFields = { 
    /**
     * Size of the id token
     *
     * @type {number}
     */
    idTokenSize?: number,
 
    /**
     * 
     * Size of the access token
     *
     * @type {number}
     */
 
    accessTokenSize?: number,
 
    /**
     * 
     * Size of the refresh token
     *
     * @type {number}
     */

    refreshTokenSize?: number | undefined,

    /**
     * Application name as specified by the app.
     *
     * @type {?string}
     */
    appName?: string,
 
    /**
     * Application version as specified by the app.
     *
     * @type {?string}
     */
    appVersion?: string,
<<<<<<< HEAD
=======

    /**
     * Whether the response is from a native component (e.g., WAM)
     *
     * @type {?boolean}
     */
    isNativeBroker?: boolean,

    /**
     * The Silent Token Cache Lookup Policy
     *
     * @type {?(number | undefined)}
     */
    cacheLookupPolicy?: number | undefined,

    /**
     * Request ID returned from the response
     * 
     * @type {?string}
     */
    requestId?: string
>>>>>>> 98115540
};<|MERGE_RESOLUTION|>--- conflicted
+++ resolved
@@ -266,56 +266,6 @@
      *
      * @type {?boolean}
      */
-    isNativeBroker?: boolean
-};
-
-export type StaticFields = { 
-    /**
-     * Size of the id token
-     *
-     * @type {number}
-     */
-    idTokenSize?: number,
- 
-    /**
-     * 
-     * Size of the access token
-     *
-     * @type {number}
-     */
- 
-    accessTokenSize?: number,
- 
-    /**
-     * 
-     * Size of the refresh token
-     *
-     * @type {number}
-     */
-
-    refreshTokenSize?: number | undefined,
-
-    /**
-     * Application name as specified by the app.
-     *
-     * @type {?string}
-     */
-    appName?: string,
- 
-    /**
-     * Application version as specified by the app.
-     *
-     * @type {?string}
-     */
-    appVersion?: string,
-<<<<<<< HEAD
-=======
-
-    /**
-     * Whether the response is from a native component (e.g., WAM)
-     *
-     * @type {?boolean}
-     */
     isNativeBroker?: boolean,
 
     /**
@@ -331,5 +281,45 @@
      * @type {?string}
      */
     requestId?: string
->>>>>>> 98115540
+};
+
+export type StaticFields = { 
+    /**
+     * Size of the id token
+     *
+     * @type {number}
+     */
+    idTokenSize?: number,
+ 
+    /**
+     * 
+     * Size of the access token
+     *
+     * @type {number}
+     */
+ 
+    accessTokenSize?: number,
+
+    /**
+     * 
+     * Size of the refresh token
+     *
+     * @type {number}
+     */
+
+    refreshTokenSize?: number | undefined,
+ 
+    /**
+     * Application name as specified by the app.
+     *
+     * @type {?string}
+     */
+    appName?: string,
+ 
+    /**
+     * Application version as specified by the app.
+     *
+     * @type {?string}
+     */
+    appVersion?: string,
 };