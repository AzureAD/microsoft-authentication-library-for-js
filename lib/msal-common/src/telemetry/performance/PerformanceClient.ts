/*
 * Copyright (c) Microsoft Corporation. All rights reserved.
 * Licensed under the MIT License.
 */

import { ApplicationTelemetry } from "../../config/ClientConfiguration";
import { Logger } from "../../logger/Logger";
import { EmittedEvent, InProgressPerformanceEvent, IPerformanceClient, PerformanceCallbackFunction } from "./IPerformanceClient";
import { IPerformanceMeasurement } from "./IPerformanceMeasurement";
import { PerformanceEvent, PerformanceEvents, PerformanceEventStatus, StaticFields } from "./PerformanceEvent";

export abstract class PerformanceClient implements IPerformanceClient {
    protected authority: string;
    protected libraryName: string;
    protected libraryVersion: string;
    protected applicationTelemetry: ApplicationTelemetry;
    protected clientId: string;
    protected logger: Logger;
    protected callbacks: Map<string, PerformanceCallbackFunction>;

    /**
     * Multiple events with the same correlation id.
     * Double keyed by correlation id and event id.
     * @protected
     * @type {Map<string, Map<string, PerformanceEvent>>}
     */
    protected eventsByCorrelationId: Map<string, Map<string, PerformanceEvent>>;

    /**
     * Fields to be emitted which are scoped to the top level request and whose value will not change in submeasurements
     * For example: App name, version, etc.
     */
    protected staticFieldsByCorrelationId: Map<string, StaticFields>;

    /**
     * Underlying performance measurements for each operation
     *
     * @protected
     * @type {Map<string, IPerformanceMeasurement>}
     */
    protected measurementsById: Map<string, IPerformanceMeasurement>;

    /**
     * Creates an instance of PerformanceClient, 
     * an abstract class containing core performance telemetry logic.
     *
     * @constructor
     * @param {string} clientId Client ID of the application
     * @param {string} authority Authority used by the application
     * @param {Logger} logger Logger used by the application
     * @param {string} libraryName Name of the library
     * @param {string} libraryVersion Version of the library
     */
    constructor(clientId: string, authority: string, logger: Logger, libraryName: string, libraryVersion: string, applicationTelemetry: ApplicationTelemetry) {
        this.authority = authority;
        this.libraryName = libraryName;
        this.libraryVersion = libraryVersion;
        this.applicationTelemetry = applicationTelemetry;
        this.clientId = clientId;
        this.logger = logger;
        this.callbacks = new Map();
        this.eventsByCorrelationId = new Map();
        this.staticFieldsByCorrelationId = new Map();
        this.measurementsById = new Map();
    }

    /**
     * Starts and returns an platform-specific implementation of IPerformanceMeasurement.
     *
     * @abstract
     * @param {string} measureName
     * @param {string} correlationId
     * @returns {IPerformanceMeasurement}
     */
    abstract startPerformanceMeasuremeant(measureName: string, correlationId: string): IPerformanceMeasurement;

    /**
     * Generates and returns a unique id, typically a guid.
     *
     * @abstract
     * @returns {string}
     */
    abstract generateId(): string;

    /**
     * Starts measuring performance for a given operation. Returns a function that should be used to end the measurement.
     *
     * @param {PerformanceEvents} measureName
     * @param {?string} [correlationId]
     * @returns {InProgressPerformanceEvent}
     */
    startMeasurement(measureName: PerformanceEvents, correlationId?: string): InProgressPerformanceEvent {
        // Generate a placeholder correlation if the request does not provide one
        const eventCorrelationId = correlationId || this.generateId();
        if (!correlationId) {
            this.logger.info(`PerformanceClient: No correlation id provided for ${measureName}, generating`, eventCorrelationId);
        }

        this.logger.trace(`PerformanceClient: Performance measurement started for ${measureName}`, eventCorrelationId);
        const performanceMeasurement = this.startPerformanceMeasuremeant(measureName, eventCorrelationId);
        performanceMeasurement.startMeasurement();

        const inProgressEvent: PerformanceEvent = {
            eventId: this.generateId(),
            status: PerformanceEventStatus.InProgress,
            authority: this.authority,
            libraryName: this.libraryName,
            libraryVersion: this.libraryVersion,
            clientId: this.clientId,
            name: measureName,
            startTimeMs: Date.now(),
            correlationId: eventCorrelationId,
        };

        // Store in progress events so they can be discarded if not ended properly
        this.cacheEventByCorrelationId(inProgressEvent);

        const staticFields: StaticFields = {
            appName: this.applicationTelemetry?.appName,
            appVersion: this.applicationTelemetry?.appVersion,
        };
        this.addStaticFields(staticFields, eventCorrelationId);
        this.cacheMeasurement(inProgressEvent, performanceMeasurement);

        // Return the event and functions the caller can use to properly end/flush the measurement
        return {
            endMeasurement: (event?: Partial<PerformanceEvent>): PerformanceEvent | null => {
                const completedEvent = this.endMeasurement({
                    // Initial set of event properties
                    ...inProgressEvent,
                    // Properties set when event ends
                    ...event
                });

                if (completedEvent) {
                    // Cache event so that submeasurements can be added downstream
                    this.cacheEventByCorrelationId(completedEvent);
                }

                return completedEvent;
            },
            flushMeasurement: () => {
                return this.flushMeasurements(inProgressEvent.name, inProgressEvent.correlationId);
            },
            discardMeasurement: () => {
                return this.discardMeasurements(inProgressEvent.correlationId);
            },
            addStaticFields: (fields: StaticFields) => {
                return this.addStaticFields(fields, inProgressEvent.correlationId);
            },
            measurement: performanceMeasurement,
            event: inProgressEvent
        };

    }

    /**
     * Stops measuring the performance for an operation. Should only be called directly by PerformanceClient classes,
     * as consumers should instead use the function returned by startMeasurement.
     *
     * @param {PerformanceEvent} event
     * @returns {(PerformanceEvent | null)}
     */
    endMeasurement(event: PerformanceEvent): PerformanceEvent | null {
        const performanceMeasurement = this.measurementsById.get(event.eventId);
        if (performanceMeasurement) {
            // Immediately delete so that the same event isnt ended twice
            this.measurementsById.delete(event.eventId);
            performanceMeasurement.endMeasurement();
            const durationMs = performanceMeasurement.flushMeasurement();
            // null indicates no measurement was taken (e.g. needed performance APIs not present)
            if (durationMs !== null) {
                this.logger.trace(`PerformanceClient: Performance measurement ended for ${event.name}: ${durationMs} ms`, event.correlationId);

                const completedEvent: PerformanceEvent = {
                    // Allow duration to be overwritten when event ends (e.g. testing), but not status
                    durationMs: Math.round(durationMs),
                    ...event,
                    status: PerformanceEventStatus.Completed,
                };

                return completedEvent;
            } else {
                this.logger.trace("PerformanceClient: Performance measurement not taken", event.correlationId);
            }
        } else {
            this.logger.trace(`PerformanceClient: Measurement not found for ${event.eventId}`, event.correlationId);
        }

        return null;
    }

    /**
     * Saves extra information to be emitted when the measurements are flushed
     * @param fields 
     * @param correlationId 
     */
    addStaticFields(fields: StaticFields, correlationId: string) : void{
        const existingStaticFields = this.staticFieldsByCorrelationId.get(correlationId);
        if (existingStaticFields) {
            this.logger.trace("PerformanceClient: Updating static fields");
            this.staticFieldsByCorrelationId.set(correlationId, {...existingStaticFields, ...fields});
        } else {
            this.logger.trace("PerformanceClient: Adding static fields");
            this.staticFieldsByCorrelationId.set(correlationId, fields);
        }
    }

    /**
     * Upserts event into event cache.
     * First key is the correlation id, second key is the event id.
     * Allows for events to be grouped by correlation id,
     * and to easily allow for properties on them to be updated.
     *
     * @private
     * @param {PerformanceEvent} event
     */
    private cacheEventByCorrelationId(event: PerformanceEvent) {
        const existingEvents = this.eventsByCorrelationId.get(event.correlationId);
        if (existingEvents) {
            this.logger.trace(`PerformanceClient: Performance measurement for ${event.name} added/updated`, event.correlationId);
            existingEvents.set(event.eventId, event);
        } else {
            this.logger.trace(`PerformanceClient: Performance measurement for ${event.name} started`, event.correlationId);
            this.eventsByCorrelationId.set(event.correlationId, new Map().set(event.eventId, event));
        }
    }

    /**
     * Cache measurements by their id.
     *
     * @private
     * @param {PerformanceEvent} event
     * @param {IPerformanceMeasurement} measurement
     */
    private cacheMeasurement(event: PerformanceEvent, measurement: IPerformanceMeasurement) {
        this.measurementsById.set(event.eventId, measurement);
    }

    /**
     * Gathers and emits performance events for measurements taked for the given top-level API and correlation ID.
     *
     * @param {PerformanceEvents} measureName
     * @param {string} correlationId
     */
    flushMeasurements(measureName: PerformanceEvents, correlationId: string): void {
        this.logger.trace(`PerformanceClient: Performance measurements flushed for ${measureName}`, correlationId);
        const eventsForCorrelationId = this.eventsByCorrelationId.get(correlationId);
        if (eventsForCorrelationId) {
            this.discardMeasurements(correlationId);

            /*
             * Manually end incomplete submeasurements to ensure there arent orphaned/never ending events.
             * Incomplete submeasurements are likely an instrumentation bug that should be fixed.
             * IE only supports Map.forEach.
             */
            const completedEvents: PerformanceEvent[] = [];
            eventsForCorrelationId.forEach(event => {
                if (event.name !== measureName && event.status !== PerformanceEventStatus.Completed) {
                    this.logger.trace(`PerformanceClient: Incomplete submeasurement ${event.name} found for ${measureName}`, correlationId);

                    const completedEvent = this.endMeasurement(event);
                    if (completedEvent) {
                        completedEvents.push(completedEvent);
                    }
                }

                completedEvents.push(event);
            });

            // Sort events by start time (earliest first)
            const sortedCompletedEvents = completedEvents.sort((eventA, eventB) => eventA.startTimeMs - eventB.startTimeMs);

            // Take completed top level event and add completed submeasurements durations as properties
            const topLevelEvents = sortedCompletedEvents.filter(event => event.name === measureName && event.status === PerformanceEventStatus.Completed);
            if (topLevelEvents.length > 0) {
                /*
                 * Only take the first top-level event if there are multiple events with the same correlation id.
                 * This greatly simplifies logic for submeasurements.
                 */
                if (topLevelEvents.length > 1) {
                    this.logger.verbose("PerformanceClient: Multiple distinct top-level performance events found, using the first", correlationId);
                }
                const topLevelEvent = topLevelEvents[0];

                this.logger.verbose(`PerformanceClient: Measurement found for ${measureName}`, correlationId);

                // Build event object with top level and sub measurements
                const eventToEmit = sortedCompletedEvents.reduce((previous, current) => {
                    if (current.name !== measureName) {
                        this.logger.trace(`PerformanceClient: Complete submeasurement found for ${current.name}`, correlationId);
                        // TODO: Emit additional properties for each subMeasurement
                        const subMeasurementName = `${current.name}DurationMs`;
                        /*
                         * Some code paths, such as resolving an authority, can occur multiple times.
                         * Only take the first measurement, since the second could be read from the cache,
                         * or due to the same correlation id being used for two distinct requests.
                         */
                        if (!previous[subMeasurementName]) {
                            previous[subMeasurementName] = current.durationMs;
                        } else {
                            this.logger.verbose(`PerformanceClient: Submeasurement for ${measureName} already exists for ${current.name}, ignoring`, correlationId);
                        }
<<<<<<< HEAD
=======
                        if (current.accessTokenSize) {
                            previous.accessTokenSize = current.accessTokenSize;
                        }
                        if (current.idTokenSize) {
                            previous.idTokenSize = current.idTokenSize;
                        }
                        if (current.refreshTokenSize) {
                            previous.refreshTokenSize = current.refreshTokenSize;
                        }
>>>>>>> 98115540
                    }

                    return previous;
                }, topLevelEvent);

                const staticFields = this.staticFieldsByCorrelationId.get(correlationId);
                const finalEvent: EmittedEvent = {
                    ...eventToEmit,
                    ...staticFields
                };

                this.emitEvents([finalEvent], eventToEmit.correlationId);
            } else {
                this.logger.verbose(`PerformanceClient: No completed top-level measurements found for ${measureName}`, correlationId);
            }
        } else {
            this.logger.verbose("PerformanceClient: No measurements found", correlationId);
        }
    }

    /**
     * Removes measurements for a given correlation id.
     *
     * @param {string} correlationId
     */
    discardMeasurements(correlationId: string): void {
        this.logger.trace("PerformanceClient: Performance measurements discarded", correlationId);
        this.eventsByCorrelationId.delete(correlationId);
    }

    /**
     * Registers a callback function to receive performance events.
     *
     * @param {PerformanceCallbackFunction} callback
     * @returns {string}
     */
    addPerformanceCallback(callback: PerformanceCallbackFunction): string {
        const callbackId = this.generateId();
        this.callbacks.set(callbackId, callback);
        this.logger.verbose(`PerformanceClient: Performance callback registered with id: ${callbackId}`);

        return callbackId;
    }

    /**
     * Removes a callback registered with addPerformanceCallback.
     *
     * @param {string} callbackId
     * @returns {boolean}
     */
    removePerformanceCallback(callbackId: string): boolean {
        const result = this.callbacks.delete(callbackId);

        if (result) {
            this.logger.verbose(`PerformanceClient: Performance callback ${callbackId} removed.`);
        } else {
            this.logger.verbose(`PerformanceClient: Performance callback ${callbackId} not removed.`);
        }

        return result;
    }

    /**
     * Emits events to all registered callbacks.
     *
     * @param {PerformanceEvent[]} events
     * @param {?string} [correlationId]
     */
    emitEvents(events: EmittedEvent[], correlationId: string): void {
        this.logger.verbose("PerformanceClient: Emitting performance events", correlationId);

        this.callbacks.forEach((callback: PerformanceCallbackFunction, callbackId: string) => {
            this.logger.trace(`PerformanceClient: Emitting event to callback ${callbackId}`, correlationId);
            callback.apply(null, [events]);
        });
    }

}<|MERGE_RESOLUTION|>--- conflicted
+++ resolved
@@ -301,18 +301,9 @@
                         } else {
                             this.logger.verbose(`PerformanceClient: Submeasurement for ${measureName} already exists for ${current.name}, ignoring`, correlationId);
                         }
-<<<<<<< HEAD
-=======
-                        if (current.accessTokenSize) {
-                            previous.accessTokenSize = current.accessTokenSize;
-                        }
-                        if (current.idTokenSize) {
-                            previous.idTokenSize = current.idTokenSize;
-                        }
                         if (current.refreshTokenSize) {
                             previous.refreshTokenSize = current.refreshTokenSize;
                         }
->>>>>>> 98115540
                     }
 
                     return previous;
