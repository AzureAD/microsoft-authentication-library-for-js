--- conflicted
+++ resolved
@@ -4,14 +4,9 @@
  */
 
 import { ICrypto, SignedHttpRequestParameters } from "./ICrypto";
-<<<<<<< HEAD
-import { CryptoKeyTypes } from "../utils/Constants";
-import { AuthToken } from "../account/AuthToken";
-import { TokenClaims } from "../account/TokenClaims";
-=======
->>>>>>> b731e11f
 import { TimeUtils } from "../utils/TimeUtils";
 import { UrlString } from "../url/UrlString";
+import { CryptoKeyTypes } from "../utils/Constants";
 
 /**
  * See eSTS docs for more info.
@@ -25,15 +20,14 @@
     xms_ksl: KeyLocation;
 };
 
-<<<<<<< HEAD
-export type StkJwkThumbprint = {
-    kid: string;
-=======
 export type ReqCnfData = {
     kid: string;
     reqCnfString: string;
     reqCnfHash: string;
->>>>>>> b731e11f
+};
+
+export type StkJwkThumbprint = {
+    kid: string;
 };
 
 enum KeyLocation {
@@ -48,15 +42,6 @@
         this.cryptoUtils = cryptoUtils;
     }
 
-<<<<<<< HEAD
-    async generateCnf(request: SignedHttpRequestParameters): Promise<string> {
-        const reqCnf = await this.generateKid(request, CryptoKeyTypes.ReqCnf);
-        return this.cryptoUtils.base64Encode(JSON.stringify(reqCnf));
-    }
-
-    async generateKid(request: SignedHttpRequestParameters, keyType: CryptoKeyTypes): Promise<ReqCnf> {
-        const kidThumbprint = await this.cryptoUtils.getPublicKeyThumbprint(request, keyType);
-=======
     /**
      * Generates the req_cnf validated at the RP in the POP protocol for SHR parameters
      * and returns an object containing the keyid, the full req_cnf string and the req_cnf string hash
@@ -64,7 +49,7 @@
      * @returns
      */
     async generateCnf(request: SignedHttpRequestParameters): Promise<ReqCnfData> {
-        const reqCnf = await this.generateKid(request);
+        const reqCnf = await this.generateKid(request, CryptoKeyTypes.ReqCnf);
         const reqCnfString: string = this.cryptoUtils.base64Encode(JSON.stringify(reqCnf));
 
         return {
@@ -79,9 +64,8 @@
      * @param request
      * @returns
      */
-    async generateKid(request: SignedHttpRequestParameters): Promise<ReqCnf> {
-        const kidThumbprint = await this.cryptoUtils.getPublicKeyThumbprint(request);
->>>>>>> b731e11f
+    async generateKid(request: SignedHttpRequestParameters, keyType: CryptoKeyTypes): Promise<ReqCnf> {
+        const kidThumbprint = await this.cryptoUtils.getPublicKeyThumbprint(request, keyType);
 
         return {
             kid: kidThumbprint,
@@ -90,7 +74,6 @@
     }
 
     /**
-<<<<<<< HEAD
      * Returns the public key from an asymmetric key pair stored in IndexedDB based on the
      * public key thumbprint parameter
      * @param keyThumbprint 
@@ -100,14 +83,7 @@
         return await this.cryptoUtils.getAsymmetricPublicKey(keyThumbprint);
     }
 
-    async signPopToken(accessToken: string, request: SignedHttpRequestParameters): Promise<string> {
-        const tokenClaims: TokenClaims | null = AuthToken.extractTokenClaims(accessToken, this.cryptoUtils);
-        if (!tokenClaims?.cnf?.kid) {
-            throw ClientAuthError.createTokenClaimsRequiredError();
-        }
-        
-        return this.signPayload(accessToken, tokenClaims.cnf.kid, request);
-=======
+    /**
      * Signs the POP access_token with the local generated key-pair
      * @param accessToken
      * @param request
@@ -115,7 +91,6 @@
      */
     async signPopToken(accessToken: string, keyId: string, request: SignedHttpRequestParameters): Promise<string> {
         return this.signPayload(accessToken, keyId, request);
->>>>>>> b731e11f
     }
 
     /**
