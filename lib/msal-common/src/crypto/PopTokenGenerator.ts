--- conflicted
+++ resolved
@@ -65,26 +65,14 @@
         };
     }
 
-<<<<<<< HEAD
-    async signPopToken(accessToken: string, keyId: string, request: SignedHttpRequestParameters): Promise<string> {
-        return this.signPayload(accessToken, keyId, request);
-    }
-
-    async signPayload(payload: string, keyId: string, request: SignedHttpRequestParameters, claims?: object): Promise<string> {
-=======
     /**
      * Signs the POP access_token with the local generated key-pair
      * @param accessToken
      * @param request
      * @returns
      */
-    async signPopToken(accessToken: string, request: SignedHttpRequestParameters): Promise<string> {
-        const tokenClaims: TokenClaims | null = AuthToken.extractTokenClaims(accessToken, this.cryptoUtils);
-        if (!tokenClaims?.cnf?.kid) {
-            throw ClientAuthError.createTokenClaimsRequiredError();
-        }
-
-        return this.signPayload(accessToken, tokenClaims.cnf.kid, request);
+    async signPopToken(accessToken: string, keyId: string, request: SignedHttpRequestParameters): Promise<string> {
+        return this.signPayload(accessToken, keyId, request);
     }
 
     /**
@@ -95,10 +83,9 @@
      * @param claims
      * @returns
      */
-    async signPayload(payload: string, kid: string, request: SignedHttpRequestParameters, claims?: object): Promise<string> {
->>>>>>> 52972108
+    async signPayload(payload: string, keyId: string, request: SignedHttpRequestParameters, claims?: object): Promise<string> {
+
         // Deconstruct request to extract SHR parameters
-
         const { resourceRequestMethod, resourceRequestUri, shrClaims, shrNonce } = request;
 
         const resourceUrlString = (resourceRequestUri) ? new UrlString(resourceRequestUri) : undefined;
