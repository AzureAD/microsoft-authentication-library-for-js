--- conflicted
+++ resolved
@@ -11,8 +11,6 @@
 import { UrlString } from "../url/UrlString";
 import { ClientAuthError } from "../error/ClientAuthError";
 
-<<<<<<< HEAD
-=======
 /**
  * See eSTS docs for more info.
  * - A kid element, with the value containing an RFC 7638-compliant JWK thumbprint that is base64 encoded.
@@ -30,7 +28,6 @@
     HardwareStorage = "uhw"
 }
 
->>>>>>> a7ec0b80
 export class PopTokenGenerator {
     private cryptoUtils: ICrypto;
 
@@ -38,8 +35,6 @@
         this.cryptoUtils = cryptoUtils;
     }
 
-<<<<<<< HEAD
-=======
     async generateCnf(request: SignedHttpRequestParameters): Promise<string> {
         const reqCnf = await this.generateKid(request, CryptoKeyTypes.ReqCnf);
         return this.cryptoUtils.base64Encode(JSON.stringify(reqCnf));
@@ -64,7 +59,6 @@
         return await this.cryptoUtils.getAsymmetricPublicKey(keyThumbprint);
     }
 
->>>>>>> a7ec0b80
     async signPopToken(accessToken: string, request: SignedHttpRequestParameters): Promise<string> {
         const tokenClaims: TokenClaims | null = AuthToken.extractTokenClaims(accessToken, this.cryptoUtils);
         if (!tokenClaims?.cnf?.kid) {
