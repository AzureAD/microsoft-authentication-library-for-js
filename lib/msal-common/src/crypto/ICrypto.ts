--- conflicted
+++ resolved
@@ -62,14 +62,11 @@
      */
     signJwt(payload: SignedHttpRequest, kid: string): Promise<string>;
     /**
-<<<<<<< HEAD
-=======
      * Returns the SHA-256 hash of an input string
      * @param plainText
      */
     hashString(plainText: string): Promise<string>;
     /**
->>>>>>> a7ec0b80
      * Returns the public key from an asymmetric key pair stored in IndexedDB based on the
      * public key thumbprint parameter
      * @param keyThumbprint
@@ -110,13 +107,10 @@
         const notImplErr = "Crypto interface - signJwt() has not been implemented";
         throw AuthError.createUnexpectedError(notImplErr);
     },
-<<<<<<< HEAD
-=======
     async hashString(): Promise<string> {
         const notImplErr = "Crypto interface - hashString() has not been implemented";
         throw AuthError.createUnexpectedError(notImplErr);
     },
->>>>>>> a7ec0b80
     async getAsymmetricPublicKey(): Promise<string> {
         const notImplErr = "Crypto interface - getAssymetricPublicKey() has not been implemented";
         throw AuthError.createUnexpectedError(notImplErr);
