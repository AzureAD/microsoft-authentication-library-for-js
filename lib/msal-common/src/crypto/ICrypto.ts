/*
 * Copyright (c) Microsoft Corporation. All rights reserved.
 * Licensed under the MIT License.
 */

import { AuthError } from "../error/AuthError";
import { BaseAuthRequest } from "../request/BaseAuthRequest";
import { SignedHttpRequest } from "./SignedHttpRequest";

/**
 * The PkceCodes type describes the structure
 * of objects that contain PKCE code
 * challenge and verifier pairs
 */
export type PkceCodes = {
    verifier: string,
    challenge: string
};

/**
 * Interface for crypto functions used by library
 */
export interface ICrypto {
    /**
     * Creates a guid randomly.
     */
    createNewGuid(): string;
    /**
     * base64 Encode string
     * @param input 
     */
    base64Encode(input: string): string;
    /**
     * base64 decode string
     * @param input 
     */
    base64Decode(input: string): string;
    /**
     * Generate PKCE codes for OAuth. See RFC here: https://tools.ietf.org/html/rfc7636
     */
    generatePkceCodes(): Promise<PkceCodes>;
    /**
     * Generates an JWK RSA S256 Thumbprint
     * @param request
     */
<<<<<<< HEAD
    getPublicKeyThumbprint(request: BaseAuthRequest, keyType?: string): Promise<string>;
=======
    getPublicKeyThumbprint(request: BaseAuthRequest): Promise<string>;
    /**
     * Removes cryptographic keypair from key store matching the keyId passed in
     * @param kid 
     */
    removeTokenBindingKey(kid: string): Promise<boolean>;
    /**
     * Removes all cryptographic keys from IndexedDB storage
     */
    clearKeystore(): Promise<boolean>;
>>>>>>> 314d4c0a
    /** 
     * Returns a signed proof-of-possession token with a given acces token that contains a cnf claim with the required kid.
     * @param accessToken 
     */
    signJwt(payload: SignedHttpRequest, kid: string): Promise<string>;
    /**
     * Returns the public key from an asymmetric key pair stored in IndexedDB based on the
     * public key thumbprint parameter
     * @param keyThumbprint
     */
    getAsymmetricPublicKey(keyThumbprint: string): Promise<string>;
}

export const DEFAULT_CRYPTO_IMPLEMENTATION: ICrypto = {
    createNewGuid: (): string => {
        const notImplErr = "Crypto interface - createNewGuid() has not been implemented";
        throw AuthError.createUnexpectedError(notImplErr);
    },
    base64Decode: (): string => {
        const notImplErr = "Crypto interface - base64Decode() has not been implemented";
        throw AuthError.createUnexpectedError(notImplErr);
    },
    base64Encode: (): string => {
        const notImplErr = "Crypto interface - base64Encode() has not been implemented";
        throw AuthError.createUnexpectedError(notImplErr);
    },
    async generatePkceCodes(): Promise<PkceCodes> {
        const notImplErr = "Crypto interface - generatePkceCodes() has not been implemented";
        throw AuthError.createUnexpectedError(notImplErr);
    },
    async getPublicKeyThumbprint(): Promise<string> {
        const notImplErr = "Crypto interface - getPublicKeyThumbprint() has not been implemented";
        throw AuthError.createUnexpectedError(notImplErr);
    },
    async removeTokenBindingKey(): Promise<boolean> {
        const notImplErr = "Crypto interface - removeTokenBindingKey() has not been implemented";
        throw AuthError.createUnexpectedError(notImplErr);
    },
    async clearKeystore(): Promise<boolean> {
        const notImplErr = "Crypto interface - clearKeystore() has not been implemented";
        throw AuthError.createUnexpectedError(notImplErr);
    },
    async signJwt(): Promise<string> {
        const notImplErr = "Crypto interface - signJwt() has not been implemented";
        throw AuthError.createUnexpectedError(notImplErr);
    },
    async getAsymmetricPublicKey(): Promise<string> {
        const notImplErr = "Crypto interface - getAssymetricPublicKey() has not been implemented";
        throw AuthError.createUnexpectedError(notImplErr);
    }
};<|MERGE_RESOLUTION|>--- conflicted
+++ resolved
@@ -43,10 +43,7 @@
      * Generates an JWK RSA S256 Thumbprint
      * @param request
      */
-<<<<<<< HEAD
     getPublicKeyThumbprint(request: BaseAuthRequest, keyType?: string): Promise<string>;
-=======
-    getPublicKeyThumbprint(request: BaseAuthRequest): Promise<string>;
     /**
      * Removes cryptographic keypair from key store matching the keyId passed in
      * @param kid 
@@ -56,7 +53,6 @@
      * Removes all cryptographic keys from IndexedDB storage
      */
     clearKeystore(): Promise<boolean>;
->>>>>>> 314d4c0a
     /** 
      * Returns a signed proof-of-possession token with a given acces token that contains a cnf claim with the required kid.
      * @param accessToken 
