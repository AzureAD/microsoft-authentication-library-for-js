/*
 * Copyright (c) Microsoft Corporation. All rights reserved.
 * Licensed under the MIT License.
 */

import { AuthError } from "../error/AuthError";
import { BaseAuthRequest } from "../request/BaseAuthRequest";
<<<<<<< HEAD
=======
import { BoundServerAuthorizationTokenResponse } from "../response/BoundServerAuthorizationTokenResponse";
>>>>>>> f4d2665f
import { ServerAuthorizationTokenResponse } from "../response/ServerAuthorizationTokenResponse";
import { SignedHttpRequest } from "./SignedHttpRequest";
import { CryptoKeyTypes } from "../utils/Constants";

/**
 * The PkceCodes type describes the structure
 * of objects that contain PKCE code
 * challenge and verifier pairs
 */
export type PkceCodes = {
    verifier: string,
    challenge: string
};

export type SignedHttpRequestParameters = Pick<BaseAuthRequest, "resourceRequestMethod" | "resourceRequestUri" | "shrClaims" | "shrNonce">;

/**
 * Interface for crypto functions used by library
 */
export interface ICrypto {
    /**
     * Creates a guid randomly.
     */
    createNewGuid(): string;
    /**
     * base64 Encode string
     * @param input 
     */
    base64Encode(input: string): string;
    /**
     * base64 decode string
     * @param input 
     */
    base64Decode(input: string): string;
    /**
     * Generate PKCE codes for OAuth. See RFC here: https://tools.ietf.org/html/rfc7636
     */
    generatePkceCodes(): Promise<PkceCodes>;
    /**
     * Generates an JWK RSA S256 Thumbprint
     * @param request
     */
    getPublicKeyThumbprint(request: SignedHttpRequestParameters, keyType?: CryptoKeyTypes): Promise<string>;
    /**
     * Removes cryptographic keypair from key store matching the keyId passed in
     * @param kid 
     */
    removeTokenBindingKey(kid: string): Promise<boolean>;
    /**
     * Removes all cryptographic keys from IndexedDB storage
     */
    clearKeystore(): Promise<boolean>;
    /** 
     * Returns a signed proof-of-possession token with a given acces token that contains a cnf claim with the required kid.
     * @param accessToken 
     */
    signJwt(payload: SignedHttpRequest, kid: string): Promise<string>;
    /**
     * Returns the SHA-256 hash of an input string
     * @param plainText
     */
    hashString(plainText: string): Promise<string>;
    /**
     * Returns the public key from an asymmetric key pair stored in IndexedDB based on the
     * public key thumbprint parameter
     * @param keyThumbprint
     */
    getAsymmetricPublicKey(keyThumbprint: string): Promise<string>;
    /**
     * Decrypts a bound token response
<<<<<<< HEAD
     */
    decryptBoundTokenResponse(boundServerTokenResponse: ServerAuthorizationTokenResponse, request: BaseAuthRequest): Promise<ServerAuthorizationTokenResponse | null>;
=======
     * @param boundServerTokenResponse
     */
    decryptBoundTokenResponse(boundServerTokenResponse: BoundServerAuthorizationTokenResponse, request: BaseAuthRequest): Promise<ServerAuthorizationTokenResponse | null>;
>>>>>>> f4d2665f
}

export const DEFAULT_CRYPTO_IMPLEMENTATION: ICrypto = {
    createNewGuid: (): string => {
        const notImplErr = "Crypto interface - createNewGuid() has not been implemented";
        throw AuthError.createUnexpectedError(notImplErr);
    },
    base64Decode: (): string => {
        const notImplErr = "Crypto interface - base64Decode() has not been implemented";
        throw AuthError.createUnexpectedError(notImplErr);
    },
    base64Encode: (): string => {
        const notImplErr = "Crypto interface - base64Encode() has not been implemented";
        throw AuthError.createUnexpectedError(notImplErr);
    },
    async generatePkceCodes(): Promise<PkceCodes> {
        const notImplErr = "Crypto interface - generatePkceCodes() has not been implemented";
        throw AuthError.createUnexpectedError(notImplErr);
    },
    async getPublicKeyThumbprint(): Promise<string> {
        const notImplErr = "Crypto interface - getPublicKeyThumbprint() has not been implemented";
        throw AuthError.createUnexpectedError(notImplErr);
    },
    async removeTokenBindingKey(): Promise<boolean> {
        const notImplErr = "Crypto interface - removeTokenBindingKey() has not been implemented";
        throw AuthError.createUnexpectedError(notImplErr);
    },
    async clearKeystore(): Promise<boolean> {
        const notImplErr = "Crypto interface - clearKeystore() has not been implemented";
        throw AuthError.createUnexpectedError(notImplErr);
    },
    async signJwt(): Promise<string> {
        const notImplErr = "Crypto interface - signJwt() has not been implemented";
        throw AuthError.createUnexpectedError(notImplErr);
    },
    async hashString(): Promise<string> {
        const notImplErr = "Crypto interface - hashString() has not been implemented";
        throw AuthError.createUnexpectedError(notImplErr);
    },
    async getAsymmetricPublicKey(): Promise<string> {
        const notImplErr = "Crypto interface - getAssymetricPublicKey() has not been implemented";
        throw AuthError.createUnexpectedError(notImplErr);
    },
    async decryptBoundTokenResponse(): Promise<ServerAuthorizationTokenResponse | null> {
        const notImplErr = "Crypto interface - getAssymetricPublicKey() has not been implemented";
        throw AuthError.createUnexpectedError(notImplErr);
    }
};<|MERGE_RESOLUTION|>--- conflicted
+++ resolved
@@ -5,10 +5,7 @@
 
 import { AuthError } from "../error/AuthError";
 import { BaseAuthRequest } from "../request/BaseAuthRequest";
-<<<<<<< HEAD
-=======
 import { BoundServerAuthorizationTokenResponse } from "../response/BoundServerAuthorizationTokenResponse";
->>>>>>> f4d2665f
 import { ServerAuthorizationTokenResponse } from "../response/ServerAuthorizationTokenResponse";
 import { SignedHttpRequest } from "./SignedHttpRequest";
 import { CryptoKeyTypes } from "../utils/Constants";
@@ -79,14 +76,9 @@
     getAsymmetricPublicKey(keyThumbprint: string): Promise<string>;
     /**
      * Decrypts a bound token response
-<<<<<<< HEAD
-     */
-    decryptBoundTokenResponse(boundServerTokenResponse: ServerAuthorizationTokenResponse, request: BaseAuthRequest): Promise<ServerAuthorizationTokenResponse | null>;
-=======
      * @param boundServerTokenResponse
      */
     decryptBoundTokenResponse(boundServerTokenResponse: BoundServerAuthorizationTokenResponse, request: BaseAuthRequest): Promise<ServerAuthorizationTokenResponse | null>;
->>>>>>> f4d2665f
 }
 
 export const DEFAULT_CRYPTO_IMPLEMENTATION: ICrypto = {
