/*
 * Copyright (c) Microsoft Corporation. All rights reserved.
 * Licensed under the MIT License.
 */
import { IdToken } from "../account/IdToken";
import { CacheHelpers } from "../cache/CacheHelpers";
import { ServerAuthorizationTokenResponse } from "../server/ServerAuthorizationTokenResponse";
import { ScopeSet } from "../request/ScopeSet";
import { buildClientInfo, ClientInfo } from "../account/ClientInfo";
import { Account } from "../account/Account";
import { ProtocolUtils } from "../utils/ProtocolUtils";
import { ICrypto } from "../crypto/ICrypto";
import { ICacheStorage } from "../cache/ICacheStorage";
import { TokenResponse } from "./TokenResponse";
import { PersistentCacheKeys, TemporaryCacheKeys } from "../utils/Constants";
import { ClientAuthError } from "../error/ClientAuthError";
import { TimeUtils } from "../utils/TimeUtils";
import { AccessTokenKey } from "../cache/AccessTokenKey";
import { AccessTokenValue } from "../cache/AccessTokenValue";
import { StringUtils } from "../utils/StringUtils";
import { ServerAuthorizationCodeResponse } from "../server/ServerAuthorizationCodeResponse";
import { CodeResponse } from "./CodeResponse";
import { Logger } from "../logger/Logger";
import { ServerError } from "../error/ServerError";
import { InteractionRequiredAuthError } from "../error/InteractionRequiredAuthError";

/**
 * Class that handles response parsing.
 */
export class ResponseHandler {
    private clientId: string;
    private cacheStorage: ICacheStorage;
    private cacheManager: CacheHelpers;
    private cryptoObj: ICrypto;
    private logger: Logger;

    constructor(clientId: string, cacheStorage: ICacheStorage, cacheManager: CacheHelpers, cryptoObj: ICrypto, logger: Logger) {
        this.clientId = clientId;
        this.cacheStorage = cacheStorage;
        this.cacheManager = cacheManager;
        this.cryptoObj = cryptoObj;
        this.logger = logger;
    }

    /**
     * Returns a new response with the data from original response filled with the relevant IdToken data.
     * - raw id token
     * - id token claims
     * - unique id (oid or sub claim of token)
     * - tenant id (tid claim of token)
     * @param originalResponse
     * @param idTokenObj
     */
    static setResponseIdToken(originalResponse: TokenResponse, idTokenObj: IdToken) : TokenResponse {
        if (!originalResponse) {
            return null;
        } else if (!idTokenObj) {
            return originalResponse;
        }

        const expiresSeconds = Number(idTokenObj.claims.exp);
        if (expiresSeconds && !originalResponse.expiresOn) {
            originalResponse.expiresOn = new Date(expiresSeconds * 1000);
        }

        return {
            ...originalResponse,
            idToken: idTokenObj.rawIdToken,
            idTokenClaims: idTokenObj.claims,
            uniqueId: idTokenObj.claims.oid || idTokenObj.claims.sub,
            tenantId: idTokenObj.claims.tid,
        };
    }

    /**
     * Validates and handles a response from the server, and returns a constructed object with the authorization code and state.
     * @param serverParams
     */
    public handleServerCodeResponse(serverParams: ServerAuthorizationCodeResponse): CodeResponse {
        try {
            // Validate hash fragment response parameters
            this.validateServerAuthorizationCodeResponse(serverParams, this.cacheStorage.getItem(TemporaryCacheKeys.REQUEST_STATE), this.cryptoObj);

            // Cache client info
            if (serverParams.client_info) {
                this.cacheStorage.setItem(PersistentCacheKeys.CLIENT_INFO, serverParams.client_info);
            }

            // Create response object
            const response: CodeResponse = {
                code: serverParams.code,
                userRequestState: serverParams.state
            };

            return response;
        } catch(e) {
            this.cacheManager.resetTempCacheItems(serverParams && serverParams.state);
            throw e;
        }
    }

    /**
     * Function which validates server authorization code response.
     * @param serverResponseHash
     * @param cachedState
     * @param cryptoObj
     */
    private validateServerAuthorizationCodeResponse(serverResponseHash: ServerAuthorizationCodeResponse, cachedState: string, cryptoObj: ICrypto): void {
        if (serverResponseHash.state !== cachedState) {
            throw ClientAuthError.createStateMismatchError();
        }

        // Check for error
        if (serverResponseHash.error || serverResponseHash.error_description) {
            if (InteractionRequiredAuthError.isInteractionRequiredError(serverResponseHash.error, serverResponseHash.error_description)) {
                throw new InteractionRequiredAuthError(serverResponseHash.error, serverResponseHash.error_description);
            }

            throw new ServerError(serverResponseHash.error, serverResponseHash.error_description);
        }

        if (serverResponseHash.client_info) {
            buildClientInfo(serverResponseHash.client_info, cryptoObj);
        }
    }

    /**
     * Function which validates server authorization token response.
     * @param serverResponse
     */
    public validateServerAuthorizationTokenResponse(serverResponse: ServerAuthorizationTokenResponse): void {
        // Check for error
        if (serverResponse.error || serverResponse.error_description) {
            const errString = `${serverResponse.error_codes} - [${serverResponse.timestamp}]: ${serverResponse.error_description} - Correlation ID: ${serverResponse.correlation_id} - Trace ID: ${serverResponse.trace_id}`;
            throw new ServerError(serverResponse.error, errString);
        }
    }

    /**
     * Helper function which saves or updates the token in the cache and constructs the final token response to send back to the user.
     * @param originalTokenResponse
     * @param authority
     * @param resource
     * @param serverTokenResponse
     * @param clientInfo
     */
    private saveToken(originalTokenResponse: TokenResponse, authority: string, resource: string, serverTokenResponse: ServerAuthorizationTokenResponse, clientInfo: ClientInfo): TokenResponse {
        // Set consented scopes in response
        const responseScopes = ScopeSet.fromString(serverTokenResponse.scope, this.clientId, true);
        const responseScopeArray = responseScopes.asArray();

        // Expiration calculation
        const expiresIn = serverTokenResponse.expires_in;
        const expirationSec = TimeUtils.nowSeconds() + expiresIn;
        const extendedExpirationSec = expirationSec + serverTokenResponse.ext_expires_in;

        // Get id token
        if (!StringUtils.isEmpty(originalTokenResponse.idToken)) {
            this.cacheStorage.setItem(PersistentCacheKeys.ID_TOKEN, originalTokenResponse.idToken);
        }

        // Save access token in cache
        const newAccessTokenValue = new AccessTokenValue(serverTokenResponse.token_type, serverTokenResponse.access_token, originalTokenResponse.idToken, serverTokenResponse.refresh_token, expirationSec.toString(), extendedExpirationSec.toString());
        const homeAccountIdentifier = originalTokenResponse.account && originalTokenResponse.account.homeAccountIdentifier;
        const accessTokenCacheItems = this.cacheManager.getAllAccessTokens(this.clientId, authority || "", resource || "", homeAccountIdentifier || "");

        // If no items in cache with these parameters, set new item.
        if (accessTokenCacheItems.length < 1) {
            this.logger.info("No tokens found, creating new item.");
<<<<<<< HEAD
=======
            const newTokenKey = new AccessTokenKey(
                authority,
                this.clientId,
                serverTokenResponse.scope,
                resource,
                clientInfo && clientInfo.uid,
                clientInfo && clientInfo.utid,
                this.cryptoObj
            );
            this.cacheStorage.setItem(JSON.stringify(newTokenKey), JSON.stringify(newAccessTokenValue));
>>>>>>> 8b6cf5bb
        } else {
            // Check if scopes are intersecting. If they are, combine scopes and replace cache item.
            accessTokenCacheItems.forEach(accessTokenCacheItem => {
                const cachedScopes = ScopeSet.fromString(accessTokenCacheItem.key.scopes, this.clientId, true);
                if(cachedScopes.intersectingScopeSets(responseScopes)) {
                    this.cacheStorage.removeItem(JSON.stringify(accessTokenCacheItem.key));
                    responseScopes.appendScopes(cachedScopes.asArray());
                    if (StringUtils.isEmpty(newAccessTokenValue.idToken)) {
                        newAccessTokenValue.idToken = accessTokenCacheItem.value.idToken;
                    }
                }
            });
        }

        const newTokenKey = new AccessTokenKey(
            authority, 
            this.clientId, 
            responseScopes.printScopes(), 
            resource, 
            clientInfo && clientInfo.uid, 
            clientInfo && clientInfo.utid, 
            this.cryptoObj
        );
        this.cacheStorage.setItem(JSON.stringify(newTokenKey), JSON.stringify(newAccessTokenValue));

        // Save tokens in response and return
        return {
            ...originalTokenResponse,
            tokenType: serverTokenResponse.token_type,
            scopes: responseScopeArray,
            accessToken: serverTokenResponse.access_token,
            refreshToken: serverTokenResponse.refresh_token,
            expiresOn: new Date(expirationSec * 1000)
        };
    }

    /**
     * Gets account cached with given key. Returns null if parsing could not be completed.
     * @param accountKey
     */
    private getCachedAccount(accountKey: string): Account {
        try {
            return JSON.parse(this.cacheStorage.getItem(accountKey)) as Account;
        } catch (e) {
            this.logger.warning(`Account could not be parsed: ${JSON.stringify(e)}`);
            return null;
        }
    }

    /**
     * Returns a constructed token response based on given string. Also manages the cache updates and cleanups.
     * @param serverTokenResponse
     * @param authorityString
     * @param resource
     * @param state
     */
    public createTokenResponse(serverTokenResponse: ServerAuthorizationTokenResponse, authorityString: string, resource: string, state?: string): TokenResponse {
        let tokenResponse: TokenResponse = {
            uniqueId: "",
            tenantId: "",
            tokenType: "",
            idToken: null,
            idTokenClaims: null,
            accessToken: "",
            refreshToken: "",
            scopes: [],
            expiresOn: null,
            account: null,
            userRequestState: ""
        };

        // Retrieve current id token object
        let idTokenObj: IdToken;
        const cachedIdToken: string = this.cacheStorage.getItem(PersistentCacheKeys.ID_TOKEN);
        if (serverTokenResponse.id_token) {
            idTokenObj = new IdToken(serverTokenResponse.id_token, this.cryptoObj);
            tokenResponse = ResponseHandler.setResponseIdToken(tokenResponse, idTokenObj);

            // If state is empty, refresh token is being used
            if (!StringUtils.isEmpty(state)) {
                this.logger.info("State was detected - nonce should be available.");
                // check nonce integrity if refresh token is not used - throw an error if not matched
                if (StringUtils.isEmpty(idTokenObj.claims.nonce)) {
                    throw ClientAuthError.createInvalidIdTokenError(idTokenObj);
                }

                const nonce = this.cacheStorage.getItem(this.cacheManager.generateNonceKey(state));
                if (idTokenObj.claims.nonce !== nonce) {
                    throw ClientAuthError.createNonceMismatchError();
                }
            }
        } else if (cachedIdToken) {
            idTokenObj = new IdToken(cachedIdToken, this.cryptoObj);
            tokenResponse = ResponseHandler.setResponseIdToken(tokenResponse, idTokenObj);
        } else {
            idTokenObj = null;
        }

        let clientInfo: ClientInfo = null;
        let cachedAccount: Account = null;
        if (idTokenObj) {
            // Retrieve client info
            clientInfo = buildClientInfo(this.cacheStorage.getItem(PersistentCacheKeys.CLIENT_INFO), this.cryptoObj);

            // Create account object for request
            tokenResponse.account = Account.createAccount(idTokenObj, clientInfo, this.cryptoObj);

            // Save the access token if it exists
            const accountKey = this.cacheManager.generateAcquireTokenAccountKey(tokenResponse.account.homeAccountIdentifier);

            // Get cached account
            cachedAccount = this.getCachedAccount(accountKey);
        }

        // Return user set state in the response
        tokenResponse.userRequestState = ProtocolUtils.getUserRequestState(state);

        this.cacheManager.resetTempCacheItems(state);
        if (!cachedAccount || !tokenResponse.account || Account.compareAccounts(cachedAccount, tokenResponse.account)) {
            return this.saveToken(tokenResponse, authorityString, resource, serverTokenResponse, clientInfo);
        } else {
            this.logger.error("Accounts do not match.");
            this.logger.errorPii(`Cached Account: ${JSON.stringify(cachedAccount)}, New Account: ${JSON.stringify(tokenResponse.account)}`);
            throw ClientAuthError.createAccountMismatchError();
        }
    }
}<|MERGE_RESOLUTION|>--- conflicted
+++ resolved
@@ -167,19 +167,6 @@
         // If no items in cache with these parameters, set new item.
         if (accessTokenCacheItems.length < 1) {
             this.logger.info("No tokens found, creating new item.");
-<<<<<<< HEAD
-=======
-            const newTokenKey = new AccessTokenKey(
-                authority,
-                this.clientId,
-                serverTokenResponse.scope,
-                resource,
-                clientInfo && clientInfo.uid,
-                clientInfo && clientInfo.utid,
-                this.cryptoObj
-            );
-            this.cacheStorage.setItem(JSON.stringify(newTokenKey), JSON.stringify(newAccessTokenValue));
->>>>>>> 8b6cf5bb
         } else {
             // Check if scopes are intersecting. If they are, combine scopes and replace cache item.
             accessTokenCacheItems.forEach(accessTokenCacheItem => {
