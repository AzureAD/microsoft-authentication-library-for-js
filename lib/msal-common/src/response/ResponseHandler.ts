/*
 * Copyright (c) Microsoft Corporation. All rights reserved.
 * Licensed under the MIT License.
 */

import { ServerAuthorizationTokenResponse } from "./ServerAuthorizationTokenResponse";
import { buildClientInfo} from "../account/ClientInfo";
import { ICrypto } from "../crypto/ICrypto";
import { ClientAuthError } from "../error/ClientAuthError";
import { StringUtils } from "../utils/StringUtils";
import { ServerAuthorizationCodeResponse } from "./ServerAuthorizationCodeResponse";
import { Logger } from "../logger/Logger";
import { ServerError } from "../error/ServerError";
import { AuthToken } from "../account/AuthToken";
import { ScopeSet } from "../request/ScopeSet";
import { AuthenticationResult } from "./AuthenticationResult";
import { AccountEntity } from "../cache/entities/AccountEntity";
import { Authority } from "../authority/Authority";
import { AuthorityType } from "../authority/AuthorityType";
import { IdTokenEntity } from "../cache/entities/IdTokenEntity";
import { AccessTokenEntity } from "../cache/entities/AccessTokenEntity";
import { RefreshTokenEntity } from "../cache/entities/RefreshTokenEntity";
import { InteractionRequiredAuthError } from "../error/InteractionRequiredAuthError";
import { CacheRecord } from "../cache/entities/CacheRecord";
import { CacheManager } from "../cache/CacheManager";
import { ProtocolUtils, RequestStateObject } from "../utils/ProtocolUtils";
import { AuthenticationScheme, Constants, THE_FAMILY_ID } from "../utils/Constants";
import { PopTokenGenerator } from "../crypto/PopTokenGenerator";
import { AppMetadataEntity } from "../cache/entities/AppMetadataEntity";
import { ICachePlugin } from "../cache/interface/ICachePlugin";
import { TokenCacheContext } from "../cache/persistence/TokenCacheContext";
import { ISerializableTokenCache } from "../cache/interface/ISerializableTokenCache";
import { AuthorizationCodePayload } from "./AuthorizationCodePayload";
import { BaseAuthRequest } from "../request/BaseAuthRequest";
import { BoundServerAuthorizationTokenResponse } from "./BoundServerAuthorizationTokenResponse";

/**
 * Class that handles response parsing.
 */
export class ResponseHandler {
    private clientId: string;
    private cacheStorage: CacheManager;
    private cryptoObj: ICrypto;
    private logger: Logger;
    private homeAccountIdentifier: string;
    private serializableCache: ISerializableTokenCache | null;
    private persistencePlugin: ICachePlugin | null;

    constructor(clientId: string, cacheStorage: CacheManager, cryptoObj: ICrypto, logger: Logger, serializableCache: ISerializableTokenCache | null, persistencePlugin: ICachePlugin | null) {
        this.clientId = clientId;
        this.cacheStorage = cacheStorage;
        this.cryptoObj = cryptoObj;
        this.logger = logger;
        this.serializableCache = serializableCache;
        this.persistencePlugin = persistencePlugin;
    }

    /**
     * Function which validates server authorization code response.
     * @param serverResponseHash
     * @param cachedState
     * @param cryptoObj
     */
    validateServerAuthorizationCodeResponse(serverResponseHash: ServerAuthorizationCodeResponse, cachedState: string, cryptoObj: ICrypto): void {

        if (!serverResponseHash.state || !cachedState) {
            throw !serverResponseHash.state ? ClientAuthError.createStateNotFoundError("Server State") : ClientAuthError.createStateNotFoundError("Cached State");
        }

        if (decodeURIComponent(serverResponseHash.state) !== decodeURIComponent(cachedState)) {
            throw ClientAuthError.createStateMismatchError();
        }

        // Check for error
        if (serverResponseHash.error || serverResponseHash.error_description || serverResponseHash.suberror) {
            if (InteractionRequiredAuthError.isInteractionRequiredError(serverResponseHash.error, serverResponseHash.error_description, serverResponseHash.suberror)) {
                throw new InteractionRequiredAuthError(serverResponseHash.error || Constants.EMPTY_STRING, serverResponseHash.error_description, serverResponseHash.suberror);
            }

            throw new ServerError(serverResponseHash.error || Constants.EMPTY_STRING, serverResponseHash.error_description, serverResponseHash.suberror);
        }

        if (serverResponseHash.client_info) {
            buildClientInfo(serverResponseHash.client_info, cryptoObj);
        }
    }

    /**
     * Function which validates server authorization token response.
     * @param serverResponse
     */
    validateTokenResponse(serverResponse: ServerAuthorizationTokenResponse): void {
        // Check for error
        if (serverResponse.error || serverResponse.error_description || serverResponse.suberror) {
            if (InteractionRequiredAuthError.isInteractionRequiredError(serverResponse.error, serverResponse.error_description, serverResponse.suberror)) {
                throw new InteractionRequiredAuthError(serverResponse.error, serverResponse.error_description, serverResponse.suberror);
            }

            const errString = `${serverResponse.error_codes} - [${serverResponse.timestamp}]: ${serverResponse.error_description} - Correlation ID: ${serverResponse.correlation_id} - Trace ID: ${serverResponse.trace_id}`;
            throw new ServerError(serverResponse.error, errString, serverResponse.suberror);
        }
    }

    /**
     * Returns an AuthenticationResult based on the server's response to a token request, taking into account
     * whether the response is encrypted (bound). Also manages the cache updates and cleanups.
     * @param serverTokenResponse 
     * @param authority 
     * @param reqTimestamp 
     * @param request 
     * @param authCodePayload 
     * @param oboAssertion 
     * @param handlingRefreshTokenResponse 
     */
    async handleServerTokenResponse(
        serverTokenResponse: ServerAuthorizationTokenResponse,
        authority: Authority,
        reqTimestamp: number,
        request: BaseAuthRequest,
        authCodePayload?: AuthorizationCodePayload,
        oboAssertion?: string,
        handlingRefreshTokenResponse?: boolean): Promise<AuthenticationResult> {

        let decryptedTokenResponse: ServerAuthorizationTokenResponse;

        if (serverTokenResponse.session_key_jwe && serverTokenResponse.response_jwe && request.stkJwk) {
<<<<<<< HEAD
            decryptedTokenResponse = await this.cryptoObj.decryptBoundTokenResponse(serverTokenResponse, request) || serverTokenResponse;

=======
            const boundServerTokenResponse: BoundServerAuthorizationTokenResponse = {
                session_key_jwe: serverTokenResponse.session_key_jwe,
                response_jwe: serverTokenResponse.response_jwe
            };
            decryptedTokenResponse = await this.cryptoObj.decryptBoundTokenResponse(boundServerTokenResponse, request) || serverTokenResponse;
>>>>>>> e6870792
        } else {
            decryptedTokenResponse = serverTokenResponse;
        }

        return this.handleTokenResponse(decryptedTokenResponse, authority, reqTimestamp, request, authCodePayload, oboAssertion, handlingRefreshTokenResponse);
    }

    /**
     * Returns a constructed token response based on decrypted or unbound server token response. Also manages the cache updates and cleanups.
     * @param serverTokenResponse 
     * @param authority 
     * @param reqTimestamp 
     * @param request 
     * @param authCodePayload 
     * @param oboAssertion 
     * @param handlingRefreshTokenResponse 
     * @returns 
     */
    async handleTokenResponse(
        serverTokenResponse: ServerAuthorizationTokenResponse,
        authority: Authority,
        reqTimestamp: number,
        request: BaseAuthRequest,
        authCodePayload?: AuthorizationCodePayload,
        oboAssertion?: string,
        handlingRefreshTokenResponse?: boolean): Promise<AuthenticationResult> {
        // create an idToken object (not entity)
        let idTokenObj: AuthToken | undefined;
        if (serverTokenResponse.id_token) {
            idTokenObj = new AuthToken(serverTokenResponse.id_token || Constants.EMPTY_STRING, this.cryptoObj);
            
            // token nonce check (TODO: Add a warning if no nonce is given?)
            if (authCodePayload && !StringUtils.isEmpty(authCodePayload.nonce)) {
                if (idTokenObj.claims.nonce !== authCodePayload.nonce) {
                    throw ClientAuthError.createNonceMismatchError();
                }
            }
        }

        // generate homeAccountId
        this.homeAccountIdentifier = AccountEntity.generateHomeAccountId(serverTokenResponse.client_info || Constants.EMPTY_STRING, authority.authorityType, this.logger, this.cryptoObj, idTokenObj);

        // save the response tokens
        let requestStateObj: RequestStateObject | undefined;
        if (!!authCodePayload && !!authCodePayload.state) {
            requestStateObj = ProtocolUtils.parseRequestState(this.cryptoObj, authCodePayload.state);
        }

        // Add keyId from request to serverTokenResponse if defined
        serverTokenResponse.key_id = serverTokenResponse.key_id || request.sshKid || undefined;

        const cacheRecord = this.generateCacheRecord(serverTokenResponse, authority, reqTimestamp, request, idTokenObj, oboAssertion, authCodePayload);
        let cacheContext;
        try {
            if (this.persistencePlugin && this.serializableCache) {
                this.logger.verbose("Persistence enabled, calling beforeCacheAccess");
                cacheContext = new TokenCacheContext(this.serializableCache, true);
                await this.persistencePlugin.beforeCacheAccess(cacheContext);
            }
            /*
             * When saving a refreshed tokens to the cache, it is expected that the account that was used is present in the cache.
             * If not present, we should return null, as it's the case that another application called removeAccount in between
             * the calls to getAllAccounts and acquireTokenSilent. We should not overwrite that removal.
             */
            if (handlingRefreshTokenResponse && cacheRecord.account) {
                const key = cacheRecord.account.generateAccountKey();
                const account = this.cacheStorage.getAccount(key);
                if (!account) {
                    this.logger.warning("Account used to refresh tokens not in persistence, refreshed tokens will not be stored in the cache");
                    return ResponseHandler.generateAuthenticationResult(this.cryptoObj, authority, cacheRecord, false, request, idTokenObj, requestStateObj);
                }
            }
            await this.cacheStorage.saveCacheRecord(cacheRecord);
        } finally {
            if (this.persistencePlugin && this.serializableCache && cacheContext) {
                this.logger.verbose("Persistence enabled, calling afterCacheAccess");
                await this.persistencePlugin.afterCacheAccess(cacheContext);
            }
        }
        return ResponseHandler.generateAuthenticationResult(this.cryptoObj, authority, cacheRecord, false, request, idTokenObj, requestStateObj, serverTokenResponse.spa_code);
    }

    /**
     * Generates CacheRecord
     * @param serverTokenResponse
     * @param idTokenObj
     * @param authority
     */
    private generateCacheRecord(serverTokenResponse: ServerAuthorizationTokenResponse, authority: Authority, reqTimestamp: number, request: BaseAuthRequest, idTokenObj?: AuthToken, oboAssertion?: string, authCodePayload?: AuthorizationCodePayload): CacheRecord {
        const env = authority.getPreferredCache();
        if (StringUtils.isEmpty(env)) {
            throw ClientAuthError.createInvalidCacheEnvironmentError();
        }

        // IdToken: non AAD scenarios can have empty realm
        let cachedIdToken: IdTokenEntity | undefined;
        let cachedAccount: AccountEntity | undefined;
        if (!StringUtils.isEmpty(serverTokenResponse.id_token) && !!idTokenObj) {
            cachedIdToken = IdTokenEntity.createIdTokenEntity(
                this.homeAccountIdentifier,
                env,
                serverTokenResponse.id_token || Constants.EMPTY_STRING,
                this.clientId,
                idTokenObj.claims.tid || Constants.EMPTY_STRING,
                oboAssertion
            );

            cachedAccount = this.generateAccountEntity(
                serverTokenResponse,
                idTokenObj,
                authority,
                oboAssertion,
                authCodePayload
            );
        }

        // AccessToken
        let cachedAccessToken: AccessTokenEntity | null = null;
        if (!StringUtils.isEmpty(serverTokenResponse.access_token)) {

            // If scopes not returned in server response, use request scopes
            const responseScopes = serverTokenResponse.scope ? ScopeSet.fromString(serverTokenResponse.scope) : new ScopeSet(request.scopes || []);

            /*
             * Use timestamp calculated before request
             * Server may return timestamps as strings, parse to numbers if so.
             */
            const expiresIn: number = (typeof serverTokenResponse.expires_in === "string" ? parseInt(serverTokenResponse.expires_in, 10) : serverTokenResponse.expires_in) || 0;
            const extExpiresIn: number = (typeof serverTokenResponse.ext_expires_in === "string" ? parseInt(serverTokenResponse.ext_expires_in, 10) : serverTokenResponse.ext_expires_in) || 0;
            const refreshIn: number | undefined = (typeof serverTokenResponse.refresh_in === "string" ? parseInt(serverTokenResponse.refresh_in, 10) : serverTokenResponse.refresh_in) || undefined;
            const tokenExpirationSeconds = reqTimestamp + expiresIn;
            const extendedTokenExpirationSeconds = tokenExpirationSeconds + extExpiresIn;
            const refreshOnSeconds = refreshIn && refreshIn > 0 ? reqTimestamp + refreshIn : undefined;

            // non AAD scenarios can have empty realm
            cachedAccessToken = AccessTokenEntity.createAccessTokenEntity(
                this.homeAccountIdentifier,
                env,
                serverTokenResponse.access_token || Constants.EMPTY_STRING,
                this.clientId,
                idTokenObj ? idTokenObj.claims.tid || Constants.EMPTY_STRING : authority.tenant,
                responseScopes.printScopes(),
                tokenExpirationSeconds,
                extendedTokenExpirationSeconds,
                this.cryptoObj,
                refreshOnSeconds,
                serverTokenResponse.token_type,
                oboAssertion,
                serverTokenResponse.key_id,
                request.claims,
                request.requestedClaimsHash
            );
        }
        
        // refreshToken
        let cachedRefreshToken: RefreshTokenEntity | null = null;
        if (!StringUtils.isEmpty(serverTokenResponse.refresh_token)) {
            cachedRefreshToken = RefreshTokenEntity.createRefreshTokenEntity(
                this.homeAccountIdentifier,
                env,
                serverTokenResponse.refresh_token || Constants.EMPTY_STRING,
                this.clientId,
                serverTokenResponse.foci,
                oboAssertion
            );
        }

        // appMetadata
        let cachedAppMetadata: AppMetadataEntity | null = null;
        if (!StringUtils.isEmpty(serverTokenResponse.foci)) {
            cachedAppMetadata = AppMetadataEntity.createAppMetadataEntity(this.clientId, env, serverTokenResponse.foci);
        }

        return new CacheRecord(cachedAccount, cachedIdToken, cachedAccessToken, cachedRefreshToken, cachedAppMetadata);
    }

    /**
     * Generate Account
     * @param serverTokenResponse
     * @param idToken
     * @param authority
     */
    private generateAccountEntity(serverTokenResponse: ServerAuthorizationTokenResponse, idToken: AuthToken, authority: Authority, oboAssertion?: string, authCodePayload?: AuthorizationCodePayload): AccountEntity {
        const authorityType = authority.authorityType;
        const cloudGraphHostName = authCodePayload ? authCodePayload.cloud_graph_host_name : "";
        const msGraphhost = authCodePayload ? authCodePayload.msgraph_host : "";

        // ADFS does not require client_info in the response
        if (authorityType === AuthorityType.Adfs) {
            this.logger.verbose("Authority type is ADFS, creating ADFS account");
            return AccountEntity.createGenericAccount(this.homeAccountIdentifier, idToken, authority, oboAssertion, cloudGraphHostName, msGraphhost);
        }

        // This fallback applies to B2C as well as they fall under an AAD account type.
        if (StringUtils.isEmpty(serverTokenResponse.client_info) && authority.protocolMode === "AAD") {
            throw ClientAuthError.createClientInfoEmptyError();
        }

        return serverTokenResponse.client_info ?
            AccountEntity.createAccount(serverTokenResponse.client_info, this.homeAccountIdentifier, idToken, authority, oboAssertion, cloudGraphHostName, msGraphhost) :
            AccountEntity.createGenericAccount(this.homeAccountIdentifier, idToken, authority, oboAssertion, cloudGraphHostName, msGraphhost);
    }

    /**
     * Creates an @AuthenticationResult from @CacheRecord , @IdToken , and a boolean that states whether or not the result is from cache.
     *
     * Optionally takes a state string that is set as-is in the response.
     *
     * @param cacheRecord
     * @param idTokenObj
     * @param fromTokenCache
     * @param stateString
     */
    static async generateAuthenticationResult(
        cryptoObj: ICrypto, 
        authority: Authority,
        cacheRecord: CacheRecord, 
        fromTokenCache: boolean, 
        request: BaseAuthRequest,
        idTokenObj?: AuthToken,
        requestState?: RequestStateObject,
        code?: string
    ): Promise<AuthenticationResult> {
        let accessToken: string = "";
        let responseScopes: Array<string> = [];
        let expiresOn: Date | null = null;
        let extExpiresOn: Date | undefined;
        let familyId: string = Constants.EMPTY_STRING;

        if (cacheRecord.accessToken) {
            if (cacheRecord.accessToken.tokenType === AuthenticationScheme.POP) {
                const popTokenGenerator: PopTokenGenerator = new PopTokenGenerator(cryptoObj);
                accessToken = await popTokenGenerator.signPopToken(cacheRecord.accessToken.secret, request);
            } else {
                accessToken = cacheRecord.accessToken.secret;
            }
            responseScopes = ScopeSet.fromString(cacheRecord.accessToken.target).asArray();
            expiresOn = new Date(Number(cacheRecord.accessToken.expiresOn) * 1000);
            extExpiresOn = new Date(Number(cacheRecord.accessToken.extendedExpiresOn) * 1000);
        }

        if (cacheRecord.appMetadata) {
            familyId = cacheRecord.appMetadata.familyId === THE_FAMILY_ID ? THE_FAMILY_ID : Constants.EMPTY_STRING;
        }
        const uid = idTokenObj?.claims.oid || idTokenObj?.claims.sub || Constants.EMPTY_STRING;
        const tid = idTokenObj?.claims.tid || Constants.EMPTY_STRING;

        return {
            authority: authority.canonicalAuthority,
            uniqueId: uid,
            tenantId: tid,
            scopes: responseScopes,
            account: cacheRecord.account ? cacheRecord.account.getAccountInfo() : null,
            idToken: idTokenObj ? idTokenObj.rawToken : Constants.EMPTY_STRING,
            idTokenClaims: idTokenObj ? idTokenObj.claims : {},
            accessToken: accessToken,
            fromCache: fromTokenCache,
            expiresOn: expiresOn,
            correlationId: request.correlationId,
            extExpiresOn: extExpiresOn,
            familyId: familyId,
            tokenType: cacheRecord.accessToken?.tokenType || Constants.EMPTY_STRING,
            state: requestState ? requestState.userRequestState : Constants.EMPTY_STRING,
            cloudGraphHostName: cacheRecord.account?.cloudGraphHostName || Constants.EMPTY_STRING,
            msGraphHost: cacheRecord.account?.msGraphHost || Constants.EMPTY_STRING,
            code
        };
    }
}<|MERGE_RESOLUTION|>--- conflicted
+++ resolved
@@ -124,16 +124,11 @@
         let decryptedTokenResponse: ServerAuthorizationTokenResponse;
 
         if (serverTokenResponse.session_key_jwe && serverTokenResponse.response_jwe && request.stkJwk) {
-<<<<<<< HEAD
-            decryptedTokenResponse = await this.cryptoObj.decryptBoundTokenResponse(serverTokenResponse, request) || serverTokenResponse;
-
-=======
             const boundServerTokenResponse: BoundServerAuthorizationTokenResponse = {
                 session_key_jwe: serverTokenResponse.session_key_jwe,
                 response_jwe: serverTokenResponse.response_jwe
             };
             decryptedTokenResponse = await this.cryptoObj.decryptBoundTokenResponse(boundServerTokenResponse, request) || serverTokenResponse;
->>>>>>> e6870792
         } else {
             decryptedTokenResponse = serverTokenResponse;
         }
