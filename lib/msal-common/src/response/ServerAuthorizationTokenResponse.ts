--- conflicted
+++ resolved
@@ -6,13 +6,8 @@
 import { AuthenticationScheme } from "../utils/Constants";
 
 /**
-<<<<<<< HEAD
- * Unbound (Bearer) Token Response: Deserialized response object from server authorization code request.
- * - token_type: Indicates the token type value. The only type that Azure AD supports is Bearer.
-=======
  * Deserialized response object from server authorization code request.
  * - token_type: Indicates the token type value. Can be either Bearer or pop.
->>>>>>> 04c68504
  * - scope: The scopes that the access_token is valid for.
  * - expires_in: How long the access token is valid (in seconds).
  * - refresh_in: Duration afer which a token should be renewed, regardless of expiration.
@@ -34,13 +29,8 @@
  * - correlation_id: A unique identifier for the request that can help in diagnostics across components.
  */
 export type ServerAuthorizationTokenResponse = {
-<<<<<<< HEAD
-    // Raw token response in case of success
-    token_type?: string;
-=======
     // Success
     token_type?: AuthenticationScheme;
->>>>>>> 04c68504
     scope?: string;
     expires_in?: number;
     refresh_in?: number;
