--- conflicted
+++ resolved
@@ -7,10 +7,6 @@
 import { CacheRecord } from "../cache/entities/CacheRecord";
 
 export type BrokerAuthenticationResult = AuthenticationResult & {
-<<<<<<< HEAD
-    tokensToCache: CacheRecord;
+    tokensToCache?: CacheRecord;
     responseThumbprint: string;
-=======
-    tokensToCache?: CacheRecord;
->>>>>>> 75198422
 };