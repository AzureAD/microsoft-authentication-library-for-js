/*
 * Copyright (c) Microsoft Corporation. All rights reserved.
 * Licensed under the MIT License.
 */

import { AccountInfo } from "../account/AccountInfo";

/**
 * Result returned from the authority's token endpoint.
 * - uniqueId               - `oid` or `sub` claim from ID token
 * - tenantId               - `tid` claim from ID token
 * - scopes                 - Scopes that are validated for the respective token
 * - account                - An account object representation of the currently signed-in user
 * - idToken                - Id token received as part of the response
 * - idTokenClaims          - MSAL-relevant ID token claims
 * - accessToken            - Access token or SSH certificate received as part of the response
 * - fromCache              - Boolean denoting whether token came from cache
 * - expiresOn              - Javascript Date object representing relative expiration of access token
 * - extExpiresOn           - Javascript Date object representing extended relative expiration of access token in case of server outage
 * - state                  - Value passed in by user in request
 * - familyId               - Family ID identifier, usually only used for refresh tokens
 */
export type AuthenticationResult = {
    authority: string;
    uniqueId: string;
    tenantId: string;
    scopes: Array<string>;
    account: AccountInfo | null;
    idToken: string;
    idTokenClaims: object;
    accessToken: string;
    fromCache: boolean;
    expiresOn: Date | null;
    tokenType: string;
    correlationId: string;
    extExpiresOn?: Date;
    state?: string;
    familyId?: string;
    cloudGraphHostName?: string;
    msGraphHost?: string;
    code?: string;
<<<<<<< HEAD
    tokenSizes?: object;
=======
    fromNativeBroker?: boolean;
>>>>>>> 48525cc5
};<|MERGE_RESOLUTION|>--- conflicted
+++ resolved
@@ -39,9 +39,5 @@
     cloudGraphHostName?: string;
     msGraphHost?: string;
     code?: string;
-<<<<<<< HEAD
-    tokenSizes?: object;
-=======
     fromNativeBroker?: boolean;
->>>>>>> 48525cc5
 };