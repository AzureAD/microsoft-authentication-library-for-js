/*
 * Copyright (c) Microsoft Corporation. All rights reserved.
 * Licensed under the MIT License.
 */

import { BaseAuthRequest } from "./BaseAuthRequest";
<<<<<<< HEAD
=======
import { AuthenticationScheme } from "../utils/Constants";
import { StringDict } from "../utils/MsalTypes";
>>>>>>> 709ca5d2

/**
 * CommonRefreshTokenRequest
 * - scopes                  - Array of scopes the application is requesting access to.
 * - claims                  - A stringified claims request which will be added to all /authorize and /token calls
 * - authority               - URL of the authority, the security token service (STS) from which MSAL will acquire tokens.
 * - correlationId           - Unique GUID set per request to trace a request end-to-end for telemetry purposes.
 * - refreshToken            - A refresh token returned from a previous request to the Identity provider.
 * - resourceRequestMethod      - HTTP Request type used to request data from the resource (i.e. "GET", "POST", etc.).  Used for proof-of-possession flows.
 * - resourceRequestUri         - URI that token will be used for. Used for proof-of-possession flows.
 */
export type CommonRefreshTokenRequest = BaseAuthRequest & {
    refreshToken: string;
<<<<<<< HEAD
=======
    authenticationScheme: AuthenticationScheme;
    tokenQueryParameters?: StringDict;
>>>>>>> 709ca5d2
};<|MERGE_RESOLUTION|>--- conflicted
+++ resolved
@@ -4,11 +4,7 @@
  */
 
 import { BaseAuthRequest } from "./BaseAuthRequest";
-<<<<<<< HEAD
-=======
-import { AuthenticationScheme } from "../utils/Constants";
 import { StringDict } from "../utils/MsalTypes";
->>>>>>> 709ca5d2
 
 /**
  * CommonRefreshTokenRequest
@@ -22,9 +18,5 @@
  */
 export type CommonRefreshTokenRequest = BaseAuthRequest & {
     refreshToken: string;
-<<<<<<< HEAD
-=======
-    authenticationScheme: AuthenticationScheme;
     tokenQueryParameters?: StringDict;
->>>>>>> 709ca5d2
 };