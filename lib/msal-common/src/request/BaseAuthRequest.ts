--- conflicted
+++ resolved
@@ -18,11 +18,8 @@
  * - resourceRequestUri         - URI that token will be used for. Used for proof-of-possession flows.
  * - sshJwk                     - A stringified JSON Web Key representing a public key that can be signed by an SSH certificate.
  * - sshKid                     - Key ID that uniquely identifies the SSH public key mentioned above.
-<<<<<<< HEAD
+ * - requestedClaimsHash        - SHA 256 hash string of the requested claims string, used as part of an access token cache key so tokens can be filtered by requested claims
  * - stkJwk                     - String representatin of the session transport key JWK used for Refresh Token Binding
-=======
- * - requestedClaimsHash        - SHA 256 hash string of the requested claims string, used as part of an access token cache key so tokens can be filtered by requested claims
->>>>>>> ebb6c41f
  */
 export type BaseAuthRequest = {
     authority: string;
@@ -36,9 +33,6 @@
     resourceRequestUri?: string;
     sshJwk?: string,
     sshKid?: string,
-<<<<<<< HEAD
+    requestedClaimsHash?: string;
     stkJwk?: string
-=======
-    requestedClaimsHash?: string;
->>>>>>> ebb6c41f
 };