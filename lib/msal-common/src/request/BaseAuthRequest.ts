/*
 * Copyright (c) Microsoft Corporation. All rights reserved.
 * Licensed under the MIT License.
 */

import { AuthenticationScheme } from "../utils/Constants";
import { AzureAuthOptions } from "../config/ClientConfiguration";

/**
 * BaseAuthRequest
 * - authority               - URL of the authority, the security token service (STS) from which MSAL will acquire tokens. Defaults to https://login.microsoftonline.com/common. If using the same authority for all request, authority should set on client application object and not request, to avoid resolving authority endpoints multiple times.
 * - correlationId           - Unique GUID set per request to trace a request end-to-end for telemetry purposes.
 * - scopes                  - Array of scopes the application is requesting access to.
 * - authenticationScheme    - The type of token retrieved. Defaults to "Bearer". Can also be type "pop" or "SSH".
 * - claims                  - A stringified claims request which will be added to all /authorize and /token calls
 * - shrClaims               - A stringified claims object which will be added to a Signed HTTP Request
<<<<<<< HEAD
 * - resourceRequestMethod   - HTTP Request type used to request data from the resource (i.e. "GET", "POST", etc.).  Used for proof-of-possession flows.
 * - resourceRequestUri      - URI that token will be used for. Used for proof-of-possession flows.
 * - sshJwk                  - A stringified JSON Web Key representing a public key that can be signed by an SSH certificate.
 * - sshKid                  - Key ID that uniquely identifies the SSH public key mentioned above.
=======
 * - shrNonce                - A server-generated timestamp that has been encrypted and base64URL encoded, which will be added to a Signed HTTP Request.
 * - resourceRequestMethod      - HTTP Request type used to request data from the resource (i.e. "GET", "POST", etc.).  Used for proof-of-possession flows.
 * - resourceRequestUri         - URI that token will be used for. Used for proof-of-possession flows.
 * - sshJwk                     - A stringified JSON Web Key representing a public key that can be signed by an SSH certificate.
 * - sshKid                     - Key ID that uniquely identifies the SSH public key mentioned above.
>>>>>>> d2cd0cdd
 */
export type BaseAuthRequest = {
    authority: string;
    correlationId: string;
    scopes: Array<string>;
    authenticationScheme?: AuthenticationScheme;
    claims?: string;
    shrClaims?: string;
    shrNonce?: string;
    resourceRequestMethod?: string;
    resourceRequestUri?: string;
    sshJwk?: string,
    sshKid?: string,
    azureAuthOptions?: AzureAuthOptions;
};<|MERGE_RESOLUTION|>--- conflicted
+++ resolved
@@ -14,18 +14,12 @@
  * - authenticationScheme    - The type of token retrieved. Defaults to "Bearer". Can also be type "pop" or "SSH".
  * - claims                  - A stringified claims request which will be added to all /authorize and /token calls
  * - shrClaims               - A stringified claims object which will be added to a Signed HTTP Request
-<<<<<<< HEAD
+ * - shrNonce                - A server-generated timestamp that has been encrypted and base64URL encoded, which will be added to a Signed HTTP Request.
  * - resourceRequestMethod   - HTTP Request type used to request data from the resource (i.e. "GET", "POST", etc.).  Used for proof-of-possession flows.
  * - resourceRequestUri      - URI that token will be used for. Used for proof-of-possession flows.
  * - sshJwk                  - A stringified JSON Web Key representing a public key that can be signed by an SSH certificate.
  * - sshKid                  - Key ID that uniquely identifies the SSH public key mentioned above.
-=======
- * - shrNonce                - A server-generated timestamp that has been encrypted and base64URL encoded, which will be added to a Signed HTTP Request.
- * - resourceRequestMethod      - HTTP Request type used to request data from the resource (i.e. "GET", "POST", etc.).  Used for proof-of-possession flows.
- * - resourceRequestUri         - URI that token will be used for. Used for proof-of-possession flows.
- * - sshJwk                     - A stringified JSON Web Key representing a public key that can be signed by an SSH certificate.
- * - sshKid                     - Key ID that uniquely identifies the SSH public key mentioned above.
->>>>>>> d2cd0cdd
+ * - azureAuthOptions        - Convenience string enums for users to provide public/sovereign cloud ids
  */
 export type BaseAuthRequest = {
     authority: string;
