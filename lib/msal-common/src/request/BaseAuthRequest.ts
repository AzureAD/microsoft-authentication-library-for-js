/*
 * Copyright (c) Microsoft Corporation. All rights reserved.
 * Licensed under the MIT License.
 */

import { AuthenticationScheme } from "../utils/Constants";

/**
 * BaseAuthRequest
 * - authority               - URL of the authority, the security token service (STS) from which MSAL will acquire tokens. Defaults to https://login.microsoftonline.com/common. If using the same authority for all request, authority should set on client application object and not request, to avoid resolving authority endpoints multiple times.
 * - correlationId           - Unique GUID set per request to trace a request end-to-end for telemetry purposes.
 * - scopes                  - Array of scopes the application is requesting access to.
 * - authenticationScheme       - The type of token retrieved. Defaults to "Bearer". Can also be type "pop" or "SSH".
 * - claims                  - A stringified claims request which will be added to all /authorize and /token calls
 * - shrClaims               - A stringified claims object which will be added to a Signed HTTP Request
 * - resourceRequestMethod      - HTTP Request type used to request data from the resource (i.e. "GET", "POST", etc.).  Used for proof-of-possession flows.
<<<<<<< HEAD
 * - resourceRequestUri         - URI that token will be used for. Used for proof-of-possession flows.\
 * - stkJwk                     - String representatin of the session transport key JWK used for Refresh Token Binding
=======
 * - resourceRequestUri         - URI that token will be used for. Used for proof-of-possession flows.
 * - sshJwk                     - A stringified JSON Web Key representing a public key that can be signed by an SSH certificate.
 * - sshKid                     - Key ID that uniquely identifies the SSH public key mentioned above.
>>>>>>> 51669adf
 */
export type BaseAuthRequest = {
    authority: string;
    correlationId: string;
    scopes: Array<string>;
    authenticationScheme?: AuthenticationScheme;
    claims?: string;
    shrClaims?: string;
    resourceRequestMethod?: string;
    resourceRequestUri?: string;
<<<<<<< HEAD
    stkJwk?: string
=======
    sshJwk?: string,
    sshKid?: string
>>>>>>> 51669adf
};<|MERGE_RESOLUTION|>--- conflicted
+++ resolved
@@ -14,14 +14,10 @@
  * - claims                  - A stringified claims request which will be added to all /authorize and /token calls
  * - shrClaims               - A stringified claims object which will be added to a Signed HTTP Request
  * - resourceRequestMethod      - HTTP Request type used to request data from the resource (i.e. "GET", "POST", etc.).  Used for proof-of-possession flows.
-<<<<<<< HEAD
- * - resourceRequestUri         - URI that token will be used for. Used for proof-of-possession flows.\
- * - stkJwk                     - String representatin of the session transport key JWK used for Refresh Token Binding
-=======
  * - resourceRequestUri         - URI that token will be used for. Used for proof-of-possession flows.
  * - sshJwk                     - A stringified JSON Web Key representing a public key that can be signed by an SSH certificate.
  * - sshKid                     - Key ID that uniquely identifies the SSH public key mentioned above.
->>>>>>> 51669adf
+ * - stkJwk                     - String representatin of the session transport key JWK used for Refresh Token Binding
  */
 export type BaseAuthRequest = {
     authority: string;
@@ -32,10 +28,7 @@
     shrClaims?: string;
     resourceRequestMethod?: string;
     resourceRequestUri?: string;
-<<<<<<< HEAD
+    sshJwk?: string,
+    sshKid?: string,
     stkJwk?: string
-=======
-    sshJwk?: string,
-    sshKid?: string
->>>>>>> 51669adf
 };