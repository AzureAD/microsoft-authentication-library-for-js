--- conflicted
+++ resolved
@@ -11,12 +11,8 @@
 import { LibraryInfo } from "../config/ClientConfiguration";
 import { StringUtils } from "../utils/StringUtils";
 import { ServerTelemetryManager } from "../telemetry/server/ServerTelemetryManager";
-<<<<<<< HEAD
-import { StkJwkThumbprint } from "../crypto/KeyManager";
-=======
 import { ClientInfo } from "../account/ClientInfo";
 import { StkJwkThumbprint } from "../crypto/PopTokenGenerator";
->>>>>>> f4d2665f
 
 export class RequestParameterBuilder {
 
