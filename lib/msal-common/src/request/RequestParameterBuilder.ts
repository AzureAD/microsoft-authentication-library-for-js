--- conflicted
+++ resolved
@@ -11,11 +11,8 @@
 import { LibraryInfo } from "../config/ClientConfiguration";
 import { StringUtils } from "../utils/StringUtils";
 import { ServerTelemetryManager } from "../telemetry/server/ServerTelemetryManager";
-<<<<<<< HEAD
+import { ClientInfo } from "../account/ClientInfo";
 import { StkJwkThumbprint } from "../crypto/KeyManager";
-=======
-import { ClientInfo } from "../account/ClientInfo";
->>>>>>> f68caff1
 
 export class RequestParameterBuilder {
 
