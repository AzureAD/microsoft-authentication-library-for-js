--- conflicted
+++ resolved
@@ -385,7 +385,13 @@
     }
 
     /**
-<<<<<<< HEAD
+     * Adds logout_hint parameter for "silent" logout which prevent server account picker
+     */
+    addLogoutHint(logoutHint: string): void {
+        this.parameters.set(AADServerParamKeys.LOGOUT_HINT, encodeURIComponent(logoutHint));
+    }
+
+    /**
      * Add stk_jwk thumbprint to query params
      * @param stkJwkKid
      */
@@ -407,12 +413,6 @@
         if(!StringUtils.isEmpty(stkJwk)) {
             this.parameters.set(AADServerParamKeys.STK_JWK, encodeURIComponent(stkJwk));
         }
-=======
-     * Adds logout_hint parameter for "silent" logout which prevent server account picker
-     */
-    addLogoutHint(logoutHint: string): void {
-        this.parameters.set(AADServerParamKeys.LOGOUT_HINT, encodeURIComponent(logoutHint));
->>>>>>> 4d0574b5
     }
 
     /**
