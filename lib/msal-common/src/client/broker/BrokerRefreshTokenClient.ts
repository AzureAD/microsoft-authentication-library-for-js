/*
 * Copyright (c) Microsoft Corporation. All rights reserved.
 * Licensed under the MIT License.
 */

import { RefreshTokenClient } from "../RefreshTokenClient";
<<<<<<< HEAD
=======
import { RefreshTokenRequest } from "../../request/RefreshTokenRequest";
>>>>>>> 83ba8fc2
import { ResponseHandler } from "../../response/ResponseHandler";
import { RequestParameterBuilder } from "../../request/RequestParameterBuilder";
import { StringUtils } from "../../utils/StringUtils";
import { BrokerAuthenticationResult } from "../../response/BrokerAuthenticationResult";
import { ClientAuthError } from "../../error/ClientAuthError";
import { AuthenticationScheme, GrantType } from "../../utils/Constants";
import { PopTokenGenerator } from "../../crypto/PopTokenGenerator";
import { AuthenticationResult } from "../../response/AuthenticationResult";
import { BrokeredRefreshTokenRequest } from "../../request/broker/BrokeredRefreshTokenRequest";
import { BrokeredSilentFlowRequest } from "../../request/broker/BrokeredSilentFlowRequest";

/**
 * Oauth2.0 Refresh Token client implementing the broker protocol for browsers.
 */
export class BrokerRefreshTokenClient extends RefreshTokenClient {
    async acquireToken(request: BrokeredRefreshTokenRequest): Promise<AuthenticationResult | BrokerAuthenticationResult>{
        const response = await this.executeTokenRequest(request, this.authority);

        const responseHandler = new ResponseHandler(
            this.config.authOptions.clientId,
            this.cacheManager,
            this.cryptoUtils,
            this.logger,
            this.config.serializableCache,
            this.config.persistencePlugin
        );

        responseHandler.validateTokenResponse(response.body);
<<<<<<< HEAD
        if (request.embeddedAppClientId) {
            return responseHandler.handleBrokeredServerTokenResponse(
                response.body,
                this.authority
            );
        } else {
            return responseHandler.handleServerTokenResponse(
                response.body,
                this.authority,
            );
        }
    }

    /**
     * makes a network call to acquire tokens by exchanging RefreshToken available in userCache; throws if refresh token is not cached
     * @param request
     */
    protected async acquireTokenWithCachedRefreshToken(request: BrokeredSilentFlowRequest, foci: boolean): Promise<AuthenticationResult | BrokerAuthenticationResult> {
        // fetches family RT or application RT based on FOCI value
        const refreshToken = this.cacheManager.readRefreshTokenFromCache(this.config.authOptions.clientId, request.account, foci);

        // no refresh Token
        if (!refreshToken) {
            throw ClientAuthError.createNoTokensFoundError();
        }

        const refreshTokenRequest: BrokeredRefreshTokenRequest = {
            ...request,
            refreshToken: refreshToken.secret
        };
=======
        const tokenResponse = responseHandler.handleBrokeredServerTokenResponse(
            response.body,
            this.authority,
            undefined,
            request.scopes
        );
>>>>>>> 83ba8fc2

        return this.acquireToken(refreshTokenRequest);
    }

    /**
     * Generates a map for all the params to be sent to the service
     * @param request
     */
    protected async createTokenRequestBody(request: BrokeredRefreshTokenRequest): Promise<string> {
        if (!request.embeddedAppClientId) {
            return super.createTokenRequestBody(request);
        }

        const parameterBuilder = new RequestParameterBuilder();

        parameterBuilder.addClientId(request.embeddedAppClientId);

        parameterBuilder.addScopes(request.scopes);

        parameterBuilder.addGrantType(GrantType.REFRESH_TOKEN_GRANT);

        parameterBuilder.addClientInfo();

        const correlationId = request.correlationId || this.config.cryptoInterface.createNewGuid();
        parameterBuilder.addCorrelationId(correlationId);

        parameterBuilder.addRefreshToken(request.refreshToken);

        if (request.authenticationScheme === AuthenticationScheme.POP) {
            const popTokenGenerator = new PopTokenGenerator(this.cryptoUtils);
            parameterBuilder.addPopToken(await popTokenGenerator.generateCnf(request.resourceRequestMethod, request.resourceRequestUri));
        }

        if (!StringUtils.isEmpty(request.claims) || this.config.authOptions.clientCapabilities && this.config.authOptions.clientCapabilities.length > 0) {
            parameterBuilder.addClaims(request.claims, this.config.authOptions.clientCapabilities);
        }

        // Add broker params
        parameterBuilder.addBrokerClientId(this.config.authOptions.clientId);
        parameterBuilder.addRedirectUri(request.embeddedAppRedirectUri, this.config.authOptions.clientId);

        return parameterBuilder.createQueryString();
    }
}<|MERGE_RESOLUTION|>--- conflicted
+++ resolved
@@ -4,10 +4,6 @@
  */
 
 import { RefreshTokenClient } from "../RefreshTokenClient";
-<<<<<<< HEAD
-=======
-import { RefreshTokenRequest } from "../../request/RefreshTokenRequest";
->>>>>>> 83ba8fc2
 import { ResponseHandler } from "../../response/ResponseHandler";
 import { RequestParameterBuilder } from "../../request/RequestParameterBuilder";
 import { StringUtils } from "../../utils/StringUtils";
@@ -18,12 +14,13 @@
 import { AuthenticationResult } from "../../response/AuthenticationResult";
 import { BrokeredRefreshTokenRequest } from "../../request/broker/BrokeredRefreshTokenRequest";
 import { BrokeredSilentFlowRequest } from "../../request/broker/BrokeredSilentFlowRequest";
+import { ClientConfigurationError } from "../../error/ClientConfigurationError";
 
 /**
  * Oauth2.0 Refresh Token client implementing the broker protocol for browsers.
  */
 export class BrokerRefreshTokenClient extends RefreshTokenClient {
-    async acquireToken(request: BrokeredRefreshTokenRequest): Promise<AuthenticationResult | BrokerAuthenticationResult>{
+    async acquireToken(request: BrokeredRefreshTokenRequest): Promise<AuthenticationResult | BrokerAuthenticationResult | null>{
         const response = await this.executeTokenRequest(request, this.authority);
 
         const responseHandler = new ResponseHandler(
@@ -36,7 +33,6 @@
         );
 
         responseHandler.validateTokenResponse(response.body);
-<<<<<<< HEAD
         if (request.embeddedAppClientId) {
             return responseHandler.handleBrokeredServerTokenResponse(
                 response.body,
@@ -54,7 +50,7 @@
      * makes a network call to acquire tokens by exchanging RefreshToken available in userCache; throws if refresh token is not cached
      * @param request
      */
-    protected async acquireTokenWithCachedRefreshToken(request: BrokeredSilentFlowRequest, foci: boolean): Promise<AuthenticationResult | BrokerAuthenticationResult> {
+    protected async acquireTokenWithCachedRefreshToken(request: BrokeredSilentFlowRequest, foci: boolean): Promise<AuthenticationResult | BrokerAuthenticationResult | null> {
         // fetches family RT or application RT based on FOCI value
         const refreshToken = this.cacheManager.readRefreshTokenFromCache(this.config.authOptions.clientId, request.account, foci);
 
@@ -65,16 +61,9 @@
 
         const refreshTokenRequest: BrokeredRefreshTokenRequest = {
             ...request,
-            refreshToken: refreshToken.secret
+            refreshToken: refreshToken.secret,
+            authenticationScheme: AuthenticationScheme.BEARER
         };
-=======
-        const tokenResponse = responseHandler.handleBrokeredServerTokenResponse(
-            response.body,
-            this.authority,
-            undefined,
-            request.scopes
-        );
->>>>>>> 83ba8fc2
 
         return this.acquireToken(refreshTokenRequest);
     }
@@ -105,6 +94,10 @@
 
         if (request.authenticationScheme === AuthenticationScheme.POP) {
             const popTokenGenerator = new PopTokenGenerator(this.cryptoUtils);
+            if (!request.resourceRequestMethod || !request.resourceRequestUri) {
+                throw ClientConfigurationError.createResourceRequestParametersRequiredError();
+            }
+            
             parameterBuilder.addPopToken(await popTokenGenerator.generateCnf(request.resourceRequestMethod, request.resourceRequestUri));
         }
 
