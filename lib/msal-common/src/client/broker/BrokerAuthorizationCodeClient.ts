--- conflicted
+++ resolved
@@ -9,15 +9,12 @@
 import { ClientAuthError } from "../../error/ClientAuthError";
 import { ResponseHandler } from "../../response/ResponseHandler";
 import { BrokerAuthenticationResult } from "../../response/BrokerAuthenticationResult";
-<<<<<<< HEAD
 import { BrokeredAuthorizationCodeRequest } from "../../request/broker/BrokeredAuthorizationCodeRequest";
 import { BrokeredAuthorizationUrlRequest } from "../../request/broker/BrokeredAuthorizationUrlRequest";
 import { AuthenticationResult } from "../../response/AuthenticationResult";
 import { AuthenticationScheme, GrantType } from "../../utils/Constants";
 import { PopTokenGenerator } from "../../crypto/PopTokenGenerator";
-=======
 import { AuthorizationCodePayload } from "../../response/AuthorizationCodePayload";
->>>>>>> 83ba8fc2
 
 /**
  * Oauth2.0 Authorization Code client implementing the broker protocol for browsers.
@@ -29,11 +26,7 @@
      * authorization_code_grant
      * @param request
      */
-<<<<<<< HEAD
-    async acquireToken(request: BrokeredAuthorizationCodeRequest, cachedNonce?: string, cachedState?: string): Promise<AuthenticationResult | BrokerAuthenticationResult> {
-=======
-    async acquireToken(request: AuthorizationCodeRequest, authCodePayload?: AuthorizationCodePayload): Promise<BrokerAuthenticationResult> {
->>>>>>> 83ba8fc2
+    async acquireToken(request: BrokeredAuthorizationCodeRequest, authCodePayload?: AuthorizationCodePayload): Promise<AuthenticationResult | BrokerAuthenticationResult | null> {
         this.logger.info("in acquireToken call");
         // If no code response is given, we cannot acquire a token.
         if (!request || StringUtils.isEmpty(request.code)) {
@@ -53,15 +46,11 @@
 
         // Validate response. This function throws a server error if an error is returned by the server.
         responseHandler.validateTokenResponse(response.body);
-<<<<<<< HEAD
         if (!request.embeddedAppClientId) {
-            return responseHandler.handleServerTokenResponse(response.body, this.authority, cachedNonce, cachedState);
+            return await responseHandler.handleServerTokenResponse(response.body, this.authority, undefined, undefined, authCodePayload, request.scopes);
         } else {
-            return responseHandler.handleBrokeredServerTokenResponse(response.body, this.authority, cachedNonce, cachedState);
+            return await responseHandler.handleBrokeredServerTokenResponse(response.body, this.authority, authCodePayload, request.scopes);
         }
-=======
-        return await responseHandler.handleBrokeredServerTokenResponse(response.body, this.authority, authCodePayload, request.scopes);
->>>>>>> 83ba8fc2
     }
 
     /**
