/*
 * Copyright (c) Microsoft Corporation. All rights reserved.
 * Licensed under the MIT License.
 */

import { BaseClient } from "./BaseClient";
import { AuthorizationUrlRequest } from "../request/AuthorizationUrlRequest";
import { AuthorizationCodeRequest } from "../request/AuthorizationCodeRequest";
import { Authority } from "../authority/Authority";
import { RequestParameterBuilder } from "../request/RequestParameterBuilder";
import { GrantType, AuthenticationScheme } from "../utils/Constants";
import { ClientConfiguration } from "../config/ClientConfiguration";
import { ServerAuthorizationTokenResponse } from "../response/ServerAuthorizationTokenResponse";
import { NetworkResponse } from "../network/NetworkManager";
import { ResponseHandler } from "../response/ResponseHandler";
import { AuthenticationResult } from "../response/AuthenticationResult";
import { StringUtils } from "../utils/StringUtils";
import { ClientAuthError } from "../error/ClientAuthError";
import { UrlString } from "../url/UrlString";
import { ServerAuthorizationCodeResponse } from "../response/ServerAuthorizationCodeResponse";
import { AccountEntity } from "../cache/entities/AccountEntity";
import { EndSessionRequest } from "../request/EndSessionRequest";
import { ClientConfigurationError } from "../error/ClientConfigurationError";
import { PopTokenGenerator } from "../crypto/PopTokenGenerator";
import { RequestThumbprint } from "../network/RequestThumbprint";
import { AuthorizationCodePayload } from "../response/AuthorizationCodePayload";

/**
 * Oauth2.0 Authorization Code client
 */
export class AuthorizationCodeClient extends BaseClient {

    constructor(configuration: ClientConfiguration) {
        super(configuration);
    }

    /**
     * Creates the URL of the authorization request letting the user input credentials and consent to the
     * application. The URL target the /authorize endpoint of the authority configured in the
     * application object.
     *
     * Once the user inputs their credentials and consents, the authority will send a response to the redirect URI
     * sent in the request and should contain an authorization code, which can then be used to acquire tokens via
     * acquireToken(AuthorizationCodeRequest)
     * @param request
     */
    async getAuthCodeUrl(request: AuthorizationUrlRequest): Promise<string> {
        const queryString = this.createAuthCodeUrlQueryString(request);
        return `${this.authority.authorizationEndpoint}?${queryString}`;
    }

    /**
     * API to acquire a token in exchange of 'authorization_code` acquired by the user in the first leg of the
     * authorization_code_grant
     * @param request
     */
<<<<<<< HEAD
    async acquireToken(request: AuthorizationCodeRequest, authCodePayload?: AuthorizationCodePayload): Promise<AuthenticationResult> {
=======
    async acquireToken(request: AuthorizationCodeRequest, cachedNonce?: string, cachedState?: string): Promise<AuthenticationResult | null> {
>>>>>>> e705bb56
        this.logger.info("in acquireToken call");
        if (!request || StringUtils.isEmpty(request.code)) {
            throw ClientAuthError.createTokenRequestCannotBeMadeError();
        }

        const response = await this.executeTokenRequest(this.authority, request);

        const responseHandler = new ResponseHandler(
            this.config.authOptions.clientId,
            this.cacheManager,
            this.cryptoUtils,
            this.logger,
            this.config.serializableCache,
            this.config.persistencePlugin
        );

        // Validate response. This function throws a server error if an error is returned by the server.
        responseHandler.validateTokenResponse(response.body);
        return await responseHandler.handleServerTokenResponse(response.body, this.authority, request.resourceRequestMethod, request.resourceRequestUri, authCodePayload);
    }

    /**
     * Handles the hash fragment response from public client code request. Returns a code response used by
     * the client to exchange for a token in acquireToken.
     * @param hashFragment
     */
    handleFragmentResponse(hashFragment: string, cachedState: string): AuthorizationCodePayload {
        // Handle responses.
        const responseHandler = new ResponseHandler(this.config.authOptions.clientId, this.cacheManager, this.cryptoUtils, this.logger, null, null);

        // Deserialize hash fragment response parameters.
        const hashUrlString = new UrlString(hashFragment);
        // Deserialize hash fragment response parameters.
        const serverParams: ServerAuthorizationCodeResponse = UrlString.getDeserializedHash(hashUrlString.getHash());

        // Get code response
        responseHandler.validateServerAuthorizationCodeResponse(serverParams, cachedState, this.cryptoUtils);

<<<<<<< HEAD
        return {
            ...serverParams,
            // Code param is optional in ServerAuthorizationCodeResponse but required in AuthorizationCodePaylod
            code: serverParams.code
        };
=======
        // throw when there is no auth code in the response
        if (!serverParams.code) {
            throw ClientAuthError.createNoAuthCodeInServerResponseError();
        }

        return serverParams.code;
>>>>>>> e705bb56
    }

    /**
     * Use to log out the current user, and redirect the user to the postLogoutRedirectUri.
     * Default behaviour is to redirect the user to `window.location.href`.
     * @param authorityUri
     */
    getLogoutUri(logoutRequest: EndSessionRequest): string {
        // Throw error if logoutRequest is null/undefined
        if (!logoutRequest) {
            throw ClientConfigurationError.createEmptyLogoutRequestError();
        }

        if (logoutRequest.account) {
            // Clear given account.
            this.cacheManager.removeAccount(AccountEntity.generateAccountCacheKey(logoutRequest.account));
        } else {
            // Clear all accounts and tokens
            this.cacheManager.clear();
        }

        const queryString = this.createLogoutUrlQueryString(logoutRequest);

        // Construct logout URI.
        return StringUtils.isEmpty(queryString) ? this.authority.endSessionEndpoint : `${this.authority.endSessionEndpoint}?${queryString}`;
    }

    /**
     * Executes POST request to token endpoint
     * @param authority
     * @param request
     */
    private async executeTokenRequest(authority: Authority, request: AuthorizationCodeRequest): Promise<NetworkResponse<ServerAuthorizationTokenResponse>> {
        const thumbprint: RequestThumbprint = {
            clientId: this.config.authOptions.clientId,
            authority: authority.canonicalAuthority,
            scopes: request.scopes
        };

        const requestBody = await this.createTokenRequestBody(request);
        const headers: Record<string, string> = this.createDefaultTokenRequestHeaders();

        return this.executePostToTokenEndpoint(authority.tokenEndpoint, requestBody, headers, thumbprint);
    }

    /**
     * Generates a map for all the params to be sent to the service
     * @param request
     */
    private async createTokenRequestBody(request: AuthorizationCodeRequest): Promise<string> {
        const parameterBuilder = new RequestParameterBuilder();

        parameterBuilder.addClientId(this.config.authOptions.clientId);

        // validate the redirectUri (to be a non null value)
        parameterBuilder.addRedirectUri(request.redirectUri);

        // Add scope array, parameter builder will add default scopes and dedupe
        parameterBuilder.addScopes(request.scopes);

        // add code: user set, not validated
        parameterBuilder.addAuthorizationCode(request.code);

        // add code_verifier if passed
        if (request.codeVerifier) {
            parameterBuilder.addCodeVerifier(request.codeVerifier);
        }

        if (this.config.clientCredentials.clientSecret) {
            parameterBuilder.addClientSecret(this.config.clientCredentials.clientSecret);
        }

        if (this.config.clientCredentials.clientAssertion) {
            const clientAssertion = this.config.clientCredentials.clientAssertion;
            parameterBuilder.addClientAssertion(clientAssertion.assertion);
            parameterBuilder.addClientAssertionType(clientAssertion.assertionType);
        }

        parameterBuilder.addGrantType(GrantType.AUTHORIZATION_CODE_GRANT);
        parameterBuilder.addClientInfo();

        if (request.authenticationScheme === AuthenticationScheme.POP && !!request.resourceRequestMethod && !!request.resourceRequestUri) {
            const popTokenGenerator = new PopTokenGenerator(this.cryptoUtils);
            const cnfString = await popTokenGenerator.generateCnf(request.resourceRequestMethod, request.resourceRequestUri);
            parameterBuilder.addPopToken(cnfString);
        }

        const correlationId = request.correlationId || this.config.cryptoInterface.createNewGuid();
        parameterBuilder.addCorrelationId(correlationId);

        if (!StringUtils.isEmpty(request.claims) || this.config.authOptions.clientCapabilities && this.config.authOptions.clientCapabilities.length > 0) {
            parameterBuilder.addClaims(request.claims, this.config.authOptions.clientCapabilities);
        }

        return parameterBuilder.createQueryString();
    }

    /**
     * This API validates the `AuthorizationCodeUrlRequest` and creates a URL
     * @param request
     */
    private createAuthCodeUrlQueryString(request: AuthorizationUrlRequest): string {
        const parameterBuilder = new RequestParameterBuilder();

        parameterBuilder.addClientId(this.config.authOptions.clientId);

        const requestScopes = [...request.scopes || [], ...request.extraScopesToConsent || []];
        parameterBuilder.addScopes(requestScopes);

        // validate the redirectUri (to be a non null value)
        parameterBuilder.addRedirectUri(request.redirectUri);

        // generate the correlationId if not set by the user and add
        const correlationId = request.correlationId || this.config.cryptoInterface.createNewGuid();
        parameterBuilder.addCorrelationId(correlationId);

        // add response_mode. If not passed in it defaults to query.
        parameterBuilder.addResponseMode(request.responseMode);

        // add response_type = code
        parameterBuilder.addResponseTypeCode();

        // add library info parameters
        parameterBuilder.addLibraryInfo(this.config.libraryInfo);

        // add client_info=1
        parameterBuilder.addClientInfo();

        if (request.codeChallenge && request.codeChallengeMethod) {
            parameterBuilder.addCodeChallengeParams(request.codeChallenge, request.codeChallengeMethod);
        }

        if (request.prompt) {
            parameterBuilder.addPrompt(request.prompt);
        }

        if (request.domainHint) {
            parameterBuilder.addDomainHint(request.domainHint);
        }

        // Add sid or loginHint with preference for sid -> loginHint -> username of AccountInfo object
        if (request.sid) {
            parameterBuilder.addSid(request.sid);
        } else if (request.loginHint) {
            parameterBuilder.addLoginHint(request.loginHint);
        } else if (request.account && request.account.username) {
            parameterBuilder.addLoginHint(request.account.username);
        }

        if (request.nonce) {
            parameterBuilder.addNonce(request.nonce);
        }

        if (request.state) {
            parameterBuilder.addState(request.state);
        }

        if (!StringUtils.isEmpty(request.claims) || this.config.authOptions.clientCapabilities && this.config.authOptions.clientCapabilities.length > 0) {
            parameterBuilder.addClaims(request.claims, this.config.authOptions.clientCapabilities);
        }

        if (request.extraQueryParameters) {
            parameterBuilder.addExtraQueryParameters(request.extraQueryParameters);
        }

        return parameterBuilder.createQueryString();
    }

    /**
     * This API validates the `EndSessionRequest` and creates a URL
     * @param request
     */
    private createLogoutUrlQueryString(request: EndSessionRequest): string {
        const parameterBuilder = new RequestParameterBuilder();

        if (request.postLogoutRedirectUri) {
            parameterBuilder.addPostLogoutRedirectUri(request.postLogoutRedirectUri);
        }

        if (request.correlationId) {
            parameterBuilder.addCorrelationId(request.correlationId);
        }

        if (request.idTokenHint) {
            parameterBuilder.addIdTokenHint(request.idTokenHint);
        }

        return parameterBuilder.createQueryString();
    }
}<|MERGE_RESOLUTION|>--- conflicted
+++ resolved
@@ -54,11 +54,7 @@
      * authorization_code_grant
      * @param request
      */
-<<<<<<< HEAD
-    async acquireToken(request: AuthorizationCodeRequest, authCodePayload?: AuthorizationCodePayload): Promise<AuthenticationResult> {
-=======
-    async acquireToken(request: AuthorizationCodeRequest, cachedNonce?: string, cachedState?: string): Promise<AuthenticationResult | null> {
->>>>>>> e705bb56
+    async acquireToken(request: AuthorizationCodeRequest, authCodePayload?: AuthorizationCodePayload): Promise<AuthenticationResult | null> {
         this.logger.info("in acquireToken call");
         if (!request || StringUtils.isEmpty(request.code)) {
             throw ClientAuthError.createTokenRequestCannotBeMadeError();
@@ -97,20 +93,16 @@
         // Get code response
         responseHandler.validateServerAuthorizationCodeResponse(serverParams, cachedState, this.cryptoUtils);
 
-<<<<<<< HEAD
+        // throw when there is no auth code in the response
+        if (!serverParams.code) {
+            throw ClientAuthError.createNoAuthCodeInServerResponseError();
+        }
+
         return {
             ...serverParams,
             // Code param is optional in ServerAuthorizationCodeResponse but required in AuthorizationCodePaylod
             code: serverParams.code
         };
-=======
-        // throw when there is no auth code in the response
-        if (!serverParams.code) {
-            throw ClientAuthError.createNoAuthCodeInServerResponseError();
-        }
-
-        return serverParams.code;
->>>>>>> e705bb56
     }
 
     /**
