--- conflicted
+++ resolved
@@ -130,17 +130,13 @@
      * @param authority
      * @param request
      */
-<<<<<<< HEAD
     protected async executeTokenRequest(authority: Authority, request: AuthorizationCodeRequest): Promise<NetworkResponse<ServerAuthorizationTokenResponse>> {
-=======
-    private async executeTokenRequest(authority: Authority, request: AuthorizationCodeRequest): Promise<NetworkResponse<ServerAuthorizationTokenResponse>> {
         const thumbprint: RequestThumbprint = {
             clientId: this.config.authOptions.clientId,
             authority: authority.canonicalAuthority,
             scopes: request.scopes
         };
         
->>>>>>> 3ff82e66
         const requestBody = this.createTokenRequestBody(request);
         const headers: Record<string, string> = this.createDefaultTokenRequestHeaders();
 
