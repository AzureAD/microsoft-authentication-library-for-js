/*
 * Copyright (c) Microsoft Corporation. All rights reserved.
 * Licensed under the MIT License.
 */

import { BaseClient } from "./BaseClient";
import { CommonAuthorizationUrlRequest } from "../request/CommonAuthorizationUrlRequest";
import { CommonAuthorizationCodeRequest } from "../request/CommonAuthorizationCodeRequest";
import { Authority } from "../authority/Authority";
import { RequestParameterBuilder } from "../request/RequestParameterBuilder";
import { GrantType, AuthenticationScheme, PromptValue, Separators, AADServerParamKeys } from "../utils/Constants";
import { ClientConfiguration } from "../config/ClientConfiguration";
import { ServerAuthorizationTokenResponse } from "../response/ServerAuthorizationTokenResponse";
import { NetworkResponse } from "../network/NetworkManager";
import { ResponseHandler } from "../response/ResponseHandler";
import { AuthenticationResult } from "../response/AuthenticationResult";
import { StringUtils } from "../utils/StringUtils";
import { ClientAuthError } from "../error/ClientAuthError";
import { UrlString } from "../url/UrlString";
import { ServerAuthorizationCodeResponse } from "../response/ServerAuthorizationCodeResponse";
import { CommonEndSessionRequest } from "../request/CommonEndSessionRequest";
import { PopTokenGenerator } from "../crypto/PopTokenGenerator";
import { RequestThumbprint } from "../network/RequestThumbprint";
import { AuthorizationCodePayload } from "../response/AuthorizationCodePayload";
import { TimeUtils } from "../utils/TimeUtils";
import { TokenClaims } from "../account/TokenClaims";
import { AccountInfo } from "../account/AccountInfo";
import { buildClientInfoFromHomeAccountId, buildClientInfo } from "../account/ClientInfo";
import { CcsCredentialType, CcsCredential } from "../account/CcsCredential";
import { ClientConfigurationError } from "../error/ClientConfigurationError";
import { RequestValidator } from "../request/RequestValidator";

/**
 * Oauth2.0 Authorization Code client
 */
export class AuthorizationCodeClient extends BaseClient {
    // Flag to indicate if client is for hybrid spa auth code redemption
    protected includeRedirectUri: boolean = true;

    constructor(configuration: ClientConfiguration) {
        super(configuration);
    }

    /**
     * Creates the URL of the authorization request letting the user input credentials and consent to the
     * application. The URL target the /authorize endpoint of the authority configured in the
     * application object.
     *
     * Once the user inputs their credentials and consents, the authority will send a response to the redirect URI
     * sent in the request and should contain an authorization code, which can then be used to acquire tokens via
     * acquireToken(AuthorizationCodeRequest)
     * @param request
     */
    async getAuthCodeUrl(request: CommonAuthorizationUrlRequest): Promise<string> {
        const queryString = await this.createAuthCodeUrlQueryString(request);

        return UrlString.appendQueryString(this.authority.authorizationEndpoint, queryString);
    }

    /**
     * API to acquire a token in exchange of 'authorization_code` acquired by the user in the first leg of the
     * authorization_code_grant
     * @param request
     */
    async acquireToken(request: CommonAuthorizationCodeRequest, authCodePayload?: AuthorizationCodePayload): Promise<AuthenticationResult> {
        this.logger.info("in acquireToken call");
        if (!request || StringUtils.isEmpty(request.code)) {
            throw ClientAuthError.createTokenRequestCannotBeMadeError();
        }

        const reqTimestamp = TimeUtils.nowSeconds();
        const response = await this.executeTokenRequest(this.authority, request);

        const responseHandler = new ResponseHandler(
            this.config.authOptions.clientId,
            this.cacheManager,
            this.cryptoUtils,
            this.logger,
            this.config.serializableCache,
            this.config.persistencePlugin
        );

        // Validate response. This function throws a server error if an error is returned by the server.
        responseHandler.validateTokenResponse(response.body);
        return await responseHandler.handleServerTokenResponse(response.body, this.authority, reqTimestamp, request, authCodePayload);
    }

    /**
     * Handles the hash fragment response from public client code request. Returns a code response used by
     * the client to exchange for a token in acquireToken.
     * @param hashFragment
     */
    handleFragmentResponse(hashFragment: string, cachedState: string): AuthorizationCodePayload {
        // Handle responses.
        const responseHandler = new ResponseHandler(this.config.authOptions.clientId, this.cacheManager, this.cryptoUtils, this.logger, null, null);

        // Deserialize hash fragment response parameters.
        const hashUrlString = new UrlString(hashFragment);
        // Deserialize hash fragment response parameters.
        const serverParams: ServerAuthorizationCodeResponse = UrlString.getDeserializedHash(hashUrlString.getHash());

        // Get code response
        responseHandler.validateServerAuthorizationCodeResponse(serverParams, cachedState, this.cryptoUtils);

        // throw when there is no auth code in the response
        if (!serverParams.code) {
            throw ClientAuthError.createNoAuthCodeInServerResponseError();
        }
        return {
            ...serverParams,
            // Code param is optional in ServerAuthorizationCodeResponse but required in AuthorizationCodePaylod
            code: serverParams.code
        };
    }

    /**
     * Used to log out the current user, and redirect the user to the postLogoutRedirectUri.
     * Default behaviour is to redirect the user to `window.location.href`.
     * @param authorityUri
     */
    getLogoutUri(logoutRequest: CommonEndSessionRequest): string {
        // Throw error if logoutRequest is null/undefined
        if (!logoutRequest) {
            throw ClientConfigurationError.createEmptyLogoutRequestError();
        }
        const queryString = this.createLogoutUrlQueryString(logoutRequest);

        // Construct logout URI.
        return UrlString.appendQueryString(this.authority.endSessionEndpoint, queryString);
    }

    /**
     * Executes POST request to token endpoint
     * @param authority
     * @param request
     */
    private async executeTokenRequest(authority: Authority, request: CommonAuthorizationCodeRequest): Promise<NetworkResponse<ServerAuthorizationTokenResponse>> {
        const thumbprint: RequestThumbprint = {
            clientId: this.config.authOptions.clientId,
            authority: authority.canonicalAuthority,
            scopes: request.scopes,
            claims: request.claims,
            authenticationScheme: request.authenticationScheme,
            resourceRequestMethod: request.resourceRequestMethod,
            resourceRequestUri: request.resourceRequestUri,
            shrClaims: request.shrClaims,
            sshKid: request.sshKid
        };

        const requestBody = await this.createTokenRequestBody(request);
        const queryParameters = this.createTokenQueryParameters(request);
        let ccsCredential: CcsCredential | undefined = undefined;
        if (request.clientInfo) {
            try {
                const clientInfo = buildClientInfo(request.clientInfo, this.cryptoUtils);
                ccsCredential = {
                    credential: `${clientInfo.uid}${Separators.CLIENT_INFO_SEPARATOR}${clientInfo.utid}`,
                    type: CcsCredentialType.HOME_ACCOUNT_ID
                };
            } catch (e) {
                this.logger.verbose("Could not parse client info for CCS Header: " + e);
            }
        }
        const headers: Record<string, string> = this.createTokenRequestHeaders(ccsCredential || request.ccsCredential);
        const endpoint = StringUtils.isEmpty(queryParameters) ? authority.tokenEndpoint : `${authority.tokenEndpoint}?${queryParameters}`;

        return this.executePostToTokenEndpoint(endpoint, requestBody, headers, thumbprint);
    }

    /**
     * Creates query string for the /token request
     * @param request
     */
    private createTokenQueryParameters(request: CommonAuthorizationCodeRequest): string {
        const parameterBuilder = new RequestParameterBuilder();

        if (request.tokenQueryParameters) {
            parameterBuilder.addExtraQueryParameters(request.tokenQueryParameters);
        }

        return parameterBuilder.createQueryString();
    }

    /**
     * Generates a map for all the params to be sent to the service
     * @param request
     */
    private async createTokenRequestBody(request: CommonAuthorizationCodeRequest): Promise<string> {
        const parameterBuilder = new RequestParameterBuilder();

        parameterBuilder.addClientId(this.config.authOptions.clientId);

        /*
         * For hybrid spa flow, there will be a code but no verifier
         * In this scenario, don't include redirect uri as auth code will not be bound to redirect URI
         */
        if (!this.includeRedirectUri) {
            // Just validate
            RequestValidator.validateRedirectUri(request.redirectUri);
        } else {
            // Validate and include redirect uri
            parameterBuilder.addRedirectUri(request.redirectUri);
        }

        // Add scope array, parameter builder will add default scopes and dedupe
        parameterBuilder.addScopes(request.scopes);

        // add code: user set, not validated
        parameterBuilder.addAuthorizationCode(request.code);

        // Add library metadata
        parameterBuilder.addLibraryInfo(this.config.libraryInfo);

        parameterBuilder.addThrottling();

        if (this.serverTelemetryManager) {
            parameterBuilder.addServerTelemetry(this.serverTelemetryManager);
        }

        // add code_verifier if passed
        if (request.codeVerifier) {
            parameterBuilder.addCodeVerifier(request.codeVerifier);
        }

        if (this.config.clientCredentials.clientSecret) {
            parameterBuilder.addClientSecret(this.config.clientCredentials.clientSecret);
        }

        if (this.config.clientCredentials.clientAssertion) {
            const clientAssertion = this.config.clientCredentials.clientAssertion;
            parameterBuilder.addClientAssertion(clientAssertion.assertion);
            parameterBuilder.addClientAssertionType(clientAssertion.assertionType);
        }

        parameterBuilder.addGrantType(GrantType.AUTHORIZATION_CODE_GRANT);
        parameterBuilder.addClientInfo();

        if (request.authenticationScheme === AuthenticationScheme.POP) {
            const popTokenGenerator = new PopTokenGenerator(this.cryptoUtils);
            const cnfString = await popTokenGenerator.generateCnf(request);
            parameterBuilder.addPopToken(cnfString);
        } else if (request.authenticationScheme === AuthenticationScheme.SSH) {
            if(request.sshJwk) {
                parameterBuilder.addSshJwk(request.sshJwk);
            } else {
                throw ClientConfigurationError.createMissingSshJwkError();
            }
        }

        const correlationId = request.correlationId || this.config.cryptoInterface.createNewGuid();
        parameterBuilder.addCorrelationId(correlationId);

        if (!StringUtils.isEmptyObj(request.claims) || this.config.authOptions.clientCapabilities && this.config.authOptions.clientCapabilities.length > 0) {
            parameterBuilder.addClaims(request.claims, this.config.authOptions.clientCapabilities);
        }

        let ccsCred: CcsCredential | undefined = undefined;
        if (request.clientInfo) {
            try {
                const clientInfo = buildClientInfo(request.clientInfo, this.cryptoUtils);
                ccsCred = {
                    credential: `${clientInfo.uid}${Separators.CLIENT_INFO_SEPARATOR}${clientInfo.utid}`,
                    type: CcsCredentialType.HOME_ACCOUNT_ID
                };
            } catch (e) {
                this.logger.verbose("Could not parse client info for CCS Header: " + e);
            }
        } else {
            ccsCred = request.ccsCredential;
        }

        // Adds these as parameters in the request instead of headers to prevent CORS preflight request
        if (this.config.systemOptions.preventCorsPreflight && ccsCred) {
            switch (ccsCred.type) {
                case CcsCredentialType.HOME_ACCOUNT_ID:
                    try {
                        const clientInfo = buildClientInfoFromHomeAccountId(ccsCred.credential);
                        parameterBuilder.addCcsOid(clientInfo);
                    } catch (e) {
                        this.logger.verbose("Could not parse home account ID for CCS Header: " + e);
                    }
                    break;
                case CcsCredentialType.UPN:
                    parameterBuilder.addCcsUpn(ccsCred.credential);
                    break;
            }
        }

        if (request.tokenBodyParameters) {
            parameterBuilder.addExtraQueryParameters(request.tokenBodyParameters);
        }

        // Add hybrid spa parameters if not already provided
        if (request.enableSpaAuthorizationCode && (!request.tokenBodyParameters || !request.tokenBodyParameters[AADServerParamKeys.RETURN_SPA_CODE])) {
            parameterBuilder.addExtraQueryParameters({
                [AADServerParamKeys.RETURN_SPA_CODE]: "1"
            });
        }

        return parameterBuilder.createQueryString();
    }

    /**
     * This API validates the `AuthorizationCodeUrlRequest` and creates a URL
     * @param request
     */
    private async createAuthCodeUrlQueryString(request: CommonAuthorizationUrlRequest): Promise<string> {
        const parameterBuilder = new RequestParameterBuilder();

        parameterBuilder.addClientId(this.config.authOptions.clientId);

        const requestScopes = [...request.scopes || [], ...request.extraScopesToConsent || []];
        parameterBuilder.addScopes(requestScopes);

        // validate the redirectUri (to be a non null value)
        parameterBuilder.addRedirectUri(request.redirectUri);

        // generate the correlationId if not set by the user and add
        const correlationId = request.correlationId || this.config.cryptoInterface.createNewGuid();
        parameterBuilder.addCorrelationId(correlationId);

        // add response_mode. If not passed in it defaults to query.
        parameterBuilder.addResponseMode(request.responseMode);

        // add response_type = code
        parameterBuilder.addResponseTypeCode();

        // add library info parameters
        parameterBuilder.addLibraryInfo(this.config.libraryInfo);

        // add client_info=1
        parameterBuilder.addClientInfo();

        if (request.codeChallenge && request.codeChallengeMethod) {
            parameterBuilder.addCodeChallengeParams(request.codeChallenge, request.codeChallengeMethod);
        }

        if (request.prompt) {
            parameterBuilder.addPrompt(request.prompt);
        }

        if (request.domainHint) {
            parameterBuilder.addDomainHint(request.domainHint);
        }

        // Add sid or loginHint with preference for sid -> loginHint -> username of AccountInfo object
        if (request.prompt !== PromptValue.SELECT_ACCOUNT) {
            // AAD will throw if prompt=select_account is passed with an account hint
            if (request.sid && request.prompt === PromptValue.NONE) {
                // SessionID is only used in silent calls
                this.logger.verbose("createAuthCodeUrlQueryString: Prompt is none, adding sid from request");
                parameterBuilder.addSid(request.sid);
            } else if (request.account) {
                const accountSid = this.extractAccountSid(request.account);
                // If account and loginHint are provided, we will check account first for sid before adding loginHint
                if (accountSid && request.prompt === PromptValue.NONE) {
                    // SessionId is only used in silent calls
                    this.logger.verbose("createAuthCodeUrlQueryString: Prompt is none, adding sid from account");
                    parameterBuilder.addSid(accountSid);
                    try {
                        const clientInfo = buildClientInfoFromHomeAccountId(request.account.homeAccountId);
                        parameterBuilder.addCcsOid(clientInfo);
                    } catch (e) {
                        this.logger.verbose("Could not parse home account ID for CCS Header: " + e);
                    }
                } else if (request.loginHint) {
                    this.logger.verbose("createAuthCodeUrlQueryString: Adding login_hint from request");
                    parameterBuilder.addLoginHint(request.loginHint);
                    parameterBuilder.addCcsUpn(request.loginHint);
                } else if (request.account.username) {
                    // Fallback to account username if provided
                    this.logger.verbose("createAuthCodeUrlQueryString: Adding login_hint from account");
                    parameterBuilder.addLoginHint(request.account.username);
                    try {
                        const clientInfo = buildClientInfoFromHomeAccountId(request.account.homeAccountId);
                        parameterBuilder.addCcsOid(clientInfo);
                    } catch (e) {
                        this.logger.verbose("Could not parse home account ID for CCS Header: " +  e);
                    }
                }
            } else if (request.loginHint) {
                this.logger.verbose("createAuthCodeUrlQueryString: No account, adding login_hint from request");
                parameterBuilder.addLoginHint(request.loginHint);
                parameterBuilder.addCcsUpn(request.loginHint);
            }
        } else {
            this.logger.verbose("createAuthCodeUrlQueryString: Prompt is select_account, ignoring account hints");
        }

        if (request.nonce) {
            parameterBuilder.addNonce(request.nonce);
        }

        if (request.state) {
            parameterBuilder.addState(request.state);
        }

        if (!StringUtils.isEmpty(request.claims) || this.config.authOptions.clientCapabilities && this.config.authOptions.clientCapabilities.length > 0) {
            parameterBuilder.addClaims(request.claims, this.config.authOptions.clientCapabilities);
        }

        if (request.extraQueryParameters) {
            parameterBuilder.addExtraQueryParameters(request.extraQueryParameters);
        }

<<<<<<< HEAD
        if (request.nativeBridge) {
            // signal ests that this is a WAM call
            parameterBuilder.addNativeBridge();

            // pass the req_cnf for POP
            if (request.authenticationScheme === AuthenticationScheme.POP) {
                const popTokenGenerator = new PopTokenGenerator(this.cryptoUtils);
                const cnf = await popTokenGenerator.generateCnf(request);

                // to reduce the URL length, it is recommended to send the hash of the req_cnf instead of the whole string
                const cnfHash = await popTokenGenerator.generateCnfHash(cnf);
                parameterBuilder.addPopToken(cnfHash);
            }
=======
        if (request.nativeBroker) {
            parameterBuilder.addNativeBroker();
>>>>>>> 236037af
        }

        return parameterBuilder.createQueryString();
    }

    /**
     * This API validates the `EndSessionRequest` and creates a URL
     * @param request
     */
    private createLogoutUrlQueryString(request: CommonEndSessionRequest): string {
        const parameterBuilder = new RequestParameterBuilder();

        if (request.postLogoutRedirectUri) {
            parameterBuilder.addPostLogoutRedirectUri(request.postLogoutRedirectUri);
        }

        if (request.correlationId) {
            parameterBuilder.addCorrelationId(request.correlationId);
        }

        if (request.idTokenHint) {
            parameterBuilder.addIdTokenHint(request.idTokenHint);
        }

        if(request.state) {
            parameterBuilder.addState(request.state);
        }

        if (request.logoutHint) {
            parameterBuilder.addLogoutHint(request.logoutHint);
        }

        if (request.extraQueryParameters) {
            parameterBuilder.addExtraQueryParameters(request.extraQueryParameters);
        }

        return parameterBuilder.createQueryString();
    }

    /**
     * Helper to get sid from account. Returns null if idTokenClaims are not present or sid is not present.
     * @param account
     */
    private extractAccountSid(account: AccountInfo): string | null {
        if (account.idTokenClaims) {
            const tokenClaims = account.idTokenClaims as TokenClaims;
            return tokenClaims.sid || null;
        }
        return null;
    }
}<|MERGE_RESOLUTION|>--- conflicted
+++ resolved
@@ -403,7 +403,6 @@
             parameterBuilder.addExtraQueryParameters(request.extraQueryParameters);
         }
 
-<<<<<<< HEAD
         if (request.nativeBridge) {
             // signal ests that this is a WAM call
             parameterBuilder.addNativeBridge();
@@ -417,10 +416,8 @@
                 const cnfHash = await popTokenGenerator.generateCnfHash(cnf);
                 parameterBuilder.addPopToken(cnfHash);
             }
-=======
         if (request.nativeBroker) {
             parameterBuilder.addNativeBroker();
->>>>>>> 236037af
         }
 
         return parameterBuilder.createQueryString();
