/*
 * Copyright (c) Microsoft Corporation. All rights reserved.
 * Licensed under the MIT License.
 */

import { BaseClient } from "./BaseClient";
import { ClientConfiguration } from "../config/ClientConfiguration";
import { CommonSilentFlowRequest } from "../request/CommonSilentFlowRequest";
import { AuthenticationResult } from "../response/AuthenticationResult";
import { TimeUtils } from "../utils/TimeUtils";
import { RefreshTokenClient } from "./RefreshTokenClient";
import {
    ClientAuthError,
    ClientAuthErrorCodes,
    createClientAuthError,
} from "../error/ClientAuthError";
import { ClientConfigurationError } from "../error/ClientConfigurationError";
import { ResponseHandler } from "../response/ResponseHandler";
import { CacheRecord } from "../cache/entities/CacheRecord";
import { CacheOutcome } from "../utils/Constants";
import { IPerformanceClient } from "../telemetry/performance/IPerformanceClient";
import { StringUtils } from "../utils/StringUtils";
import { checkMaxAge, extractTokenClaims } from "../account/AuthToken";
import { TokenClaims } from "../account/TokenClaims";

/** @internal */
export class SilentFlowClient extends BaseClient {
    private lastCacheOutcome: CacheOutcome;

    constructor(
        configuration: ClientConfiguration,
        performanceClient?: IPerformanceClient
    ) {
        super(configuration, performanceClient);
    }

    /**
     * Retrieves a token from cache if it is still valid, or uses the cached refresh token to renew
     * the given token and returns the renewed token
     * @param request
     */
    async acquireToken(
        request: CommonSilentFlowRequest
    ): Promise<AuthenticationResult> {
        try {
            const cachedToken = await this.acquireCachedToken(request);

            // if the token is not expired but must be refreshed; get a new one in the background
            if (
                this.lastCacheOutcome ===
                CacheOutcome.REFRESH_CACHED_ACCESS_TOKEN
            ) {
                this.logger.info(
                    "SilentFlowClient:acquireCachedToken - Cached access token's refreshOn property has been exceeded'. It's not expired, but must be refreshed."
                );

                // refresh the access token in the background
                const refreshTokenClient = new RefreshTokenClient(
                    this.config,
                    this.performanceClient
                );

                refreshTokenClient
                    .acquireTokenByRefreshToken(request)
                    .catch(() => {
                        // do nothing, this is running in the background and no action is to be taken upon success or failure
                    });
            }

            // return the cached token
            return cachedToken;
        } catch (e) {
            if (
                e instanceof ClientAuthError &&
                e.errorCode === ClientAuthErrorCodes.tokenRefreshRequired
            ) {
                const refreshTokenClient = new RefreshTokenClient(
                    this.config,
                    this.performanceClient
                );
                return refreshTokenClient.acquireTokenByRefreshToken(request);
            } else {
                throw e;
            }
        } finally {
            // reset the last cache outcome
            this.lastCacheOutcome = CacheOutcome.NO_CACHE_HIT;
        }
    }

    /**
     * Retrieves token from cache or throws an error if it must be refreshed.
     * @param request
     */
    async acquireCachedToken(
        request: CommonSilentFlowRequest
    ): Promise<AuthenticationResult> {
        // Cannot renew token if no request object is given.
        if (!request) {
            throw ClientConfigurationError.createEmptyTokenRequestError();
        }

        if (request.forceRefresh) {
            // Must refresh due to present force_refresh flag.
            this.lastCacheOutcome = CacheOutcome.FORCE_REFRESH;
            this.serverTelemetryManager?.setCacheOutcome(
                CacheOutcome.FORCE_REFRESH
            );
            this.logger.info(
                "SilentFlowClient:acquireCachedToken - Skipping cache because forceRefresh is true."
            );
            throw createClientAuthError(
                ClientAuthErrorCodes.tokenRefreshRequired
            );
        } else if (
            !this.config.cacheOptions.claimsBasedCachingEnabled &&
            !StringUtils.isEmptyObj(request.claims)
        ) {
            // Must refresh due to request parameters.
            this.logger.info(
                "SilentFlowClient:acquireCachedToken - Skipping cache because claims-based caching is disabled and claims were requested."
            );
            throw createClientAuthError(
                ClientAuthErrorCodes.tokenRefreshRequired
            );
        }

        // We currently do not support silent flow for account === null use cases; This will be revisited for confidential flow usecases
        if (!request.account) {
            throw createClientAuthError(
                ClientAuthErrorCodes.noAccountInSilentRequest
            );
        }

        const environment =
            request.authority || this.authority.getPreferredCache();

        const cacheRecord = this.cacheManager.readCacheRecord(
            request.account,
            request,
            environment
        );

        if (!cacheRecord.accessToken) {
            // must refresh due to non-existent access_token
            this.lastCacheOutcome = CacheOutcome.NO_CACHED_ACCESS_TOKEN;
            this.serverTelemetryManager?.setCacheOutcome(
                CacheOutcome.NO_CACHED_ACCESS_TOKEN
            );
            this.logger.info(
                "SilentFlowClient:acquireCachedToken - No access token found in cache for the given properties."
            );
            throw createClientAuthError(
                ClientAuthErrorCodes.tokenRefreshRequired
            );
        } else if (
            TimeUtils.wasClockTurnedBack(cacheRecord.accessToken.cachedAt) ||
            TimeUtils.isTokenExpired(
                cacheRecord.accessToken.expiresOn,
                this.config.systemOptions.tokenRenewalOffsetSeconds
            )
        ) {
            // must refresh due to the expires_in value
            this.lastCacheOutcome = CacheOutcome.CACHED_ACCESS_TOKEN_EXPIRED;
            this.serverTelemetryManager?.setCacheOutcome(
                CacheOutcome.CACHED_ACCESS_TOKEN_EXPIRED
            );
            this.logger.info(
                `SilentFlowClient:acquireCachedToken - Cached access token is expired or will expire within ${this.config.systemOptions.tokenRenewalOffsetSeconds} seconds.`
            );
            throw createClientAuthError(
                ClientAuthErrorCodes.tokenRefreshRequired
            );
        } else if (
            cacheRecord.accessToken.refreshOn &&
            TimeUtils.isTokenExpired(cacheRecord.accessToken.refreshOn, 0)
        ) {
            // must refresh (in the background) due to the refresh_in value
            this.lastCacheOutcome = CacheOutcome.REFRESH_CACHED_ACCESS_TOKEN;
            this.serverTelemetryManager?.setCacheOutcome(
                CacheOutcome.REFRESH_CACHED_ACCESS_TOKEN
            );
            this.logger.info(
                "SilentFlowClient:acquireCachedToken - Cached access token's refreshOn property has been exceeded'."
            );
<<<<<<< HEAD

            // don't throw ClientAuthError.createRefreshRequiredError(), return cached token instead
=======
            throw createClientAuthError(
                ClientAuthErrorCodes.tokenRefreshRequired
            );
>>>>>>> 4d75b093
        }

        if (this.config.serverTelemetryManager) {
            this.config.serverTelemetryManager.incrementCacheHits();
        }

        return await this.generateResultFromCacheRecord(cacheRecord, request);
    }

    /**
     * Helper function to build response object from the CacheRecord
     * @param cacheRecord
     */
    private async generateResultFromCacheRecord(
        cacheRecord: CacheRecord,
        request: CommonSilentFlowRequest
    ): Promise<AuthenticationResult> {
        let idTokenClaims: TokenClaims | undefined;
        if (cacheRecord.idToken) {
            idTokenClaims = extractTokenClaims(
                cacheRecord.idToken.secret,
                this.config.cryptoInterface.base64Decode
            );
        }

        // token max_age check
        if (request.maxAge || request.maxAge === 0) {
            const authTime = idTokenClaims?.auth_time;
            if (!authTime) {
                throw createClientAuthError(
                    ClientAuthErrorCodes.authTimeNotFound
                );
            }

            checkMaxAge(authTime, request.maxAge);
        }

        return await ResponseHandler.generateAuthenticationResult(
            this.cryptoUtils,
            this.authority,
            cacheRecord,
            true,
            request,
            idTokenClaims
        );
    }
}<|MERGE_RESOLUTION|>--- conflicted
+++ resolved
@@ -183,14 +183,8 @@
             this.logger.info(
                 "SilentFlowClient:acquireCachedToken - Cached access token's refreshOn property has been exceeded'."
             );
-<<<<<<< HEAD
 
             // don't throw ClientAuthError.createRefreshRequiredError(), return cached token instead
-=======
-            throw createClientAuthError(
-                ClientAuthErrorCodes.tokenRefreshRequired
-            );
->>>>>>> 4d75b093
         }
 
         if (this.config.serverTelemetryManager) {
