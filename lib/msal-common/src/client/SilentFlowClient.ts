/*
 * Copyright (c) Microsoft Corporation. All rights reserved.
 * Licensed under the MIT License.
 */

import { BaseClient } from "./BaseClient";
import { ClientConfiguration } from "../config/ClientConfiguration";
import { SilentFlowRequest } from "../request/SilentFlowRequest";
import { AuthenticationResult } from "../response/AuthenticationResult";
import { CredentialType } from "../utils/Constants";
import { IdTokenEntity } from "../cache/entities/IdTokenEntity";
import { CacheHelper } from "../cache/utils/CacheHelper";
import { AccessTokenEntity } from "../cache/entities/AccessTokenEntity";
import { RefreshTokenEntity } from "../cache/entities/RefreshTokenEntity";
import { ScopeSet } from "../request/ScopeSet";
import { IdToken } from "../account/IdToken";
import { TimeUtils } from "../utils/TimeUtils";
import { RefreshTokenRequest } from "../request/RefreshTokenRequest";
import { RefreshTokenClient } from "./RefreshTokenClient";
import { ClientAuthError } from "../error/ClientAuthError";
import { CredentialFilter, CredentialCache } from "../cache/utils/CacheTypes";

export class SilentFlowClient extends BaseClient {

    constructor(configuration: ClientConfiguration) {
        super(configuration);
    }

    /**
     * Retrieves a token from cache if it is still valid, or uses the cached refresh token to renew
     * the given token and returns the renewed token
     * @param request
     */
    public async acquireToken(request: SilentFlowRequest): Promise<AuthenticationResult> {
        // We currently do not support silent flow for account === null use cases; This will be revisited for confidential flow usecases
        if (!request.account) {
            throw ClientAuthError.createNoAccountInSilentRequestError();
        } 

        const requestScopes = new ScopeSet(request.scopes || [], this.config.authOptions.clientId, true);
        // fetch account
        const accountKey: string = CacheHelper.generateAccountCacheKey(request.account);
        const cachedAccount = this.unifiedCacheManager.getAccount(accountKey);

        const homeAccountId = cachedAccount.homeAccountId;
        const environment = cachedAccount.environment;

        // fetch idToken, accessToken, refreshToken
        const cachedIdToken = this.readIdTokenFromCache(homeAccountId, environment, cachedAccount.realm);
        const idTokenObj = new IdToken(cachedIdToken.secret, this.config.cryptoInterface);
        const cachedAccessToken = this.readAccessTokenFromCache(homeAccountId, environment, requestScopes, cachedAccount.realm);
        const cachedRefreshToken = this.readRefreshTokenFromCache(homeAccountId, environment);

        // Check if refresh is forced, or if tokens are expired. If neither are true, return a token response with the found token entry.
        if (request.forceRefresh || !cachedAccessToken || this.isTokenExpired(cachedAccessToken.expiresOn)) {
            // no refresh Token
            if (!cachedRefreshToken) {
                throw ClientAuthError.createNoTokensFoundError();
            }

            const refreshTokenClient = new RefreshTokenClient(this.config);
            const refreshTokenRequest: RefreshTokenRequest = {
                scopes: request.scopes,
                refreshToken: cachedRefreshToken.secret,
                authority: request.authority
            };

            return refreshTokenClient.acquireToken(refreshTokenRequest);
        }

        // generate Authentication Result
        return {
            uniqueId: idTokenObj.claims.oid || idTokenObj.claims.sub,
            tenantId: idTokenObj.claims.tid,
            scopes: requestScopes.asArray(),
            account: CacheHelper.toIAccount(cachedAccount),
            idToken: cachedIdToken.secret,
            idTokenClaims: idTokenObj.claims,
            accessToken: cachedAccessToken.secret,
            expiresOn: new Date(cachedAccessToken.expiresOn),
            extExpiresOn: new Date(cachedAccessToken.extendedExpiresOn),
            familyId: null,
        };
    }

    /**
     * fetches idToken from cache if present
     * @param request
     */
    private readIdTokenFromCache(homeAccountId: string, environment: string, inputRealm: string): IdTokenEntity {
        const idTokenKey: string = CacheHelper.generateCredentialCacheKey(
            homeAccountId,
            environment,
            CredentialType.ID_TOKEN,
            this.config.authOptions.clientId,
            inputRealm
        );
        return this.unifiedCacheManager.getCredential(idTokenKey) as IdTokenEntity;
    }

    /**
     * fetches accessToken from cache if present
     * @param request
     * @param scopes
     */
    private readAccessTokenFromCache(homeAccountId: string, environment: string, scopes: ScopeSet, inputRealm: string): AccessTokenEntity {
        const accessTokenFilter: CredentialFilter = {
            homeAccountId,
            environment,
            credentialType: CredentialType.ACCESS_TOKEN,
            clientId: this.config.authOptions.clientId,
            realm: inputRealm,
            target: scopes.printScopes()
        };
        const credentialCache: CredentialCache = this.unifiedCacheManager.getCredentialsFilteredBy(accessTokenFilter);
        const accessTokens = Object.values(credentialCache.accessTokens);
        if (accessTokens.length > 1) {
            // TODO: Figure out what to throw or return here.
        } else if (accessTokens.length < 1) {
            return null;
        }
        return accessTokens[0] as AccessTokenEntity;
    }

    /**
     * fetches refreshToken from cache if present
     * @param request
     */
    private readRefreshTokenFromCache(homeAccountId: string, environment: string): RefreshTokenEntity {
        const refreshTokenKey: string = CacheHelper.generateCredentialCacheKey(
            homeAccountId,
            environment,
            CredentialType.REFRESH_TOKEN,
            this.config.authOptions.clientId
        );
        return this.unifiedCacheManager.getCredential(refreshTokenKey) as RefreshTokenEntity;
    }

    /**
     * check if a token is expired based on given UTC time in seconds.
     * @param expiresOn
     */
    private isTokenExpired(expiresOn: string): boolean {
        // check for access token expiry
<<<<<<< HEAD
        let expirationSec = Number(expiresOn);
        const offsetCurrentTimeSec = TimeUtils.nowSeconds() + this.config.systemOptions.tokenRenewalOffsetSeconds;

        // Check if refresh is forced, or if tokens are expired. If neither are true, return a token response with the found token entry.
        if (!expirationSec) {
            expirationSec = 0;
        }
        return (offsetCurrentTimeSec < expirationSec);
=======
        const expirationSec = Number(expiresOn) || 0;
        const offsetCurrentTimeSec = TimeUtils.nowSeconds() + this.config.systemOptions.tokenRenewalOffsetSeconds;

        // If current time + offset is greater than token expiration time, then token is expired.
        return (offsetCurrentTimeSec > expirationSec);
>>>>>>> 43389e2a
    }
}<|MERGE_RESOLUTION|>--- conflicted
+++ resolved
@@ -142,21 +142,10 @@
      */
     private isTokenExpired(expiresOn: string): boolean {
         // check for access token expiry
-<<<<<<< HEAD
-        let expirationSec = Number(expiresOn);
-        const offsetCurrentTimeSec = TimeUtils.nowSeconds() + this.config.systemOptions.tokenRenewalOffsetSeconds;
-
-        // Check if refresh is forced, or if tokens are expired. If neither are true, return a token response with the found token entry.
-        if (!expirationSec) {
-            expirationSec = 0;
-        }
-        return (offsetCurrentTimeSec < expirationSec);
-=======
         const expirationSec = Number(expiresOn) || 0;
         const offsetCurrentTimeSec = TimeUtils.nowSeconds() + this.config.systemOptions.tokenRenewalOffsetSeconds;
 
         // If current time + offset is greater than token expiration time, then token is expired.
         return (offsetCurrentTimeSec > expirationSec);
->>>>>>> 43389e2a
     }
 }