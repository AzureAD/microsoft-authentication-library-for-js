/*
 * Copyright (c) Microsoft Corporation. All rights reserved.
 * Licensed under the MIT License.
 */

import { ClientConfiguration, buildClientConfiguration, CommonClientConfiguration } from "../config/ClientConfiguration";
import { INetworkModule } from "../network/INetworkModule";
import { NetworkManager, NetworkResponse } from "../network/NetworkManager";
import { ICrypto } from "../crypto/ICrypto";
import { Authority } from "../authority/Authority";
import { Logger } from "../logger/Logger";
import { Constants, HeaderNames } from "../utils/Constants";
import { ServerAuthorizationTokenResponse } from "../response/ServerAuthorizationTokenResponse";
import { CacheManager } from "../cache/CacheManager";
import { ServerTelemetryManager } from "../telemetry/server/ServerTelemetryManager";
import { RequestThumbprint } from "../network/RequestThumbprint";
import { version, name } from "../packageMetadata";
import { ClientAuthError } from "../error/ClientAuthError";
<<<<<<< HEAD
import { KeyManager } from "../crypto/KeyManager";
=======
import { CcsCredential, CcsCredentialType } from "../account/CcsCredential";
import { buildClientInfoFromHomeAccountId } from "../account/ClientInfo";
import { PopTokenGenerator } from "../crypto/PopTokenGenerator";
>>>>>>> f4d2665f

/**
 * Base application class which will construct requests to send to and handle responses from the Microsoft STS using the authorization code flow.
 */
export abstract class BaseClient {
    // Logger object
    public logger: Logger;

    // Application config
    protected config: CommonClientConfiguration;

    // Crypto Interface
    protected cryptoUtils: ICrypto;

    // Storage Interface
    protected cacheManager: CacheManager;

    // Network Interface
    protected networkClient: INetworkModule;

    // Server Telemetry Manager
    protected serverTelemetryManager: ServerTelemetryManager | null;

    // Network Manager
    protected networkManager: NetworkManager;

    // Default authority object
    public authority: Authority;

<<<<<<< HEAD
    // Define Key Manager object
    protected keyManager: KeyManager;
=======
    // Define PopTokenGenerator object
    protected popTokenGenerator: PopTokenGenerator;
>>>>>>> f4d2665f

    protected constructor(configuration: ClientConfiguration) {
        // Set the configuration
        this.config = buildClientConfiguration(configuration);

        // Initialize the logger
        this.logger = new Logger(this.config.loggerOptions, name, version);

        // Initialize crypto
        this.cryptoUtils = this.config.cryptoInterface;

        // Initialize storage interface
        this.cacheManager = this.config.storageInterface;

        // Set the network interface
        this.networkClient = this.config.networkInterface;

        // Set the NetworkManager
        this.networkManager = new NetworkManager(this.networkClient, this.cacheManager);

        // Set TelemetryManager
        this.serverTelemetryManager = this.config.serverTelemetryManager;

        // set Authority
        this.authority = this.config.authOptions.authority;

<<<<<<< HEAD
        // set KeyManager
        this.keyManager = new KeyManager(this.cryptoUtils);
=======
        // set PopTokenGenerator
        this.popTokenGenerator = new PopTokenGenerator(this.cryptoUtils);
>>>>>>> f4d2665f
    }

    /**
     * Creates default headers for requests to token endpoint
     */
    protected createTokenRequestHeaders(ccsCred?: CcsCredential): Record<string, string> {
        const headers: Record<string, string> = {};
        headers[HeaderNames.CONTENT_TYPE] = Constants.URL_FORM_CONTENT_TYPE;

        if (!this.config.systemOptions.preventCorsPreflight && ccsCred) {
            switch (ccsCred.type) {
                case CcsCredentialType.HOME_ACCOUNT_ID:
                    try {
                        const clientInfo = buildClientInfoFromHomeAccountId(ccsCred.credential);
                        headers[HeaderNames.CCS_HEADER] = `Oid:${clientInfo.uid}@${clientInfo.utid}`;
                    } catch (e) {
                        this.logger.verbose("Could not parse home account ID for CCS Header: " + e);
                    }
                    break;
                case CcsCredentialType.UPN:
                    headers[HeaderNames.CCS_HEADER] = `UPN: ${ccsCred.credential}`;
                    break;
            }
        }
        return headers;
    }

    /**
     * Http post to token endpoint
     * @param tokenEndpoint
     * @param queryString
     * @param headers
     * @param thumbprint
     */
    protected async executePostToTokenEndpoint(tokenEndpoint: string, queryString: string, headers: Record<string, string>, thumbprint: RequestThumbprint): Promise<NetworkResponse<ServerAuthorizationTokenResponse>> {
        const response = await this.networkManager.sendPostRequest<ServerAuthorizationTokenResponse>(
            thumbprint,
            tokenEndpoint,
            { body: queryString, headers: headers }
        );

        if (this.config.serverTelemetryManager && response.status < 500 && response.status !== 429) {
            // Telemetry data successfully logged by server, clear Telemetry cache
            this.config.serverTelemetryManager.clearTelemetryCache();
        }

        return response;
    }

    /**
     * Updates the authority object of the client. Endpoint discovery must be completed.
     * @param updatedAuthority 
     */
    updateAuthority(updatedAuthority: Authority): void {
        if (!updatedAuthority.discoveryComplete()) {
            throw ClientAuthError.createEndpointDiscoveryIncompleteError("Updated authority has not completed endpoint discovery.");
        }
        this.authority = updatedAuthority;
    }
}<|MERGE_RESOLUTION|>--- conflicted
+++ resolved
@@ -16,13 +16,9 @@
 import { RequestThumbprint } from "../network/RequestThumbprint";
 import { version, name } from "../packageMetadata";
 import { ClientAuthError } from "../error/ClientAuthError";
-<<<<<<< HEAD
-import { KeyManager } from "../crypto/KeyManager";
-=======
 import { CcsCredential, CcsCredentialType } from "../account/CcsCredential";
 import { buildClientInfoFromHomeAccountId } from "../account/ClientInfo";
 import { PopTokenGenerator } from "../crypto/PopTokenGenerator";
->>>>>>> f4d2665f
 
 /**
  * Base application class which will construct requests to send to and handle responses from the Microsoft STS using the authorization code flow.
@@ -52,13 +48,8 @@
     // Default authority object
     public authority: Authority;
 
-<<<<<<< HEAD
-    // Define Key Manager object
-    protected keyManager: KeyManager;
-=======
     // Define PopTokenGenerator object
     protected popTokenGenerator: PopTokenGenerator;
->>>>>>> f4d2665f
 
     protected constructor(configuration: ClientConfiguration) {
         // Set the configuration
@@ -85,13 +76,8 @@
         // set Authority
         this.authority = this.config.authOptions.authority;
 
-<<<<<<< HEAD
-        // set KeyManager
-        this.keyManager = new KeyManager(this.cryptoUtils);
-=======
         // set PopTokenGenerator
         this.popTokenGenerator = new PopTokenGenerator(this.cryptoUtils);
->>>>>>> f4d2665f
     }
 
     /**
