--- conflicted
+++ resolved
@@ -2,15 +2,9 @@
  * Copyright (c) Microsoft Corporation. All rights reserved.
  * Licensed under the MIT License.
  */
-<<<<<<< HEAD
-import { Configuration, buildConfiguration } from "../config/Configuration";
+import { ClientConfiguration, buildClientConfiguration } from "../config/ClientConfiguration";
 import { ICacheStorage } from "../cache/interface/ICacheStorage";
 import { CacheHelpers } from "../cache/spacache/CacheHelpers";
-=======
-import { ClientConfiguration, buildClientConfiguration } from "../config/ClientConfiguration";
-import { ICacheStorage } from "../cache/ICacheStorage";
-import { CacheHelpers } from "../cache/CacheHelpers";
->>>>>>> 36ac337b
 import { INetworkModule } from "../network/INetworkModule";
 import { ICrypto } from "../crypto/ICrypto";
 import { Account } from "../account/Account";
