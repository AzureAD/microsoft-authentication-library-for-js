--- conflicted
+++ resolved
@@ -20,11 +20,8 @@
 import { ClientAuthError, ClientAuthErrorMessage } from "../error/ClientAuthError";
 import { ServerError } from "../error/ServerError";
 import { TimeUtils } from "../utils/TimeUtils";
-<<<<<<< HEAD
 import { KeyManager } from "../crypto/KeyManager";
-=======
 import { UrlString } from "../url/UrlString";
->>>>>>> b42e87fa
 
 /**
  * OAuth2.0 refresh token client
