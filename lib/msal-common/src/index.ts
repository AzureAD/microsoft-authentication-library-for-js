/*
 * Copyright (c) Microsoft Corporation. All rights reserved.
 * Licensed under the MIT License.
 */

/**
 * @packageDocumentation
 * @module @azure/msal-common
 */

export { AuthorizationCodeClient } from "./client/AuthorizationCodeClient";
export { RefreshTokenClient } from "./client/RefreshTokenClient";
export { SilentFlowClient } from "./client/SilentFlowClient";
export { BaseClient } from "./client/BaseClient";
export {
    AuthOptions,
    SystemOptions,
    LoggerOptions,
    CacheOptions,
    DEFAULT_SYSTEM_OPTIONS,
    AzureCloudOptions,
    ApplicationTelemetry,
} from "./config/ClientConfiguration";
export {
    IAppTokenProvider,
    AppTokenProviderParameters,
    AppTokenProviderResult,
} from "./config/AppTokenProvider";
export { ClientConfiguration } from "./config/ClientConfiguration";
// Account
export {
    AccountInfo,
    ActiveAccountFilters,
    TenantProfile,
    updateAccountTenantProfileData,
    tenantIdMatchesHomeTenant,
    buildTenantProfileFromIdTokenClaims,
} from "./account/AccountInfo";
export * as AuthToken from "./account/AuthToken";
export {
    TokenClaims,
    getTenantIdFromIdTokenClaims,
} from "./account/TokenClaims";
export { TokenClaims as IdTokenClaims } from "./account/TokenClaims";
export { CcsCredential, CcsCredentialType } from "./account/CcsCredential";
export {
    ClientInfo,
    buildClientInfo,
    buildClientInfoFromHomeAccountId,
} from "./account/ClientInfo";
// Authority
export {
    Authority,
    formatAuthorityUri,
    buildStaticAuthorityOptions,
} from "./authority/Authority";
export {
    AuthorityOptions,
    AzureCloudInstance,
    StaticAuthorityOptions,
} from "./authority/AuthorityOptions";
export { AuthorityFactory } from "./authority/AuthorityFactory";
export { AuthorityType } from "./authority/AuthorityType";
export { ProtocolMode } from "./authority/ProtocolMode";
export { OIDCOptions } from "./authority/OIDCOptions";
// Broker
export { INativeBrokerPlugin } from "./broker/nativeBroker/INativeBrokerPlugin";
// Cache
export { CacheManager, DefaultStorageClass } from "./cache/CacheManager";
export {
    AccountCache,
    AccountFilter,
    AccessTokenCache,
    IdTokenCache,
    RefreshTokenCache,
    AppMetadataCache,
    CredentialFilter,
    ValidCacheType,
    ValidCredentialType,
    TokenKeys,
} from "./cache/utils/CacheTypes";
export { CacheRecord } from "./cache/entities/CacheRecord";
export { CredentialEntity } from "./cache/entities/CredentialEntity";
export * as CacheHelpers from "./cache/utils/CacheHelpers";
export { AppMetadataEntity } from "./cache/entities/AppMetadataEntity";
export { AccountEntity } from "./cache/entities/AccountEntity";
export { IdTokenEntity } from "./cache/entities/IdTokenEntity";
export { AccessTokenEntity } from "./cache/entities/AccessTokenEntity";
export { RefreshTokenEntity } from "./cache/entities/RefreshTokenEntity";
export { ServerTelemetryEntity } from "./cache/entities/ServerTelemetryEntity";
export { AuthorityMetadataEntity } from "./cache/entities/AuthorityMetadataEntity";
export { ThrottlingEntity } from "./cache/entities/ThrottlingEntity";
export { ICachePlugin } from "./cache/interface/ICachePlugin";
export { TokenCacheContext } from "./cache/persistence/TokenCacheContext";
export { ISerializableTokenCache } from "./cache/interface/ISerializableTokenCache";
// Network Interface
export {
    INetworkModule,
    NetworkRequestOptions,
    StubbedNetworkModule,
} from "./network/INetworkModule";
export {
    NetworkManager,
    NetworkResponse,
    UrlToHttpRequestOptions,
} from "./network/NetworkManager";
export { ThrottlingUtils } from "./network/ThrottlingUtils";
export { RequestThumbprint } from "./network/RequestThumbprint";
export { IUri } from "./url/IUri";
export { UrlString } from "./url/UrlString";
// Crypto Interface
export {
    ICrypto,
    PkceCodes,
    DEFAULT_CRYPTO_IMPLEMENTATION,
    SignedHttpRequestParameters,
} from "./crypto/ICrypto";
export { SignedHttpRequest, ShrOptions } from "./crypto/SignedHttpRequest";
export { IGuidGenerator } from "./crypto/IGuidGenerator";
export { JoseHeader } from "./crypto/JoseHeader";
// Request
export { BaseAuthRequest } from "./request/BaseAuthRequest";
export { CommonAuthorizationUrlRequest } from "./request/CommonAuthorizationUrlRequest";
export { CommonAuthorizationCodeRequest } from "./request/CommonAuthorizationCodeRequest";
export { CommonRefreshTokenRequest } from "./request/CommonRefreshTokenRequest";
export { CommonClientCredentialRequest } from "./request/CommonClientCredentialRequest";
export { CommonOnBehalfOfRequest } from "./request/CommonOnBehalfOfRequest";
export { CommonSilentFlowRequest } from "./request/CommonSilentFlowRequest";
export { CommonDeviceCodeRequest } from "./request/CommonDeviceCodeRequest";
export { CommonEndSessionRequest } from "./request/CommonEndSessionRequest";
export { CommonUsernamePasswordRequest } from "./request/CommonUsernamePasswordRequest";
export { NativeRequest } from "./request/NativeRequest";
export { NativeSignOutRequest } from "./request/NativeSignOutRequest";
export { RequestParameterBuilder } from "./request/RequestParameterBuilder";
export { StoreInCache } from "./request/StoreInCache";
export { ClientAssertion } from "./account/ClientCredentials";
// Response
export { AzureRegion } from "./authority/AzureRegion";
export { AzureRegionConfiguration } from "./authority/AzureRegionConfiguration";
export { AuthenticationResult } from "./response/AuthenticationResult";
export { AuthorizationCodePayload } from "./response/AuthorizationCodePayload";
export { ServerAuthorizationCodeResponse } from "./response/ServerAuthorizationCodeResponse";
export { ServerAuthorizationTokenResponse } from "./response/ServerAuthorizationTokenResponse";
export { ExternalTokenResponse } from "./response/ExternalTokenResponse";
export {
    DeviceCodeResponse,
    ServerDeviceCodeResponse,
} from "./response/DeviceCodeResponse";
export {
    ResponseHandler,
    buildAccountToCache,
} from "./response/ResponseHandler";
export { ScopeSet } from "./request/ScopeSet";
export { AuthenticationHeaderParser } from "./request/AuthenticationHeaderParser";
// Logger Callback
export { ILoggerCallback, LogLevel, Logger } from "./logger/Logger";
// Errors
export {
    InteractionRequiredAuthError,
    InteractionRequiredAuthErrorCodes,
    InteractionRequiredAuthErrorMessage,
    createInteractionRequiredAuthError,
} from "./error/InteractionRequiredAuthError";
export {
    AuthError,
    AuthErrorMessage,
    AuthErrorCodes,
    createAuthError,
} from "./error/AuthError";
export { ServerError } from "./error/ServerError";
export {
    ClientAuthError,
    ClientAuthErrorMessage,
    ClientAuthErrorCodes,
    createClientAuthError,
} from "./error/ClientAuthError";
export {
    ClientConfigurationError,
    ClientConfigurationErrorMessage,
    ClientConfigurationErrorCodes,
    createClientConfigurationError,
} from "./error/ClientConfigurationError";
// Constants and Utils
export {
    Constants,
    OIDC_DEFAULT_SCOPES,
    PromptValue,
    PersistentCacheKeys,
    ServerResponseType,
    ResponseMode,
    CacheOutcome,
    CredentialType,
    CacheType,
    CacheAccountType,
    AuthenticationScheme,
    CodeChallengeMethodValues,
    PasswordGrantConstants,
    ThrottlingConstants,
    ClaimsRequestKeys,
    HeaderNames,
    Errors,
    THE_FAMILY_ID,
    ONE_DAY_IN_MS,
    GrantType,
    AADAuthorityConstants,
    HttpStatus,
<<<<<<< HEAD
    DEFAULT_TOKEN_RENEWAL_OFFSET_SEC,
=======
    JsonWebTokenTypes,
>>>>>>> 793b5e6f
} from "./utils/Constants";
export * as AADServerParamKeys from "./constants/AADServerParamKeys";
export { StringUtils } from "./utils/StringUtils";
export { StringDict } from "./utils/MsalTypes";
export {
    ProtocolUtils,
    RequestStateObject,
    LibraryStateObject,
} from "./utils/ProtocolUtils";
export { TimeUtils } from "./utils/TimeUtils";
export * as UrlUtils from "./utils/UrlUtils";
export * from "./utils/FunctionWrappers";
// Server Telemetry
export { ServerTelemetryManager } from "./telemetry/server/ServerTelemetryManager";
export { ServerTelemetryRequest } from "./telemetry/server/ServerTelemetryRequest";

// Performance Telemetry
export {
    IPerformanceClient,
    PerformanceCallbackFunction,
    InProgressPerformanceEvent,
    QueueMeasurement,
} from "./telemetry/performance/IPerformanceClient";
export {
    IntFields,
    PerformanceEvent,
    PerformanceEvents,
    PerformanceEventStatus,
    SubMeasurement,
} from "./telemetry/performance/PerformanceEvent";
export { IPerformanceMeasurement } from "./telemetry/performance/IPerformanceMeasurement";
export {
    PerformanceClient,
    PreQueueEvent,
} from "./telemetry/performance/PerformanceClient";
export { StubPerformanceClient } from "./telemetry/performance/StubPerformanceClient";

export { PopTokenGenerator } from "./crypto/PopTokenGenerator";

export { version } from "./packageMetadata";<|MERGE_RESOLUTION|>--- conflicted
+++ resolved
@@ -204,11 +204,8 @@
     GrantType,
     AADAuthorityConstants,
     HttpStatus,
-<<<<<<< HEAD
     DEFAULT_TOKEN_RENEWAL_OFFSET_SEC,
-=======
     JsonWebTokenTypes,
->>>>>>> 793b5e6f
 } from "./utils/Constants";
 export * as AADServerParamKeys from "./constants/AADServerParamKeys";
 export { StringUtils } from "./utils/StringUtils";
