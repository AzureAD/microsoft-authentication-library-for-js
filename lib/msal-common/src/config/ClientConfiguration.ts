/*
 * Copyright (c) Microsoft Corporation. All rights reserved.
 * Licensed under the MIT License.
 */

import { INetworkModule } from "../network/INetworkModule";
import { DEFAULT_CRYPTO_IMPLEMENTATION, ICrypto } from "../crypto/ICrypto";
import { AuthError } from "../error/AuthError";
import { ILoggerCallback, LogLevel } from "../logger/Logger";
import { Constants } from "../utils/Constants";
import { version } from "../packageMetadata";
import { Authority } from "../authority/Authority";
import { AzureCloudInstance } from "../authority/AuthorityOptions";
import { CacheManager, DefaultStorageClass } from "../cache/CacheManager";
import { ServerTelemetryManager } from "../telemetry/server/ServerTelemetryManager";
import { ICachePlugin } from "../cache/interface/ICachePlugin";
import { ISerializableTokenCache } from "../cache/interface/ISerializableTokenCache";

// Token renewal offset default in seconds
const DEFAULT_TOKEN_RENEWAL_OFFSET_SEC = 300;

/**
 * Use the configuration object to configure MSAL Modules and initialize the base interfaces for MSAL.
 *
 * This object allows you to configure important elements of MSAL functionality:
 * - authOptions                - Authentication for application
 * - cryptoInterface            - Implementation of crypto functions
 * - libraryInfo                - Library metadata
 * - loggerOptions              - Logging for application
 * - networkInterface           - Network implementation
 * - storageInterface           - Storage implementation
 * - systemOptions              - Additional library options
 * - clientCredentials          - Credentials options for confidential clients
 */
export type ClientConfiguration = {
    authOptions: AuthOptions,
    systemOptions?: SystemOptions,
    loggerOptions?: LoggerOptions,
    storageInterface?: CacheManager,
    networkInterface?: INetworkModule,
    cryptoInterface?: ICrypto,
    clientCredentials?: ClientCredentials,
    libraryInfo?: LibraryInfo
    serverTelemetryManager?: ServerTelemetryManager | null,
    persistencePlugin?: ICachePlugin | null,
    serializableCache?: ISerializableTokenCache | null
};

export type CommonClientConfiguration = {
    authOptions: Required<AuthOptions>,
    systemOptions: Required<SystemOptions>,
    loggerOptions : Required<LoggerOptions>,
    storageInterface: CacheManager,
    networkInterface : INetworkModule,
    cryptoInterface : Required<ICrypto>,
    libraryInfo : LibraryInfo,
    serverTelemetryManager: ServerTelemetryManager | null,
    clientCredentials: ClientCredentials,
    persistencePlugin: ICachePlugin | null,
    serializableCache: ISerializableTokenCache | null
};

/**
 * Use this to configure the auth options in the ClientConfiguration object
 *
 * - clientId                    - Client ID of your app registered with our Application registration portal : https://portal.azure.com/#blade/Microsoft_AAD_IAM/ActiveDirectoryMenuBlade/RegisteredAppsPreview in Microsoft Identity Platform
 * - authority                   - You can configure a specific authority, defaults to " " or "https://login.microsoftonline.com/common"
 * - knownAuthorities            - An array of URIs that are known to be valid. Used in B2C scenarios.
 * - cloudDiscoveryMetadata      - A string containing the cloud discovery response. Used in AAD scenarios.
 * - clientCapabilities          - Array of capabilities which will be added to the claims.access_token.xms_cc request property on every network request.
 * - protocolMode                - Enum that represents the protocol that msal follows. Used for configuring proper endpoints.
 */
export type AuthOptions = {
    clientId: string;
    authority: Authority;
    clientCapabilities?: Array<string>;
    azureCloudOptions?: AzureCloudOptions;
};

/**
 * Use this to configure token renewal info in the Configuration object
 *
 * - tokenRenewalOffsetSeconds    - Sets the window of offset needed to renew the token before expiry
 * - refreshTokenBinding          - Boolean that enables refresh token binding (a.k.a refresh token proof-of-possession) for authorization requests
 */
export type SystemOptions = {
    tokenRenewalOffsetSeconds?: number;
    preventCorsPreflight?: boolean;
<<<<<<< HEAD
    refreshTokenBinding?: boolean;
=======
    proxyUrl?: string;
>>>>>>> 4d0574b5
};

/**
 *  Use this to configure the logging that MSAL does, by configuring logger options in the Configuration object
 *
 * - loggerCallback                - Callback for logger
 * - piiLoggingEnabled             - Sets whether pii logging is enabled
 * - logLevel                      - Sets the level at which logging happens
 * - correlationId                 - Sets the correlationId printed by the logger
 */
export type LoggerOptions = {
    loggerCallback?: ILoggerCallback,
    piiLoggingEnabled?: boolean,
    logLevel?: LogLevel,
    correlationId?: string
};

/**
 * Library-specific options
 */
export type LibraryInfo = {
    sku: string,
    version: string,
    cpu: string,
    os: string
};

/**
 * Credentials for confidential clients
 */
export type ClientCredentials = {
    clientSecret?: string,
    clientAssertion? : {
        assertion: string,
        assertionType: string
    };
};

/**
 * AzureCloudInstance specific options
 *
 * - azureCloudInstance             - string enum providing short notation for soverign and public cloud authorities
 * - tenant                         - provision to provide the tenant info
 */
export type AzureCloudOptions = {
    azureCloudInstance: AzureCloudInstance;
    tenant?: string,
};

export const DEFAULT_SYSTEM_OPTIONS: Required<SystemOptions> = {
    tokenRenewalOffsetSeconds: DEFAULT_TOKEN_RENEWAL_OFFSET_SEC,
    preventCorsPreflight: false,
<<<<<<< HEAD
    refreshTokenBinding: false
=======
    proxyUrl: "",
>>>>>>> 4d0574b5
};

const DEFAULT_LOGGER_IMPLEMENTATION: Required<LoggerOptions> = {
    loggerCallback: () => {
        // allow users to not set loggerCallback
    },
    piiLoggingEnabled: false,
    logLevel: LogLevel.Info,
    correlationId: ""
};

const DEFAULT_NETWORK_IMPLEMENTATION: INetworkModule = {
    async sendGetRequestAsync<T>(): Promise<T> {
        const notImplErr = "Network interface - sendGetRequestAsync() has not been implemented";
        throw AuthError.createUnexpectedError(notImplErr);
    },
    async sendPostRequestAsync<T>(): Promise<T> {
        const notImplErr = "Network interface - sendPostRequestAsync() has not been implemented";
        throw AuthError.createUnexpectedError(notImplErr);
    }
};

const DEFAULT_LIBRARY_INFO: LibraryInfo = {
    sku: Constants.SKU,
    version: version,
    cpu: "",
    os: ""
};

const DEFAULT_CLIENT_CREDENTIALS: ClientCredentials = {
    clientSecret: "",
    clientAssertion: undefined
};

const DEFAULT_AZURE_CLOUD_OPTIONS: AzureCloudOptions = {
    azureCloudInstance: AzureCloudInstance.None,
    tenant: `${Constants.DEFAULT_COMMON_TENANT}`
};

/**
 * Function that sets the default options when not explicitly configured from app developer
 *
 * @param Configuration
 *
 * @returns Configuration
 */
export function buildClientConfiguration(
    {
        authOptions: userAuthOptions,
        systemOptions: userSystemOptions,
        loggerOptions: userLoggerOption,
        storageInterface: storageImplementation,
        networkInterface: networkImplementation,
        cryptoInterface: cryptoImplementation,
        clientCredentials: clientCredentials,
        libraryInfo: libraryInfo,
        serverTelemetryManager: serverTelemetryManager,
        persistencePlugin: persistencePlugin,
        serializableCache: serializableCache
    }: ClientConfiguration): CommonClientConfiguration {

    const loggerOptions = { ...DEFAULT_LOGGER_IMPLEMENTATION, ...userLoggerOption };

    return {
        authOptions: buildAuthOptions(userAuthOptions),
        systemOptions: { ...DEFAULT_SYSTEM_OPTIONS, ...userSystemOptions },
        loggerOptions: loggerOptions,
        storageInterface: storageImplementation || new DefaultStorageClass(userAuthOptions.clientId, DEFAULT_CRYPTO_IMPLEMENTATION),
        networkInterface: networkImplementation || DEFAULT_NETWORK_IMPLEMENTATION,
        cryptoInterface: cryptoImplementation || DEFAULT_CRYPTO_IMPLEMENTATION,
        clientCredentials: clientCredentials || DEFAULT_CLIENT_CREDENTIALS,
        libraryInfo: { ...DEFAULT_LIBRARY_INFO, ...libraryInfo },
        serverTelemetryManager: serverTelemetryManager || null,
        persistencePlugin: persistencePlugin || null,
        serializableCache: serializableCache || null
    };
}

/**
 * Construct authoptions from the client and platform passed values
 * @param authOptions
 */
function buildAuthOptions(authOptions: AuthOptions): Required<AuthOptions> {
    return {
        clientCapabilities: [],
        azureCloudOptions: DEFAULT_AZURE_CLOUD_OPTIONS,
        ...authOptions
    };
}<|MERGE_RESOLUTION|>--- conflicted
+++ resolved
@@ -86,11 +86,8 @@
 export type SystemOptions = {
     tokenRenewalOffsetSeconds?: number;
     preventCorsPreflight?: boolean;
-<<<<<<< HEAD
+    proxyUrl?: string;
     refreshTokenBinding?: boolean;
-=======
-    proxyUrl?: string;
->>>>>>> 4d0574b5
 };
 
 /**
@@ -143,11 +140,8 @@
 export const DEFAULT_SYSTEM_OPTIONS: Required<SystemOptions> = {
     tokenRenewalOffsetSeconds: DEFAULT_TOKEN_RENEWAL_OFFSET_SEC,
     preventCorsPreflight: false,
-<<<<<<< HEAD
+    proxyUrl: "",
     refreshTokenBinding: false
-=======
-    proxyUrl: "",
->>>>>>> 4d0574b5
 };
 
 const DEFAULT_LOGGER_IMPLEMENTATION: Required<LoggerOptions> = {
