--- conflicted
+++ resolved
@@ -19,13 +19,10 @@
 import { ISerializableTokenCache } from "../cache/interface/ISerializableTokenCache";
 import { ClientCredentials } from "../account/ClientCredentials";
 import { ProtocolMode } from "../authority/ProtocolMode";
-<<<<<<< HEAD
-=======
 import {
     ClientAuthErrorCodes,
     createClientAuthError,
 } from "../error/ClientAuthError";
->>>>>>> bbef694e
 
 /**
  * Use the configuration object to configure MSAL Modules and initialize the base interfaces for MSAL.
