--- conflicted
+++ resolved
@@ -75,14 +75,9 @@
   "dependencies": {
     "@azure/msal-common": "^7.6.0",
     "axios": "^0.24.0",
-<<<<<<< HEAD
-    "jose": "^4.5.0"
+    "jose": "^4.9.2"
   },
   "workspaces": [
       "../msal-common"
   ]
-=======
-    "jose": "^4.9.2"
-  }
->>>>>>> 98115540
 }