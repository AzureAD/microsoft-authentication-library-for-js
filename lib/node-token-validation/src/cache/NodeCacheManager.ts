/*
 * Copyright (c) Microsoft Corporation. All rights reserved.
 * Licensed under the MIT License.
 */

import { AuthorityMetadataEntity, CacheManager, ICrypto, Logger, ValidCacheType } from "@azure/msal-common";
import { CacheKVStore } from "./CacheTypes";

/**
 * This class class implements storage for node-token-validation.
 */
export class NodeCacheManager extends CacheManager {
    private logger: Logger;
    private cache: CacheKVStore = new Map();

    constructor(logger: Logger, clientId: string, cryptoImpl: ICrypto) {
        super(clientId, cryptoImpl);
        this.logger = logger;
    }

    /**
     * Gets the current cache key-value store
     *
     * @returns {CacheKVStore} Key Value store for in-memory storage
     */
    getCache(): CacheKVStore {
        this.logger.trace("Getting cache");
        return this.cache;
    }

    /**
     * Sets the current cache key-value store
     *
     * @param {CacheKVStore} cache 
     */
    setCache(cache: CacheKVStore): void {
        this.logger.trace("Setting cache");
        this.cache = cache;
    }

    /**
     * Gets cache item with given key-value
     *
     * @param {string} key Lookup key for the cache entry
     * @returns {ValidCacheType} Cache entry
     */
    getItem(key: string): ValidCacheType {
        this.logger.tracePii(`Item key: ${key}`);

        // Read cache
        const cache = this.getCache();
        return cache[key];
    }

    /**
     * Sets cache item with given key-value
     *
     * @param {string} key Lookup key for the cache entry
     * @param {ValidCacheType} value Value for the cache entry
     */
    setItem(key: string, value: ValidCacheType): void {
        this.logger.tracePii(`Item key: ${key}`);

        // Read cache
        const cache = this.getCache();
        cache[key] = value;

        // Write to cache
        this.setCache(cache);
    }

    /**
     * Removes the cache item from memory with the given key
     *
     * @param {string} key Lookup key to remove a cache entity
     * @returns {boolean} Boolean indicating whether cache item was deleted
     */
    removeItem(key: string): boolean {
        this.logger.tracePii(`Item key: ${key}`);

        // Read cache
        let result: boolean = false;
        const cache = this.getCache();

        if (!!cache[key]) {
            delete cache[key];
            result = true;
        }

        // Write to the cache after removal
        if (result) {
            this.setCache(cache);
        }
        return result;
    }

    /**
     * Checks whether key is in cache
     *
     * @param {string} key Lookup key for a cache entity
     * @returns {boolean} Boolean indicating whether cache contains key
     */
    containsKey(key: string): boolean {
        return this.getKeys().includes(key);
    }

    /**
     * Gets all cache keys
     *
     * @returns {string[]} Array of cache keys
     */
    getKeys(): string[] {
        this.logger.trace("NodeCacheManager - Retrieving all cache keys");

        // Read cache
        const cache = this.getCache();
        return [ ...Object.keys(cache)];
    }

    /**
     * Clears all cache entries created
     */
    async clear(): Promise<void> {
        this.logger.trace("Clearing cache entries created");

        // Read cache
        const cacheKeys = this.getKeys();

        // Delete each element
        cacheKeys.forEach(key => {
            this.removeItem(key);
        });
    }

<<<<<<< HEAD
    getAccountKeys(): null {
=======
    getAccountKeys(): string[] {
>>>>>>> c4432b9c
        throw new Error("Method not implemented. getAccountKeys");
    }

    getAccessTokenCredential(): null {
        throw new Error("Method not implemented.");
    }

    setAccessTokenCredential(): null {
        throw new Error("Method not implemented. setAccessTokenCredential");
    }

    getIdTokenCredential(): null {
        throw new Error("Method not implemented. getIdTokenCredential");
    }

    setIdTokenCredential(): null {
        throw new Error("Method not implemented. setIdTokenCredential");
    }

    getRefreshTokenCredential(): null {
        throw new Error("Method not implemented. getRefreshTokenCredential");
    }

    setRefreshTokenCredential(): null {
        throw new Error("Method not implemented. setRefreshTokenCredential");
    }

    getAccount(): null {
        throw new Error("Method not implemented. getAccount");
    }

    setAccount(): null {
        throw new Error("Method not implemented. setAccount");
    }

    getAppMetadata(): null {
        throw new Error("Method not implemented. getAppMetadata");
    }

    setAppMetadata(): null {
        throw new Error("Method not implemented. setAppMetadata");
    }

    /**
     * Fetch authority metadata entity from the cache
     *
     * @param {string} key Lookup key to fetch cache type AuthorityMetadataEntity
     * @returns {AuthorityMetadataEntity} Authority metadata entity 
     */
    getAuthorityMetadata(key: string): AuthorityMetadataEntity | null {
        this.logger.trace("NodeCacheManager.getAuthorityMetadata called");
        const authorityMetadataEntity: AuthorityMetadataEntity = this.getItem(key) as AuthorityMetadataEntity;
        if (authorityMetadataEntity && AuthorityMetadataEntity.isAuthorityMetadataEntity(key, authorityMetadataEntity)) {
            return authorityMetadataEntity;
        }
        return null;
    }

    /**
     * Get authority metadata keys
     *
     * @returns {string[]} Array of authority metadata keys
     */
    getAuthorityMetadataKeys(): string[] {
        this.logger.trace("NodeCacheManager.getAuthorityMetadataKeys called");
        return this.getKeys().filter((key) => {
            return this.isAuthorityMetadata(key);
        });
    }

    /**
     * Set authority metadata entity to the cache
     *
     * @param {string} key Lookup key to fetch cache type AuthorityMetadataEntity
     * @param {AuthorityMetadataEntity} metadata Cache value to be set type AuthorityMetadataEntity
     */
    setAuthorityMetadata(key: string, metadata: AuthorityMetadataEntity): void {
        this.logger.trace("NodeCacheManager.setAuthorityMetadata called");
        this.setItem(key, metadata);
    }

    getServerTelemetry(): null {
        throw new Error("Method not implemented. getServerTelemetry");
    }

    setServerTelemetry(): null {
        throw new Error("Method not implemented. setServerTelemetry");
    }

    getThrottlingCache(): null {
        throw new Error("Method not implemented. getThrottlingCache");
    }

    setThrottlingCache(): null {
        throw new Error("Method not implemented. setThrottlingCache");
    }

    updateCredentialCacheKey(): string {
        throw new Error("Method not implemented. setThrottlingCache");
    }
}<|MERGE_RESOLUTION|>--- conflicted
+++ resolved
@@ -132,11 +132,7 @@
         });
     }
 
-<<<<<<< HEAD
-    getAccountKeys(): null {
-=======
     getAccountKeys(): string[] {
->>>>>>> c4432b9c
         throw new Error("Method not implemented. getAccountKeys");
     }
 
