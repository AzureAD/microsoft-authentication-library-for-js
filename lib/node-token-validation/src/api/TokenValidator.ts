--- conflicted
+++ resolved
@@ -40,13 +40,8 @@
      * The Configuration object is optional, and default configuration options will be used when passed in. See Configuration.ts for more details on configuration options..
      * @param {@link (Configuration:type)}
      */
-<<<<<<< HEAD
-    constructor(configuration: Configuration) {
+    constructor(configuration?: Configuration) {
         // Build configurations from options passed in or defaults
-=======
-    constructor(configuration?: Configuration) {
-        // Set the configuration
->>>>>>> 12a16778
         this.config = buildConfiguration(configuration);
 
         // Initialize logger
@@ -60,47 +55,6 @@
     }
 
     /**
-<<<<<<< HEAD
-     * Base function for token validation.
-     * 
-     * VALIDATION
-     * 
-     * `validateToken` takes in a JWT token and options in the form of TokenValidationParameters, which must be set for the token to be validated.
-     * `validateToken` may be called directly, or called by other TokenValidator APIs.
-     * 
-     * `TokenValidationParameters` are built and defaults added if not already set.
-     * See TokenValidationParameters for more details.
-     * 
-     * The following operations are then performed on the token by the JOSE library:
-     * - Verifies the JWT format
-     * - Verifies the JWS signature
-     * - Validates the JWT claims set
-     * See documentation for more details on JOSE: https://github.com/panva/jose
-     * 
-     * `validateToken also performs the following additional operations on the token:
-     * - Validates additional claims for id tokens (nonce, c_hash, at_hash)
-     * 
-     * RETURNS
-     * 
-     * `validateToken` returns a `TokenValidationResponse`. See doc for more details.
-     * 
-     * ERRORS
-     * 
-     * The following configuration errors from the Node Token Validation library may be thrown. Ensure the missing token/claims are present before validating.
-     * - Missing token error
-     * - Empty issuer error
-     * - Empty audience error
-     * - Missing nonce error
-     * - Invalid metadata error
-     * 
-     * The following validation errors from the Node Token Validation library may be thrown. This indicates an invalid token.
-     * - Invalid nonce error
-     * - Invalid c_hash error
-     * - Invalid at_hash error
-     * 
-     * Additional errors regarding the JWS signature or JWT claims may be thrown by the JOSE library. These errors indicate an invalid token.
-     * 
-=======
      * Middleware-style function to validate token from request.
      * @param {@link (TokenValidationParameters:type)}
      * @param resource Optional resource to retrieve access token from session 
@@ -229,8 +183,45 @@
     }
 
     /**
-     * Base function that validates tokens against options provided.
->>>>>>> 12a16778
+     * Base function for token validation.
+     * 
+     * VALIDATION
+     * 
+     * `validateToken` takes in a JWT token and options in the form of TokenValidationParameters, which must be set for the token to be validated.
+     * `validateToken` may be called directly, or called by other TokenValidator APIs.
+     * 
+     * `TokenValidationParameters` are built and defaults added if not already set.
+     * See TokenValidationParameters for more details.
+     * 
+     * The following operations are then performed on the token by the JOSE library:
+     * - Verifies the JWT format
+     * - Verifies the JWS signature
+     * - Validates the JWT claims set
+     * See documentation for more details on JOSE: https://github.com/panva/jose
+     * 
+     * `validateToken also performs the following additional operations on the token:
+     * - Validates additional claims for id tokens (nonce, c_hash, at_hash)
+     * 
+     * RETURNS
+     * 
+     * `validateToken` returns a `TokenValidationResponse`. See doc for more details.
+     * 
+     * ERRORS
+     * 
+     * The following configuration errors from the Node Token Validation library may be thrown. Ensure the missing token/claims are present before validating.
+     * - Missing token error
+     * - Empty issuer error
+     * - Empty audience error
+     * - Missing nonce error
+     * - Invalid metadata error
+     * 
+     * The following validation errors from the Node Token Validation library may be thrown. This indicates an invalid token.
+     * - Invalid nonce error
+     * - Invalid c_hash error
+     * - Invalid at_hash error
+     * 
+     * Additional errors regarding the JWS signature or JWT claims may be thrown by the JOSE library. These errors indicate an invalid token.
+     * 
      * @param token JWT token to be validated
      * @param {@link (TokenValidationParameters:type)}
      * @returns {Promise.<TokenValidationResponse>}
