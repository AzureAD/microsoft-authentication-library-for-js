--- conflicted
+++ resolved
@@ -940,12 +940,14 @@
         * @param {string} extraQueryParameters - Key-value pairs to pass to the STS during the  authentication flow.
         * @returns {Promise.<string>} - A Promise that is fulfilled when this function has completed, or rejected if an error was raised. Resolved with token or rejected with error.
         */
-<<<<<<< HEAD
         @resolveTokenOnlyIfOutOfIframe
-        acquireTokenSilent(scopes: Array<string>, authority?: string, user?: User, extraQueryParameters?: string): Promise<string> {
-=======
-        acquireTokenSilent(scopes: Array<string>, authority?: string, user?: User, extraQueryParameters?: string, tokenType: string = this.getResponseType(user)): Promise<string> {
->>>>>>> edc12d7d
+        acquireTokenSilent(
+            scopes: Array<string>,
+            authority?: string,
+            user?: User,
+            extraQueryParameters?: string,
+            tokenType: string = this.getResponseType(user)
+        ): Promise<string> {
             return new Promise<string>((resolve, reject) => {
                 debugger
                 const isValidScope = this.validateInputScope(scopes);
@@ -1500,14 +1502,14 @@
         };
 
         /**
-<<<<<<< HEAD
          * Returns whether current window is in ifram for token renewal
          * @ignore
          * @hidden
          */
         private isInIframe() {
             return window.parent !== window
-=======
+        }
+        /**
          * Gets response type to be returned in the authentication request hash
          * @returns {string} response type.
          * @ignore
@@ -1517,7 +1519,6 @@
             return Utils.compareObjects(user, this._user) || !user
                 ? ResponseTypes.token
                 : ResponseTypes.id_token_token;
->>>>>>> edc12d7d
         }
     }
 }