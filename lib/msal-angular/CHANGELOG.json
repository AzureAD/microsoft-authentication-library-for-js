--- conflicted
+++ resolved
@@ -2,11 +2,6 @@
   "name": "@azure/msal-angular",
   "entries": [
     {
-<<<<<<< HEAD
-      "date": "Mon, 01 May 2023 20:47:44 GMT",
-      "tag": "@azure/msal-angular_v2.5.6",
-      "version": "2.5.6",
-=======
       "date": "Mon, 08 May 2023 20:12:01 GMT",
       "tag": "@azure/msal-angular_v3.0.0-alpha.1",
       "version": "3.0.0-alpha.1",
@@ -92,7 +87,6 @@
       "date": "Mon, 01 May 2023 20:47:44 GMT",
       "tag": "@azure/msal-angular_v2.5.7",
       "version": "2.5.7",
->>>>>>> eeb136bc
       "comments": {
         "patch": [
           {
