{
  "name": "@azure/msal-angular",
  "entries": [
    {
<<<<<<< HEAD
      "date": "Mon, 03 Apr 2023 19:59:22 GMT",
=======
      "date": "Mon, 03 Apr 2023 21:29:32 GMT",
>>>>>>> c756a2e1
      "tag": "@azure/msal-angular_v2.5.5",
      "version": "2.5.5",
      "comments": {
        "patch": [
          {
            "author": "beachball",
            "package": "@azure/msal-angular",
            "comment": "Bump @azure/msal-browser to v2.35.0",
            "commit": "98cb8fce7ff4199e528ffe819dccbf58d28a8c80"
          }
        ]
      }
    },
    {
      "date": "Tue, 07 Mar 2023 16:48:51 GMT",
      "tag": "@azure/msal-angular_v2.5.4",
      "version": "2.5.4",
      "comments": {
        "patch": [
          {
            "author": "ykshtein@gmail.com",
            "package": "@azure/msal-angular",
            "commit": "f73ad6a05ef68f9d9528dafbf702168a4e3fdc28",
            "comment": "Avoid throwing 'Interaction is currently in progress' error in msal interceptor #5146"
          },
          {
            "author": "beachball",
            "package": "@azure/msal-angular",
            "comment": "Bump @azure/msal-browser to v2.34.0",
            "commit": "cbd2c9ddae007b1ca0468a3299aebe0ae053bf80"
          }
        ],
        "none": [
          {
            "author": "hemoral@microsoft.com",
            "package": "@azure/msal-angular",
            "commit": "43cf9c877cf7055670252c115c65157665743475",
            "comment": "Mitigate ua-parser-js vulnerability in msal-angular #5686"
          }
        ]
      }
    },
    {
      "date": "Mon, 06 Feb 2023 18:51:51 GMT",
      "tag": "@azure/msal-angular_v2.5.3",
      "version": "2.5.3",
      "comments": {
        "patch": [
          {
            "author": "milos.buda@hotmail.com",
            "package": "@azure/msal-angular",
            "commit": "aa799b962bba2472b9c7244ec103bfb15212f970",
            "comment": "Update ProtectedResourceScopes type to allow unprotected resource for concrete request type (#5563)"
          },
          {
            "author": "beachball",
            "package": "@azure/msal-angular",
            "comment": "Bump @azure/msal-browser to v2.33.0",
            "commit": "a7d7ecc41dbd3aed621d22a3e3263aee25ce6c10"
          }
        ]
      }
    },
    {
      "date": "Mon, 09 Jan 2023 22:44:57 GMT",
      "tag": "@azure/msal-angular_v2.5.2",
      "version": "2.5.2",
      "comments": {
        "none": [
          {
            "author": "thomas.norling@microsoft.com",
            "package": "@azure/msal-angular",
            "commit": "67a1646f747e9885b0abd8996c91c474ad655ba4",
            "comment": "Address dependabot alerts"
          }
        ],
        "patch": [
          {
            "author": "beachball",
            "package": "@azure/msal-angular",
            "comment": "Bump @azure/msal-browser to v2.32.2",
            "commit": "1c8f7d7e2fde5d0b701f7eb5bd1866177a5f8794"
          }
        ]
      }
    },
    {
      "date": "Wed, 07 Dec 2022 16:53:07 GMT",
      "tag": "@azure/msal-angular_v2.5.1",
      "version": "2.5.1",
      "comments": {
        "patch": [
          {
            "author": "beachball",
            "package": "@azure/msal-angular",
            "comment": "Bump @azure/msal-browser to v2.32.1",
            "commit": "48cb414b1a722dacf5439a1df6bad070cff62aa4"
          }
        ]
      }
    },
    {
      "date": "Mon, 21 Nov 2022 19:14:45 GMT",
      "tag": "@azure/msal-angular_v2.5.0",
      "version": "2.5.0",
      "comments": {
        "minor": [
          {
            "author": "beachball",
            "package": "@azure/msal-angular",
            "comment": "Bump @azure/msal-browser to v2.32.0",
            "commit": "b6454bd1ff556f8d3482689d6a769e5e659a9f7d"
          }
        ]
      }
    },
    {
      "date": "Mon, 07 Nov 2022 22:46:55 GMT",
      "tag": "@azure/msal-angular_v2.4.6",
      "version": "2.4.6",
      "comments": {
        "patch": [
          {
            "author": "beachball",
            "package": "@azure/msal-angular",
            "comment": "Bump @azure/msal-browser to v2.31.0",
            "commit": "ae6f326996be7eec25faa19d3f714b860a424878"
          }
        ]
      }
    },
    {
      "date": "Mon, 10 Oct 2022 22:27:03 GMT",
      "tag": "@azure/msal-angular_v2.4.5",
      "version": "2.4.5",
      "comments": {
        "patch": [
          {
            "author": "beachball",
            "package": "@azure/msal-angular",
            "comment": "Bump @azure/msal-browser to v2.30.0",
            "commit": "1bb8ed44ca44617636fb62199deb005d69341fb7"
          }
        ]
      }
    },
    {
      "date": "Mon, 03 Oct 2022 22:12:26 GMT",
      "tag": "@azure/msal-angular_v2.4.4",
      "version": "2.4.4",
      "comments": {
        "none": [
          {
            "author": "sameera.gajjarapu@microsoft.com",
            "package": "@azure/msal-angular",
            "commit": "64e4116894106694d3f904e5eff885f958fd82ea",
            "comment": "Update package-lock.json for published releases #5213"
          }
        ],
        "patch": [
          {
            "author": "beachball",
            "package": "@azure/msal-angular",
            "comment": "Bump @azure/msal-browser to v2.29.0",
            "commit": "22b4edc74bd5a561ded056cf6451a8371598c76c"
          }
        ]
      }
    },
    {
      "date": "Mon, 12 Sep 2022 18:19:32 GMT",
      "tag": "@azure/msal-angular_v2.4.3",
      "version": "2.4.3",
      "comments": {
        "none": [
          {
            "author": "hemoral@microsoft.com",
            "package": "@azure/msal-angular",
            "commit": "ffde7158aba741b804d5558fc162c1f1c45c28cd",
            "comment": "Post Release September 2022 #5186"
          }
        ],
        "patch": [
          {
            "author": "beachball",
            "package": "@azure/msal-angular",
            "comment": "Bump @azure/msal-browser to v2.28.3",
            "commit": "cf19d12246949f9cb99f4853953cbefb7d27009e"
          }
        ]
      }
    },
    {
      "date": "Fri, 02 Sep 2022 18:06:53 GMT",
      "tag": "@azure/msal-angular_v2.4.2",
      "version": "2.4.2",
      "comments": {
        "patch": [
          {
            "author": "beachball",
            "package": "@azure/msal-angular",
            "comment": "Bump @azure/msal-browser to v2.28.2",
            "commit": "75e3189e8cf3d46497a7587d7f221057a5f0ede6"
          }
        ]
      }
    },
    {
      "date": "Mon, 01 Aug 2022 22:22:35 GMT",
      "tag": "@azure/msal-angular_v2.4.1",
      "version": "2.4.1",
      "comments": {
        "none": [
          {
            "author": "thomas.norling@microsoft.com",
            "package": "@azure/msal-angular",
            "commit": "674ff0c4a543fb2b5b52f3a7aed4fe32b387b7b2",
            "comment": "Update package-lock"
          }
        ],
        "patch": [
          {
            "author": "beachball",
            "package": "@azure/msal-angular",
            "comment": "Bump @azure/msal-browser to v2.28.1",
            "commit": "9ddeaca3f2b983b459cd0b4651aa4a7adc10e18c"
          }
        ]
      }
    },
    {
      "date": "Mon, 18 Jul 2022 23:26:21 GMT",
      "tag": "@azure/msal-angular_v2.4.0",
      "version": "2.4.0",
      "comments": {
        "none": [
          {
            "author": "hemoral@microsoft.com",
            "package": "@azure/msal-angular",
            "commit": "ff3a2452ff8778a56df04065b798ed827589b434",
            "comment": "Update package-locks to fix CI issue #5005"
          }
        ],
        "minor": [
          {
            "author": "joarroyo@microsoft.com",
            "package": "@azure/msal-angular",
            "commit": "9a0b2c0b32c824c549356e29f895672e8439e7e9",
            "comment": "Add MsalBroadcastService configurations, allow replay of past events #4998"
          },
          {
            "author": "beachball",
            "package": "@azure/msal-angular",
            "comment": "Bump @azure/msal-browser to v2.28.0",
            "commit": "1b74296d45864f3721895819733ea5ee39006b6f"
          }
        ]
      }
    },
    {
      "date": "Tue, 05 Jul 2022 22:37:04 GMT",
      "tag": "@azure/msal-angular_v2.3.3",
      "version": "2.3.3",
      "comments": {
        "patch": [
          {
            "author": "beachball",
            "package": "@azure/msal-angular",
            "comment": "Bump @azure/msal-browser to v2.27.0",
            "commit": "bfd3760ce1aca6b4be8ae937606215676a72e5c5"
          }
        ]
      }
    },
    {
      "date": "Mon, 13 Jun 2022 22:28:09 GMT",
      "tag": "@azure/msal-angular_v2.3.2",
      "version": "2.3.2",
      "comments": {
        "patch": [
          {
            "author": "beachball",
            "package": "@azure/msal-angular",
            "comment": "Bump @azure/msal-browser to v2.26.0",
            "commit": "e325d870a211b4ad6fa97bb95b6b224299247940"
          }
        ]
      }
    },
    {
      "date": "Mon, 06 Jun 2022 22:13:00 GMT",
      "tag": "@azure/msal-angular_v2.3.1",
      "version": "2.3.1",
      "comments": {
        "patch": [
          {
            "author": "beachball",
            "package": "@azure/msal-angular",
            "comment": "Bump @azure/msal-browser to v2.25.0",
            "commit": "3b8942d3cf281352236b820c931a89b4dbcbf85b"
          }
        ]
      }
    },
    {
      "date": "Mon, 02 May 2022 22:23:33 GMT",
      "tag": "@azure/msal-angular_v2.3.0",
      "version": "2.3.0",
      "comments": {
        "minor": [
          {
            "author": "thomas.norling@microsoft.com",
            "package": "@azure/msal-angular",
            "commit": "cb93cc7e0deadefac126b23c3326c4b2aa4be142",
            "comment": "Add support for acquiring tokens from the native broker #4531"
          },
          {
            "author": "beachball",
            "package": "@azure/msal-angular",
            "comment": "Bump @azure/msal-browser to v2.24.0",
            "commit": "cbf5e7a6c81d01ce40bfbcbca9be158c5ee395aa"
          }
        ],
        "none": [
          {
            "author": "rginsburg@microsoft.com",
            "package": "@azure/msal-angular",
            "commit": "94372ab043804ccd56334d87f7cfa6306fcb1115",
            "comment": "Created Angular 14 RxJS 6/7 Sample Apps #4642"
          },
          {
            "author": "hemoral@microsoft.com",
            "package": "@azure/msal-angular",
            "commit": "55adbfb3cc8c84aa64a11936da3cdf8602aa490b",
            "comment": "Bump caniuse-lite from 1.0.30001323 to 1.0.30001334 in /lib/msal-angular #4766"
          }
        ]
      }
    },
    {
      "date": "Mon, 04 Apr 2022 21:12:41 GMT",
      "tag": "@azure/msal-angular_v2.2.0",
      "version": "2.2.0",
      "comments": {
        "minor": [
          {
            "author": "rginsburg@microsoft.com",
            "package": "@azure/msal-angular",
            "commit": "0feaf5678cf92abbf649b08565dfd74dba2a5620",
            "comment": "Add support for rxjs v7 and Angular 13 #4605"
          },
          {
            "author": "beachball",
            "package": "@azure/msal-angular",
            "comment": "Bump @azure/msal-browser to v2.23.0",
            "commit": "63c34341780208480edc2f86e623ba12a7f847c3"
          }
        ]
      }
    },
    {
      "date": "Mon, 07 Mar 2022 23:28:43 GMT",
      "tag": "@azure/msal-angular_v2.1.2",
      "version": "2.1.2",
      "comments": {
        "patch": [
          {
            "author": "beachball",
            "package": "@azure/msal-angular",
            "comment": "Bump @azure/msal-browser to v2.22.1",
            "commit": "34ee02434be99db2e03376b5994579df27c4b546"
          }
        ]
      }
    },
    {
      "date": "Tue, 08 Feb 2022 00:41:06 GMT",
      "tag": "@azure/msal-angular_v2.1.1",
      "version": "2.1.1",
      "comments": {
        "none": [
          {
            "author": "thomas.norling@microsoft.com",
            "package": "@azure/msal-angular",
            "commit": "19f76b1d9cd2b0f1a4a7e4765c8ee9e7e17f3d59",
            "comment": "Test changes #4383"
          },
          {
            "author": "kamausamuel11@gmail.com",
            "package": "@azure/msal-angular",
            "commit": "5767008f8ef9f3b05aeba421cc4aa6c6bb616e86",
            "comment": "fix: update package-lock files"
          }
        ],
        "patch": [
          {
            "author": "beachball",
            "package": "@azure/msal-angular",
            "comment": "Bump @azure/msal-browser to v2.22.0",
            "commit": "639253acbc825e1f19ca712bc72dce8da149e3e8"
          }
        ]
      }
    },
    {
      "date": "Tue, 04 Jan 2022 00:20:29 GMT",
      "tag": "@azure/msal-angular_v2.1.0",
      "version": "2.1.0",
      "comments": {
        "none": [
          {
            "author": "hemoral@microsoft.com",
            "package": "@azure/msal-angular",
            "commit": "60e2cfc0e9daa3c24e994617b4ac42aef6880b74",
            "comment": "Add support for requested claims in silent token acquisition #4296"
          }
        ],
        "minor": [
          {
            "author": "beachball",
            "package": "@azure/msal-angular",
            "comment": "Bump @azure/msal-browser to v2.21.0",
            "commit": "bd9b1af91c278926ab2e6943cf90817a7ac4957b"
          }
        ]
      }
    },
    {
      "date": "Tue, 07 Dec 2021 00:17:01 GMT",
      "tag": "@azure/msal-angular_v2.0.6",
      "version": "2.0.6",
      "comments": {
        "none": [
          {
            "author": "thomas.norling@microsoft.com",
            "package": "@azure/msal-angular",
            "commit": "02dbd9172368bfc69e4a47f01a3ada0b96345c81",
            "comment": "Package.json updates"
          },
          {
            "author": "kamausamuel11@gmail.com",
            "package": "@azure/msal-angular",
            "commit": "8259de7520d2940d290332cd03c5b8babeb0966e",
            "comment": "deps: audit fix on msal-angular"
          }
        ],
        "patch": [
          {
            "author": "janutter@microsoft.com",
            "package": "@azure/msal-angular",
            "commit": "13ac4c3dc5a50648b2e462c71d4285b2a320e225",
            "comment": "Fix angular guard /code check to ensure proper length #4249"
          },
          {
            "author": "beachball",
            "package": "@azure/msal-angular",
            "comment": "Bump @azure/msal-browser to v2.20.0",
            "commit": "d7c209f7aa3ae4380a77a31ff1319fbf7201ae45"
          }
        ]
      }
    },
    {
      "date": "Mon, 01 Nov 2021 23:53:22 GMT",
      "tag": "@azure/msal-angular_v2.0.5",
      "version": "2.0.5",
      "comments": {
        "patch": [
          {
            "author": "thomas.norling@microsoft.com",
            "package": "@azure/msal-angular",
            "commit": "4e6070227590e3ce147546718b59026dac988df2",
            "comment": "Fix redirect processing when allowRedirectInIframe: true #4142"
          },
          {
            "author": "janutter@microsoft.com",
            "package": "@azure/msal-angular",
            "commit": "a554867901e8b830de5e55d312da8540117f9823",
            "comment": "Ensure code is in fragment for Angular guard #4190"
          },
          {
            "author": "beachball",
            "package": "@azure/msal-angular",
            "comment": "Bump @azure/msal-browser to v2.19.0",
            "commit": "6ac29855822ce1ba9531a68bcaa6f37443ef16c0"
          }
        ],
        "none": [
          {
            "author": "janutter@microsoft.com",
            "package": "@azure/msal-angular",
            "commit": "c5a8de4a5dc7acb9bdf1759eb3cb9811459c3d82",
            "comment": "Update package-locks to fix dependantbot alerts #4181"
          }
        ]
      }
    },
    {
      "date": "Mon, 04 Oct 2021 23:12:35 GMT",
      "tag": "@azure/msal-angular_v2.0.4",
      "version": "2.0.4",
      "comments": {
        "patch": [
          {
            "author": "thomas.norling@microsoft.com",
            "package": "@azure/msal-angular",
            "comment": "Export library version #4124",
            "commit": "d03c16f09026bac36048241da4635e73d32a6eed"
          },
          {
            "author": "beachball",
            "package": "@azure/msal-angular",
            "comment": "Bump @azure/msal-browser to v2.18.0",
            "commit": "d03c16f09026bac36048241da4635e73d32a6eed"
          }
        ],
        "none": [
          {
            "author": "thomas.norling@microsoft.com",
            "package": "@azure/msal-angular",
            "comment": "Disallow major bumps",
            "commit": "d03c16f09026bac36048241da4635e73d32a6eed"
          },
          {
            "author": "prkanher@microsoft.com",
            "package": "@azure/msal-angular",
            "comment": "docs update for ssoSilent #4123",
            "commit": "d03c16f09026bac36048241da4635e73d32a6eed"
          },
          {
            "author": "kamausamuel11@gmail.com",
            "package": "@azure/msal-angular",
            "comment": "fix: add forked bindings library to node-extensions",
            "commit": "d03c16f09026bac36048241da4635e73d32a6eed"
          },
          {
            "author": "thomas.norling@microsoft.com",
            "package": "@azure/msal-angular",
            "comment": "Docs #3981",
            "commit": "d03c16f09026bac36048241da4635e73d32a6eed"
          }
        ]
      }
    },
    {
      "date": "Tue, 07 Sep 2021 23:22:24 GMT",
      "tag": "@azure/msal-angular_v2.0.3",
      "version": "2.0.3",
      "comments": {
        "patch": [
          {
            "comment": "Fix inProgress state bug when returning from a redirect #4013",
            "author": "thomas.norling@microsoft.com",
            "commit": "e5189470fb0c9b58ceec24769eccbfd478941eee",
            "package": "@azure/msal-angular"
          },
          {
            "comment": "Fix infinite reload on route protected by MsalGuard when '#code=' appears in the url #3995",
            "author": "thomas.norling@microsoft.com",
            "commit": "2964454a86fec796bb01f8a5bc3992b423d47009",
            "package": "@azure/msal-angular"
          }
        ],
        "none": [
          {
            "comment": "Add missing fields to package.json #3977",
            "author": "thomas.norling@microsoft.com",
            "commit": "18a4d771253e1821a3bce77199b632cd8cc0b2a0",
            "package": "@azure/msal-angular"
          },
          {
            "comment": "Update docs with self-service sign up FAQ #3934",
            "author": "joliuac@gmail.com",
            "commit": "323d7eabbbd95c499d2c2a2446cdea4531af71c5",
            "package": "@azure/msal-angular"
          },
          {
            "comment": "patch fix",
            "author": "ellymakuba@microsoft.com",
            "commit": "6f6c1fa9987d62a68583c513c4baabe4041eaf17",
            "package": "@azure/msal-angular"
          }
        ]
      }
    },
    {
      "date": "Thu, 22 Jul 2021 22:50:22 GMT",
      "tag": "@azure/msal-angular_v2.0.2",
      "version": "2.0.2",
      "comments": {
        "patch": [
          {
            "comment": "allow unprotect resources on certain http methods #3878",
            "author": "daniel.vargastr@gmail.com",
            "commit": "2ba05427101893edf907d3469dbce81756577d2f",
            "package": "@azure/msal-angular"
          },
          {
            "comment": "fix: fixing the npm audit issues",
            "author": "samuelkamau@microsoft.com",
            "commit": "9b19470078b65bedf2b69246ba764b32b533a268",
            "package": "@azure/msal-angular"
          }
        ],
        "none": [
          {
            "comment": "Remove note from FAQ about active accounts not persisting",
            "author": "thomas.norling@microsoft.com",
            "commit": "db59cc072e50f201f09e03a09a1b7b8355e10ee1",
            "package": "@azure/msal-angular"
          }
        ]
      }
    },
    {
      "date": "Mon, 28 Jun 2021 23:39:48 GMT",
      "tag": "@azure/msal-angular_v2.0.1",
      "version": "2.0.1",
      "comments": {
        "patch": [
          {
            "comment": "Don't use normalized url in Angular custom nav client #3757",
            "author": "janutter@microsoft.com",
            "commit": "267087aa1443bdd8a1b0208f300f56e9b8b5b8d5",
            "package": "@azure/msal-angular"
          },
          {
            "comment": "MsalInterceptor relative url fix #3729",
            "author": "joarroyo@microsoft.com",
            "commit": "18e0a6e4e96c640216759547c2945da46182e4ea",
            "package": "@azure/msal-angular"
          },
          {
            "comment": "Add window check to msal-guard #3664",
            "author": "joarroyo@microsoft.com",
            "commit": "e4ee6981f042308d44f97590454b548a0197c3f1",
            "package": "@azure/msal-angular"
          }
        ],
        "none": [
          {
            "comment": "Unit test updates",
            "author": "thomas.norling@microsoft.com",
            "commit": "f0c574a8c2ffeb3132703e7e9e17d01e1898abaa",
            "package": "@azure/msal-angular"
          },
          {
            "comment": "Regenerate package-lock #3719",
            "author": "thomas.norling@microsoft.com",
            "commit": "6c34aa5be3ee9536bd2febd2b7781fcdf0d28786",
            "package": "@azure/msal-angular"
          },
          {
            "comment": "fix: update package lock files",
            "author": "samuelkamau@microsoft.com",
            "commit": "0199e41269b79de70f7d0da0fb12448db534f784",
            "package": "@azure/msal-angular"
          },
          {
            "comment": "Component governance dependency updates #3655",
            "author": "joarroyo@microsoft.com",
            "commit": "d06ce5f5f4aa774e447d01e9cbf17d05a730bc47",
            "package": "@azure/msal-angular"
          }
        ]
      }
    },
    {
      "date": "Thu, 13 May 2021 18:34:08 GMT",
      "tag": "@azure/msal-angular_v2.0.0",
      "version": "2.0.0",
      "comments": {
        "none": [
          {
            "comment": "Update docs #3586",
            "author": "joarroyo@microsoft.com",
            "commit": "85224c634353b49064e41202736896c1c12af2e8",
            "package": "@azure/msal-angular"
          },
          {
            "comment": "Update packge locks",
            "author": "janutter@microsoft.com",
            "commit": "a96f88d90512c2f5a0063a05ebe22240001d91be",
            "package": "@azure/msal-angular"
          }
        ],
        "patch": [
          {
            "comment": "Move MSAL Angular v2 and MSAL React to GA",
            "author": "janutter@microsoft.com",
            "commit": "40509896e4820db7ec49093a8afc12b151b85a6a",
            "package": "@azure/msal-angular"
          }
        ]
      }
    },
    {
      "date": "Wed, 12 May 2021 18:35:03 GMT",
      "tag": "@azure/msal-angular_v2.0.0-beta.6",
      "version": "2.0.0-beta.6",
      "comments": {
        "prerelease": [
          {
            "comment": "Fix navigation bug when clearing auth code from hash in msal-angular #3609",
            "author": "hemoral@microsoft.com",
            "commit": "a45a8c65a4261c820604db0c3afbe932928b7ace",
            "package": "@azure/msal-angular"
          },
          {
            "comment": "Update MsalInterceptor to accept HTTP methods in protectedResourceMap #3546",
            "author": "joarroyo@microsoft.com",
            "commit": "2de8256047baee8ca46702b2a470fe2dfd7f0947",
            "package": "@azure/msal-angular"
          },
          {
            "comment": "Properly handle MSAL guard on redirect uri for hash and path routing",
            "author": "janutter@microsoft.com",
            "commit": "ca43850a0a6bac877b7004d3db45d3b28a01625e",
            "package": "@azure/msal-angular"
          },
          {
            "comment": "Update msal-angular tooling to angular v11 #3584",
            "author": "joarroyo@microsoft.com",
            "commit": "ca06366ac7c34e9e48fe67f18fef34dab3fab408",
            "package": "@azure/msal-angular"
          }
        ],
        "none": [
          {
            "comment": "[docs] updates and replacements",
            "author": "dogan.erisen@gmail.com",
            "commit": "56a947b117302218a625d365b63e8ad85859125f",
            "package": "@azure/msal-angular"
          },
          {
            "comment": "Update peer dependencies for msal-angular #3510",
            "author": "joarroyo@microsoft.com",
            "commit": "1799e51fcd930dfd166f1136ebe72aa9bcd5c000",
            "package": "@azure/msal-angular"
          }
        ]
      }
    },
    {
      "date": "Thu, 22 Apr 2021 23:26:08 GMT",
      "tag": "@azure/msal-angular_v2.0.0-beta.5",
      "version": "2.0.0-beta.5",
      "comments": {
        "prerelease": [
          {
            "comment": "Prevent MSAL Guard from navigating app to url with code hash #3506",
            "author": "janutter@microsoft.com",
            "commit": "06904071267f726ecb5501d2b75ec71c751cb097",
            "package": "@azure/msal-angular"
          },
          {
            "comment": "Add .browserslistrc #3471",
            "author": "thomas.norling@microsoft.com",
            "commit": "04c6d659d4dc76183ef9043075d3b6cacc450c9b",
            "package": "@azure/msal-angular"
          }
        ],
        "none": [
          {
            "comment": "Fix msal-angular packge-lock",
            "author": "janutter@microsoft.com",
            "commit": "41483305debd20a1345262bd0167f1bef64dfd65",
            "package": "@azure/msal-angular"
          },
          {
            "comment": "Update and fix eslint rules",
            "author": "janutter@microsoft.com",
            "commit": "70debe58239b6a6fdf4e533a8a1ee057257846a8",
            "package": "@azure/msal-angular"
          },
          {
            "comment": "details added to load dynamic configurations using APP_INITIALIZER",
            "author": "itvinay12@gmail.com",
            "commit": "d22605301e23a65e28513678a10ab8136f149e80",
            "package": "@azure/msal-angular"
          }
        ]
      }
    },
    {
      "date": "Wed, 14 Apr 2021 18:39:53 GMT",
      "tag": "@azure/msal-angular_v2.0.0-beta.4",
      "version": "2.0.0-beta.4",
      "comments": {
        "prerelease": [
          {
            "comment": "fix(Msal-Angular): Dynamic interceptor authority",
            "author": "1292510+svrooij@users.noreply.github.com",
            "commit": "ee6480557de68bb84765097e7b3aa79fb2b5977e",
            "package": "@azure/msal-angular"
          }
        ]
      }
    },
    {
      "date": "Wed, 31 Mar 2021 22:25:57 GMT",
      "tag": "@azure/msal-angular_v2.0.0-beta.3",
      "version": "2.0.0-beta.3",
      "comments": {
        "prerelease": [
          {
            "comment": "Update MsalInterceptor types and getScopesForEndpoint with query and relative paths #3307",
            "author": "joarroyo@microsoft.com",
            "commit": "054804e1c99b9ac58a0e82c917bf0436d73db481",
            "package": "@azure/msal-angular"
          }
        ],
        "none": [
          {
            "comment": "Update samples and docs with event payload typecasting #3360",
            "author": "joarroyo@microsoft.com",
            "commit": "24fda4c133476d87c12ac913f49eb9aff696f68e",
            "package": "@azure/msal-angular"
          }
        ]
      }
    },
    {
      "date": "Wed, 24 Mar 2021 22:55:46 GMT",
      "tag": "@azure/msal-angular_v2.0.0-beta.2",
      "version": "2.0.0-beta.2",
      "comments": {
        "prerelease": [
          {
            "comment": "Add support for logoutPopup API #3044",
            "author": "thomas.norling@microsoft.com",
            "commit": "5b091a8926cad858b1e00c81b9ff863c5fd40fc4",
            "package": "@azure/msal-angular"
          },
          {
            "comment": "Add MsalCustomNavigationClient, updates samples and docs #3174",
            "author": "joarroyo@microsoft.com",
            "commit": "e99568a7060fe53cbea84607e35d2532e9fd605e",
            "package": "@azure/msal-angular"
          },
          {
            "comment": "Update MsalGuard and _inProgress subject #3269",
            "author": "joarroyo@microsoft.com",
            "commit": "2f29cb3f2b9cd36e8503ea45f9cf2a4c1a263801",
            "package": "@azure/msal-angular"
          },
          {
            "comment": "Update MSAL Service handleRedirectObservable hash handling #3243",
            "author": "joarroyo@microsoft.com",
            "commit": "1b389e80505b610f323347e06ab35249d0d0ecb3",
            "package": "@azure/msal-angular"
          }
        ]
      }
    },
    {
      "date": "Mon, 15 Mar 2021 23:45:17 GMT",
      "tag": "@azure/msal-angular_v2.0.0-beta.1",
      "version": "2.0.0-beta.1",
      "comments": {
        "prerelease": [
          {
            "comment": "fix: #3149 - Msal Redirect Component was not part of the Module",
            "author": "rchinnakampalli@worldbankgroup.org",
            "commit": "852fff6690bdb86dec2344b0e01106ebfaf9bc59",
            "package": "@azure/msal-angular"
          }
        ],
        "none": [
          {
            "comment": "Docs update (#3137)",
            "author": "joarroyo@microsoft.com",
            "commit": "9dbd969fd6faf7215887746add05cd370d291674",
            "package": "@azure/msal-angular"
          }
        ]
      }
    },
    {
      "date": "Wed, 03 Mar 2021 21:47:05 GMT",
      "tag": "@azure/msal-angular_v2.0.0-beta.0",
      "version": "2.0.0-beta.0",
      "comments": {
        "prerelease": [
          {
            "comment": "Fix BroadcastService logging to use msal-angular version, update samples versions, profile, and links (#3015)",
            "author": "joarroyo@microsoft.com",
            "commit": "e7f09b6ada9dd8812c5c29263338a4afd41f2006",
            "package": "@azure/msal-angular"
          },
          {
            "comment": "Add FAQ.md and active accounts in sample (#2977)",
            "author": "joarroyo@microsoft.com",
            "commit": "c8561df04cb8d72328803429da37e45399238b53",
            "package": "@azure/msal-angular"
          },
          {
            "comment": "Update msal-angular preinstall script to force npm-force-resolutions version (#3074)",
            "author": "joarroyo@microsoft.com",
            "commit": "65c6b630d97ef5acbfa00e621e2177c7d514009f",
            "package": "@azure/msal-angular"
          }
        ],
        "none": [
          {
            "comment": "Add errors doc to msal-angular, update FAQ and redirect docs (#3093)",
            "author": "joarroyo@microsoft.com",
            "commit": "c26265e6f337cead73979c8da396d09929d963e8",
            "package": "@azure/msal-angular"
          },
          {
            "comment": "Update angular docs and samples with incremental vs. upfront consent of scopes (#3051)",
            "author": "joarroyo@microsoft.com",
            "commit": "ec7b363ce639e15dd4f34049ad9e95e93e26c183",
            "package": "@azure/msal-angular"
          },
          {
            "comment": "Correct spelling mistake for 0.x-1.x-upgrade-guide.md",
            "author": "30316250+wmundev@users.noreply.github.com",
            "commit": "1ffad19b63fc55b899eca850fb165241ad66e589",
            "package": "@azure/msal-angular"
          },
          {
            "comment": "Add docs and sample for angular client-side navigation (#3073)",
            "author": "joarroyo@microsoft.com",
            "commit": "bcf87e1077a1bd75b77d7b700d4197d64c8799a2",
            "package": "@azure/msal-angular"
          }
        ]
      }
    },
    {
      "date": "Thu, 18 Feb 2021 00:34:32 GMT",
      "tag": "@azure/msal-angular_v2.0.0-alpha.6",
      "version": "2.0.0-alpha.6",
      "comments": {
        "prerelease": [
          {
            "comment": "Await loginRedirect in MSAL Guard to prevent race conditions",
            "author": "janutter@microsoft.com",
            "commit": "d33571952cfaf696b5151e46149b2f27cf1dfcdc",
            "package": "@azure/msal-angular"
          }
        ]
      }
    },
    {
      "date": "Tue, 09 Feb 2021 01:48:22 GMT",
      "tag": "@azure/msal-angular_v2.0.0-alpha.5",
      "version": "2.0.0-alpha.5",
      "comments": {
        "prerelease": [
          {
            "comment": "Msal-angular typedocs and instrumentation (#2863)",
            "author": "joarroyo@microsoft.com",
            "commit": "b5815fe4b20a701cd0210bdfb0b16441f1e8dcfb",
            "package": "@azure/msal-angular"
          },
          {
            "comment": "Fix version.json import errors (#2993)",
            "author": "thomas.norling@microsoft.com",
            "commit": "6dc3bc9e2148bc53b181d9f079f6e11e0159620b",
            "package": "@azure/msal-angular"
          },
          {
            "comment": "Update ssoSilent and cors-api documentation (#2971)",
            "author": "joarroyo@microsoft.com",
            "commit": "a41c9f8a2035ed0965a21b2d6036199c955297e7",
            "package": "@azure/msal-angular"
          }
        ]
      }
    },
    {
      "date": "Tue, 02 Feb 2021 01:56:47 GMT",
      "tag": "@azure/msal-angular_v2.0.0-alpha.4",
      "version": "2.0.0-alpha.4",
      "comments": {
        "none": [
          {
            "comment": "Typedocs Updates (#2926)",
            "author": "thomas.norling@microsoft.com",
            "commit": "3fd4a48143ed4fb62b9e3266338b1abda920d68a",
            "package": "@azure/msal-angular"
          },
          {
            "comment": "Add project references (#2930)",
            "author": "thomas.norling@microsoft.com",
            "commit": "a836e77e372f1b4da28195d4ad8c0c75d6794875",
            "package": "@azure/msal-angular"
          }
        ],
        "prerelease": [
          {
            "comment": "Invoke interaction if MSAL Interceptor resolves with null access token, mitigates B2C service not supporting RTs for multiple resources",
            "author": "janutter@microsoft.com",
            "commit": "c701a75f041263aa2c7ce29c6d73f0b1ccc2a379",
            "package": "@azure/msal-angular"
          },
          {
            "comment": "Pass SKU and version to msal-browser (#2845)",
            "author": "joarroyo@microsoft.com",
            "commit": "aaa262bad9a65a6bc391b7a7585504f6ad6ff833",
            "package": "@azure/msal-angular"
          },
          {
            "comment": "Add redirect component, get interactionStatus from msal-browser, add inProgress$, and sample updates (#2885)",
            "author": "joarroyo@microsoft.com",
            "commit": "ebd726a6eea98ef097d6f9ee1dc45a206d184065",
            "package": "@azure/msal-angular"
          },
          {
            "comment": "Get package version from version.json (#2915)",
            "author": "thomas.norling@microsoft.com",
            "commit": "a6f4702f9439e318a8cb6dc65d1def16351a84fd",
            "package": "@azure/msal-angular"
          },
          {
            "comment": "Add version detection to msal guard for canLoad interface (#2948)",
            "author": "joarroyo@microsoft.com",
            "commit": "f0dba5aeb3e0e88ca8816ada5323972e362f9d75",
            "package": "@azure/msal-angular"
          }
        ]
      }
    },
    {
      "date": "Thu, 21 Jan 2021 21:48:01 GMT",
      "tag": "@azure/msal-angular_v2.0.0-alpha.3",
      "version": "2.0.0-alpha.3",
      "comments": {
        "none": [
          {
            "comment": "Update configuration.md with platformBrowserDynamic (#2879)",
            "author": "joarroyo@microsoft.com",
            "commit": "04fbd99cab9807919584d065b34e3a342ff88f3e",
            "package": "@azure/msal-angular"
          }
        ]
      }
    },
    {
      "date": "Tue, 12 Jan 2021 00:51:26 GMT",
      "tag": "@azure/msal-angular_v2.0.0-alpha.3",
      "version": "2.0.0-alpha.3",
      "comments": {
        "none": [
          {
            "comment": "Temporarily use npm-force-resolutions to get update transitive deps for MSAL Angular",
            "author": "janutter@microsoft.com",
            "commit": "088541486482acf904b8b8d2461fad9f9bddd645",
            "package": "@azure/msal-angular"
          },
          {
            "comment": "Update docs and samples (#2764)",
            "author": "joarroyo@microsoft.com",
            "commit": "0fce9aa83fe0f215a73fda80831c5bbd871d59fc",
            "package": "@azure/msal-angular"
          },
          {
            "comment": "Merge angular-v2 to dev (#2709)",
            "author": "joarroyo@microsoft.com",
            "commit": "76a88f98fbab73fd6c0ad6d04b294814c169fc10",
            "package": "@azure/msal-angular"
          },
          {
            "comment": "package-lock update",
            "author": "prkanher@microsoft.com",
            "commit": "c092667cd997935625eafbc491ede54417d4b657",
            "package": "@azure/msal-angular"
          },
          {
            "comment": "Add docs for Angular Universal SSR (#2746)",
            "author": "joarroyo@microsoft.com",
            "commit": "4a90d46733b197b578955d6d54a7fad606bc4f05",
            "package": "@azure/msal-angular"
          },
          {
            "comment": "package.lock changes",
            "author": "samuel.kamau@microsoft.com",
            "commit": "0d8e60f38340cb7b9a49dc3e0be28503105b5857",
            "package": "@azure/msal-angular"
          },
          {
            "comment": "package.lock change",
            "author": "samuel.kamau@microsoft.com",
            "commit": "4e50ca592f5a17578072be9e4ac28e05b3e6d594",
            "package": "@azure/msal-angular"
          }
        ],
        "prerelease": [
          {
            "comment": "Make scopes optional for msal-guard config (#2829)",
            "author": "joarroyo@microsoft.com",
            "commit": "b2f0bf9b492fa691b373612a7ac20b7763acd65a",
            "package": "@azure/msal-angular"
          },
          {
            "comment": "Interceptor, guard, and samples to use active account (#2784)",
            "author": "joarroyo@microsoft.com",
            "commit": "7d2b1014e36bb3234b8a48618a5805a44d7a5dc8",
            "package": "@azure/msal-angular"
          },
          {
            "comment": "Msal guard supports angular routes for login failure (#2803)",
            "author": "joarroyo@microsoft.com",
            "commit": "984098e18ac9af4fcdda46d87d7f5503d135f580",
            "package": "@azure/msal-angular"
          },
          {
            "comment": "Add additional interfaces to msal-guard (#2759)",
            "author": "joarroyo@microsoft.com",
            "commit": "70888a7b0dde9d2d7fa9e344ad21ad9de6bae39a",
            "package": "@azure/msal-angular"
          }
        ]
      }
    },
    {
      "date": "Mon, 07 Dec 2020 23:02:52 GMT",
      "tag": "@azure/msal-angular_v2.0.0-alpha.1",
      "version": "2.0.0-alpha.1",
      "comments": {
        "none": [
          {
            "comment": "Update readme and docs (#2638)",
            "author": "joarroyo@microsoft.com",
            "commit": "ce8c0a1f8e0843d6be7a5dff9985bc38f4ca09a5",
            "package": "@azure/msal-angular"
          }
        ],
        "prerelease": [
          {
            "comment": "MSAL Angular v2 alpha.1 changes",
            "author": "janutter@microsoft.com",
            "commit": "ad26bb58337d762e1ab60432ad7989b642c4a59c",
            "package": "@azure/msal-angular"
          }
        ]
      }
    },
    {
      "date": "Thu, 12 Nov 2020 00:45:30 GMT",
      "tag": "@azure/msal-angular_v2.0.0-alpha.0",
      "version": "2.0.0-alpha.0",
      "comments": {
        "prerelease": [
          {
            "comment": "Add msal-angular-v2-alpha-0 (#2463)",
            "author": "joarroyo@microsoft.com",
            "commit": "31127561c00ce7d24e9a3059399140ab7984eb31",
            "package": "@azure/msal-angular"
          }
        ]
      }
    },
    {
      "date": "Wed, 11 Nov 2020 23:33:20 GMT",
      "tag": "@azure/msal-angular_v1.1.2",
      "version": "1.1.2",
      "comments": {
        "patch": [
          {
            "comment": "Pass generic to ModuleWithProviders for MsalModule v1, set supported Angular versions to 6-9 (#2577)",
            "author": "janutter@microsoft.com",
            "commit": "8cf918d4dc99fe5c09d0b20b138fe71fd3ddb3a1",
            "package": "@azure/msal-angular"
          }
        ]
      }
    },
    {
      "date": "Sat, 07 Nov 2020 01:50:14 GMT",
      "tag": "@azure/msal-angular_v1.1.1",
      "version": "1.1.1",
      "comments": {
        "none": [
          {
            "comment": "Build Pipeline Changes (#2406)",
            "author": "thomas.norling@microsoft.com",
            "commit": "af8459c0d53a4dc2bf495017608c0bb03004d006",
            "package": "@azure/msal-angular"
          }
        ]
      }
    },
    {
      "date": "Tue, 20 Oct 2020 23:47:28 GMT",
      "tag": "@azure/msal-angular_v1.1.1",
      "version": "1.1.1",
      "comments": {
        "none": [
          {
            "comment": "Add eslint rules for imports, unused variables, and copyright header (#2345)",
            "author": "janutter@microsoft.com",
            "commit": "64a4f9e868e63346dfd711dec717abe7fd14d949",
            "package": "@azure/msal-angular"
          }
        ]
      }
    },
    {
      "date": "Fri, 02 Oct 2020 17:42:35 GMT",
      "tag": "@azure/msal-angular_v1.1.1",
      "version": "1.1.1",
      "comments": {
        "none": [
          {
            "comment": "Updating package-lock.json",
            "author": "prkanher@microsoft.com",
            "commit": "3cffbc99730532bbd0b35f2e3a9df17f032c0675",
            "package": "@azure/msal-angular"
          }
        ]
      }
    },
    {
      "date": "Thu, 17 Sep 2020 23:16:22 GMT",
      "tag": "@azure/msal-angular_v1.1.1",
      "version": "1.1.1",
      "comments": {
        "none": [
          {
            "comment": "Update MSAL Angular to use central lint configuration",
            "author": "janutter@microsoft.com",
            "commit": "fc49c6f16b3f7a62a67d249107fc484272133305",
            "package": "@azure/msal-angular"
          },
          {
            "comment": "update package-lock.json",
            "author": "prkanher@microsoft.com",
            "commit": "0b296f957303031552a8b768f56310488a9e63d2",
            "package": "@azure/msal-angular"
          },
          {
            "comment": "package.lock changes",
            "author": "sameera.gajjarapu@microsoft.com",
            "commit": "9760b6ff6c0ad403ac1b26968cb10d3d7e72a6fd",
            "package": "@azure/msal-angular"
          }
        ]
      }
    },
    {
      "date": "Tue, 25 Aug 2020 00:40:45 GMT",
      "tag": "@azure/msal-angular_v1.1.0",
      "version": "1.1.0",
      "comments": {
        "minor": [
          {
            "comment": "Update protectedResources with wildcard, remove unprotectedResources from msal-angular (#2029)",
            "author": "joarroyo@microsoft.com",
            "commit": "1485f29f10687f05aca3d8cbe8185de47e08a40a",
            "package": "@azure/msal-angular"
          }
        ]
      }
    },
    {
      "date": "Thu, 13 Aug 2020 02:20:48 GMT",
      "tag": "@azure/msal-angular_v1.0.0",
      "version": "1.0.0",
      "comments": {
        "none": [
          {
            "comment": "Improved documentation of handleRedirectCallback in msal-angular (#2032)",
            "author": "jamckenn@microsoft.com",
            "commit": "7868d2f99313d1ffe943c28f3516dd0a92fa33ba",
            "package": "@azure/msal-angular"
          },
          {
            "comment": "updating files for automated release steps",
            "author": "prkanher@microsoft.com",
            "commit": "2c937a52cef36cbc84231f8868b4251529fa38c9",
            "package": "@azure/msal-angular"
          }
        ]
      }
    }
  ]
}<|MERGE_RESOLUTION|>--- conflicted
+++ resolved
@@ -2,11 +2,7 @@
   "name": "@azure/msal-angular",
   "entries": [
     {
-<<<<<<< HEAD
-      "date": "Mon, 03 Apr 2023 19:59:22 GMT",
-=======
       "date": "Mon, 03 Apr 2023 21:29:32 GMT",
->>>>>>> c756a2e1
       "tag": "@azure/msal-angular_v2.5.5",
       "version": "2.5.5",
       "comments": {
