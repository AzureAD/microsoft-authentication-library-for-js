# Change Log - @azure/msal-angular

<<<<<<< HEAD
This log was last generated on Mon, 03 Apr 2023 19:59:22 GMT and should not be manually modified.
=======
This log was last generated on Mon, 03 Apr 2023 21:29:32 GMT and should not be manually modified.
>>>>>>> c756a2e1

<!-- Start content -->

## 2.5.5

<<<<<<< HEAD
Mon, 03 Apr 2023 19:59:22 GMT
=======
Mon, 03 Apr 2023 21:29:32 GMT
>>>>>>> c756a2e1

### Patches

- Bump @azure/msal-browser to v2.35.0

## 2.5.4

Tue, 07 Mar 2023 16:48:51 GMT

### Patches

- Avoid throwing 'Interaction is currently in progress' error in msal interceptor #5146 (ykshtein@gmail.com)
- Bump @azure/msal-browser to v2.34.0

## 2.5.3

Mon, 06 Feb 2023 18:51:51 GMT

### Patches

- Update ProtectedResourceScopes type to allow unprotected resource for concrete request type (#5563) (milos.buda@hotmail.com)
- Bump @azure/msal-browser to v2.33.0

## 2.5.2

Mon, 09 Jan 2023 22:44:57 GMT

### Patches

- Bump @azure/msal-browser to v2.32.2

## 2.5.1

Wed, 07 Dec 2022 16:53:07 GMT

### Patches

- Bump @azure/msal-browser to v2.32.1

## 2.5.0

Mon, 21 Nov 2022 19:14:45 GMT

### Minor changes

- Bump @azure/msal-browser to v2.32.0

## 2.4.6

Mon, 07 Nov 2022 22:46:55 GMT

### Patches

- Bump @azure/msal-browser to v2.31.0

## 2.4.5

Mon, 10 Oct 2022 22:27:03 GMT

### Patches

- Bump @azure/msal-browser to v2.30.0

## 2.4.4

Mon, 03 Oct 2022 22:12:26 GMT

### Patches

- Bump @azure/msal-browser to v2.29.0

## 2.4.3

Mon, 12 Sep 2022 18:19:32 GMT

### Patches

- Bump @azure/msal-browser to v2.28.3

## 2.4.2

Fri, 02 Sep 2022 18:06:53 GMT

### Patches

- Bump @azure/msal-browser to v2.28.2

## 2.4.1

Mon, 01 Aug 2022 22:22:35 GMT

### Patches

- Bump @azure/msal-browser to v2.28.1

## 2.4.0

Mon, 18 Jul 2022 23:26:21 GMT

### Minor changes

- Add MsalBroadcastService configurations, allow replay of past events #4998 (joarroyo@microsoft.com)
- Bump @azure/msal-browser to v2.28.0

## 2.3.3

Tue, 05 Jul 2022 22:37:04 GMT

### Patches

- Bump @azure/msal-browser to v2.27.0

## 2.3.2

Mon, 13 Jun 2022 22:28:09 GMT

### Patches

- Bump @azure/msal-browser to v2.26.0

## 2.3.1

Mon, 06 Jun 2022 22:13:00 GMT

### Patches

- Bump @azure/msal-browser to v2.25.0

## 2.3.0

Mon, 02 May 2022 22:23:33 GMT

### Minor changes

- Add support for acquiring tokens from the native broker #4531 (thomas.norling@microsoft.com)
- Bump @azure/msal-browser to v2.24.0

## 2.2.0

Mon, 04 Apr 2022 21:12:41 GMT

### Minor changes

- Add support for rxjs v7 and Angular 13 #4605 (rginsburg@microsoft.com)
- Bump @azure/msal-browser to v2.23.0

## 2.1.2

Mon, 07 Mar 2022 23:28:43 GMT

### Patches

- Bump @azure/msal-browser to v2.22.1

## 2.1.1

Tue, 08 Feb 2022 00:41:06 GMT

### Patches

- Bump @azure/msal-browser to v2.22.0

## 2.1.0

Tue, 04 Jan 2022 00:20:29 GMT

### Minor changes

- Bump @azure/msal-browser to v2.21.0

## 2.0.6

Tue, 07 Dec 2021 00:17:01 GMT

### Patches

- Fix angular guard /code check to ensure proper length #4249 (janutter@microsoft.com)
- Bump @azure/msal-browser to v2.20.0

## 2.0.5

Mon, 01 Nov 2021 23:53:22 GMT

### Patches

- Fix redirect processing when allowRedirectInIframe: true #4142 (thomas.norling@microsoft.com)
- Ensure code is in fragment for Angular guard #4190 (janutter@microsoft.com)
- Bump @azure/msal-browser to v2.19.0

## 2.0.4

Mon, 04 Oct 2021 23:12:35 GMT

### Patches

- Export library version #4124 (thomas.norling@microsoft.com)
- Bump @azure/msal-browser to v2.18.0

## 2.0.3

Tue, 07 Sep 2021 23:22:24 GMT

### Patches

- Fix inProgress state bug when returning from a redirect #4013 (thomas.norling@microsoft.com)
- Fix infinite reload on route protected by MsalGuard when '#code=' appears in the url #3995 (thomas.norling@microsoft.com)

## 2.0.2

Thu, 22 Jul 2021 22:50:22 GMT

### Patches

- allow unprotect resources on certain http methods #3878 (daniel.vargastr@gmail.com)
- fix: fixing the npm audit issues (samuelkamau@microsoft.com)

## 2.0.1

Mon, 28 Jun 2021 23:39:48 GMT

### Patches

- Don't use normalized url in Angular custom nav client #3757 (janutter@microsoft.com)
- MsalInterceptor relative url fix #3729 (joarroyo@microsoft.com)
- Add window check to msal-guard #3664 (joarroyo@microsoft.com)

## 2.0.0

Thu, 13 May 2021 18:34:08 GMT

### Patches

- Move MSAL Angular v2 and MSAL React to GA (janutter@microsoft.com)

## 2.0.0-beta.6

Wed, 12 May 2021 18:35:03 GMT

### Changes

- Fix navigation bug when clearing auth code from hash in msal-angular #3609 (hemoral@microsoft.com)
- Update MsalInterceptor to accept HTTP methods in protectedResourceMap #3546 (joarroyo@microsoft.com)
- Properly handle MSAL guard on redirect uri for hash and path routing (janutter@microsoft.com)
- Update msal-angular tooling to angular v11 #3584 (joarroyo@microsoft.com)

## 2.0.0-beta.5

Thu, 22 Apr 2021 23:26:08 GMT

### Changes

- Prevent MSAL Guard from navigating app to url with code hash #3506 (janutter@microsoft.com)
- Add .browserslistrc #3471 (thomas.norling@microsoft.com)

## 2.0.0-beta.4

Wed, 14 Apr 2021 18:39:53 GMT

### Changes

- fix(Msal-Angular): Dynamic interceptor authority (1292510+svrooij@users.noreply.github.com)

## 2.0.0-beta.3

Wed, 31 Mar 2021 22:25:57 GMT

### Changes

- Update MsalInterceptor types and getScopesForEndpoint with query and relative paths #3307 (joarroyo@microsoft.com)

## 2.0.0-beta.2

Wed, 24 Mar 2021 22:55:46 GMT

### Changes

- Add support for logoutPopup API #3044 (thomas.norling@microsoft.com)
- Add MsalCustomNavigationClient, updates samples and docs #3174 (joarroyo@microsoft.com)
- Update MsalGuard and _inProgress subject #3269 (joarroyo@microsoft.com)
- Update MSAL Service handleRedirectObservable hash handling #3243 (joarroyo@microsoft.com)

## 2.0.0-beta.1

Mon, 15 Mar 2021 23:45:17 GMT

### Changes

- fix: #3149 - Msal Redirect Component was not part of the Module (rchinnakampalli@worldbankgroup.org)

## 2.0.0-beta.0

Wed, 03 Mar 2021 21:47:05 GMT

### Changes

- Fix BroadcastService logging to use msal-angular version, update samples versions, profile, and links (#3015) (joarroyo@microsoft.com)
- Add FAQ.md and active accounts in sample (#2977) (joarroyo@microsoft.com)
- Update msal-angular preinstall script to force npm-force-resolutions version (#3074) (joarroyo@microsoft.com)

## 2.0.0-alpha.6

Thu, 18 Feb 2021 00:34:32 GMT

### Changes

- Await loginRedirect in MSAL Guard to prevent race conditions (janutter@microsoft.com)

## 2.0.0-alpha.5

Tue, 09 Feb 2021 01:48:22 GMT

### Changes

- Msal-angular typedocs and instrumentation (#2863) (joarroyo@microsoft.com)
- Fix version.json import errors (#2993) (thomas.norling@microsoft.com)
- Update ssoSilent and cors-api documentation (#2971) (joarroyo@microsoft.com)

## 2.0.0-alpha.4

Tue, 02 Feb 2021 01:56:47 GMT

### Changes

- Invoke interaction if MSAL Interceptor resolves with null access token, mitigates B2C service not supporting RTs for multiple resources (janutter@microsoft.com)
- Pass SKU and version to msal-browser (#2845) (joarroyo@microsoft.com)
- Add redirect component, get interactionStatus from msal-browser, add inProgress$, and sample updates (#2885) (joarroyo@microsoft.com)
- Get package version from version.json (#2915) (thomas.norling@microsoft.com)
- Add version detection to msal guard for canLoad interface (#2948) (joarroyo@microsoft.com)

## 2.0.0-alpha.3

Tue, 12 Jan 2021 00:51:26 GMT

### Changes

- Make scopes optional for msal-guard config (#2829) (joarroyo@microsoft.com)
- Interceptor, guard, and samples to use active account (#2784) (joarroyo@microsoft.com)
- Msal guard supports angular routes for login failure (#2803) (joarroyo@microsoft.com)
- Add additional interfaces to msal-guard (#2759) (joarroyo@microsoft.com)

## 2.0.0-alpha.1

Mon, 07 Dec 2020 23:02:52 GMT

### Changes

- MSAL Angular v2 alpha.1 changes (janutter@microsoft.com)

## 2.0.0-alpha.0

Thu, 12 Nov 2020 00:45:30 GMT

### Changes

- Add msal-angular-v2-alpha-0 (#2463) (joarroyo@microsoft.com)

## 1.1.2

Wed, 11 Nov 2020 23:33:20 GMT

### Patches

- Pass generic to ModuleWithProviders for MsalModule v1, set supported Angular versions to 6-9 (#2577) (janutter@microsoft.com)

## 1.1.0

Tue, 25 Aug 2020 00:40:45 GMT

### Minor changes

- Update protectedResources with wildcard, remove unprotectedResources from msal-angular (#2029) (joarroyo@microsoft.com)

## 1.0.0

Stable release of MSAL Angular v1. See beta versions below for complete list of changes.

### Highlights:

* Requires `msal@1.3.0`.
* Requires `rxjs@6`.
* Adds support for Angular 6, 7, 8, 9.
* Drops support for Angular 4, 5.
* `MsalModule.forRoot` now takes two arguement.
    * The first argument is the configuration object, which is the [same `Configuration` object](https://github.com/AzureAD/microsoft-authentication-library-for-js/blob/dev/lib/msal-core/src/Configuration.ts) you would pass to `msal`.
    * The second argument is a `MsalAngularConfiguration` object, containing the values for `consentScopes`, `popUp`, and `extraQueryParameters`.
    * See the [updated sample](https://github.com/AzureAD/microsoft-authentication-library-for-js/blob/dev/samples/angular6-sample-app/src/app/app.module.ts) for an example of how to pass these configuration objects.
* The `acquireToken` and `login` methods now take a single `AuthenticationParameters` object as parameters.
* `getUser()` is now `getAccount()`.
* Broadcast events now emit objects, instead of just strings.
* Applications using `Redirect` methods can optionally implement the `handleRedirectCallback` method (and have it run on every page load), which will capture the result of redirect operations. See the [Angular sample](https://github.com/AzureAD/microsoft-authentication-library-for-js/blob/dev/samples/angular6-sample-app/src/app/app.component.ts) for an example of how to implement.
* Add `ssoSilent` API. This API requires either a `loginHint` or `sid`, and is intended to be used when you want to SSO to an existing AAD session. Emits `msal:ssoSuccess` and `msal:ssoFailure` events.

### Fixes

* Ensure interceptor uses ID token property if response is of type id_token (#1528)

## 1.0.0-beta.5

* Requires `msal@1.3.0-beta.0`.
* When MSAL Guard fails to silent SSO, prompt for interaction. (#1455)
* MSAL Guard should properly support hash routing and non-root base urls. (#1452)
* Fix isEmpty check for unprotectedResources. (#1454)
* Update handleRedirectCallback in Angular samples to log entire response. (#1428)
* Don't broadcast `msal:login` events from MSAL Guard. (#1435)
* Add guide for [Configuration](./docs/configuration.md).

## 1.0.0-beta.4

* Requires `msal@1.2.2-beta.2`, which add `redirectStartUrl` to `AuthenticationParameters`, so that when a redirect operation from MSAL Guard is succesfully completed, redirect to the desired destination page. (#1343)
* Short-circuit MSAL Guard if it detects it is loaded in an iframe, to prevent timeouts that occur as a result of redirecting. (#1337)
* If framework.protectedResourceMap/unprotectedResources is empty, use msalAngularConfig.protectedResourceMap/unprotectedResources. (#1355)

## 1.0.0-beta.3

Fixes issues related to support for Angular 9 and Ivy.

* Library is now built using the Angular 9 CLI and `ng-packagr`. (#1323)
* Angular 9 sample now available in the [samples folder](../../samples/angular9-sample-app/). (#1312)
* `MSAL_CONFIG` and `MSAL_CONFIG_ANGULAR` available from the package's main export. (#1323)
* Removes the `WindowWrapper` class. (#1323)

## 1.0.0-beta.2

Fixes two issues related to `aot` mode.

* Requires `msal@1.2.2-beta.0`, which adds `setLogger` function to dynamically set the logger callback when running in `aot` mode. (#1213).
* Moves `protectedResourceMap` and `unprotectedResources` to MSAL Angular-specific configuration object. `protectedResourceMap` can now be `[string, string[]][]` or a `Map`. This is also to mitigate issues with `aot` mode. (#1213).

## 1.0.0-beta.1

Initial upgrade to be compatible with new version of Angular (6+).

* Requires `msal@1.2.1`, `rxjs@6`, `@angular/core@>=6`, `@angular/common@>=6` as peer dependencies.
* `rxjs-compat` is no longer required by MSAL Angular.

### Known issues

* `aot` compiling will throw errors for `new Logger()` and `new Map()` ("Function calls are not supported in decorators but 'Logger/Map' was called."). This will be addressed in a follow up release.

## 1.0.0-alpha.1

* Requires `msal@1.2.0-beta.1`, which includes fixes for bugs with redirect methods.
* `handleRedirectCallback` will now emit events after returning from the redirect.

## 1.0.0-alpha.0

Initial upgrade to use `msal@1.2.0`.

* `msal@1.2.0` package is now a peer dependency, and must be installed alongside `@azure/msal-angular`: `npm install msal@1.2.0 @azure/msal-angular@alpha`
* `MsalModule.forRoot` now takes two arguement.
    * The first argument is the configuration object, which is the [same `Configuration` object](https://github.com/AzureAD/microsoft-authentication-library-for-js/blob/dev/lib/msal-core/src/Configuration.ts) you would pass to `msal`.
    * The second argument is a `MsalAngularConfiguration` object, containing the values for `consentScopes`, `popUp`, and `extraQueryParameters`.
    * See the [updated sample](https://github.com/AzureAD/microsoft-authentication-library-for-js/blob/dev/samples/angular6-sample-app/src/app/app.module.ts) for an example of how to pass these configuration objects.
* The `acquireToken` and `login` methods now take a single `AuthenticationParameters` object as parameters.
* `getUser()` is now `getAccount()`.
* Broadcast events now emit objects, instead of just strings.
* Applications using `Redirect` methods must implement the `handleRedirectCallback` method (and have it run on every page load), which will capture the result of redirect operations. See the [Angular sample](https://github.com/AzureAD/microsoft-authentication-library-for-js/blob/dev/samples/angular6-sample-app/src/app/app.component.ts) for an example of how to implement.

## 0.1.4
* Fix msal-angular to transpile for IE11 compatibility: https://github.com/AzureAD/microsoft-authentication-library-for-js/pull/868
* Upgrade to msal-core version 0.2.2, namely including support for `storeAuthStateInCookie` for IE11.

## 0.1.3
* Fix msal-angular exports to properly support IE11: https://github.com/AzureAD/microsoft-authentication-library-for-js/pull/785
  * **Note**: Unfortunately, the fix above caused breakage with `aot` compiling, so `0.1.3` has been deprecated in npm. We recommend pinning to `0.1.2` while we work on a fix. See https://github.com/AzureAD/microsoft-authentication-library-for-js/issues/798

## 0.1.2
* AOT fix for protectedResourceMap issue  https://github.com/AzureAD/microsoft-authentication-library-for-js/issues/407

* Broadcast message returns object

## 0.1.1
* Fixed AOT issue https://github.com/AzureAD/microsoft-authentication-library-for-js/issues/386

* Upgraded to latest msal-core version 0.2.1


## 0.1.0
Preview Release<|MERGE_RESOLUTION|>--- conflicted
+++ resolved
@@ -1,20 +1,12 @@
 # Change Log - @azure/msal-angular
 
-<<<<<<< HEAD
-This log was last generated on Mon, 03 Apr 2023 19:59:22 GMT and should not be manually modified.
-=======
 This log was last generated on Mon, 03 Apr 2023 21:29:32 GMT and should not be manually modified.
->>>>>>> c756a2e1
 
 <!-- Start content -->
 
 ## 2.5.5
 
-<<<<<<< HEAD
-Mon, 03 Apr 2023 19:59:22 GMT
-=======
 Mon, 03 Apr 2023 21:29:32 GMT
->>>>>>> c756a2e1
 
 ### Patches
 
