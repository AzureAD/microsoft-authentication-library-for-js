<!doctype html>
<html class="default no-js">
<head>
	<meta charset="utf-8">
	<meta http-equiv="X-UA-Compatible" content="IE=edge">
	<title>MsalGuard | @azure/msal-angular</title>
	<meta name="description" content="">
	<meta name="viewport" content="width=device-width, initial-scale=1">
	<link rel="stylesheet" href="../assets/css/main.css">
</head>
<body>
<header>
	<div class="tsd-page-toolbar">
		<div class="container">
			<div class="table-wrap">
				<div class="table-cell" id="tsd-search" data-index="../assets/js/search.js" data-base="..">
					<div class="field">
						<label for="tsd-search-field" class="tsd-widget search no-caption">Search</label>
						<input id="tsd-search-field" type="text" />
					</div>
					<ul class="results">
						<li class="state loading">Preparing search index...</li>
						<li class="state failure">The search index is not available</li>
					</ul>
					<a href="../index.html" class="title">@azure/msal-angular</a>
				</div>
				<div class="table-cell" id="tsd-widgets">
					<div id="tsd-filter">
						<a href="#" class="tsd-widget options no-caption" data-toggle="options">Options</a>
						<div class="tsd-filter-group">
							<div class="tsd-select" id="tsd-filter-visibility">
								<span class="tsd-select-label">All</span>
								<ul class="tsd-select-list">
									<li data-value="public">Public</li>
									<li data-value="protected">Public/Protected</li>
									<li data-value="private" class="selected">All</li>
								</ul>
							</div>
							<input type="checkbox" id="tsd-filter-inherited" checked />
							<label class="tsd-widget" for="tsd-filter-inherited">Inherited</label>
							<input type="checkbox" id="tsd-filter-externals" checked />
							<label class="tsd-widget" for="tsd-filter-externals">Externals</label>
							<input type="checkbox" id="tsd-filter-only-exported" />
							<label class="tsd-widget" for="tsd-filter-only-exported">Only exported</label>
						</div>
					</div>
					<a href="#" class="tsd-widget menu no-caption" data-toggle="menu">Menu</a>
				</div>
			</div>
		</div>
	</div>
	<div class="tsd-page-title">
		<div class="container">
			<ul class="tsd-breadcrumb">
				<li>
					<a href="../globals.html">Globals</a>
				</li>
				<li>
					<a href="../modules/_msal_guard_service_.html">&quot;msal-guard.service&quot;</a>
				</li>
				<li>
					<a href="_msal_guard_service_.msalguard.html">MsalGuard</a>
				</li>
			</ul>
			<h1>Class MsalGuard</h1>
		</div>
	</div>
</header>
<div class="container container-main">
	<div class="row">
		<div class="col-8 col-content">
			<section class="tsd-panel tsd-hierarchy">
				<h3>Hierarchy</h3>
				<ul class="tsd-hierarchy">
					<li>
						<span class="target">MsalGuard</span>
					</li>
				</ul>
			</section>
			<section class="tsd-panel">
				<h3>Implements</h3>
				<ul class="tsd-hierarchy">
					<li><span class="tsd-signature-type">CanActivate</span></li>
				</ul>
			</section>
			<section class="tsd-panel-group tsd-index-group">
				<h2>Index</h2>
				<section class="tsd-panel tsd-index-panel">
					<div class="tsd-index-content">
						<section class="tsd-index-section tsd-is-external">
							<h3>Constructors</h3>
							<ul class="tsd-index-list">
								<li class="tsd-kind-constructor tsd-parent-kind-class tsd-is-external"><a href="_msal_guard_service_.msalguard.html#constructor" class="tsd-kind-icon">constructor</a></li>
							</ul>
						</section>
						<section class="tsd-index-section tsd-is-private tsd-is-private-protected tsd-is-external">
							<h3>Properties</h3>
							<ul class="tsd-index-list">
								<li class="tsd-kind-property tsd-parent-kind-class tsd-is-private tsd-is-external"><a href="_msal_guard_service_.msalguard.html#activatedroute" class="tsd-kind-icon">activated<wbr>Route</a></li>
								<li class="tsd-kind-property tsd-parent-kind-class tsd-is-private tsd-is-external"><a href="_msal_guard_service_.msalguard.html#authservice" class="tsd-kind-icon">auth<wbr>Service</a></li>
								<li class="tsd-kind-property tsd-parent-kind-class tsd-is-private tsd-is-external"><a href="_msal_guard_service_.msalguard.html#broadcastservice" class="tsd-kind-icon">broadcast<wbr>Service</a></li>
								<li class="tsd-kind-property tsd-parent-kind-class tsd-is-private tsd-is-external"><a href="_msal_guard_service_.msalguard.html#config" class="tsd-kind-icon">config</a></li>
								<li class="tsd-kind-property tsd-parent-kind-class tsd-is-private tsd-is-external"><a href="_msal_guard_service_.msalguard.html#location" class="tsd-kind-icon">location</a></li>
								<li class="tsd-kind-property tsd-parent-kind-class tsd-is-private tsd-is-external"><a href="_msal_guard_service_.msalguard.html#platformlocation" class="tsd-kind-icon">platform<wbr>Location</a></li>
								<li class="tsd-kind-property tsd-parent-kind-class tsd-is-private tsd-is-external"><a href="_msal_guard_service_.msalguard.html#router" class="tsd-kind-icon">router</a></li>
							</ul>
						</section>
						<section class="tsd-index-section tsd-is-external">
							<h3>Methods</h3>
							<ul class="tsd-index-list">
								<li class="tsd-kind-method tsd-parent-kind-class tsd-is-external"><a href="_msal_guard_service_.msalguard.html#canactivate" class="tsd-kind-icon">can<wbr>Activate</a></li>
								<li class="tsd-kind-method tsd-parent-kind-class tsd-is-private tsd-is-external"><a href="_msal_guard_service_.msalguard.html#getbaseurl" class="tsd-kind-icon">get<wbr>Base<wbr>Url</a></li>
								<li class="tsd-kind-method tsd-parent-kind-class tsd-is-external"><a href="_msal_guard_service_.msalguard.html#isempty" class="tsd-kind-icon">is<wbr>Empty</a></li>
							</ul>
						</section>
					</div>
				</section>
			</section>
			<section class="tsd-panel-group tsd-member-group tsd-is-external">
				<h2>Constructors</h2>
				<section class="tsd-panel tsd-member tsd-kind-constructor tsd-parent-kind-class tsd-is-external">
					<a name="constructor" class="tsd-anchor"></a>
					<h3>constructor</h3>
					<ul class="tsd-signatures tsd-kind-constructor tsd-parent-kind-class tsd-is-external">
						<li class="tsd-signature tsd-kind-icon">new <wbr>Msal<wbr>Guard<span class="tsd-signature-symbol">(</span>config<span class="tsd-signature-symbol">: </span><a href="_msal_config_.msalconfig.html" class="tsd-signature-type">MsalConfig</a>, authService<span class="tsd-signature-symbol">: </span><a href="_msal_service_.msalservice.html" class="tsd-signature-type">MsalService</a>, router<span class="tsd-signature-symbol">: </span><span class="tsd-signature-type">Router</span>, activatedRoute<span class="tsd-signature-symbol">: </span><span class="tsd-signature-type">ActivatedRoute</span>, location<span class="tsd-signature-symbol">: </span><span class="tsd-signature-type">Location</span>, platformLocation<span class="tsd-signature-symbol">: </span><span class="tsd-signature-type">PlatformLocation</span>, broadcastService<span class="tsd-signature-symbol">: </span><a href="_broadcast_service_.broadcastservice.html" class="tsd-signature-type">BroadcastService</a><span class="tsd-signature-symbol">)</span><span class="tsd-signature-symbol">: </span><a href="_msal_guard_service_.msalguard.html" class="tsd-signature-type">MsalGuard</a></li>
					</ul>
					<ul class="tsd-descriptions">
						<li class="tsd-description">
							<aside class="tsd-sources">
								<ul>
									<li>Defined in <a href="https://github.com/AzureAD/microsoft-authentication-library-for-js/blob/dev/lib/msal-angular/src/msal-guard.service.ts#L18">msal-guard.service.ts:18</a></li>
								</ul>
							</aside>
							<h4 class="tsd-parameters-title">Parameters</h4>
							<ul class="tsd-parameters">
								<li>
									<h5>config: <a href="_msal_config_.msalconfig.html" class="tsd-signature-type">MsalConfig</a></h5>
								</li>
								<li>
									<h5>authService: <a href="_msal_service_.msalservice.html" class="tsd-signature-type">MsalService</a></h5>
								</li>
								<li>
									<h5>router: <span class="tsd-signature-type">Router</span></h5>
								</li>
								<li>
									<h5>activatedRoute: <span class="tsd-signature-type">ActivatedRoute</span></h5>
								</li>
								<li>
									<h5>location: <span class="tsd-signature-type">Location</span></h5>
								</li>
								<li>
									<h5>platformLocation: <span class="tsd-signature-type">PlatformLocation</span></h5>
								</li>
								<li>
									<h5>broadcastService: <a href="_broadcast_service_.broadcastservice.html" class="tsd-signature-type">BroadcastService</a></h5>
								</li>
							</ul>
							<h4 class="tsd-returns-title">Returns <a href="_msal_guard_service_.msalguard.html" class="tsd-signature-type">MsalGuard</a></h4>
						</li>
					</ul>
				</section>
			</section>
			<section class="tsd-panel-group tsd-member-group tsd-is-private tsd-is-private-protected tsd-is-external">
				<h2>Properties</h2>
				<section class="tsd-panel tsd-member tsd-kind-property tsd-parent-kind-class tsd-is-private tsd-is-external">
					<a name="activatedroute" class="tsd-anchor"></a>
					<h3><span class="tsd-flag ts-flagPrivate">Private</span> activated<wbr>Route</h3>
					<div class="tsd-signature tsd-kind-icon">activated<wbr>Route<span class="tsd-signature-symbol">:</span> <span class="tsd-signature-type">ActivatedRoute</span></div>
					<aside class="tsd-sources">
						<ul>
							<li>Defined in <a href="https://github.com/AzureAD/microsoft-authentication-library-for-js/blob/dev/lib/msal-angular/src/msal-guard.service.ts#L20">msal-guard.service.ts:20</a></li>
						</ul>
					</aside>
				</section>
				<section class="tsd-panel tsd-member tsd-kind-property tsd-parent-kind-class tsd-is-private tsd-is-external">
					<a name="authservice" class="tsd-anchor"></a>
					<h3><span class="tsd-flag ts-flagPrivate">Private</span> auth<wbr>Service</h3>
					<div class="tsd-signature tsd-kind-icon">auth<wbr>Service<span class="tsd-signature-symbol">:</span> <a href="_msal_service_.msalservice.html" class="tsd-signature-type">MsalService</a></div>
					<aside class="tsd-sources">
						<ul>
							<li>Defined in <a href="https://github.com/AzureAD/microsoft-authentication-library-for-js/blob/dev/lib/msal-angular/src/msal-guard.service.ts#L20">msal-guard.service.ts:20</a></li>
						</ul>
					</aside>
				</section>
				<section class="tsd-panel tsd-member tsd-kind-property tsd-parent-kind-class tsd-is-private tsd-is-external">
					<a name="broadcastservice" class="tsd-anchor"></a>
					<h3><span class="tsd-flag ts-flagPrivate">Private</span> broadcast<wbr>Service</h3>
					<div class="tsd-signature tsd-kind-icon">broadcast<wbr>Service<span class="tsd-signature-symbol">:</span> <a href="_broadcast_service_.broadcastservice.html" class="tsd-signature-type">BroadcastService</a></div>
					<aside class="tsd-sources">
						<ul>
							<li>Defined in <a href="https://github.com/AzureAD/microsoft-authentication-library-for-js/blob/dev/lib/msal-angular/src/msal-guard.service.ts#L20">msal-guard.service.ts:20</a></li>
						</ul>
					</aside>
				</section>
				<section class="tsd-panel tsd-member tsd-kind-property tsd-parent-kind-class tsd-is-private tsd-is-external">
					<a name="config" class="tsd-anchor"></a>
					<h3><span class="tsd-flag ts-flagPrivate">Private</span> config</h3>
					<div class="tsd-signature tsd-kind-icon">config<span class="tsd-signature-symbol">:</span> <a href="_msal_config_.msalconfig.html" class="tsd-signature-type">MsalConfig</a></div>
					<aside class="tsd-sources">
						<ul>
							<li>Defined in <a href="https://github.com/AzureAD/microsoft-authentication-library-for-js/blob/dev/lib/msal-angular/src/msal-guard.service.ts#L20">msal-guard.service.ts:20</a></li>
						</ul>
					</aside>
				</section>
				<section class="tsd-panel tsd-member tsd-kind-property tsd-parent-kind-class tsd-is-private tsd-is-external">
					<a name="location" class="tsd-anchor"></a>
					<h3><span class="tsd-flag ts-flagPrivate">Private</span> location</h3>
					<div class="tsd-signature tsd-kind-icon">location<span class="tsd-signature-symbol">:</span> <span class="tsd-signature-type">Location</span></div>
					<aside class="tsd-sources">
						<ul>
							<li>Defined in <a href="https://github.com/AzureAD/microsoft-authentication-library-for-js/blob/dev/lib/msal-angular/src/msal-guard.service.ts#L20">msal-guard.service.ts:20</a></li>
						</ul>
					</aside>
				</section>
				<section class="tsd-panel tsd-member tsd-kind-property tsd-parent-kind-class tsd-is-private tsd-is-external">
					<a name="platformlocation" class="tsd-anchor"></a>
					<h3><span class="tsd-flag ts-flagPrivate">Private</span> platform<wbr>Location</h3>
					<div class="tsd-signature tsd-kind-icon">platform<wbr>Location<span class="tsd-signature-symbol">:</span> <span class="tsd-signature-type">PlatformLocation</span></div>
					<aside class="tsd-sources">
						<ul>
							<li>Defined in <a href="https://github.com/AzureAD/microsoft-authentication-library-for-js/blob/dev/lib/msal-angular/src/msal-guard.service.ts#L20">msal-guard.service.ts:20</a></li>
						</ul>
					</aside>
				</section>
				<section class="tsd-panel tsd-member tsd-kind-property tsd-parent-kind-class tsd-is-private tsd-is-external">
					<a name="router" class="tsd-anchor"></a>
					<h3><span class="tsd-flag ts-flagPrivate">Private</span> router</h3>
					<div class="tsd-signature tsd-kind-icon">router<span class="tsd-signature-symbol">:</span> <span class="tsd-signature-type">Router</span></div>
					<aside class="tsd-sources">
						<ul>
							<li>Defined in <a href="https://github.com/AzureAD/microsoft-authentication-library-for-js/blob/dev/lib/msal-angular/src/msal-guard.service.ts#L20">msal-guard.service.ts:20</a></li>
						</ul>
					</aside>
				</section>
			</section>
			<section class="tsd-panel-group tsd-member-group tsd-is-external">
				<h2>Methods</h2>
				<section class="tsd-panel tsd-member tsd-kind-method tsd-parent-kind-class tsd-is-external">
					<a name="canactivate" class="tsd-anchor"></a>
					<h3>can<wbr>Activate</h3>
					<ul class="tsd-signatures tsd-kind-method tsd-parent-kind-class tsd-is-external">
						<li class="tsd-signature tsd-kind-icon">can<wbr>Activate<span class="tsd-signature-symbol">(</span>route<span class="tsd-signature-symbol">: </span><span class="tsd-signature-type">ActivatedRouteSnapshot</span>, state<span class="tsd-signature-symbol">: </span><span class="tsd-signature-type">RouterStateSnapshot</span><span class="tsd-signature-symbol">)</span><span class="tsd-signature-symbol">: </span><span class="tsd-signature-type">boolean</span><span class="tsd-signature-symbol"> | </span><span class="tsd-signature-type">Promise</span><span class="tsd-signature-symbol">&lt;</span><span class="tsd-signature-type">boolean</span><span class="tsd-signature-symbol">&gt;</span></li>
					</ul>
					<ul class="tsd-descriptions">
						<li class="tsd-description">
							<aside class="tsd-sources">
								<ul>
									<li>Defined in <a href="https://github.com/AzureAD/microsoft-authentication-library-for-js/blob/dev/lib/msal-angular/src/msal-guard.service.ts#L23">msal-guard.service.ts:23</a></li>
								</ul>
							</aside>
							<h4 class="tsd-parameters-title">Parameters</h4>
							<ul class="tsd-parameters">
								<li>
									<h5>route: <span class="tsd-signature-type">ActivatedRouteSnapshot</span></h5>
								</li>
								<li>
									<h5>state: <span class="tsd-signature-type">RouterStateSnapshot</span></h5>
								</li>
							</ul>
							<h4 class="tsd-returns-title">Returns <span class="tsd-signature-type">boolean</span>
								<span class="tsd-signature-symbol"> | </span>
								<span class="tsd-signature-type">Promise</span><span class="tsd-signature-symbol">&lt;</span><span class="tsd-signature-type">boolean</span><span class="tsd-signature-symbol">&gt;</span>
							</h4>
						</li>
					</ul>
				</section>
				<section class="tsd-panel tsd-member tsd-kind-method tsd-parent-kind-class tsd-is-private tsd-is-external">
					<a name="getbaseurl" class="tsd-anchor"></a>
					<h3><span class="tsd-flag ts-flagPrivate">Private</span> get<wbr>Base<wbr>Url</h3>
					<ul class="tsd-signatures tsd-kind-method tsd-parent-kind-class tsd-is-private tsd-is-external">
						<li class="tsd-signature tsd-kind-icon">get<wbr>Base<wbr>Url<span class="tsd-signature-symbol">(</span><span class="tsd-signature-symbol">)</span><span class="tsd-signature-symbol">: </span><span class="tsd-signature-type">String</span></li>
					</ul>
					<ul class="tsd-descriptions">
						<li class="tsd-description">
							<aside class="tsd-sources">
								<ul>
<<<<<<< HEAD
									<li>Defined in <a href="https://github.com/AzureAD/microsoft-authentication-library-for-js/blob/dev/lib/msal-angular/src/msal-guard.service.ts#L70">msal-guard.service.ts:70</a></li>
=======
									<li>Defined in <a href="https://github.com/AzureAD/microsoft-authentication-library-for-js/blob/dev/lib/msal-angular/src/msal-guard.service.ts#L74">msal-guard.service.ts:74</a></li>
>>>>>>> 3a8f608f
								</ul>
							</aside>
							<h4 class="tsd-returns-title">Returns <span class="tsd-signature-type">String</span></h4>
						</li>
					</ul>
				</section>
				<section class="tsd-panel tsd-member tsd-kind-method tsd-parent-kind-class tsd-is-external">
					<a name="isempty" class="tsd-anchor"></a>
					<h3>is<wbr>Empty</h3>
					<ul class="tsd-signatures tsd-kind-method tsd-parent-kind-class tsd-is-external">
						<li class="tsd-signature tsd-kind-icon">is<wbr>Empty<span class="tsd-signature-symbol">(</span>str<span class="tsd-signature-symbol">: </span><span class="tsd-signature-type">any</span><span class="tsd-signature-symbol">)</span><span class="tsd-signature-symbol">: </span><span class="tsd-signature-type">boolean</span></li>
					</ul>
					<ul class="tsd-descriptions">
						<li class="tsd-description">
							<aside class="tsd-sources">
								<ul>
<<<<<<< HEAD
									<li>Defined in <a href="https://github.com/AzureAD/microsoft-authentication-library-for-js/blob/dev/lib/msal-angular/src/msal-guard.service.ts#L85">msal-guard.service.ts:85</a></li>
=======
									<li>Defined in <a href="https://github.com/AzureAD/microsoft-authentication-library-for-js/blob/dev/lib/msal-angular/src/msal-guard.service.ts#L89">msal-guard.service.ts:89</a></li>
>>>>>>> 3a8f608f
								</ul>
							</aside>
							<h4 class="tsd-parameters-title">Parameters</h4>
							<ul class="tsd-parameters">
								<li>
									<h5>str: <span class="tsd-signature-type">any</span></h5>
								</li>
							</ul>
							<h4 class="tsd-returns-title">Returns <span class="tsd-signature-type">boolean</span></h4>
						</li>
					</ul>
				</section>
			</section>
		</div>
		<div class="col-4 col-menu menu-sticky-wrap menu-highlight">
			<nav class="tsd-navigation primary">
				<ul>
					<li class="globals  ">
						<a href="../globals.html"><em>Globals</em></a>
					</li>
					<li class="label tsd-is-external">
						<span>Internals</span>
					</li>
					<li class=" tsd-kind-external-module">
						<a href="../modules/_index_.html">"index"</a>
					</li>
					<li class="label tsd-is-external">
						<span>Externals</span>
					</li>
					<li class=" tsd-kind-external-module tsd-is-external">
						<a href="../modules/_authenticationresult_.html">"<wbr>Authentication<wbr>Result"</a>
					</li>
					<li class=" tsd-kind-external-module tsd-is-external">
						<a href="../modules/_msalerror_.html">"MSALError"</a>
					</li>
					<li class=" tsd-kind-external-module tsd-is-external">
						<a href="../modules/_broadcast_service_.html">"broadcast.service"</a>
					</li>
					<li class=" tsd-kind-external-module tsd-is-external">
						<a href="../modules/_msal_config_.html">"msal-<wbr>config"</a>
					</li>
					<li class="current tsd-kind-external-module tsd-is-external">
						<a href="../modules/_msal_guard_service_.html">"msal-<wbr>guard.service"</a>
					</li>
					<li class=" tsd-kind-external-module tsd-is-external">
						<a href="../modules/_msal_interceptor_.html">"msal.interceptor"</a>
					</li>
					<li class=" tsd-kind-external-module tsd-is-external">
						<a href="../modules/_msal_module_.html">"msal.module"</a>
					</li>
					<li class=" tsd-kind-external-module tsd-is-external">
						<a href="../modules/_msal_service_.html">"msal.service"</a>
					</li>
				</ul>
			</nav>
			<nav class="tsd-navigation secondary menu-sticky">
				<ul class="before-current">
				</ul>
				<ul class="current">
					<li class="current tsd-kind-class tsd-parent-kind-external-module tsd-is-external">
						<a href="_msal_guard_service_.msalguard.html" class="tsd-kind-icon">Msal<wbr>Guard</a>
						<ul>
							<li class=" tsd-kind-constructor tsd-parent-kind-class tsd-is-external">
								<a href="_msal_guard_service_.msalguard.html#constructor" class="tsd-kind-icon">constructor</a>
							</li>
							<li class=" tsd-kind-property tsd-parent-kind-class tsd-is-private tsd-is-external">
								<a href="_msal_guard_service_.msalguard.html#activatedroute" class="tsd-kind-icon">activated<wbr>Route</a>
							</li>
							<li class=" tsd-kind-property tsd-parent-kind-class tsd-is-private tsd-is-external">
								<a href="_msal_guard_service_.msalguard.html#authservice" class="tsd-kind-icon">auth<wbr>Service</a>
							</li>
							<li class=" tsd-kind-property tsd-parent-kind-class tsd-is-private tsd-is-external">
								<a href="_msal_guard_service_.msalguard.html#broadcastservice" class="tsd-kind-icon">broadcast<wbr>Service</a>
							</li>
							<li class=" tsd-kind-property tsd-parent-kind-class tsd-is-private tsd-is-external">
								<a href="_msal_guard_service_.msalguard.html#config" class="tsd-kind-icon">config</a>
							</li>
							<li class=" tsd-kind-property tsd-parent-kind-class tsd-is-private tsd-is-external">
								<a href="_msal_guard_service_.msalguard.html#location" class="tsd-kind-icon">location</a>
							</li>
							<li class=" tsd-kind-property tsd-parent-kind-class tsd-is-private tsd-is-external">
								<a href="_msal_guard_service_.msalguard.html#platformlocation" class="tsd-kind-icon">platform<wbr>Location</a>
							</li>
							<li class=" tsd-kind-property tsd-parent-kind-class tsd-is-private tsd-is-external">
								<a href="_msal_guard_service_.msalguard.html#router" class="tsd-kind-icon">router</a>
							</li>
							<li class=" tsd-kind-method tsd-parent-kind-class tsd-is-external">
								<a href="_msal_guard_service_.msalguard.html#canactivate" class="tsd-kind-icon">can<wbr>Activate</a>
							</li>
							<li class=" tsd-kind-method tsd-parent-kind-class tsd-is-private tsd-is-external">
								<a href="_msal_guard_service_.msalguard.html#getbaseurl" class="tsd-kind-icon">get<wbr>Base<wbr>Url</a>
							</li>
							<li class=" tsd-kind-method tsd-parent-kind-class tsd-is-external">
								<a href="_msal_guard_service_.msalguard.html#isempty" class="tsd-kind-icon">is<wbr>Empty</a>
							</li>
						</ul>
					</li>
				</ul>
				<ul class="after-current">
				</ul>
			</nav>
		</div>
	</div>
</div>
<footer class="with-border-bottom">
	<div class="container">
		<h2>Legend</h2>
		<div class="tsd-legend-group">
			<ul class="tsd-legend">
				<li class="tsd-kind-module"><span class="tsd-kind-icon">Module</span></li>
				<li class="tsd-kind-object-literal"><span class="tsd-kind-icon">Object literal</span></li>
				<li class="tsd-kind-variable"><span class="tsd-kind-icon">Variable</span></li>
				<li class="tsd-kind-function"><span class="tsd-kind-icon">Function</span></li>
				<li class="tsd-kind-function tsd-has-type-parameter"><span class="tsd-kind-icon">Function with type parameter</span></li>
				<li class="tsd-kind-index-signature"><span class="tsd-kind-icon">Index signature</span></li>
				<li class="tsd-kind-type-alias"><span class="tsd-kind-icon">Type alias</span></li>
			</ul>
			<ul class="tsd-legend">
				<li class="tsd-kind-enum"><span class="tsd-kind-icon">Enumeration</span></li>
				<li class="tsd-kind-enum-member"><span class="tsd-kind-icon">Enumeration member</span></li>
				<li class="tsd-kind-property tsd-parent-kind-enum"><span class="tsd-kind-icon">Property</span></li>
				<li class="tsd-kind-method tsd-parent-kind-enum"><span class="tsd-kind-icon">Method</span></li>
			</ul>
			<ul class="tsd-legend">
				<li class="tsd-kind-interface"><span class="tsd-kind-icon">Interface</span></li>
				<li class="tsd-kind-interface tsd-has-type-parameter"><span class="tsd-kind-icon">Interface with type parameter</span></li>
				<li class="tsd-kind-constructor tsd-parent-kind-interface"><span class="tsd-kind-icon">Constructor</span></li>
				<li class="tsd-kind-property tsd-parent-kind-interface"><span class="tsd-kind-icon">Property</span></li>
				<li class="tsd-kind-method tsd-parent-kind-interface"><span class="tsd-kind-icon">Method</span></li>
				<li class="tsd-kind-index-signature tsd-parent-kind-interface"><span class="tsd-kind-icon">Index signature</span></li>
			</ul>
			<ul class="tsd-legend">
				<li class="tsd-kind-class"><span class="tsd-kind-icon">Class</span></li>
				<li class="tsd-kind-class tsd-has-type-parameter"><span class="tsd-kind-icon">Class with type parameter</span></li>
				<li class="tsd-kind-constructor tsd-parent-kind-class"><span class="tsd-kind-icon">Constructor</span></li>
				<li class="tsd-kind-property tsd-parent-kind-class"><span class="tsd-kind-icon">Property</span></li>
				<li class="tsd-kind-method tsd-parent-kind-class"><span class="tsd-kind-icon">Method</span></li>
				<li class="tsd-kind-accessor tsd-parent-kind-class"><span class="tsd-kind-icon">Accessor</span></li>
				<li class="tsd-kind-index-signature tsd-parent-kind-class"><span class="tsd-kind-icon">Index signature</span></li>
			</ul>
			<ul class="tsd-legend">
				<li class="tsd-kind-constructor tsd-parent-kind-class tsd-is-inherited"><span class="tsd-kind-icon">Inherited constructor</span></li>
				<li class="tsd-kind-property tsd-parent-kind-class tsd-is-inherited"><span class="tsd-kind-icon">Inherited property</span></li>
				<li class="tsd-kind-method tsd-parent-kind-class tsd-is-inherited"><span class="tsd-kind-icon">Inherited method</span></li>
				<li class="tsd-kind-accessor tsd-parent-kind-class tsd-is-inherited"><span class="tsd-kind-icon">Inherited accessor</span></li>
			</ul>
			<ul class="tsd-legend">
				<li class="tsd-kind-property tsd-parent-kind-class tsd-is-protected"><span class="tsd-kind-icon">Protected property</span></li>
				<li class="tsd-kind-method tsd-parent-kind-class tsd-is-protected"><span class="tsd-kind-icon">Protected method</span></li>
				<li class="tsd-kind-accessor tsd-parent-kind-class tsd-is-protected"><span class="tsd-kind-icon">Protected accessor</span></li>
			</ul>
			<ul class="tsd-legend">
				<li class="tsd-kind-property tsd-parent-kind-class tsd-is-private"><span class="tsd-kind-icon">Private property</span></li>
				<li class="tsd-kind-method tsd-parent-kind-class tsd-is-private"><span class="tsd-kind-icon">Private method</span></li>
				<li class="tsd-kind-accessor tsd-parent-kind-class tsd-is-private"><span class="tsd-kind-icon">Private accessor</span></li>
			</ul>
			<ul class="tsd-legend">
				<li class="tsd-kind-property tsd-parent-kind-class tsd-is-static"><span class="tsd-kind-icon">Static property</span></li>
				<li class="tsd-kind-call-signature tsd-parent-kind-class tsd-is-static"><span class="tsd-kind-icon">Static method</span></li>
			</ul>
		</div>
	</div>
</footer>
<div class="container tsd-generator">
	<p>Generated using <a href="http://typedoc.org/" target="_blank">TypeDoc</a></p>
</div>
<div class="overlay"></div>
<script src="../assets/js/main.js"></script>
<script>if (location.protocol == 'file:') document.write('<script src="../assets/js/search.js"><' + '/script>');</script>
</body>
</html><|MERGE_RESOLUTION|>--- conflicted
+++ resolved
@@ -274,11 +274,7 @@
 						<li class="tsd-description">
 							<aside class="tsd-sources">
 								<ul>
-<<<<<<< HEAD
-									<li>Defined in <a href="https://github.com/AzureAD/microsoft-authentication-library-for-js/blob/dev/lib/msal-angular/src/msal-guard.service.ts#L70">msal-guard.service.ts:70</a></li>
-=======
 									<li>Defined in <a href="https://github.com/AzureAD/microsoft-authentication-library-for-js/blob/dev/lib/msal-angular/src/msal-guard.service.ts#L74">msal-guard.service.ts:74</a></li>
->>>>>>> 3a8f608f
 								</ul>
 							</aside>
 							<h4 class="tsd-returns-title">Returns <span class="tsd-signature-type">String</span></h4>
@@ -295,11 +291,7 @@
 						<li class="tsd-description">
 							<aside class="tsd-sources">
 								<ul>
-<<<<<<< HEAD
-									<li>Defined in <a href="https://github.com/AzureAD/microsoft-authentication-library-for-js/blob/dev/lib/msal-angular/src/msal-guard.service.ts#L85">msal-guard.service.ts:85</a></li>
-=======
 									<li>Defined in <a href="https://github.com/AzureAD/microsoft-authentication-library-for-js/blob/dev/lib/msal-angular/src/msal-guard.service.ts#L89">msal-guard.service.ts:89</a></li>
->>>>>>> 3a8f608f
 								</ul>
 							</aside>
 							<h4 class="tsd-parameters-title">Parameters</h4>
