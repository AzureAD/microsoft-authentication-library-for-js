{
  "name": "@azure/msal-angular",
  "version": "2.4.5",
  "author": {
    "name": "Microsoft",
    "email": "nugetaad@microsoft.com",
    "url": "https://www.microsoft.com"
  },
  "license": "MIT",
  "repository": {
    "type": "git",
    "url": "https://github.com/AzureAD/microsoft-authentication-library-for-js.git"
  },
  "description": "Microsoft Authentication Library for Angular",
  "scripts": {
    "ng": "ng",
    "start": "ng serve",
    "build": "ng build",
    "build:all": "npm run build:all --workspace=../msal-browser && npm run build",
    "build:pack": "npm run build && cd dist && npm pack",
    "deploy": "npm run build:all && npm publish ./dist",
    "test": "ng test",
    "test:coverage": "npm test",
    "lint": "cd ../../ && npm run lint:angular",
    "lint:fix": "npm run lint -- -- --fix",
    "e2e": "ng e2e",
    "prepack": "npm run build:all",
    "prepublishOnly": "echo Use npm run deploy && exit 1"
  },
  "main": "./dist/bundles/azure-msal-angular.umd.js",
  "typings": "./dist/azure-msal-angular.d.ts",
  "beachball": {
    "disallowedChangeTypes": [
      "major"
    ]
  },
  "devDependencies": {
    "@angular-devkit/build-angular": "~0.1102.11",
    "@angular/animations": "~11.2.12",
    "@angular/cli": "~11.2.11",
    "@angular/common": "~11.2.12",
    "@angular/compiler": "~11.2.12",
    "@angular/compiler-cli": "~11.2.12",
    "@angular/core": "~11.2.12",
    "@angular/forms": "~11.2.12",
    "@angular/platform-browser": "~11.2.12",
    "@angular/platform-browser-dynamic": "~11.2.12",
    "@angular/router": "~11.2.12",
    "@azure/msal-browser": "^2.30.0",
    "@types/jasmine": "~3.6.0",
    "@types/jasminewd2": "~2.0.3",
    "@types/node": "^12.11.1",
    "jasmine-core": "~4.0.0",
    "jasmine-spec-reporter": "~5.0.0",
    "karma": "~6.3.2",
    "karma-chrome-launcher": "~3.1.0",
    "karma-coverage-istanbul-reporter": "~3.0.2",
    "karma-jasmine": "~5.0.0",
    "karma-jasmine-html-reporter": "^2.0.0",
    "ng-packagr": "^11.2.4",
    "protractor": "~7.0.0",
    "rxjs": "~6.5.5",
    "ts-node": "~8.3.0",
    "tslib": "^2.0.0",
    "typescript": "~4.1.5",
    "zone.js": "~0.10.3"
  },
  "peerDependencies": {
    "@azure/msal-browser": "^2.30.0",
    "rxjs": "^6.0.0 || ^7.0.0"
<<<<<<< HEAD
  },
  "dependencies": {},
  "workspaces": [
      "../msal-browser"
  ]
=======
  }
>>>>>>> 98115540
}<|MERGE_RESOLUTION|>--- conflicted
+++ resolved
@@ -68,13 +68,9 @@
   "peerDependencies": {
     "@azure/msal-browser": "^2.30.0",
     "rxjs": "^6.0.0 || ^7.0.0"
-<<<<<<< HEAD
   },
   "dependencies": {},
   "workspaces": [
       "../msal-browser"
   ]
-=======
-  }
->>>>>>> 98115540
 }