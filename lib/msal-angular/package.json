--- conflicted
+++ resolved
@@ -38,7 +38,6 @@
     ]
   },
   "devDependencies": {
-<<<<<<< HEAD
     "@angular-devkit/build-angular": "~13.2.1",
     "@angular/animations": "~13.2.0",
     "@angular/cli": "~13.2.1",
@@ -50,21 +49,7 @@
     "@angular/platform-browser": "~13.2.0",
     "@angular/platform-browser-dynamic": "~13.2.0",
     "@angular/router": "~13.2.0",
-    "@azure/msal-browser": "^2.21.0",
-=======
-    "@angular-devkit/build-angular": "~0.1102.11",
-    "@angular/animations": "~11.2.12",
-    "@angular/cli": "~11.2.11",
-    "@angular/common": "~11.2.12",
-    "@angular/compiler": "~11.2.12",
-    "@angular/compiler-cli": "~11.2.12",
-    "@angular/core": "~11.2.12",
-    "@angular/forms": "~11.2.12",
-    "@angular/platform-browser": "~11.2.12",
-    "@angular/platform-browser-dynamic": "~11.2.12",
-    "@angular/router": "~11.2.12",
     "@azure/msal-browser": "^2.22.0",
->>>>>>> e6b3968d
     "@types/jasmine": "~3.6.0",
     "@types/jasminewd2": "~2.0.3",
     "@types/node": "^12.11.1",
@@ -84,13 +69,8 @@
     "zone.js": "~0.11.4"
   },
   "peerDependencies": {
-<<<<<<< HEAD
-    "@azure/msal-browser": "^2.21.0",
-    "rxjs": "^7.5.0"
-=======
     "@azure/msal-browser": "^2.22.0",
-    "rxjs": "^6.0.0"
->>>>>>> e6b3968d
+    "rxjs": "^6.5.3 || ^7.5.0"
   },
   "dependencies": {}
 }