{
  "name": "@azure/msal-angular",
  "version": "2.5.3",
  "author": {
    "name": "Microsoft",
    "email": "nugetaad@microsoft.com",
    "url": "https://www.microsoft.com"
  },
  "license": "MIT",
  "repository": {
    "type": "git",
    "url": "https://github.com/AzureAD/microsoft-authentication-library-for-js.git"
  },
  "description": "Microsoft Authentication Library for Angular",
  "scripts": {
    "ng": "ng",
    "start": "ng serve",
    "build": "ng build",
    "build:all": "npm run build:common && npm run build:browser && npm run build",
    "build:browser": "cd ../msal-browser && npm run build",
    "build:common": "cd ../msal-common && npm run build",
    "build:pack": "npm run build && cd dist && npm pack",
    "deploy": "npm run build:all && npm publish ./dist",
    "test": "ng test",
    "test:coverage": "npm test",
    "lint": "cd ../../ && npm run lint:angular",
    "lint:fix": "npm run lint -- -- --fix",
    "e2e": "ng e2e",
    "prepack": "npm run build:all",
    "link:localDeps": "npx lerna bootstrap --scope @azure/msal-common --scope @azure/msal-browser --scope @azure/msal-angular",
    "prepublishOnly": "echo Use npm run deploy && exit 1"
  },
  "main": "./dist/bundles/azure-msal-angular.umd.js",
  "typings": "./dist/azure-msal-angular.d.ts",
  "beachball": {
    "disallowedChangeTypes": []
  },
  "devDependencies": {
    "@angular-devkit/build-angular": "^15.1.5",
    "@angular/animations": "^15.1.4",
    "@angular/cli": "^15.1.5",
    "@angular/common": "^15.1.4",
    "@angular/compiler": "^15.1.4",
    "@angular/compiler-cli": "^15.1.4",
    "@angular/core": "^15.1.4",
    "@angular/forms": "^15.1.4",
    "@angular/platform-browser": "^15.1.4",
    "@angular/platform-browser-dynamic": "^15.1.4",
    "@angular/router": "^15.1.4",
    "@azure/msal-browser": "^2.32.2",
    "@types/jasmine": "~3.6.0",
    "@types/jasminewd2": "~2.0.3",
    "@types/node": "^12.11.1",
    "jasmine-core": "~4.0.0",
    "jasmine-spec-reporter": "~5.0.0",
    "karma": "~6.3.2",
    "karma-chrome-launcher": "~3.1.0",
    "karma-coverage-istanbul-reporter": "~3.0.2",
    "karma-jasmine": "~5.0.0",
    "karma-jasmine-html-reporter": "^2.0.0",
    "ng-packagr": "^15.1.2",
    "rxjs": "^7.0.0",
    "ts-node": "~8.3.0",
    "tslib": "^2.0.0",
<<<<<<< HEAD
    "typescript": "^4.8.4",
=======
    "typescript": "~4.8.4",
>>>>>>> cfd98214
    "zone.js": "~0.11.8"
  },
  "peerDependencies": {
    "@azure/msal-browser": "^2.33.0",
    "rxjs": "^7.0.0"
  }
}<|MERGE_RESOLUTION|>--- conflicted
+++ resolved
@@ -62,11 +62,7 @@
     "rxjs": "^7.0.0",
     "ts-node": "~8.3.0",
     "tslib": "^2.0.0",
-<<<<<<< HEAD
-    "typescript": "^4.8.4",
-=======
     "typescript": "~4.8.4",
->>>>>>> cfd98214
     "zone.js": "~0.11.8"
   },
   "peerDependencies": {
