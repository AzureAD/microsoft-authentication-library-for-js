/* eslint-disable header/header */
export const name = "@azure/msal-angular";
<<<<<<< HEAD
export const version = "2.5.6";
=======
export const version = "3.0.0-alpha.1";
>>>>>>> eeb136bc
<|MERGE_RESOLUTION|>--- conflicted
+++ resolved
@@ -1,7 +1,3 @@
 /* eslint-disable header/header */
 export const name = "@azure/msal-angular";
-<<<<<<< HEAD
-export const version = "2.5.6";
-=======
-export const version = "3.0.0-alpha.1";
->>>>>>> eeb136bc
+export const version = "3.0.0-alpha.1";