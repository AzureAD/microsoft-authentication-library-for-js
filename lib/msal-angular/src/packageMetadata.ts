/* eslint-disable header/header */
export const name = "@azure/msal-angular";
<<<<<<< HEAD
export const version = "3.0.0-alpha.0";
=======
export const version = "2.5.5";
>>>>>>> 11cdfc90
<|MERGE_RESOLUTION|>--- conflicted
+++ resolved
@@ -1,7 +1,3 @@
 /* eslint-disable header/header */
 export const name = "@azure/msal-angular";
-<<<<<<< HEAD
-export const version = "3.0.0-alpha.0";
-=======
-export const version = "2.5.5";
->>>>>>> 11cdfc90
+export const version = "2.5.5";