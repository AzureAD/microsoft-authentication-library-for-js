--- conflicted
+++ resolved
@@ -54,22 +54,14 @@
                 this.authService.acquireTokenSilent([this.config.clientID]).then((token: any) => {
                     if (token) {
                         this.authService._oauthData.isAuthenticated = true;
-<<<<<<< HEAD
-                        this.broadcastService.broadcast("msal:loginSuccess", {"token" : token});
-=======
                         var authenticationResult = new AuthenticationResult(token );
                         this.broadcastService.broadcast("msal:loginSuccess",  authenticationResult);
->>>>>>> 3a8f608f
                         resolve (true);
                     }
                 }, (error: any) => {
                     var errorParts = error.split('|');
-<<<<<<< HEAD
-                    this.broadcastService.broadcast("msal:loginFailure", {"error" : errorParts[0], "errorDesc": errorParts[1]});
-=======
                     var msalError = new MSALError(errorParts[0], errorParts[1], "");
                     this.broadcastService.broadcast("msal:loginFailure", msalError);
->>>>>>> 3a8f608f
                     resolve(false);
                 });
             });
