import { TestBed } from '@angular/core/testing';
import { HTTP_INTERCEPTORS, HttpClient } from "@angular/common/http";
import { HttpClientTestingModule, HttpTestingController } from "@angular/common/http/testing";
import { Location } from "@angular/common";
import { RouterTestingModule } from "@angular/router/testing";
import { AccountInfo, AuthError, InteractionType, IPublicClientApplication, PublicClientApplication, SilentRequest } from '@azure/msal-browser';
import { MsalModule, MsalService, MsalInterceptor, MsalBroadcastService } from './public-api';
import { MsalInterceptorConfiguration } from './msal.interceptor.config';

let interceptor: MsalInterceptor;
let httpMock: HttpTestingController;
let httpClient: HttpClient;
let testInteractionType: InteractionType;

let testInterceptorConfig: Partial<MsalInterceptorConfiguration> = {};

const sampleAccountInfo: AccountInfo = {
  homeAccountId: "test",
  localAccountId: "test",
  environment: "test",
  tenantId: "test-tenant",
  username: "test"
}

function MSALInstanceFactory(): IPublicClientApplication {
  return new PublicClientApplication({
    auth: {
      clientId: '6226576d-37e9-49eb-b201-ec1eeb0029b6',
      redirectUri: 'http://localhost:4200'
    }
  });
}

function MSALInterceptorFactory(): MsalInterceptorConfiguration {
  return {
    //@ts-ignore
    interactionType: testInteractionType,
    protectedResourceMap: new Map([
      ["https://graph.microsoft.com/v1.0/me", ["user.read"]],
      ["https://myapplication.com/user/*", ["customscope.read"]],
      ["http://localhost:4200/details", ["details.read"]],
      ["https://*.myapplication.com/*", ["mail.read"]],
      ["https://api.test.com", ["default.scope1"]],
      ["https://*.test.com", ["default.scope2"]],
      ["http://localhost:3000/unprotect", null],
<<<<<<< HEAD
      ["http://localhost:3000/", ["base.scope"]]
    ]),
    authRequest: testInterceptorConfig.authRequest
=======
      ["http://localhost:3000/", ["base.scope"]],
      ["http://apps.com/tenant?abc", ["query.scope"]],
      ["http://applicationA/slash/", ["custom.scope"]],
      ["http://applicationB/noSlash", ["custom.scope"]]
    ])
>>>>>>> 187a32f2
  }
}

function initializeMsal() {
  TestBed.resetTestingModule();

  TestBed.configureTestingModule({
    imports: [
      HttpClientTestingModule,
      RouterTestingModule,
      MsalModule.forRoot(MSALInstanceFactory(), null, MSALInterceptorFactory())
    ],
    providers: [
      MsalInterceptor,
      MsalService,
      MsalBroadcastService,
      {
        provide: HTTP_INTERCEPTORS,
        useClass: MsalInterceptor,
        multi: true,
      },
      Location
    ],
  });

  interceptor = TestBed.inject(MsalInterceptor);
  httpMock = TestBed.inject(HttpTestingController);
  httpClient = TestBed.inject(HttpClient);
}

describe('MsalInterceptor', () => {
  beforeEach(() => {
    testInteractionType = InteractionType.Popup;
    testInterceptorConfig = {};
    initializeMsal();
  });

  it("throws error if incorrect interaction type set in interceptor configuration", (done) => {
    testInteractionType = InteractionType.Silent;
    initializeMsal();

    httpClient.get("https://graph.microsoft.com/v1.0/me").subscribe({
      error: (error) => {
        expect(error.errorCode).toBe("invalid_interaction_type");
        expect(error.errorMessage).toBe("Invalid interaction type provided to MSAL Interceptor. InteractionType.Popup, InteractionType.Redirect must be provided in the msalInterceptorConfiguration");
        testInteractionType = InteractionType.Popup;
        done();
      }
    });
  });

  it("does not attach authorization header for unprotected resource", (done) => {
    httpClient.get("http://localhost/api").subscribe(response => expect(response).toBeTruthy());

    const request = httpMock.expectOne("http://localhost/api");
    request.flush({ data: "test" });
    expect(request.request.headers.get("Authorization")).toBeUndefined;
    httpMock.verify();
    done();
  });

  it("does not attach authorization header for own domain", (done) => {
    httpClient.get("http://localhost:4200").subscribe(response => expect(response).toBeTruthy());

    const request = httpMock.expectOne("http://localhost:4200");
    request.flush({ data: "test" });
    expect(request.request.headers.get("Authorization")).toBeUndefined;
    httpMock.verify();
    done();
  });

  it("attaches authorization header with access token for protected resource with exact match", done => {
    spyOn(PublicClientApplication.prototype, "acquireTokenSilent").and.returnValue((
      new Promise((resolve) => {
        //@ts-ignore
        resolve({
          accessToken: "access-token"
        });
      })
    ));

    spyOn(PublicClientApplication.prototype, "getActiveAccount").and.returnValue(sampleAccountInfo);

    httpClient.get("https://graph.microsoft.com/v1.0/me").subscribe();
    setTimeout(() => {
      const request = httpMock.expectOne("https://graph.microsoft.com/v1.0/me");
      request.flush({ data: "test" });
      expect(request.request.headers.get("Authorization")).toEqual("Bearer access-token");
      httpMock.verify();
      done();
    }, 200);
  });

  it("attaches authorization header with access token via interaction if acquireTokenSilent returns null access token", done => {
    spyOn(PublicClientApplication.prototype, "acquireTokenSilent").and.returnValue((
      new Promise((resolve) => {
        //@ts-ignore
        resolve({
          accessToken: null
        });
      })
    ));

    spyOn(PublicClientApplication.prototype, "acquireTokenPopup").and.returnValue((
      new Promise((resolve) => {
        //@ts-ignore
        resolve({
          accessToken: "access-token"
        });
      })
    ));

    spyOn(PublicClientApplication.prototype, "getActiveAccount").and.returnValue(sampleAccountInfo);

    httpClient.get("https://graph.microsoft.com/v1.0/me").subscribe();
    setTimeout(() => {
      const request = httpMock.expectOne("https://graph.microsoft.com/v1.0/me");
      request.flush({ data: "test" });
      expect(request.request.headers.get("Authorization")).toEqual("Bearer access-token");
      httpMock.verify();
      done();
    }, 200);
  });

  it("attaches authorization header with access token for protected resource with wildcard", done => {
    spyOn(PublicClientApplication.prototype, "acquireTokenSilent").and.returnValue((
      new Promise((resolve) => {
        //@ts-ignore
        resolve({
          accessToken: "access-token"
        });
      })
    ));

    spyOn(PublicClientApplication.prototype, "getAllAccounts").and.returnValue([sampleAccountInfo]);

    httpClient.get("https://myapplication.com/user/1").subscribe();
    setTimeout(() => {
      const request = httpMock.expectOne("https://myapplication.com/user/1");
      request.flush({ data: "test" });
      expect(request.request.headers.get("Authorization")).toEqual("Bearer access-token");
      httpMock.verify();
      done();
    }, 200);
  });

  it("attaches authorization header with access token to url for protected resource with wildcard, url has multiple slashes", done => {
    spyOn(PublicClientApplication.prototype, "acquireTokenSilent").and.returnValue((
      new Promise((resolve) => {
        //@ts-ignore
        resolve({
          accessToken: "access-token"
        });
      })
    ));

    spyOn(PublicClientApplication.prototype, "getAllAccounts").and.returnValue([sampleAccountInfo]);

    httpClient.get("https://myapplication.com/user/1/2/3").subscribe();
    setTimeout(() => {
      const request = httpMock.expectOne("https://myapplication.com/user/1/2/3");
      request.flush({ data: "test" });
      expect(request.request.headers.get("Authorization")).toEqual("Bearer access-token");
      httpMock.verify();
      done();
    }, 200);
  });

  it("attaches authorization header with access token for protected resource with multiple wildcards", done => {
    spyOn(PublicClientApplication.prototype, "acquireTokenSilent").and.returnValue((
      new Promise((resolve) => {
        //@ts-ignore
        resolve({
          accessToken: "access-token"
        });
      })
    ));

    spyOn(PublicClientApplication.prototype, "getAllAccounts").and.returnValue([sampleAccountInfo]);

    httpClient.get("https://mail.myapplication.com/me").subscribe();
    setTimeout(() => {
      const request = httpMock.expectOne("https://mail.myapplication.com/me");
      request.flush({ data: "test" });
      expect(request.request.headers.get("Authorization")).toEqual("Bearer access-token");
      httpMock.verify();
      done();
    }, 200);
  });

  it("attaches authorization header with access token for base url as protected resource", done => {
    spyOn(PublicClientApplication.prototype, "acquireTokenSilent").and.returnValue((
      new Promise((resolve) => {
        //@ts-ignore
        resolve({
          accessToken: "access-token"
        });
      })
    ));

    spyOn(PublicClientApplication.prototype, "getAllAccounts").and.returnValue([sampleAccountInfo]);

    httpClient.get("http://localhost:3000/details").subscribe();
    setTimeout(() => {
      const request = httpMock.expectOne("http://localhost:3000/details");
      request.flush({ data: "test" });
      expect(request.request.headers.get("Authorization")).toEqual("Bearer access-token");
      httpMock.verify();
      done();
    }, 200);
  });

  it("attaches authorization header with access token for multiple matching entries in protected resource", done => {
    spyOn(PublicClientApplication.prototype, "acquireTokenSilent").and.returnValue((
      new Promise((resolve) => {
        //@ts-ignore
        resolve({
          accessToken: "access-token"
        });
      })
    ));

    spyOn(PublicClientApplication.prototype, "getAllAccounts").and.returnValue([sampleAccountInfo]);

    httpClient.get("https://api.test.com").subscribe();
    setTimeout(() => {
      const request = httpMock.expectOne("https://api.test.com");
      request.flush({ data: "test" });
      expect(request.request.headers.get("Authorization")).toEqual("Bearer access-token");
      httpMock.verify();
      done();
    }, 200);
  });

  it("does not attach authorization header when scopes set to null, and resource is before any base url or wildcards", done => {
    httpClient.get("http://localhost:3000/unprotect").subscribe(response => expect(response).toBeTruthy());

    const request = httpMock.expectOne("http://localhost:3000/unprotect");
    request.flush({ data: "test" });
    expect(request.request.headers.get("Authorization")).toBeUndefined;
    httpMock.verify();
    done();
  });

  it("attaches authorization header with access token from acquireTokenPopup if acquireTokenSilent fails in interceptor and interaction type is Popup", done => {
    const sampleError = new AuthError("123", "message");
    const sampleAccessToken = {
      accessToken: "123abc"
    };

    spyOn(PublicClientApplication.prototype, "acquireTokenSilent").and.returnValue((
      new Promise((resolve, reject) => {
        reject(sampleError);
      })
    ));

    spyOn(PublicClientApplication.prototype, "acquireTokenPopup").and.returnValue((
      new Promise((resolve) => {
        //@ts-ignore
        resolve(sampleAccessToken);
      })
    ));

    spyOn(PublicClientApplication.prototype, "getAllAccounts").and.returnValue([sampleAccountInfo]);

    httpClient.get("https://graph.microsoft.com/v1.0/me").subscribe();
    setTimeout(() => {
      const request = httpMock.expectOne("https://graph.microsoft.com/v1.0/me");
      request.flush({ data: "test" });
      expect(request.request.headers.get("Authorization")).toEqual("Bearer 123abc");
      httpMock.verify();
      done();
    }, 200);
  });

  it("does not attach authorization header if acquireTokenSilent fails in interceptor and interaction type is Redirect", done => {
    testInteractionType = InteractionType.Redirect;
    initializeMsal();
    const sampleError = new AuthError("123", "message");

    spyOn(PublicClientApplication.prototype, "acquireTokenSilent").and.returnValue((
      new Promise((resolve, reject) => {
        reject(sampleError);
      })
    ));

    spyOn(PublicClientApplication.prototype, "acquireTokenRedirect").and.returnValue((
      new Promise((resolve) => {
        //@ts-ignore
        resolve();
      })
    ));

    spyOn(PublicClientApplication.prototype, "getAllAccounts").and.returnValue([sampleAccountInfo]);

    httpClient.get("https://graph.microsoft.com/v1.0/me").subscribe();
    setTimeout(() => {
      const request = httpMock.expectNone("https://graph.microsoft.com/v1.0/me");
      expect(request).toBeUndefined();
      httpMock.verify();
      done();
    }, 200);
  });

<<<<<<< HEAD
  it("keeps original authority, https://login.microsoftonline.com/common", done => {
    testInterceptorConfig.authRequest = {
      authority: 'https://login.microsoftonline.com/common'
    };
    initializeMsal();
    spyOn(PublicClientApplication.prototype, "getAllAccounts").and.returnValue([sampleAccountInfo]);
    spyOn(PublicClientApplication.prototype, "acquireTokenSilent").and.callFake((silentRequest: SilentRequest) => new Promise((resolve) => {
      // expect(silentRequest.authority).toBeUndefined();
      //@ts-ignore
      resolve({
        accessToken: `access-token-for-${silentRequest.authority}`
      });
    }));

    httpClient.get("https://api.test.com").subscribe();
    setTimeout(() => {
      const request = httpMock.expectOne("https://api.test.com");
      request.flush({ data: "test" });
      expect(request.request.headers.get("Authorization")).toEqual("Bearer access-token-for-https://login.microsoftonline.com/common");
      httpMock.verify();
      done();
    }, 200);

  });

  it("calls dynamic authority with account, authority override", done => {
    testInterceptorConfig.authRequest = (msalService, httpReq, authRequest) => {
      return {
        ...authRequest,
        authority: `https://login.microsoftonline.com/${authRequest.account.tenantId}`
      };
    }
    initializeMsal();
    spyOn(PublicClientApplication.prototype, "getActiveAccount").and.returnValue(sampleAccountInfo);
    spyOn(PublicClientApplication.prototype, "acquireTokenSilent").and.callFake((silentRequest: SilentRequest) => new Promise((resolve) => {
      //@ts-ignore
      resolve({
        accessToken: `access-token-for-${silentRequest.authority}`
      });
    }));

    httpClient.get("https://api.test.com").subscribe();
    setTimeout(() => {
      const request = httpMock.expectOne("https://api.test.com");
      request.flush({ data: "test" });
      expect(request.request.headers.get("Authorization")).toEqual("Bearer access-token-for-https://login.microsoftonline.com/test-tenant");
=======
  it("attaches authorization header with access token for protected resource with queries", done => {
    spyOn(PublicClientApplication.prototype, "acquireTokenSilent").and.returnValue((
      new Promise((resolve) => {
        //@ts-ignore
        resolve({
          accessToken: "access-token"
        });
      })
    ));

    spyOn(PublicClientApplication.prototype, "getAllAccounts").and.returnValue([sampleAccountInfo]);

    httpClient.get("http://apps.com/tenant?abc").subscribe();
    setTimeout(() => {
      const request = httpMock.expectOne("http://apps.com/tenant?abc");
      request.flush({ data: "test" });
      expect(request.request.headers.get("Authorization")).toEqual("Bearer access-token");
      httpMock.verify();
      done();
    }, 200);
  });

  it("attaches authorization header with access token for protected resource with trailing slash", done => {
    spyOn(PublicClientApplication.prototype, "acquireTokenSilent").and.returnValue((
      new Promise((resolve) => {
        //@ts-ignore
        resolve({
          accessToken: "access-token"
        });
      })
    ));

    spyOn(PublicClientApplication.prototype, "getAllAccounts").and.returnValue([sampleAccountInfo]);

    httpClient.get("http://applicationA/slash").subscribe();
    setTimeout(() => {
      const request = httpMock.expectOne("http://applicationA/slash");
      request.flush({ data: "test" });
      expect(request.request.headers.get("Authorization")).toEqual("Bearer access-token");
      httpMock.verify();
      done();
    }, 200);
  });

  it("attaches authorization header with access token for endpoint with trailing slash", done => {
    spyOn(PublicClientApplication.prototype, "acquireTokenSilent").and.returnValue((
      new Promise((resolve) => {
        //@ts-ignore
        resolve({
          accessToken: "access-token"
        });
      })
    ));

    spyOn(PublicClientApplication.prototype, "getAllAccounts").and.returnValue([sampleAccountInfo]);

    httpClient.get("http://applicationB/noSlash/").subscribe();
    setTimeout(() => {
      const request = httpMock.expectOne("http://applicationB/noSlash/");
      request.flush({ data: "test" });
      expect(request.request.headers.get("Authorization")).toEqual("Bearer access-token");
>>>>>>> 187a32f2
      httpMock.verify();
      done();
    }, 200);
  });
<<<<<<< HEAD
=======

  it("attaches authorization header with access token for relative endpoint", done => {
    spyOn(PublicClientApplication.prototype, "acquireTokenSilent").and.returnValue((
      new Promise((resolve) => {
        //@ts-ignore
        resolve({
          accessToken: "access-token"
        });
      })
    ));

    spyOn(PublicClientApplication.prototype, "getAllAccounts").and.returnValue([sampleAccountInfo]);

    httpClient.get("/v1.0/me").subscribe();
    setTimeout(() => {
      const request = httpMock.expectOne("/v1.0/me");
      request.flush({ data: "test" });
      expect(request.request.headers.get("Authorization")).toEqual("Bearer access-token");
      httpMock.verify();
      done();
    }, 200);
  });

  it("attaches authorization header with access token for relative endpoint which includes query", done => {
    spyOn(PublicClientApplication.prototype, "acquireTokenSilent").and.returnValue((
      new Promise((resolve) => {
        //@ts-ignore
        resolve({
          accessToken: "access-token"
        });
      })
    ));

    spyOn(PublicClientApplication.prototype, "getAllAccounts").and.returnValue([sampleAccountInfo]);

    httpClient.get("/tenant?abc").subscribe();
    setTimeout(() => {
      const request = httpMock.expectOne("/tenant?abc");
      request.flush({ data: "test" });
      expect(request.request.headers.get("Authorization")).toEqual("Bearer access-token");
      httpMock.verify();
      done();
    }, 200);
  });

>>>>>>> 187a32f2
});<|MERGE_RESOLUTION|>--- conflicted
+++ resolved
@@ -43,17 +43,12 @@
       ["https://api.test.com", ["default.scope1"]],
       ["https://*.test.com", ["default.scope2"]],
       ["http://localhost:3000/unprotect", null],
-<<<<<<< HEAD
-      ["http://localhost:3000/", ["base.scope"]]
-    ]),
-    authRequest: testInterceptorConfig.authRequest
-=======
       ["http://localhost:3000/", ["base.scope"]],
       ["http://apps.com/tenant?abc", ["query.scope"]],
       ["http://applicationA/slash/", ["custom.scope"]],
       ["http://applicationB/noSlash", ["custom.scope"]]
-    ])
->>>>>>> 187a32f2
+    ]),
+    authRequest: testInterceptorConfig.authRequest
   }
 }
 
@@ -358,7 +353,7 @@
     }, 200);
   });
 
-<<<<<<< HEAD
+
   it("keeps original authority, https://login.microsoftonline.com/common", done => {
     testInterceptorConfig.authRequest = {
       authority: 'https://login.microsoftonline.com/common'
@@ -405,7 +400,11 @@
       const request = httpMock.expectOne("https://api.test.com");
       request.flush({ data: "test" });
       expect(request.request.headers.get("Authorization")).toEqual("Bearer access-token-for-https://login.microsoftonline.com/test-tenant");
-=======
+      httpMock.verify();
+      done();
+    }, 200);
+  });
+
   it("attaches authorization header with access token for protected resource with queries", done => {
     spyOn(PublicClientApplication.prototype, "acquireTokenSilent").and.returnValue((
       new Promise((resolve) => {
@@ -467,13 +466,10 @@
       const request = httpMock.expectOne("http://applicationB/noSlash/");
       request.flush({ data: "test" });
       expect(request.request.headers.get("Authorization")).toEqual("Bearer access-token");
->>>>>>> 187a32f2
-      httpMock.verify();
-      done();
-    }, 200);
-  });
-<<<<<<< HEAD
-=======
+      httpMock.verify();
+      done();
+    }, 200);
+  });
 
   it("attaches authorization header with access token for relative endpoint", done => {
     spyOn(PublicClientApplication.prototype, "acquireTokenSilent").and.returnValue((
@@ -519,5 +515,4 @@
     }, 200);
   });
 
->>>>>>> 187a32f2
 });