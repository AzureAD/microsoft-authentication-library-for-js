import { Injectable } from '@angular/core';
import {
    HttpRequest,
    HttpHandler,
    HttpEvent,
    HttpInterceptor, HttpErrorResponse
} from '@angular/common/http';
import { Observable } from 'rxjs/Observable';
import 'rxjs/add/observable/fromPromise';
import 'rxjs/add/operator/mergeMap'
import {MsalService} from "./msal.service";
import {BroadcastService} from "./broadcast.service";
import {MSALError} from "./MSALError";

@Injectable()
export class MsalInterceptor implements HttpInterceptor {

    constructor(private auth: MsalService ,  private broadcastService: BroadcastService) {}

    intercept(req: HttpRequest<any>, next: HttpHandler): Observable<HttpEvent<any>> {
        var scopes = this.auth.getScopesForEndpoint(req.url);
        this.auth.verbose('Url: ' + req.url + ' maps to scopes: ' + scopes);
        if (scopes === null) {
            return next.handle(req);
        }
        var tokenStored = this.auth.getCachedTokenInternal(scopes);
        if (tokenStored && tokenStored.token) {
          req = req.clone({
              setHeaders: {
                    Authorization: `Bearer ${tokenStored.token}`,
                }
            });
            return next.handle(req).do(event => {}, err => {
                if (err instanceof HttpErrorResponse && err.status == 401) {
                    var scopes = this.auth.getScopesForEndpoint(req.url);
                    var tokenStored = this.auth.getCachedTokenInternal(scopes);
                    if (tokenStored && tokenStored.token) {
                        this.auth.clearCacheForScope(tokenStored.token);
                    }
<<<<<<< HEAD
                    this.broadcastService.broadcast('msal:notAuthorized', {"error": err, "scopes":scopes});
=======
                    var msalError = new MSALError(JSON.stringify(err), "", JSON.stringify(scopes));
                    this.broadcastService.broadcast('msal:notAuthorized', msalError);
>>>>>>> 3a8f608f
                }
            });
        }
        else {
            return Observable.fromPromise(this.auth.acquireTokenSilent(scopes).then(token => {
                const JWT = `Bearer ${token}`;
                return req.clone({
                    setHeaders: {
                        Authorization: JWT,
                    },
                });
            })).mergeMap(req => next.handle(req).do(event => {}, err => {
                if (err instanceof HttpErrorResponse && err.status == 401) {
                    var scopes = this.auth.getScopesForEndpoint(req.url);
                    var tokenStored = this.auth.getCachedTokenInternal(scopes);
                    if (tokenStored && tokenStored.token) {
                        this.auth.clearCacheForScope(tokenStored.token);
                    }
<<<<<<< HEAD
                    this.broadcastService.broadcast('msal:notAuthorized', {"error": err, "scopes":scopes});
=======
                    var msalError = new MSALError(JSON.stringify(err), "", JSON.stringify(scopes));
                    this.broadcastService.broadcast('msal:notAuthorized', msalError);
>>>>>>> 3a8f608f
                }
            })); //calling next.handle means we are passing control to next interceptor in chain
        }
    }
}<|MERGE_RESOLUTION|>--- conflicted
+++ resolved
@@ -37,12 +37,8 @@
                     if (tokenStored && tokenStored.token) {
                         this.auth.clearCacheForScope(tokenStored.token);
                     }
-<<<<<<< HEAD
-                    this.broadcastService.broadcast('msal:notAuthorized', {"error": err, "scopes":scopes});
-=======
                     var msalError = new MSALError(JSON.stringify(err), "", JSON.stringify(scopes));
                     this.broadcastService.broadcast('msal:notAuthorized', msalError);
->>>>>>> 3a8f608f
                 }
             });
         }
@@ -61,12 +57,8 @@
                     if (tokenStored && tokenStored.token) {
                         this.auth.clearCacheForScope(tokenStored.token);
                     }
-<<<<<<< HEAD
-                    this.broadcastService.broadcast('msal:notAuthorized', {"error": err, "scopes":scopes});
-=======
                     var msalError = new MSALError(JSON.stringify(err), "", JSON.stringify(scopes));
                     this.broadcastService.broadcast('msal:notAuthorized', msalError);
->>>>>>> 3a8f608f
                 }
             })); //calling next.handle means we are passing control to next interceptor in chain
         }
