--- conflicted
+++ resolved
@@ -4,8 +4,6 @@
 
 <!-- Start content -->
 
-<<<<<<< HEAD
-=======
 ## 2.0.0-alpha.2
 
 Tue, 16 May 2023 22:51:25 GMT
@@ -32,7 +30,6 @@
 - Drop TSDX in favor of using rollup & jest directly #5895 (thomas.norling@microsoft.com)
 - Bump @azure/msal-browser to v3.0.0
 
->>>>>>> af8a8497
 ## 1.5.7
 
 Mon, 01 May 2023 20:47:44 GMT
