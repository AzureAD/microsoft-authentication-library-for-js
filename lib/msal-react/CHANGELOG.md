# Change Log - @azure/msal-react

<<<<<<< HEAD
This log was last generated on Mon, 01 May 2023 20:47:44 GMT and should not be manually modified.

<!-- Start content -->

## 1.5.6
=======
This log was last generated on Mon, 08 May 2023 20:12:01 GMT and should not be manually modified.

<!-- Start content -->

## 2.0.0-alpha.1

Mon, 08 May 2023 20:12:01 GMT

### Changes

- Bump @azure/msal-browser to v3.0.0-alpha.1

## 2.0.0-alpha.0

Tue, 02 May 2023 23:14:26 GMT

### Major changes

- Rebase dev onto v3 #5843 (kshabelko@microsoft.com)
- Drop TSDX in favor of using rollup & jest directly #5895 (thomas.norling@microsoft.com)
- Bump @azure/msal-browser to v3.0.0

## 1.5.7
>>>>>>> eeb136bc

Mon, 01 May 2023 20:47:44 GMT

### Patches

- Bump @azure/msal-browser to v2.36.0

## 1.5.5

Mon, 03 Apr 2023 21:29:32 GMT

### Patches

- Bump @azure/msal-browser to v2.35.0

## 1.5.4

Tue, 07 Mar 2023 16:48:52 GMT

### Patches

- Bump @azure/msal-browser to v2.34.0

## 1.5.3

Mon, 06 Feb 2023 18:51:51 GMT

### Patches

- Bump @azure/msal-browser to v2.33.0

## 1.5.2

Mon, 09 Jan 2023 22:44:58 GMT

### Patches

- Bump @azure/msal-browser to v2.32.2

## 1.5.1

Wed, 07 Dec 2022 16:53:07 GMT

### Patches

- Bump @azure/msal-browser to v2.32.1

## 1.5.0

Mon, 21 Nov 2022 19:14:45 GMT

### Minor changes

- Bump @azure/msal-browser to v2.32.0

### Patches

- Fix SSR hydration errors #5399 (thomas.norling@microsoft.com)
- Fix state update on unmounted component #5396 (thomas.norling@microsoft.com)

## 1.4.10

Mon, 07 Nov 2022 22:46:55 GMT

### Patches

- Bump @azure/msal-browser to v2.31.0

## 1.4.9

Mon, 10 Oct 2022 22:27:03 GMT

### Patches

- Bump @azure/msal-browser to v2.30.0

## 1.4.8

Mon, 03 Oct 2022 22:12:27 GMT

### Patches

- Bump @azure/msal-browser to v2.29.0

## 1.4.7

Mon, 12 Sep 2022 18:19:32 GMT

### Patches

- Bump @azure/msal-browser to v2.28.3

## 1.4.6

Fri, 02 Sep 2022 18:06:53 GMT

### Patches

- Bump @azure/msal-browser to v2.28.2

## 1.4.5

Mon, 01 Aug 2022 22:22:36 GMT

### Patches

- Bump @azure/msal-browser to v2.28.1

## 1.4.4

Mon, 18 Jul 2022 23:26:21 GMT

### Patches

- Bump @azure/msal-browser to v2.28.0

## 1.4.3

Tue, 05 Jul 2022 22:37:04 GMT

### Patches

- Bump @azure/msal-browser to v2.27.0

## 1.4.2

Mon, 13 Jun 2022 22:28:09 GMT

### Patches

- Bump @azure/msal-browser to v2.26.0

## 1.4.1

Mon, 06 Jun 2022 22:13:00 GMT

### Patches

- Bump @azure/msal-browser to v2.25.0

## 1.4.0

Mon, 02 May 2022 22:23:33 GMT

### Minor changes

- Add support for acquiring tokens from the native broker #4531 (thomas.norling@microsoft.com)
- Bump @azure/msal-browser to v2.24.0

### Patches

- Ensure MsalProvider doesnt rerender if inProgress or accounts do not change #4713 (janutter@microsoft.com)

## 1.3.2

Mon, 04 Apr 2022 21:12:41 GMT

### Patches

- Use React 17 for dev deps #4570 (janutter@microsoft.com)
- Bump @azure/msal-browser to v2.23.0

## 1.3.1

Mon, 07 Mar 2022 23:28:43 GMT

### Patches

- Update MsalProvider state values concurrently #4477 (thomas.norling@microsoft.com)
- Add react 18 as supported peer dependency #4546 (thomas.norling@microsoft.com)
- Bump @azure/msal-browser to v2.22.1

## 1.3.0

Tue, 08 Feb 2022 00:41:07 GMT

### Minor changes

- useMsalAuthentication hook acquires a token if user is already signed in #4280 (thomas.norling@microsoft.com)
- Bump @azure/msal-browser to v2.22.0

## 1.2.0

Tue, 04 Jan 2022 00:20:29 GMT

### Minor changes

- Bump @azure/msal-browser to v2.21.0

## 1.1.2

Tue, 07 Dec 2021 00:17:01 GMT

### Patches

- Fix inProgress stuck in startup state #4302 (thomas.norling@microsoft.com)
- Bump @azure/msal-browser to v2.20.0

## 1.1.1

Mon, 01 Nov 2021 23:53:22 GMT

### Patches

- Support React version 16.8.0+ (thomas.norling@microsoft.com)
- Bump @azure/msal-browser to v2.19.0

## 1.1.0

Mon, 04 Oct 2021 23:12:35 GMT

### Minor changes

- Update account state when user logs in or out from a different tab or window #3981 (thomas.norling@microsoft.com)
- Bump @azure/msal-browser to v2.18.0

### Patches

- Export library version #4124 (thomas.norling@microsoft.com)

## 1.0.2

Tue, 07 Sep 2021 23:22:24 GMT

### Patches

- Fix inProgress state bug when returning from a redirect #4013 (thomas.norling@microsoft.com)

## 1.0.1

Mon, 28 Jun 2021 23:39:48 GMT

### Patches

- Change accounts context type to AccountInfo[] #3677 (thomas.norling@microsoft.com)

## 1.0.0

Thu, 13 May 2021 18:34:08 GMT

### Patches

- Move MSAL Angular v2 and MSAL React to GA (janutter@microsoft.com)

## 1.0.0-beta.3

Wed, 12 May 2021 18:35:03 GMT

### Changes

- Fix extra state update in useAccount hook #3527 (thomas.norling@microsoft.com)
- Prevent UnauthenticatedTemplate from rendering children while processing redirect response #3552 (thomas.norling@microsoft.com)

## 1.0.0-beta.2

Thu, 22 Apr 2021 23:26:08 GMT

### Changes

- Add .browserslistrc #3471 (thomas.norling@microsoft.com)

## 1.0.0-beta.1

Wed, 24 Mar 2021 22:55:46 GMT

### Changes

- Add support for logoutPopup #3044 (thomas.norling@microsoft.com)

## 1.0.0-beta.0

Wed, 03 Mar 2021 21:47:05 GMT

### Changes

- Remove InteractionStatus export (#3048) (thomas.norling@microsoft.com)

## 1.0.0-alpha.5

Tue, 09 Feb 2021 01:48:22 GMT

### Changes

- Check InteractionStatus in Authenticated/UnauthenticatedTemplate (#2996) (thomas.norling@microsoft.com)
- Fix version.json import errors (#2993) (thomas.norling@microsoft.com)

## 1.0.0-alpha.4

Tue, 02 Feb 2021 01:56:47 GMT

### Changes

- Get package version from version.json (#2915) (thomas.norling@microsoft.com)
- Use interactionStatus and inProgress from msal-browser (#2885) (joarroyo@microsoft.com)
- Pass SKU and version to msal-browser (#2845) (thomas.norling@microsoft.com)

## 1.0.0-alpha.3

Thu, 21 Jan 2021 21:48:01 GMT

### Changes

- Fix initial state values (#2865) (thomas.norling@microsoft.com)
- Add missing license files (janutter@microsoft.com)

## 1.0.0-alpha.2

Tue, 12 Jan 2021 00:51:26 GMT

### Changes

- Add logger (#2727) (thomas.norling@microsoft.com)
- Fix redirect loop when service returns error (#2762) (thomas.norling@microsoft.com)

## 1.0.0-alpha.1

Mon, 07 Dec 2020 22:19:03 GMT

### Changes

- Prevent unnecessary context updates (#2671) (thomas.norling@microsoft.com)
- Updating TestConstants.ts (prkanher@microsoft.com)
- Readme Updates (thomas.norling@microsoft.com)
- Fix Server/Client mismatch when using SSR (#2646) (thomas.norling@microsoft.com)
- useMsalAuthentication consumes response from login callback (#2610) (thomas.norling@microsoft.com)
- Update msal-react ssoSilent example (janutter@microsoft.com)
- Readme updates (#2592) (thomas.norling@microsoft.com)<|MERGE_RESOLUTION|>--- conflicted
+++ resolved
@@ -1,12 +1,5 @@
 # Change Log - @azure/msal-react
 
-<<<<<<< HEAD
-This log was last generated on Mon, 01 May 2023 20:47:44 GMT and should not be manually modified.
-
-<!-- Start content -->
-
-## 1.5.6
-=======
 This log was last generated on Mon, 08 May 2023 20:12:01 GMT and should not be manually modified.
 
 <!-- Start content -->
@@ -30,7 +23,6 @@
 - Bump @azure/msal-browser to v3.0.0
 
 ## 1.5.7
->>>>>>> eeb136bc
 
 Mon, 01 May 2023 20:47:44 GMT
 
