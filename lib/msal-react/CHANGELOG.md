--- conflicted
+++ resolved
@@ -1,24 +1,16 @@
 # Change Log - @azure/msal-react
 
-<<<<<<< HEAD
 This log was last generated on Thu, 05 Oct 2023 18:06:40 GMT and should not be manually modified.
-=======
-This log was last generated on Wed, 04 Oct 2023 23:09:46 GMT and should not be manually modified.
->>>>>>> 46663bea
 
 <!-- Start content -->
 
 ## 2.0.4
 
-<<<<<<< HEAD
 Thu, 05 Oct 2023 18:06:40 GMT
-=======
-Wed, 04 Oct 2023 23:09:46 GMT
->>>>>>> 46663bea
-
-### Patches
-
-- Bump @azure/msal-browser to v3.2.0
+
+### Patches
+
+-   Bump @azure/msal-browser to v3.2.0
 
 ## 2.0.3
 
@@ -26,9 +18,9 @@
 
 ### Patches
 
-- Add a linter rule to avoid floating promises #6421 (sameera.gajjarapu@microsoft.com)
-- Fix for source-map related errors #6398 (lalimasharda@microsoft.com)
-- Bump @azure/msal-browser to v3.1.0
+-   Add a linter rule to avoid floating promises #6421 (sameera.gajjarapu@microsoft.com)
+-   Fix for source-map related errors #6398 (lalimasharda@microsoft.com)
+-   Bump @azure/msal-browser to v3.1.0
 
 ## 2.0.2
 
@@ -36,7 +28,7 @@
 
 ### Patches
 
-- Bump @azure/msal-browser to v3.0.2
+-   Bump @azure/msal-browser to v3.0.2
 
 ## 2.0.1
 
@@ -44,7 +36,7 @@
 
 ### Patches
 
-- Bump @azure/msal-browser to v3.0.1
+-   Bump @azure/msal-browser to v3.0.1
 
 ## 2.0.0
 
