--- conflicted
+++ resolved
@@ -34,14 +34,7 @@
     "test:coverage": "jest --coverage",
     "lint": "cd ../../ && npm run lint:react",
     "lint:fix": "npm run lint -- -- --fix",
-<<<<<<< HEAD
     "build:all": "cd ../.. && npm run build --workspace=@azure/msal-common --workspace=@azure/msal-browser --workspace=@azure/msal-react",
-=======
-    "build:all": "npm run build:common && npm run build:browser && npm run build",
-    "build:browser": "cd ../msal-browser && npm run build",
-    "build:common": "cd ../msal-common && npm run build",
-    "link:localDeps": "npx lerna@6 bootstrap --scope @azure/msal-common --scope @azure/msal-browser --scope @azure/msal-react",
->>>>>>> 8eb81a31
     "prepack": "npm run build:all",
     "format:check": "npx prettier --ignore-path .gitignore --check src test",
     "format:fix": "npx prettier --ignore-path .gitignore --write src test"
