{
  "name": "@azure/msal-react",
  "version": "1.3.0",
  "author": {
    "name": "Microsoft",
    "email": "nugetaad@microsoft.com",
    "url": "https://www.microsoft.com"
  },
  "license": "MIT",
  "repository": {
    "type": "git",
    "url": "https://github.com/AzureAD/microsoft-authentication-library-for-js.git"
  },
  "description": "Microsoft Authentication Library for React",
  "main": "dist/index.js",
  "typings": "dist/index.d.ts",
  "files": [
    "dist"
  ],
  "engines": {
    "node": ">=10"
  },
  "beachball": {
    "disallowedChangeTypes": [
      "major"
    ]
  },
  "scripts": {
    "start": "tsdx watch",
    "build": "tsdx build --tsconfig ./tsconfig.build.json",
    "build:modules:watch": "tsdx watch --verbose --tsconfig ./tsconfig.build.json",
    "test": "tsdx test .*.spec.*",
    "test:watch": "tsdx test .*.spec.* --watch",
    "test:coverage": "tsdx test .*.spec.* --coverage",
    "lint": "cd ../../ && npm run lint:react",
    "lint:fix": "npm run lint -- -- --fix",
    "build:all": "npm run build:common && npm run build:browser && npm run build",
    "build:browser": "cd ../msal-browser && npm run build",
    "build:common": "cd ../msal-common && npm run build",
    "link:localDeps": "npx lerna bootstrap --scope @azure/msal-common --scope @azure/msal-browser --scope @azure/msal-react",
    "prepack": "npm run build:all"
  },
  "peerDependencies": {
<<<<<<< HEAD
    "@azure/msal-browser": "^2.21.0",
    "react": "^16.8.0 || ^17 || ^18"
=======
    "@azure/msal-browser": "^2.22.0",
    "react": "^16.8.0 || ^17"
>>>>>>> 98bb2b79
  },
  "module": "dist/msal-react.esm.js",
  "devDependencies": {
    "@azure/msal-browser": "^2.22.0",
    "@testing-library/jest-dom": "^5.11.5",
    "@testing-library/react": "^11.2.3",
    "@types/jest": "^26.0.15",
    "@types/react": "^16.9.43",
    "@types/react-dom": "^16.9.8",
    "jest": "^27.0.4",
    "jest-environment-jsdom-fifteen": "^1.0.2",
    "react": "^16.13.1",
    "react-dom": "^16.13.1",
    "ts-jest": "^27.0.2",
    "tsdx": "^0.14.1",
    "tslib": "^2.0.0",
    "typescript": "^3.9.7"
  },
  "dependencies": {}
}<|MERGE_RESOLUTION|>--- conflicted
+++ resolved
@@ -41,13 +41,8 @@
     "prepack": "npm run build:all"
   },
   "peerDependencies": {
-<<<<<<< HEAD
-    "@azure/msal-browser": "^2.21.0",
+    "@azure/msal-browser": "^2.22.0",
     "react": "^16.8.0 || ^17 || ^18"
-=======
-    "@azure/msal-browser": "^2.22.0",
-    "react": "^16.8.0 || ^17"
->>>>>>> 98bb2b79
   },
   "module": "dist/msal-react.esm.js",
   "devDependencies": {
