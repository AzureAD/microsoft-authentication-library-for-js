import * as React from "react";
import { useContext } from "react";
import {
    IPublicClientApplication,
    AccountInfo,
    BroadcastEvent, BroadcastMessage, AuthError
} from "@azure/msal-browser";
import { MsalContext, IMsalContext } from "./MsalContext";

export type MsalProviderProps = {
    instance: IPublicClientApplication;
};

export const MsalProvider: React.FunctionComponent<MsalProviderProps> = ({instance, children}) => {
    // State hook to store accounts
    const [accounts, setAccounts] = React.useState<AccountInfo[]>(
        instance.getAllAccounts()
    );

<<<<<<< HEAD
    const [error, setError] = React.useState<Error|AuthError|null>(null);
    const [loginInProgress, setLoginInProgress] = React.useState<boolean>(false);
=======
    // Callback to update accounts after MSAL APIs are invoked
    const updateContextState = React.useCallback(() => {
        setAccounts(instance.getAllAccounts());
    }, [instance]);

    // Wrapped instance of MSAL that updates accounts after MSAL APIs are invoked
    const wrappedInstance = React.useMemo<IPublicClientApplication>(() => {
        return {
            acquireTokenPopup: instance.acquireTokenPopup.bind(instance),
            acquireTokenRedirect: instance.acquireTokenRedirect.bind(instance),
            acquireTokenSilent: instance.acquireTokenSilent.bind(instance),
            getAllAccounts: instance.getAllAccounts.bind(instance),
            getAccountByUsername: instance.getAccountByUsername.bind(instance),
            getAccountByHomeId: instance.getAccountByHomeId.bind(instance),
            handleRedirectPromise: async (): Promise<AuthenticationResult | null> => {
                const response = await instance.handleRedirectPromise.call(
                    instance
                );
>>>>>>> f5d3f25d

    React.useEffect(() => {
        instance.addEventCallback((message: BroadcastMessage) => {
            switch (message.type) {
                case BroadcastEvent.LOGIN_START:
                    setLoginInProgress(true);
                    break;
                case BroadcastEvent.LOGIN_SUCCESS:
                    setLoginInProgress(false);
                    setAccounts(instance.getAllAccounts());
                    setError(null);
                    break;
                case BroadcastEvent.LOGIN_FAILURE:
                    setLoginInProgress(false);
                    setError(message.error);
                    break;
                case BroadcastEvent.ACQUIRE_TOKEN_SUCCESS:
                case BroadcastEvent.HANDLE_REDIRECT_SUCCESS:
                case BroadcastEvent.SSO_SILENT_SUCCESS:
                case BroadcastEvent.LOGOUT_SUCCESS:
                    setAccounts(instance.getAllAccounts());
                    setError(null);
                    break;
                case BroadcastEvent.ACQUIRE_TOKEN_FAILURE:
                case BroadcastEvent.HANDLE_REDIRECT_FAILURE:
                case BroadcastEvent.SSO_SILENT_FAILURE:
                case BroadcastEvent.LOGOUT_FAILURE:
                    setError(message.error);
                    break;
            }
        });
    }, [instance]);

    const contextValue: IMsalContext = {
        instance,
        state: {
            loginInProgress,
            accounts, 
            error
        }
    };

    return (
        <MsalContext.Provider value={contextValue}>
            {children}
        </MsalContext.Provider>
    );
};

export const useMsal = () => useContext(MsalContext);<|MERGE_RESOLUTION|>--- conflicted
+++ resolved
@@ -17,29 +17,8 @@
         instance.getAllAccounts()
     );
 
-<<<<<<< HEAD
     const [error, setError] = React.useState<Error|AuthError|null>(null);
     const [loginInProgress, setLoginInProgress] = React.useState<boolean>(false);
-=======
-    // Callback to update accounts after MSAL APIs are invoked
-    const updateContextState = React.useCallback(() => {
-        setAccounts(instance.getAllAccounts());
-    }, [instance]);
-
-    // Wrapped instance of MSAL that updates accounts after MSAL APIs are invoked
-    const wrappedInstance = React.useMemo<IPublicClientApplication>(() => {
-        return {
-            acquireTokenPopup: instance.acquireTokenPopup.bind(instance),
-            acquireTokenRedirect: instance.acquireTokenRedirect.bind(instance),
-            acquireTokenSilent: instance.acquireTokenSilent.bind(instance),
-            getAllAccounts: instance.getAllAccounts.bind(instance),
-            getAccountByUsername: instance.getAccountByUsername.bind(instance),
-            getAccountByHomeId: instance.getAccountByHomeId.bind(instance),
-            handleRedirectPromise: async (): Promise<AuthenticationResult | null> => {
-                const response = await instance.handleRedirectPromise.call(
-                    instance
-                );
->>>>>>> f5d3f25d
 
     React.useEffect(() => {
         instance.addEventCallback((message: BroadcastMessage) => {
