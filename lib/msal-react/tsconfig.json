{
  "include": ["src", "types", "test"],
  "compilerOptions": {
    "module": "esnext",
<<<<<<< HEAD
    "target": "esnext",
=======
    "target": "es2020",
>>>>>>> 801e8166
    "lib": ["dom", "esnext"],
    "importHelpers": true,
    "declaration": true,
    "sourceMap": true,
    "rootDir": "./",
    "strict": true,
    "noUnusedLocals": true,
    "noUnusedParameters": true,
    "noImplicitReturns": true,
    "noFallthroughCasesInSwitch": true,
    "resolveJsonModule": true,
    "moduleResolution": "node",
    "baseUrl": "./",
    "jsx": "react",
    "esModuleInterop": true
  },
  "references": [
    {
      "path": "../msal-browser"
    }
  ]
}<|MERGE_RESOLUTION|>--- conflicted
+++ resolved
@@ -2,11 +2,7 @@
   "include": ["src", "types", "test"],
   "compilerOptions": {
     "module": "esnext",
-<<<<<<< HEAD
-    "target": "esnext",
-=======
     "target": "es2020",
->>>>>>> 801e8166
     "lib": ["dom", "esnext"],
     "importHelpers": true,
     "declaration": true,
