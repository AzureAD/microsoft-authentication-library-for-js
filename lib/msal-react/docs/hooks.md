# Hooks

1. [`useAccount`](#useaccount-hook)
1. [`useIsAuthenticated`](#useisauthenticated-hook)
1. [`useMsal`](#usemsal-hook)
1. [`useMsalAuthentication`](#usemsalauthentication-hook)

## `useAccount` hook

The `useAccount` hook accepts an `accountIdentifier` parameter and returns the `AccountInfo` object for that account if it is signed in or `null` if it is not. If no account identifier is provided the current [active account](https://github.com/AzureAD/microsoft-authentication-library-for-js/blob/dev/lib/msal-browser/docs/accounts.md#active-account-apis) will be returned.
You can read more about the `AccountInfo` object returned in the `@azure/msal-browser` docs [here](https://github.com/AzureAD/microsoft-authentication-library-for-js/blob/dev/lib/msal-browser/docs/login-user.md#account-apis).

```javascript
const accountIdentifier = {
    localAccountId: "example-local-account-identifier",
    homeAccountId: "example-home-account-identifier"
    username: "example-username" // We do not recommend relying only on username
}

const accountInfo = useAccount(accountIdentifier);
```

## `useIsAuthenticated` hook

The `useIsAuthenticated` hook returns a boolean indicating whether or not an account is signed in. It optionally accepts an `accountIdentifier` object you can provide if you need to know whether or not a specific account is signed in.

### Determine if any account is currently signed in

```javascript
import React from 'react';
import { useIsAuthenticated } from "@azure/msal-react";

export function App() {
    const isAuthenticated = useIsAuthenticated();

    return (
        <React.Fragment>
            <p>Anyone can see this paragraph.</p>
            {isAuthenticated && (
                <p>At least one account is signed in!</p>
            )}
            {!isAuthenticated && (
                <p>No users are signed in!</p>
            )}
        </React.Fragment>
    );
}
```

### Determine if specific user is signed in

Note: At least one account identifier must be provided, all others are optional. Additionally we do not recommend relying only on `username`.

```javascript
import React from 'react';
import { useIsAuthenticated } from "@azure/msal-react";

export function App() {
    const accountIdentifiers = {
        localAccountId: "example-local-account-identifier",
        homeAccountId: "example-home-account-identifier",
        username: "example-username"
    }

    const isAuthenticated = useIsAuthenticated(accountIdentifiers);

    return (
        <React.Fragment>
            <p>Anyone can see this paragraph.</p>
            {isAuthenticated && (
                <p>User with specified localAccountId is signed in!</p>
            )}
            {!isAuthenticated && (
                <p>User with specified localAccountId is not signed in!</p>
            )}
        </React.Fragment>
    );
}
```

## `useMsal` hook

The `useMsal` hook returns the context. This can be used if you need access to the `PublicClientApplication` instance, the list of accounts currently signed in or if you need to know whether a login or other interaction is currently in progress.

Note: The `accounts` value returned by `useMsal` will only update when accounts are added or removed, and will not update when claims are updated. If you need access to updated claims for the current user, use the `useAccount` hook or call `acquireTokenSilent` instead.

```javascript
const { instance, accounts, inProgress } = useMsal();
let accessToken = null;
useEffect(() => {
    if (inProgress === "none" && accounts.length > 0) {
        // Retrieve an access token
        accessToken = instance.acquireTokenSilent({
            account: accounts[0],
            scopes: ["User.Read"]
        }).then(response => {
            if (response.accessToken) {
                return response.accessToken;
            }
            return null;
        });
    }
}, [inProgress, accounts, instance]);

if (inProgress === "login") {
    // Render loading component
} else if (accessToken) {
    // Call your api and render component
}
```

Docs for the APIs `PublicClientApplication` exposes can be found in the `@azure/msal-browser` docs:

- [Login APIs](https://github.com/AzureAD/microsoft-authentication-library-for-js/blob/dev/lib/msal-browser/docs/login-user.md)
- [Logout API](https://github.com/AzureAD/microsoft-authentication-library-for-js/blob/dev/lib/msal-browser/docs/logout.md)
- [AcquireToken APIs](https://github.com/AzureAD/microsoft-authentication-library-for-js/blob/dev/lib/msal-browser/docs/acquire-token.md)
- [Account APIs](https://github.com/AzureAD/microsoft-authentication-library-for-js/blob/dev/lib/msal-browser/docs/accounts.md)
- [Event APIs](https://github.com/AzureAD/microsoft-authentication-library-for-js/blob/dev/lib/msal-browser/docs/events.md)

## `useMsalAuthentication` hook

<<<<<<< HEAD
The `useMsalAuthentication` hook will initiate a login if a user is not already signed in, otherwise it will attempt to acquire a token.

### Input Parameters

- `interactionType` ("Popup", "Redirect", or "Silent") specifies how you would like to acquire tokens or login when interaction is required (note the "Silent" option has some extra considerations explained below)
- [request object](https://github.com/AzureAD/microsoft-authentication-library-for-js/blob/msal-react-feature-branch/lib/msal-browser/docs/request-response-object.md#request) (optional) specifies additional parameters to be used by the login or token acquisition call
- `accountIdentifiers` object is used to tell the hook which user it should log-in or acquire tokens for

### Return Properties

- `response` - The response from the last successful login or token acquisition. Note that this hook only attempts to login or acquire tokens automatically one time. It is the application's responsiblity to call the `login` or `acquireToken` function, when needed, to update this value.
- `error` - If an error occurs during login or token acquisition this property will contain information about the error. You can use the `login` or `acquireToken` functions returned by this hook to retry. The `error` property will be cleared on the next successful login or token acquisition.
- `login` - function which can be used to retry a failed login. The `response` and `error` properties will be updated.
- `acquireToken` - function which can be used to get a new access token before calling a protected API. The `response` and `error` properties will be updated.
=======
The `useMsalAuthentication` hook will initiate a login if a user is not already signed in. It accepts an `interactionType` ("Popup", "Redirect", or "Silent") and optionally accepts a [request object](https://github.com/AzureAD/microsoft-authentication-library-for-js/blob/dev/lib/msal-browser/docs/request-response-object.md#request-and-response-objects) and an `accountIdentifiers` object if you would like to ensure a specific user is signed in. The hook will return the `response` or `error` from the login call and the `login` callback which can be used to retry a failed login.
>>>>>>> 7dd8b323

Note: Passing the "Silent" interaction type will call `ssoSilent` which attempts to open a hidden iframe and reuse an existing session with AAD. This will not work in browsers that block 3rd party cookies such as Safari. Additionally, when using the "Silent" type the request object is required and should contain either a `loginHint` or `sid` parameter.

### `ssoSilent` example

If you use silent you should catch any errors and attempt an interactive login as a fallback.

```javascript
import React, { useEffect } from 'react';

import { AuthenticatedTemplate, UnauthenticatedTemplate, useMsal, useMsalAuthentication } from "@azure/msal-react";
import { InteractionType, InteractionRequiredAuthError } from '@azure/msal-browser';

function App() {
    const request = {
        loginHint: "name@example.com",
        scopes: ["User.Read"]
    }
    const { login, result, error } = useMsalAuthentication(InteractionType.Silent, request);

    useEffect(() => {
        if (error instanceof InteractionRequiredAuthError) {
            login(InteractionType.Popup, request);
        }
    }, [error]);

    const { accounts } = useMsal();

    return (
        <React.Fragment>
            <p>Anyone can see this paragraph.</p>
            <AuthenticatedTemplate>
                <p>Signed in as: {accounts[0]?.username}</p>
            </AuthenticatedTemplate>
            <UnauthenticatedTemplate>
                <p>No users are signed in!</p>
            </UnauthenticatedTemplate>
        </React.Fragment>
    );
}

export default App;
```

### Specific user example

If you would like to ensure a specific user is signed in, provide an `accountIdentifiers` object.

```javascript
import React from 'react';
import { useMsalAuthentication } from "@azure/msal-react";
import { InteractionType } from '@azure/msal-browser';

export function App() {
    const accountIdentifiers = {
        username: "example-username"
    }
    const request = {
        loginHint: "example-username",
        scopes: ["User.Read"]
    }
    const [login, response, error] = useMsalAuthentication(InteractionType.Popup, request, accountIdentifiers);

    return (
        <React.Fragment>
            <p>Anyone can see this paragraph.</p>
            <AuthenticatedTemplate username="example-username">
                <p>Example user is signed in!</p>
            </AuthenticatedTemplate>
            <UnauthenticatedTemplate username="example-username">
                <p>Example user is not signed in!</p>
            </UnauthenticatedTemplate>
        </React.Fragment>
    );
}
```<|MERGE_RESOLUTION|>--- conflicted
+++ resolved
@@ -119,7 +119,6 @@
 
 ## `useMsalAuthentication` hook
 
-<<<<<<< HEAD
 The `useMsalAuthentication` hook will initiate a login if a user is not already signed in, otherwise it will attempt to acquire a token.
 
 ### Input Parameters
@@ -134,9 +133,7 @@
 - `error` - If an error occurs during login or token acquisition this property will contain information about the error. You can use the `login` or `acquireToken` functions returned by this hook to retry. The `error` property will be cleared on the next successful login or token acquisition.
 - `login` - function which can be used to retry a failed login. The `response` and `error` properties will be updated.
 - `acquireToken` - function which can be used to get a new access token before calling a protected API. The `response` and `error` properties will be updated.
-=======
-The `useMsalAuthentication` hook will initiate a login if a user is not already signed in. It accepts an `interactionType` ("Popup", "Redirect", or "Silent") and optionally accepts a [request object](https://github.com/AzureAD/microsoft-authentication-library-for-js/blob/dev/lib/msal-browser/docs/request-response-object.md#request-and-response-objects) and an `accountIdentifiers` object if you would like to ensure a specific user is signed in. The hook will return the `response` or `error` from the login call and the `login` callback which can be used to retry a failed login.
->>>>>>> 7dd8b323
+
 
 Note: Passing the "Silent" interaction type will call `ssoSilent` which attempts to open a hidden iframe and reuse an existing session with AAD. This will not work in browsers that block 3rd party cookies such as Safari. Additionally, when using the "Silent" type the request object is required and should contain either a `loginHint` or `sid` parameter.
 
