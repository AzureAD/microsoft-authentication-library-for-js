{
  "name": "@azure/msal-react",
  "entries": [
    {
<<<<<<< HEAD
      "date": "Mon, 01 May 2023 20:47:44 GMT",
      "tag": "@azure/msal-react_v1.5.6",
      "version": "1.5.6",
=======
      "date": "Mon, 08 May 2023 20:12:01 GMT",
      "tag": "@azure/msal-react_v2.0.0-alpha.1",
      "version": "2.0.0-alpha.1",
      "comments": {
        "prerelease": [
          {
            "author": "beachball",
            "package": "@azure/msal-react",
            "comment": "Bump @azure/msal-browser to v3.0.0-alpha.1",
            "commit": "6a8ac1e0a383b237c3fd6a3c8444376d197bea85"
          }
        ]
      }
    },
    {
      "date": "Tue, 02 May 2023 23:14:26 GMT",
      "tag": "@azure/msal-react_v2.0.0-alpha.0",
      "version": "2.0.0-alpha.0",
      "comments": {
        "none": [
          {
            "author": "hemoral@microsoft.com",
            "package": "@azure/msal-react",
            "commit": "534a2463b8582f8fa745e9d03097c3395c4431dd",
            "comment": " Merge LTS changelogs"
          },
          {
            "author": "hemoral@microsoft.com",
            "package": "@azure/msal-react",
            "commit": "c0c956a1d31ca5fd4218e04616911a96eac37ba6",
            "comment": "Allow major change types for v3 updates #5746"
          },
          {
            "author": "hemoral@microsoft.com",
            "package": "@azure/msal-react",
            "commit": "c0c956a1d31ca5fd4218e04616911a96eac37ba6",
            "comment": "Msal v3 final rebase #5859"
          }
        ],
        "major": [
          {
            "author": "kshabelko@microsoft.com",
            "package": "@azure/msal-react",
            "commit": "c0c956a1d31ca5fd4218e04616911a96eac37ba6",
            "comment": "Rebase dev onto v3 #5843"
          },
          {
            "author": "thomas.norling@microsoft.com",
            "package": "@azure/msal-react",
            "commit": "1456301c24ce5fa0d0bba0af78573b368c5ab61d",
            "comment": "Drop TSDX in favor of using rollup & jest directly #5895"
          },
          {
            "author": "beachball",
            "package": "@azure/msal-react",
            "comment": "Bump @azure/msal-browser to v3.0.0",
            "commit": "534a2463b8582f8fa745e9d03097c3395c4431dd"
          }
        ]
      }
    },
    {
      "date": "Mon, 01 May 2023 20:47:44 GMT",
      "tag": "@azure/msal-react_v1.5.7",
      "version": "1.5.7",
>>>>>>> eeb136bc
      "comments": {
        "patch": [
          {
            "author": "beachball",
            "package": "@azure/msal-react",
            "comment": "Bump @azure/msal-browser to v2.36.0",
            "commit": "38c29bdb23f75989f9b1efcdd038e28586370fb0"
          }
        ]
      }
    },
    {
      "date": "Mon, 03 Apr 2023 21:29:32 GMT",
      "tag": "@azure/msal-react_v1.5.5",
      "version": "1.5.5",
      "comments": {
        "patch": [
          {
            "author": "beachball",
            "package": "@azure/msal-react",
            "comment": "Bump @azure/msal-browser to v2.35.0",
            "commit": "98cb8fce7ff4199e528ffe819dccbf58d28a8c80"
          }
        ]
      }
    },
    {
      "date": "Tue, 07 Mar 2023 16:48:52 GMT",
      "tag": "@azure/msal-react_v1.5.4",
      "version": "1.5.4",
      "comments": {
        "patch": [
          {
            "author": "beachball",
            "package": "@azure/msal-react",
            "comment": "Bump @azure/msal-browser to v2.34.0",
            "commit": "cbd2c9ddae007b1ca0468a3299aebe0ae053bf80"
          }
        ]
      }
    },
    {
      "date": "Mon, 06 Feb 2023 18:51:51 GMT",
      "tag": "@azure/msal-react_v1.5.3",
      "version": "1.5.3",
      "comments": {
        "patch": [
          {
            "author": "beachball",
            "package": "@azure/msal-react",
            "comment": "Bump @azure/msal-browser to v2.33.0",
            "commit": "a7d7ecc41dbd3aed621d22a3e3263aee25ce6c10"
          }
        ]
      }
    },
    {
      "date": "Mon, 09 Jan 2023 22:44:58 GMT",
      "tag": "@azure/msal-react_v1.5.2",
      "version": "1.5.2",
      "comments": {
        "none": [
          {
            "author": "thomas.norling@microsoft.com",
            "package": "@azure/msal-react",
            "commit": "67a1646f747e9885b0abd8996c91c474ad655ba4",
            "comment": "Address dependabot alerts"
          },
          {
            "author": "thomas.norling@microsoft.com",
            "package": "@azure/msal-react",
            "commit": "e1daf5781025aaa31f0985293c33a78d3aac486b",
            "comment": "Update react dev dependency"
          }
        ],
        "patch": [
          {
            "author": "beachball",
            "package": "@azure/msal-react",
            "comment": "Bump @azure/msal-browser to v2.32.2",
            "commit": "1c8f7d7e2fde5d0b701f7eb5bd1866177a5f8794"
          }
        ]
      }
    },
    {
      "date": "Wed, 07 Dec 2022 16:53:07 GMT",
      "tag": "@azure/msal-react_v1.5.1",
      "version": "1.5.1",
      "comments": {
        "none": [
          {
            "author": "thomas.norling@microsoft.com",
            "package": "@azure/msal-react",
            "commit": "e1daf5781025aaa31f0985293c33a78d3aac486b",
            "comment": "Update react dev dependency"
          }
        ],
        "patch": [
          {
            "author": "beachball",
            "package": "@azure/msal-react",
            "comment": "Bump @azure/msal-browser to v2.32.1",
            "commit": "48cb414b1a722dacf5439a1df6bad070cff62aa4"
          }
        ]
      }
    },
    {
      "date": "Mon, 21 Nov 2022 19:14:45 GMT",
      "tag": "@azure/msal-react_v1.5.0",
      "version": "1.5.0",
      "comments": {
        "patch": [
          {
            "author": "thomas.norling@microsoft.com",
            "package": "@azure/msal-react",
            "commit": "b6454bd1ff556f8d3482689d6a769e5e659a9f7d",
            "comment": "Fix SSR hydration errors #5399"
          },
          {
            "author": "thomas.norling@microsoft.com",
            "package": "@azure/msal-react",
            "commit": "b3e5a8f3356896a65988b09f2f26452d37648095",
            "comment": "Fix state update on unmounted component #5396"
          }
        ],
        "minor": [
          {
            "author": "beachball",
            "package": "@azure/msal-react",
            "comment": "Bump @azure/msal-browser to v2.32.0",
            "commit": "b6454bd1ff556f8d3482689d6a769e5e659a9f7d"
          }
        ]
      }
    },
    {
      "date": "Mon, 07 Nov 2022 22:46:55 GMT",
      "tag": "@azure/msal-react_v1.4.10",
      "version": "1.4.10",
      "comments": {
        "patch": [
          {
            "author": "beachball",
            "package": "@azure/msal-react",
            "comment": "Bump @azure/msal-browser to v2.31.0",
            "commit": "ae6f326996be7eec25faa19d3f714b860a424878"
          }
        ]
      }
    },
    {
      "date": "Mon, 10 Oct 2022 22:27:03 GMT",
      "tag": "@azure/msal-react_v1.4.9",
      "version": "1.4.9",
      "comments": {
        "patch": [
          {
            "author": "beachball",
            "package": "@azure/msal-react",
            "comment": "Bump @azure/msal-browser to v2.30.0",
            "commit": "1bb8ed44ca44617636fb62199deb005d69341fb7"
          }
        ]
      }
    },
    {
      "date": "Mon, 03 Oct 2022 22:12:27 GMT",
      "tag": "@azure/msal-react_v1.4.8",
      "version": "1.4.8",
      "comments": {
        "none": [
          {
            "author": "sameera.gajjarapu@microsoft.com",
            "package": "@azure/msal-react",
            "commit": "64e4116894106694d3f904e5eff885f958fd82ea",
            "comment": "Update package-lock.json for published releases #5213"
          }
        ],
        "patch": [
          {
            "author": "beachball",
            "package": "@azure/msal-react",
            "comment": "Bump @azure/msal-browser to v2.29.0",
            "commit": "22b4edc74bd5a561ded056cf6451a8371598c76c"
          }
        ]
      }
    },
    {
      "date": "Mon, 12 Sep 2022 18:19:32 GMT",
      "tag": "@azure/msal-react_v1.4.7",
      "version": "1.4.7",
      "comments": {
        "none": [
          {
            "author": "hemoral@microsoft.com",
            "package": "@azure/msal-react",
            "commit": "ffde7158aba741b804d5558fc162c1f1c45c28cd",
            "comment": "Post Release September 2022 #5186"
          }
        ],
        "patch": [
          {
            "author": "beachball",
            "package": "@azure/msal-react",
            "comment": "Bump @azure/msal-browser to v2.28.3",
            "commit": "cf19d12246949f9cb99f4853953cbefb7d27009e"
          }
        ]
      }
    },
    {
      "date": "Fri, 02 Sep 2022 18:06:53 GMT",
      "tag": "@azure/msal-react_v1.4.6",
      "version": "1.4.6",
      "comments": {
        "patch": [
          {
            "author": "beachball",
            "package": "@azure/msal-react",
            "comment": "Bump @azure/msal-browser to v2.28.2",
            "commit": "75e3189e8cf3d46497a7587d7f221057a5f0ede6"
          }
        ]
      }
    },
    {
      "date": "Mon, 01 Aug 2022 22:22:36 GMT",
      "tag": "@azure/msal-react_v1.4.5",
      "version": "1.4.5",
      "comments": {
        "none": [
          {
            "author": "thomas.norling@microsoft.com",
            "package": "@azure/msal-react",
            "commit": "674ff0c4a543fb2b5b52f3a7aed4fe32b387b7b2",
            "comment": "Update package-lock"
          }
        ],
        "patch": [
          {
            "author": "beachball",
            "package": "@azure/msal-react",
            "comment": "Bump @azure/msal-browser to v2.28.1",
            "commit": "9ddeaca3f2b983b459cd0b4651aa4a7adc10e18c"
          }
        ]
      }
    },
    {
      "date": "Mon, 18 Jul 2022 23:26:21 GMT",
      "tag": "@azure/msal-react_v1.4.4",
      "version": "1.4.4",
      "comments": {
        "none": [
          {
            "author": "hemoral@microsoft.com",
            "package": "@azure/msal-react",
            "commit": "ff3a2452ff8778a56df04065b798ed827589b434",
            "comment": "Update package-locks to fix CI issue #5005"
          }
        ],
        "patch": [
          {
            "author": "beachball",
            "package": "@azure/msal-react",
            "comment": "Bump @azure/msal-browser to v2.28.0",
            "commit": "1b74296d45864f3721895819733ea5ee39006b6f"
          }
        ]
      }
    },
    {
      "date": "Tue, 05 Jul 2022 22:37:04 GMT",
      "tag": "@azure/msal-react_v1.4.3",
      "version": "1.4.3",
      "comments": {
        "patch": [
          {
            "author": "beachball",
            "package": "@azure/msal-react",
            "comment": "Bump @azure/msal-browser to v2.27.0",
            "commit": "bfd3760ce1aca6b4be8ae937606215676a72e5c5"
          }
        ]
      }
    },
    {
      "date": "Mon, 13 Jun 2022 22:28:09 GMT",
      "tag": "@azure/msal-react_v1.4.2",
      "version": "1.4.2",
      "comments": {
        "patch": [
          {
            "author": "beachball",
            "package": "@azure/msal-react",
            "comment": "Bump @azure/msal-browser to v2.26.0",
            "commit": "e325d870a211b4ad6fa97bb95b6b224299247940"
          }
        ]
      }
    },
    {
      "date": "Mon, 06 Jun 2022 22:13:00 GMT",
      "tag": "@azure/msal-react_v1.4.1",
      "version": "1.4.1",
      "comments": {
        "patch": [
          {
            "author": "beachball",
            "package": "@azure/msal-react",
            "comment": "Bump @azure/msal-browser to v2.25.0",
            "commit": "3b8942d3cf281352236b820c931a89b4dbcbf85b"
          }
        ]
      }
    },
    {
      "date": "Mon, 02 May 2022 22:23:33 GMT",
      "tag": "@azure/msal-react_v1.4.0",
      "version": "1.4.0",
      "comments": {
        "minor": [
          {
            "author": "thomas.norling@microsoft.com",
            "package": "@azure/msal-react",
            "commit": "cb93cc7e0deadefac126b23c3326c4b2aa4be142",
            "comment": "Add support for acquiring tokens from the native broker #4531"
          },
          {
            "author": "beachball",
            "package": "@azure/msal-react",
            "comment": "Bump @azure/msal-browser to v2.24.0",
            "commit": "cbf5e7a6c81d01ce40bfbcbca9be158c5ee395aa"
          }
        ],
        "patch": [
          {
            "author": "janutter@microsoft.com",
            "package": "@azure/msal-react",
            "commit": "ce1b1438649b1d61b4de252509cb13eed2bfa6fa",
            "comment": "Ensure MsalProvider doesnt rerender if inProgress or accounts do not change #4713"
          }
        ]
      }
    },
    {
      "date": "Mon, 04 Apr 2022 21:12:41 GMT",
      "tag": "@azure/msal-react_v1.3.2",
      "version": "1.3.2",
      "comments": {
        "patch": [
          {
            "author": "janutter@microsoft.com",
            "package": "@azure/msal-react",
            "commit": "561749e626ffa0ac14e0708dda0eb3b7ea208780",
            "comment": "Use React 17 for dev deps #4570"
          },
          {
            "author": "beachball",
            "package": "@azure/msal-react",
            "comment": "Bump @azure/msal-browser to v2.23.0",
            "commit": "63c34341780208480edc2f86e623ba12a7f847c3"
          }
        ]
      }
    },
    {
      "date": "Mon, 07 Mar 2022 23:28:43 GMT",
      "tag": "@azure/msal-react_v1.3.1",
      "version": "1.3.1",
      "comments": {
        "patch": [
          {
            "author": "thomas.norling@microsoft.com",
            "package": "@azure/msal-react",
            "commit": "e6b3968d047ce6e3bdb222223ae4282eb18227e3",
            "comment": "Update MsalProvider state values concurrently #4477"
          },
          {
            "author": "thomas.norling@microsoft.com",
            "package": "@azure/msal-react",
            "commit": "95465a80f32866286df51fefae00e8b3e7bde454",
            "comment": "Add react 18 as supported peer dependency #4546"
          },
          {
            "author": "beachball",
            "package": "@azure/msal-react",
            "comment": "Bump @azure/msal-browser to v2.22.1",
            "commit": "34ee02434be99db2e03376b5994579df27c4b546"
          }
        ]
      }
    },
    {
      "date": "Tue, 08 Feb 2022 00:41:07 GMT",
      "tag": "@azure/msal-react_v1.3.0",
      "version": "1.3.0",
      "comments": {
        "minor": [
          {
            "author": "thomas.norling@microsoft.com",
            "package": "@azure/msal-react",
            "commit": "67ce881faa2a6931320541d99de2efe4e9ba6a3f",
            "comment": "useMsalAuthentication hook acquires a token if user is already signed in #4280"
          },
          {
            "author": "beachball",
            "package": "@azure/msal-react",
            "comment": "Bump @azure/msal-browser to v2.22.0",
            "commit": "639253acbc825e1f19ca712bc72dce8da149e3e8"
          }
        ],
        "none": [
          {
            "author": "kamausamuel11@gmail.com",
            "package": "@azure/msal-react",
            "commit": "5767008f8ef9f3b05aeba421cc4aa6c6bb616e86",
            "comment": "fix: update package-lock files"
          },
          {
            "author": "thomas.norling@microsoft.com",
            "package": "@azure/msal-react",
            "commit": "19f76b1d9cd2b0f1a4a7e4765c8ee9e7e17f3d59",
            "comment": "Test changes #4383"
          }
        ]
      }
    },
    {
      "date": "Tue, 04 Jan 2022 00:20:29 GMT",
      "tag": "@azure/msal-react_v1.2.0",
      "version": "1.2.0",
      "comments": {
        "none": [
          {
            "author": "hemoral@microsoft.com",
            "package": "@azure/msal-react",
            "commit": "60e2cfc0e9daa3c24e994617b4ac42aef6880b74",
            "comment": "Add support for requested claims in silent token acquisition #4296"
          }
        ],
        "minor": [
          {
            "author": "beachball",
            "package": "@azure/msal-react",
            "comment": "Bump @azure/msal-browser to v2.21.0",
            "commit": "bd9b1af91c278926ab2e6943cf90817a7ac4957b"
          }
        ]
      }
    },
    {
      "date": "Tue, 07 Dec 2021 00:17:01 GMT",
      "tag": "@azure/msal-react_v1.1.2",
      "version": "1.1.2",
      "comments": {
        "none": [
          {
            "author": "thomas.norling@microsoft.com",
            "package": "@azure/msal-react",
            "commit": "02dbd9172368bfc69e4a47f01a3ada0b96345c81",
            "comment": "Package.json updates"
          }
        ],
        "patch": [
          {
            "author": "thomas.norling@microsoft.com",
            "package": "@azure/msal-react",
            "commit": "54d0d9457e39691222c40b106b8c674dc3e4d761",
            "comment": "Fix inProgress stuck in startup state #4302"
          },
          {
            "author": "beachball",
            "package": "@azure/msal-react",
            "comment": "Bump @azure/msal-browser to v2.20.0",
            "commit": "d7c209f7aa3ae4380a77a31ff1319fbf7201ae45"
          }
        ]
      }
    },
    {
      "date": "Mon, 01 Nov 2021 23:53:22 GMT",
      "tag": "@azure/msal-react_v1.1.1",
      "version": "1.1.1",
      "comments": {
        "patch": [
          {
            "author": "thomas.norling@microsoft.com",
            "package": "@azure/msal-react",
            "commit": "0d7e8c7b131d94c365bc114b69e3ca21f5300d41",
            "comment": "Support React version 16.8.0+"
          },
          {
            "author": "beachball",
            "package": "@azure/msal-react",
            "comment": "Bump @azure/msal-browser to v2.19.0",
            "commit": "6ac29855822ce1ba9531a68bcaa6f37443ef16c0"
          }
        ],
        "none": [
          {
            "author": "janutter@microsoft.com",
            "package": "@azure/msal-react",
            "commit": "c5a8de4a5dc7acb9bdf1759eb3cb9811459c3d82",
            "comment": "Update package-locks to fix dependantbot alerts #4181"
          }
        ]
      }
    },
    {
      "date": "Mon, 04 Oct 2021 23:12:35 GMT",
      "tag": "@azure/msal-react_v1.1.0",
      "version": "1.1.0",
      "comments": {
        "minor": [
          {
            "author": "thomas.norling@microsoft.com",
            "package": "@azure/msal-react",
            "comment": "Update account state when user logs in or out from a different tab or window #3981",
            "commit": "d03c16f09026bac36048241da4635e73d32a6eed"
          },
          {
            "author": "beachball",
            "package": "@azure/msal-react",
            "comment": "Bump @azure/msal-browser to v2.18.0",
            "commit": "d03c16f09026bac36048241da4635e73d32a6eed"
          }
        ],
        "none": [
          {
            "author": "kamausamuel11@gmail.com",
            "package": "@azure/msal-react",
            "comment": "fix: add forked bindings library to node-extensins",
            "commit": "d03c16f09026bac36048241da4635e73d32a6eed"
          },
          {
            "author": "thomas.norling@microsoft.com",
            "package": "@azure/msal-react",
            "comment": "Disallow major bumps",
            "commit": "d03c16f09026bac36048241da4635e73d32a6eed"
          },
          {
            "author": "prkanher@microsoft.com",
            "package": "@azure/msal-react",
            "comment": "docs update for ssoSilent #4123",
            "commit": "d03c16f09026bac36048241da4635e73d32a6eed"
          }
        ],
        "patch": [
          {
            "author": "thomas.norling@microsoft.com",
            "package": "@azure/msal-react",
            "comment": "Export library version #4124",
            "commit": "d03c16f09026bac36048241da4635e73d32a6eed"
          }
        ]
      }
    },
    {
      "date": "Tue, 07 Sep 2021 23:22:24 GMT",
      "tag": "@azure/msal-react_v1.0.2",
      "version": "1.0.2",
      "comments": {
        "none": [
          {
            "comment": "Unit test updates #3947",
            "author": "thomas.norling@microsoft.com",
            "commit": "75dbe00f7982abf5734698b7ab35fd55b1b8e030",
            "package": "@azure/msal-react"
          },
          {
            "comment": "patch fix",
            "author": "ellymakuba@microsoft.com",
            "commit": "6f6c1fa9987d62a68583c513c4baabe4041eaf17",
            "package": "@azure/msal-react"
          },
          {
            "comment": "Update docs with self-service sign-up FAQ #3934",
            "author": "joliuac@gmail.com",
            "commit": "323d7eabbbd95c499d2c2a2446cdea4531af71c5",
            "package": "@azure/msal-react"
          }
        ],
        "patch": [
          {
            "comment": "Fix inProgress state bug when returning from a redirect #4013",
            "author": "thomas.norling@microsoft.com",
            "commit": "09f8cece289c07dd9c5681a31ec285e4111db4ae",
            "package": "@azure/msal-react"
          }
        ]
      }
    },
    {
      "date": "Mon, 28 Jun 2021 23:39:48 GMT",
      "tag": "@azure/msal-react_v1.0.1",
      "version": "1.0.1",
      "comments": {
        "none": [
          {
            "comment": "Component governance dependency updates #3655",
            "author": "joarroyo@microsoft.com",
            "commit": "d06ce5f5f4aa774e447d01e9cbf17d05a730bc47",
            "package": "@azure/msal-react"
          },
          {
            "comment": "fix: update package lock files",
            "author": "samuelkamau@microsoft.com",
            "commit": "0199e41269b79de70f7d0da0fb12448db534f784",
            "package": "@azure/msal-react"
          },
          {
            "comment": "Upgrade Jest to v27 #3719",
            "author": "thomas.norling@microsoft.com",
            "commit": "6c34aa5be3ee9536bd2febd2b7781fcdf0d28786",
            "package": "@azure/msal-react"
          }
        ],
        "patch": [
          {
            "comment": "Change accounts context type to AccountInfo[] #3677",
            "author": "thomas.norling@microsoft.com",
            "commit": "5ba1ef16fac7b8f7c88505f86cef63f35044c817",
            "package": "@azure/msal-react"
          }
        ]
      }
    },
    {
      "date": "Thu, 13 May 2021 18:34:08 GMT",
      "tag": "@azure/msal-react_v1.0.0",
      "version": "1.0.0",
      "comments": {
        "patch": [
          {
            "comment": "Move MSAL Angular v2 and MSAL React to GA",
            "author": "janutter@microsoft.com",
            "commit": "40509896e4820db7ec49093a8afc12b151b85a6a",
            "package": "@azure/msal-react"
          }
        ],
        "none": [
          {
            "comment": "Update packge locks",
            "author": "janutter@microsoft.com",
            "commit": "a96f88d90512c2f5a0063a05ebe22240001d91be",
            "package": "@azure/msal-react"
          }
        ]
      }
    },
    {
      "date": "Wed, 12 May 2021 18:35:03 GMT",
      "tag": "@azure/msal-react_v1.0.0-beta.3",
      "version": "1.0.0-beta.3",
      "comments": {
        "none": [
          {
            "comment": "replace legacy password-reset flow",
            "author": "dogan.erisen@gmail.com",
            "commit": "f272ffce86591aeeacd892f3b53e522ebcd19555",
            "package": "@azure/msal-react"
          },
          {
            "comment": "Regenerate package-lock #3510",
            "author": "joarroyo@microsoft.com",
            "commit": "ba0092a452f71a7bc58aaf7acdf94536d66f7493",
            "package": "@azure/msal-react"
          }
        ],
        "prerelease": [
          {
            "comment": "Fix extra state update in useAccount hook #3527",
            "author": "thomas.norling@microsoft.com",
            "commit": "878253750fecf12b4a865a5821df20d333ff0134",
            "package": "@azure/msal-react"
          },
          {
            "comment": "Prevent UnauthenticatedTemplate from rendering children while processing redirect response #3552",
            "author": "thomas.norling@microsoft.com",
            "commit": "90afc948d8ab779526679d60433b2d81ea7557bc",
            "package": "@azure/msal-react"
          }
        ]
      }
    },
    {
      "date": "Thu, 22 Apr 2021 23:26:08 GMT",
      "tag": "@azure/msal-react_v1.0.0-beta.2",
      "version": "1.0.0-beta.2",
      "comments": {
        "none": [
          {
            "comment": "Update msal-react package-lock.json",
            "author": "janutter@microsoft.com",
            "commit": "e5aa3546084fdbd40a77b4bd6eae667d91481620",
            "package": "@azure/msal-react"
          }
        ],
        "prerelease": [
          {
            "comment": "Add .browserslistrc #3471",
            "author": "thomas.norling@microsoft.com",
            "commit": "04c6d659d4dc76183ef9043075d3b6cacc450c9b",
            "package": "@azure/msal-react"
          }
        ]
      }
    },
    {
      "date": "Wed, 24 Mar 2021 22:55:46 GMT",
      "tag": "@azure/msal-react_v1.0.0-beta.1",
      "version": "1.0.0-beta.1",
      "comments": {
        "none": [
          {
            "comment": "React-add-msal to msal-react migration guide #2964",
            "author": "thomas.norling@microsoft.com",
            "commit": "6e6b1e9cc11140d0f8da21a19fc0fef100b550c6",
            "package": "@azure/msal-react"
          }
        ],
        "prerelease": [
          {
            "comment": "Add support for logoutPopup #3044",
            "author": "thomas.norling@microsoft.com",
            "commit": "9c913e05cc75728510e6a88fc50c7d759ec82fef",
            "package": "@azure/msal-react"
          }
        ]
      }
    },
    {
      "date": "Mon, 15 Mar 2021 23:45:17 GMT",
      "tag": "@azure/msal-react_v1.0.0-beta.0",
      "version": "1.0.0-beta.0",
      "comments": {
        "none": [
          {
            "comment": "Docs update (#3144)",
            "author": "thomas.norling@microsoft.com",
            "commit": "a7e703018c3595fd16d6017bf6f50cce9e1b2b66",
            "package": "@azure/msal-react"
          },
          {
            "comment": "Remove Storybook #3136",
            "author": "thomas.norling@microsoft.com",
            "commit": "1b49461d376ee972a58c367c828020b045dd80de",
            "package": "@azure/msal-react"
          },
          {
            "comment": "Docs fix syntax error (#3209)",
            "author": "hraz@microsoft.com",
            "commit": "d6ba4ffec7cfbb0c73974629a47f233b50f3fbb4",
            "package": "@azure/msal-react"
          }
        ]
      }
    },
    {
      "date": "Wed, 03 Mar 2021 21:47:05 GMT",
      "tag": "@azure/msal-react_v1.0.0-beta.0",
      "version": "1.0.0-beta.0",
      "comments": {
        "none": [
          {
            "comment": "Docs Updates (#2985)",
            "author": "thomas.norling@microsoft.com",
            "commit": "df9e38f5e3b65b3d3ba28b5f323acb4180b32286",
            "package": "@azure/msal-react"
          },
          {
            "comment": "Add error doc to msal-react (#3093)",
            "author": "joarroyo@microsoft.com",
            "commit": "0cbb56a54d60bfd5927112d24e22727f738c3fbe",
            "package": "@azure/msal-react"
          },
          {
            "comment": "Added section about how to acquire an access token outside of a React component.",
            "author": "richardrobberse@outlook.com",
            "commit": "f8d9296a2371a7d58bffcadb8f38abecfb1a4a0b",
            "package": "@azure/msal-react"
          },
          {
            "comment": "Documentation (#3049)",
            "author": "thomas.norling@microsoft.com",
            "commit": "caf92acd34bad788be0dd1b090a3f2ad1d9cf552",
            "package": "@azure/msal-react"
          }
        ],
        "prerelease": [
          {
            "comment": "Remove InteractionStatus export (#3048)",
            "author": "thomas.norling@microsoft.com",
            "commit": "06915e1cdece0f9af4794f4612614b38a2dc2542",
            "package": "@azure/msal-react"
          }
        ]
      }
    },
    {
      "date": "Thu, 18 Feb 2021 00:34:32 GMT",
      "tag": "@azure/msal-react_v1.0.0-alpha.6",
      "version": "1.0.0-alpha.6",
      "comments": {
        "none": [
          {
            "comment": "review changes, add reference to class-components doc",
            "author": "dogan.erisen@gmail.com",
            "commit": "92cbfdbc4680084a9ca45684cf0732f3fc305f1e",
            "package": "@azure/msal-react"
          }
        ]
      }
    },
    {
      "date": "Tue, 09 Feb 2021 01:48:22 GMT",
      "tag": "@azure/msal-react_v1.0.0-alpha.5",
      "version": "1.0.0-alpha.5",
      "comments": {
        "prerelease": [
          {
            "comment": "Check InteractionStatus in Authenticated/UnauthenticatedTemplate (#2996)",
            "author": "thomas.norling@microsoft.com",
            "commit": "4a232f44599e0c88fe68899127992f2d58425e08",
            "package": "@azure/msal-react"
          },
          {
            "comment": "Fix version.json import errors (#2993)",
            "author": "thomas.norling@microsoft.com",
            "commit": "6dc3bc9e2148bc53b181d9f079f6e11e0159620b",
            "package": "@azure/msal-react"
          }
        ],
        "none": [
          {
            "comment": "Events Documentation (#2976)",
            "author": "thomas.norling@microsoft.com",
            "commit": "9b3ef650ba0107a470de30876f783311f7324de5",
            "package": "@azure/msal-react"
          },
          {
            "comment": "package-lock updates (#2841)",
            "author": "thomas.norling@microsoft.com",
            "commit": "aba0c69c558d0fe7a8edfc94aa64022a57fb0c41",
            "package": "@azure/msal-react"
          },
          {
            "comment": "Docs updates (#2965)",
            "author": "thomas.norling@microsoft.com",
            "commit": "5d4e67e2e70cf362f58830aaa111a046684c3af8",
            "package": "@azure/msal-react"
          }
        ]
      }
    },
    {
      "date": "Tue, 02 Feb 2021 01:56:47 GMT",
      "tag": "@azure/msal-react_v1.0.0-alpha.4",
      "version": "1.0.0-alpha.4",
      "comments": {
        "none": [
          {
            "comment": "Docs update (#2902)",
            "author": "thomas.norling@microsoft.com",
            "commit": "80317ca933498e9c5ec8b2b9dc4c2874313e6fd0",
            "package": "@azure/msal-react"
          },
          {
            "comment": "Add typedocs scripts (#2926)",
            "author": "thomas.norling@microsoft.com",
            "commit": "a44ab8f5294f2ec2cc37b98be4f8654c4d3276fd",
            "package": "@azure/msal-react"
          },
          {
            "comment": "Add project references (#2930)",
            "author": "thomas.norling@microsoft.com",
            "commit": "a836e77e372f1b4da28195d4ad8c0c75d6794875",
            "package": "@azure/msal-react"
          }
        ],
        "prerelease": [
          {
            "comment": "Get package version from version.json (#2915)",
            "author": "thomas.norling@microsoft.com",
            "commit": "a6f4702f9439e318a8cb6dc65d1def16351a84fd",
            "package": "@azure/msal-react"
          },
          {
            "comment": "Use interactionStatus and inProgress from msal-browser (#2885)",
            "author": "joarroyo@microsoft.com",
            "commit": "c263c12b7708dd61d8772e4fd147031e4eeb280d",
            "package": "@azure/msal-react"
          },
          {
            "comment": "Pass SKU and version to msal-browser (#2845)",
            "author": "thomas.norling@microsoft.com",
            "commit": "27597c148c718e3d001309349a4498a958688cbd",
            "package": "@azure/msal-react"
          }
        ]
      }
    },
    {
      "date": "Thu, 21 Jan 2021 21:48:01 GMT",
      "tag": "@azure/msal-react_v1.0.0-alpha.3",
      "version": "1.0.0-alpha.3",
      "comments": {
        "prerelease": [
          {
            "comment": "Fix initial state values (#2865)",
            "author": "thomas.norling@microsoft.com",
            "commit": "4b41890cf56b9cb60043587dd6065fb4c9144606",
            "package": "@azure/msal-react"
          },
          {
            "comment": "Add missing license files",
            "author": "janutter@microsoft.com",
            "commit": "bee8cbd1f3a22efccb83ba045231eb611e2a7f7d",
            "package": "@azure/msal-react"
          }
        ],
        "none": [
          {
            "comment": "Issue-2887 fix missing import in quickstart",
            "author": "simon.j.duff@gmail.com",
            "commit": "4d065cbc8793bb76db40d43517860a55a4cafdd4",
            "package": "@azure/msal-react"
          }
        ]
      }
    },
    {
      "date": "Tue, 12 Jan 2021 00:51:26 GMT",
      "tag": "@azure/msal-react_v1.0.0-alpha.2",
      "version": "1.0.0-alpha.2",
      "comments": {
        "prerelease": [
          {
            "comment": "Add logger (#2727)",
            "author": "thomas.norling@microsoft.com",
            "commit": "cc0c22274fabb4304ce8b574c488cc5191362848",
            "package": "@azure/msal-react"
          },
          {
            "comment": "Fix redirect loop when service returns error (#2762)",
            "author": "thomas.norling@microsoft.com",
            "commit": "730d30b7bb2afa597d7b23dc0393dc78d01f849e",
            "package": "@azure/msal-react"
          }
        ],
        "none": [
          {
            "comment": "Update storybook to v6",
            "author": "janutter@microsoft.com",
            "commit": "df94f4216584735768589fb047d74762bfa75911",
            "package": "@azure/msal-react"
          },
          {
            "comment": "Readme Update (#2814)",
            "author": "thomas.norling@microsoft.com",
            "commit": "194f21637c900f3e4afb64bbcf47cfc1328cb1bf",
            "package": "@azure/msal-react"
          },
          {
            "comment": "package-lock changes",
            "author": "prkanher@microsoft.com",
            "commit": "c092667cd997935625eafbc491ede54417d4b657",
            "package": "@azure/msal-react"
          },
          {
            "comment": "package.lock change",
            "author": "samuel.kamau@microsoft.com",
            "commit": "4e50ca592f5a17578072be9e4ac28e05b3e6d594",
            "package": "@azure/msal-react"
          },
          {
            "comment": "Readme update (#2813)",
            "author": "thomas.norling@microsoft.com",
            "commit": "c22616826105ea3bad37745e6ffcf27e409fe774",
            "package": "@azure/msal-react"
          }
        ]
      }
    },
    {
      "date": "Mon, 07 Dec 2020 22:19:03 GMT",
      "tag": "@azure/msal-react_v1.0.0-alpha.1",
      "version": "1.0.0-alpha.1",
      "comments": {
        "prerelease": [
          {
            "comment": "Prevent unnecessary context updates (#2671)",
            "author": "thomas.norling@microsoft.com",
            "commit": "a1ba4a5037480a23d22d3a72a4217650028953d2",
            "package": "@azure/msal-react"
          },
          {
            "comment": "Updating TestConstants.ts",
            "author": "prkanher@microsoft.com",
            "commit": "b921279b4f285d2984b8458f27348d3f734b0d67",
            "package": "@azure/msal-react"
          },
          {
            "comment": "Readme Updates",
            "author": "thomas.norling@microsoft.com",
            "commit": "4c9729742d82fc51cf7b823bd376e6551dcd851b",
            "package": "@azure/msal-react"
          },
          {
            "comment": "Fix Server/Client mismatch when using SSR (#2646)",
            "author": "thomas.norling@microsoft.com",
            "commit": "23b292184da04a397f985f6453f22810c40d1fbc",
            "package": "@azure/msal-react"
          },
          {
            "comment": "useMsalAuthentication consumes response from login callback (#2610)",
            "author": "thomas.norling@microsoft.com",
            "commit": "9c029bc074ecd32483a45cfab8721f0771c31e55",
            "package": "@azure/msal-react"
          },
          {
            "comment": "Update msal-react ssoSilent example",
            "author": "janutter@microsoft.com",
            "commit": "46bef2f0e3a2ffacc9fd4d69c6016f5528d630a5",
            "package": "@azure/msal-react"
          },
          {
            "comment": "Readme updates (#2592)",
            "author": "thomas.norling@microsoft.com",
            "commit": "cfea3b511ebfcd4a22334a1b7c7625f8a7a3a098",
            "package": "@azure/msal-react"
          }
        ]
      }
    },
    {
      "date": "Wed, 11 Nov 2020 23:33:20 GMT",
      "tag": "@azure/msal-react_v1.0.0-alpha.0",
      "version": "1.0.0-alpha.0",
      "comments": {
        "none": [
          {
            "comment": "Change MsalContext file extension (#2584)",
            "author": "thomas.norling@microsoft.com",
            "commit": "f680d65c5b29593242605f815a2a98f126c280a1",
            "package": "@azure/msal-react"
          },
          {
            "comment": "Add localAccountId to AccountIdentifiers (#2588)",
            "author": "thomas.norling@microsoft.com",
            "commit": "b6e1692cc3e3ea8c0d9b5808c4469446c01cfb84",
            "package": "@azure/msal-react"
          },
          {
            "comment": "Update Docs and Deps (#2581)",
            "author": "thomas.norling@microsoft.com",
            "commit": "f27f3ccfbd691b69e0393358eb0c165f1fc1c714",
            "package": "@azure/msal-react"
          }
        ]
      }
    },
    {
      "date": "Tue, 10 Nov 2020 01:48:44 GMT",
      "tag": "@azure/msal-react_v2.0.0-alpha.0",
      "version": "2.0.0-alpha.0",
      "comments": {
        "none": [
          {
            "comment": "msal-react first alpha release (#2540)",
            "author": "thomas.norling@microsoft.com",
            "commit": "612feaeb6e5099cae6d1f606d187f5e38063018f",
            "package": "@azure/msal-react"
          }
        ]
      }
    }
  ]
}<|MERGE_RESOLUTION|>--- conflicted
+++ resolved
@@ -2,11 +2,6 @@
   "name": "@azure/msal-react",
   "entries": [
     {
-<<<<<<< HEAD
-      "date": "Mon, 01 May 2023 20:47:44 GMT",
-      "tag": "@azure/msal-react_v1.5.6",
-      "version": "1.5.6",
-=======
       "date": "Mon, 08 May 2023 20:12:01 GMT",
       "tag": "@azure/msal-react_v2.0.0-alpha.1",
       "version": "2.0.0-alpha.1",
@@ -72,7 +67,6 @@
       "date": "Mon, 01 May 2023 20:47:44 GMT",
       "tag": "@azure/msal-react_v1.5.7",
       "version": "1.5.7",
->>>>>>> eeb136bc
       "comments": {
         "patch": [
           {
