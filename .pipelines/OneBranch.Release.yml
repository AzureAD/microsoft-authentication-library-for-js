--- conflicted
+++ resolved
@@ -311,29 +311,19 @@
               displayName: 'Get Release Date'
               condition: always()
               inputs:
-<<<<<<< HEAD
                 script: |
                   node getReleaseDate.js
                   echo $(PR_DATE)
-                workingDir: 'release-scripts/'
-=======
-                script: 'node getReleaseDate.js'
-                workingDirectory: 'release-scripts'
->>>>>>> acfcb303
+                workingDirectory: 'release-scripts/'
               env:
                 TZ: "America/Los_Angeles"
             - task: CmdLine@2
               displayName: 'Get branch'
               inputs:
-<<<<<<< HEAD
                 script: |
                   node getReleaseDate.js -branch
                   echo $(PR_BRANCH)
-                workingDir: 'release-scripts/'
-=======
-                script: 'node getReleaseDate.js -branch'
                 workingDirectory: 'release-scripts/'
->>>>>>> acfcb303
               env:
                 TZ: "America/Los_Angeles"
             - task: CmdLine@2
