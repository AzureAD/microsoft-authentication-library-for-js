--- conflicted
+++ resolved
@@ -108,18 +108,6 @@
         publishMsalNode: $[ stageDependencies.pre_release.filter.outputs['filter.publishMsalNode'] ]
         publishMsalNodeExtensions: $[ stageDependencies.pre_release.filter.outputs['filter.publishMsalNodeExtensions'] ]
       jobs:
-<<<<<<< HEAD
-      # Release MSAL Core
-        - template: .pipelines/custom-templates/publish-template.yml@self
-          parameters:
-            jobName: 'publish_msal_core'
-            path: 'lib'
-            libName: 'msal-core'
-            publishFlagName: 'MsalCore'
-            publishOverride: ${{ parameters.overrideMsalCore }}
-            testMode: ${{ parameters.testMode }}
-=======
->>>>>>> b01af2fb
       # Release MSAL Common
         - template: .pipelines/custom-templates/publish-template.yml@self
           parameters:
