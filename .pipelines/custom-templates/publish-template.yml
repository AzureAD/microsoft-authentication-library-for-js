parameters:
  - name: jobName
    type: string
  - name: path
    type: string
  - name: libName
    type: string
  - name: dependsOn
    type: string
    default: 'none'
  - name: publishFlagName
    type: string
  - name: publishOverride
    type: boolean
    default: false
  - name: testMode
    type: boolean
    default: false

jobs:
  - job: ${{ parameters.jobName }}
    displayName: 'Publish ${{ parameters.libName }}'
    ${{ if not(eq(parameters.dependsOn, 'none')) }}:
      dependsOn: ${{ parameters.dependsOn }}
    pool:
      type: linux
    variables:
      repoName: 'msal-javascript-internal'
      publishOverride: ${{ parameters.publishOverride }}
      ob_outputDirectory: '${{ parameters.path }}/${{ parameters.libName }}' # this directory is uploaded to pipeline artifacts, reddog and cloudvault. More info at https://aka.ms/obpipelines/artifacts
      ob_sdl_binskim_break: true # https://aka.ms/obpipelines/sdl
    condition: and(
      or(
        eq('${{ parameters.dependsOn }}', 'none'),
        in(dependencies.${{ parameters.dependsOn }}.result, 'Succeeded', 'SucceededWithIssues', 'Skipped')
        ),
      or(
        eq(variables.publish${{ parameters.publishFlagName }}, true),
        eq(variables.publishOverride, true)
        )
      )
    steps:
      - task: NodeTool@0
        displayName: Install Node
        inputs:
          versionSpec: '16.x'
          checkLatest: true
      # Install dependencies
      - task: Npm@1
        displayName: Install dependencies
        inputs:
          command: 'install'
          workingDir: '${{ parameters.path }}/${{ parameters.libName }}'
          verbose: false
      # Runs lerna bootstrap scoped to this package and any local dependencies so that npm run build:all commands work
      - task: Npm@1
        displayName: Link dependencies
        inputs:
          command: 'custom'
          workingDir: '${{ parameters.path }}/${{ parameters.libName }}'
          customCommand: 'run link:localDeps --if-present'

      # KeyVault connection
      - task: AzureKeyVault@2
        inputs:
          azureSubscription: 'MSIDLABKeyVault'
          KeyVaultName: 'ADALTestInfo'
          SecretsFilter: 'MSALJSNPMTOKEN, MSALJSGITHUB'
          RunAsPreJob: true

<<<<<<< HEAD
=======
      # Write NPM authToken
      - script: echo $NPM_TOKEN > .npmrc
        displayName: Write npm authToken
        workingDirectory: '${{ parameters.path }}/${{ parameters.libName }}'
        env:
          NPM_TOKEN: $(MSALJSNPMTOKEN)

>>>>>>> b01af2fb
      # Publish to npm
      - task: Npm@1
        displayName: Publish to npm
        condition: and(not(eq('${{ parameters.libName }}', 'msal-angular')), not(${{ parameters.testMode }}))
        continueOnError: true
        inputs:
          command: 'custom'
          workingDir: '${{ parameters.path }}/${{ parameters.libName }}'
          customCommand: 'publish --tag alpha' # Remove --tag alpha when ready to GA
      - task: Npm@1
        displayName: Publish to npm - Test Mode
        condition: and(not(eq('${{ parameters.libName }}', 'msal-angular')), ${{ parameters.testMode }})
        continueOnError: true
        inputs:
          command: 'custom'
          workingDir: '${{ parameters.path }}/${{ parameters.libName }}'
          customCommand: 'pack'

      # Deploy to npm (Angular only)
      - task: Npm@1
        displayName: Deploy to npm (Angular only)
        condition: and(eq('${{ parameters.libName }}', 'msal-angular'), not(${{ parameters.testMode }}))
        inputs:
          command: 'custom'
          workingDir: '${{ parameters.path }}/${{ parameters.libName }}'
          customCommand: 'run deploy:alpha' # Remove :alpha when ready to GA"
      - task: Npm@1
        displayName: Deploy to npm (Angular only) - Test Mode
        condition: and(eq('${{ parameters.libName }}', 'msal-angular'), ${{ parameters.testMode }})
        inputs:
          command: 'custom'
          workingDir: '${{ parameters.path }}/${{ parameters.libName }}'
          customCommand: 'pack'

      # Remove .npmrc file
      - script: rm ${{ parameters.path }}/${{ parameters.libName }}/.npmrc
        displayName: Remove .npmrc file

      # Install Release Scripts dependencies
      - task: Npm@1
        displayName: Install release scripts dependencies
        inputs:
          command: 'install'
          workingDir: 'release-scripts/'

      # Check npm for package availability
      - script: node checkPackageAvailability.js ${{ parameters.path}}/${{ parameters.libName }}
        displayName: Check npm for package availability
        condition: not(${{ parameters.testMode }})
        workingDirectory: 'release-scripts/'
      
      # Create GitHub releases, discussions and milestones
      - script: node create-releases.js -lib ${{ parameters.path }}/${{ parameters.libName }}
        displayName: Create GitHub releases, discussions and milestones
        condition: not(${{ parameters.testMode }})
        workingDirectory: 'release-scripts/'
        continueOnError: true
        env:
          GITHUB_AUTH: $(MSALJSGITHUB)

      - script: echo " Run node create-releases.js -lib ${{ parameters.path }}/${{ parameters.libName }}"
        displayName: Create GitHub releases, discussions and milestones - Test Mode
        condition: ${{ parameters.testMode }}
        workingDirectory: 'release-scripts/'
        continueOnError: true<|MERGE_RESOLUTION|>--- conflicted
+++ resolved
@@ -68,8 +68,6 @@
           SecretsFilter: 'MSALJSNPMTOKEN, MSALJSGITHUB'
           RunAsPreJob: true
 
-<<<<<<< HEAD
-=======
       # Write NPM authToken
       - script: echo $NPM_TOKEN > .npmrc
         displayName: Write npm authToken
@@ -77,7 +75,6 @@
         env:
           NPM_TOKEN: $(MSALJSNPMTOKEN)
 
->>>>>>> b01af2fb
       # Publish to npm
       - task: Npm@1
         displayName: Publish to npm
