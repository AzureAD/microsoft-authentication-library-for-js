parameters:
  - name: jobName
    type: string
  - name: path
    type: string
  - name: libName
    type: string
  - name: dependsOn
    type: string
    default: 'none'
  - name: cdn
    type: boolean
    default: false
  - name: publishFlagName
    type: string
  - name: publishOverride
    type: boolean
    default: false
  - name: testMode
    type: boolean
    default: false

jobs:
  - job: ${{ parameters.jobName }}
    displayName: 'Publish ${{ parameters.libName }}'
    ${{ if not(eq(parameters.dependsOn, 'none')) }}:
      dependsOn: ${{ parameters.dependsOn }}
    pool:
      type: linux
    variables:
      repoName: 'msal-javascript-internal'
      publishOverride: ${{ parameters.publishOverride }}
      ob_outputDirectory: '${{ parameters.path }}/${{ parameters.libName }}' # this directory is uploaded to pipeline artifacts, reddog and cloudvault. More info at https://aka.ms/obpipelines/artifacts
      ob_sdl_binskim_break: true # https://aka.ms/obpipelines/sdl
    condition: and(succeeded(), or(eq(variables.publish${{ parameters.publishFlagName }}, true), eq(variables.publishOverride, true)))
    steps:
      - task: NodeTool@0
        displayName: Install Node
        inputs:
          versionSpec: '16.x'
          checkLatest: true
      # Install dependencies
      - task: Npm@1
        displayName: Install dependencies
        inputs:
          command: 'install'
          workingDir: '${{ parameters.path }}/${{ parameters.libName }}'
          verbose: false
      # Runs lerna bootstrap scoped to this package and any local dependencies so that npm run build:all commands work
      - task: Npm@1
        displayName: Link dependencies
        inputs:
          command: 'custom'
          workingDir: '${{ parameters.path }}/${{ parameters.libName }}'
          customCommand: 'run link:localDeps --if-present'

  # Publish to CDN
      # KeyVault connection
      - task: AzureKeyVault@2
        inputs:
          azureSubscription: 'MSIDLABKeyVault'
          KeyVaultName: 'ADALTestInfo'
          SecretsFilter: 'MSALJS-CDN-SAS-EUNO, MSALJS-CDN-SAS-USWE, MSALJSNPMTOKEN, MSALJSGITHUB'
          RunAsPreJob: true

      # Publish to CDN 
      - task: Npm@1
        displayName: Publish to CDN
        condition: and(${{ parameters.cdn }}, not(${{ parameters.testMode }}))
        inputs:
          command: 'custom'
          customCommand: 'run cdn'
          workingDir: '${{ parameters.path }}/${{ parameters.libName }}'
        env:
          CDN_SAS_EUNO: $(MSALJS-CDN-SAS-UNO)
          CDN_SAS_USWE: $(MSALJS-CDN-SAS-USWE)
      - task: CmdLine@2
        displayName: Publish to CDN (Test Mode)
        condition: and(${{ parameters.cdn }}, ${{ parameters.testMode }})
        inputs:
          script: echo "Publish CDN here"


      # Publish to npm
      - task: Npm@1
        displayName: Publish to npm
        condition: and(not(eq('${{ parameters.libName }}', 'msal-angular')), not(${{ parameters.testMode }}))
<<<<<<< HEAD
=======
        continueOnError: true
        inputs:
          workingDir: '${{ parameters.path }}/${{ parameters.libName }}'
          command: 'publish'
          publishEndpoint: MSALJSNPM
      - task: Npm@1
        displayName: Publish to npm - Test Mode
        condition: and(not(eq('${{ parameters.libName }}', 'msal-angular')), ${{ parameters.testMode }})
>>>>>>> 040decc9
        continueOnError: true
        inputs:
          command: 'custom'
          workingDir: '${{ parameters.path }}/${{ parameters.libName }}'
<<<<<<< HEAD
          command: 'publish'
          publishEndpoint: MSALJSNPM
      - task: Npm@1
        displayName: Publish to npm - Test Mode
        condition: and(not(eq('${{ parameters.libName }}', 'msal-angular')), ${{ parameters.testMode }})
        continueOnError: true
        inputs:
          command: 'custom'
          workingDir: '${{ parameters.path }}/${{ parameters.libName }}'
=======
>>>>>>> 040decc9
          customCommand: 'pack'
      
      
      # Write NPM authToken
      - script: echo "$NPM_TOKEN" > .npmrc
        displayName: Write npm authToken
        workingDirectory: '${{ parameters.path }}/${{ parameters.libName }}'
        env:
          NPM_TOKEN: $(MSALJSNPMTOKEN}

      # Deploy to npm (Angular only)
      - task: Npm@1
        displayName: Deploy to npm (Angular only)
        condition: and(eq('${{ parameters.libName }}', 'msal-angular'), not(${{ parameters.testMode }}))
        inputs:
          command: 'custom'
          workingDir: '${{ parameters.path }}/${{ parameters.libName }}'
          customCommand: 'deploy'
      - task: Npm@1
        displayName: Deploy to npm (Angular only) - Test Mode
        condition: and(eq('${{ parameters.libName }}', 'msal-angular'), ${{ parameters.testMode }})
        inputs:
          command: 'custom'
          workingDir: '${{ parameters.path }}/${{ parameters.libName }}'
          customCommand: 'pack'

      # Remove .npmrc file
      - script: rm .npmrc
        displayName: Remove .npmrc file
        workingDirectory: '${{ parameters.path }}/${{ parameters.libName }}'

      # Install Release Scripts dependencies
      - task: Npm@1
        displayName: Install release scripts dependencies
        inputs:
          command: 'install'
          workingDir: 'release-scripts/'

      # Check npm for package availability
      - script: node checkPackageAvailability.js ${{ parameters.path}}/${{ parameters.libName }}
        displayName: Check npm for package availability
        workingDirectory: 'release-scripts/'
      
      # Create GitHub releases, discussions and milestones
      - script: node create-releases.js -lib ${{ parameters.path }}/${{ parameters.libName }}
        displayName: Create GitHub releases, discussions and milestones
        condition: not(${{ parameters.testMode }})
        workingDirectory: 'release-scripts/'
        continueOnError: true
        env:
          GITHUB_AUTH: $(MSALJSGITHUB)

      - script: echo " Run node create-releases.js -lib ${{ parameters.path }}/${{ parameters.libName }}"
        displayName: Create GitHub releases, discussions and milestones - Test Mode
        condition: ${{ parameters.testMode }}
        workingDirectory: 'release-scripts/'
        continueOnError: true<|MERGE_RESOLUTION|>--- conflicted
+++ resolved
@@ -85,22 +85,9 @@
       - task: Npm@1
         displayName: Publish to npm
         condition: and(not(eq('${{ parameters.libName }}', 'msal-angular')), not(${{ parameters.testMode }}))
-<<<<<<< HEAD
-=======
         continueOnError: true
         inputs:
           workingDir: '${{ parameters.path }}/${{ parameters.libName }}'
-          command: 'publish'
-          publishEndpoint: MSALJSNPM
-      - task: Npm@1
-        displayName: Publish to npm - Test Mode
-        condition: and(not(eq('${{ parameters.libName }}', 'msal-angular')), ${{ parameters.testMode }})
->>>>>>> 040decc9
-        continueOnError: true
-        inputs:
-          command: 'custom'
-          workingDir: '${{ parameters.path }}/${{ parameters.libName }}'
-<<<<<<< HEAD
           command: 'publish'
           publishEndpoint: MSALJSNPM
       - task: Npm@1
@@ -110,8 +97,6 @@
         inputs:
           command: 'custom'
           workingDir: '${{ parameters.path }}/${{ parameters.libName }}'
-=======
->>>>>>> 040decc9
           customCommand: 'pack'
       
       
