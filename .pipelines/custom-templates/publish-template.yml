--- conflicted
+++ resolved
@@ -66,11 +66,7 @@
       # Publish to CDN 
       - task: Npm@1
         displayName: Publish to CDN
-<<<<<<< HEAD
-        condition: ${{ parameters.cdn }}
-=======
         condition: and(${{ parameters.cdn }}, not(${{ parameters.testMode }}))
->>>>>>> e5e8f66c
         inputs:
           command: 'custom'
           customCommand: 'run cdn'
@@ -88,20 +84,11 @@
       # Publish to npm
       - task: Npm@1
         displayName: Publish to npm
-<<<<<<< HEAD
-        condition: ${{ not(eq(parameters.libName, 'msal-angular')) }}
-=======
         condition: and(not(eq('${{ parameters.libName }}', 'msal-angular')), not(${{ parameters.testMode }}))
->>>>>>> e5e8f66c
         continueOnError: true
         inputs:
           workingDir: '${{ parameters.path }}/${{ parameters.libName }}'
           command: 'publish'
-<<<<<<< HEAD
-          customRegistry: useNpmrc
-          publishRegistry: useExternalRegistry
-          publishEndpoint: 'https://registry.npmjs.org'
-=======
           publishEndpoint: MSALJSNPM
       - task: Npm@1
         displayName: Publish to npm - Test Mode
@@ -117,7 +104,6 @@
       - script: echo "$NPM_TOKEN" > .npmrc
         displayName: Write npm authToken
         workingDirectory: '${{ parameters.path }}/${{ parameters.libName }}'
->>>>>>> e5e8f66c
         env:
           NPM_TOKEN: $(MSALJSNPMTOKEN}
 
