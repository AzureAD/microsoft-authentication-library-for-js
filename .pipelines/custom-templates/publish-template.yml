--- conflicted
+++ resolved
@@ -75,11 +75,7 @@
       # Publish to CDN 
       - task: Npm@1
         displayName: Publish to CDN
-<<<<<<< HEAD
-        condition: ${{ parameters.cdn }}
-=======
         condition: and(${{ parameters.cdn }}, not(${{ parameters.testMode }}))
->>>>>>> 011c397e
         inputs:
           command: 'custom'
           customCommand: 'run cdn'
@@ -96,20 +92,11 @@
       # Publish to npm
       - task: Npm@1
         displayName: Publish to npm
-<<<<<<< HEAD
-        condition: ${{ not(eq(parameters.libName, 'msal-angular')) }}
-=======
         condition: and(not(eq('${{ parameters.libName }}', 'msal-angular')), not(${{ parameters.testMode }}))
->>>>>>> 011c397e
         continueOnError: true
         inputs:
           workingDir: '${{ parameters.path }}/${{ parameters.libName }}'
           command: 'publish'
-<<<<<<< HEAD
-          customRegistry: useNpmrc
-          publishRegistry: useExternalRegistry
-          publishEndpoint: 'https://registry.npmjs.org'
-=======
           publishEndpoint: MSALJSNPM
       - task: Npm@1
         displayName: Publish to npm - Test Mode
@@ -125,7 +112,6 @@
         displayName: Write npm authToken
         workingDirectory: '${{ parameters.path }}/${{ parameters.libName }}'
         condition: eq('${{ parameters.libName }}', 'msal-angular')
->>>>>>> 011c397e
         env:
           NPM_TOKEN: $(MSALJSNPMTOKEN)
 
