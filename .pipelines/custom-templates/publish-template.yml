parameters:
  - name: jobName
    type: string
  - name: path
    type: string
  - name: libName
    type: string
  - name: dependsOn
    type: string
    default: 'none'
  - name: cdn
    type: boolean
    default: false
  - name: publishFlagName
    type: string
  - name: publishOverride
    type: boolean
    default: false
<<<<<<< HEAD
=======
  - name: testMode
    type: boolean
    default: false
>>>>>>> cb4d4bff

jobs:
  - job: ${{ parameters.jobName }}
    displayName: 'Publish ${{ parameters.libName }}'
    ${{ if not(eq(parameters.dependsOn, 'none')) }}:
      dependsOn: ${{ parameters.dependsOn }}
    pool:
      type: linux
    variables:
      repoName: 'msal-javascript-internal'
      publishOverride: ${{ parameters.publishOverride }}
      ob_outputDirectory: '${{ parameters.path }}/${{ parameters.libName }}' # this directory is uploaded to pipeline artifacts, reddog and cloudvault. More info at https://aka.ms/obpipelines/artifacts
      ob_sdl_binskim_break: true # https://aka.ms/obpipelines/sdl
    condition: and(succeeded(), or(eq(variables.publish${{ parameters.publishFlagName }}, true), eq(variables.publishOverride, true)))
    steps:
      - task: NodeTool@0
        displayName: Install Node
        inputs:
          versionSpec: '16.x'
          checkLatest: true
      # Install dependencies
      - task: Npm@1
        displayName: Install dependencies
        inputs:
          command: 'install'
          workingDir: '${{ parameters.path }}/${{ parameters.libName }}'
          verbose: false
      # Runs lerna bootstrap scoped to this package and any local dependencies so that npm run build:all commands work
      - task: Npm@1
        displayName: Link dependencies
        inputs:
          command: 'custom'
          workingDir: '${{ parameters.path }}/${{ parameters.libName }}'
          customCommand: 'run link:localDeps --if-present'

  # Publish to CDN
      # KeyVault connection
      - task: AzureKeyVault@2
        inputs:
          azureSubscription: 'MSIDLABKeyVault'
          KeyVaultName: 'ADALTestInfo'
<<<<<<< HEAD
          SecretsFilter: 'MSALJS-CDN-SAS-EUNO, MSALJS-CDN-SAS-USWE, MSALJSNPMTOKEN'
          RunAsPreJob: false
      # Publish to CDN
      # - task: Npm@1
      - script: "echo 'Publish to CDN here'"
        displayName: Publish to CDN
        condition: ${{ parameters.cdn }}
        # inputs:
        #   command: 'custom'
        #   customCommand: 'run cdn'
        #   workingDir: '${{ parameters.path }}/${{ parameters.libName }}'
        env:
          CDN_SAS_EUNO: $(MSALJS-CDN-SAS-UNO)
          CDN_SAS_USWE: $(MSALJS-CDN-SAS-USWE)
=======
          SecretsFilter: 'MSALJS-CDN-SAS-EUNO, MSALJS-CDN-SAS-USWE, MSALJSNPMTOKEN, MSALJSGITHUB'
          RunAsPreJob: true

      # Publish to CDN 
      - task: Npm@1
        displayName: Publish to CDN
        condition: and(${{ parameters.cdn }}, not(${{ parameters.testMode }}))
        inputs:
          command: 'custom'
          customCommand: 'run cdn'
          workingDir: '${{ parameters.path }}/${{ parameters.libName }}'
        env:
          CDN_SAS_EUNO: $(MSALJS-CDN-SAS-UNO)
          CDN_SAS_USWE: $(MSALJS-CDN-SAS-USWE)
      - task: CmdLine@2
        displayName: Publish to CDN (Test Mode)
        condition: and(${{ parameters.cdn }}, ${{ parameters.testMode }})
        inputs:
          script: echo "Publish CDN here"

>>>>>>> cb4d4bff

      # Publish to npm
      - task: Npm@1
        displayName: Publish to npm
        condition: and(not(eq('${{ parameters.libName }}', 'msal-angular')), not(${{ parameters.testMode }}))
        continueOnError: true
        # inputs:
        #   workingDir: '${{ parameters.path }}/${{ parameters.libName }}'
        #   command: 'publish'
        #   publishRegistry: useExternalRegistry
        #   publishEndpoint: MSALJSNPM
        inputs:
          command: 'custom'
          workingDir: '${{ parameters.path }}/${{ parameters.libName }}'
<<<<<<< HEAD
          customCommand: 'pack' #'publish --tag beta'
          # customEndpoint: 'MSALJSNPM'
=======
          command: 'publish'
          publishEndpoint: MSALJSNPM
      - task: Npm@1
        displayName: Publish to npm - Test Mode
        condition: and(not(eq('${{ parameters.libName }}', 'msal-angular')), ${{ parameters.testMode }})
        continueOnError: true
        inputs:
          command: 'custom'
          workingDir: '${{ parameters.path }}/${{ parameters.libName }}'
          customCommand: 'pack'
      
      
      # Write NPM authToken
      - script: echo "$NPM_TOKEN" > .npmrc
        displayName: Write npm authToken
        workingDirectory: '${{ parameters.path }}/${{ parameters.libName }}'
>>>>>>> cb4d4bff
        env:
          NPM_TOKEN: $(MSALJSNPMTOKEN}

      # Deploy to npm (Angular only)
      - task: Npm@1
        displayName: Deploy to npm (Angular only)
        condition: and(eq('${{ parameters.libName }}', 'msal-angular'), not(${{ parameters.testMode }}))
        inputs:
          command: 'custom'
          workingDir: '${{ parameters.path }}/${{ parameters.libName }}'
<<<<<<< HEAD
          customCommand: 'pack' # TODO: Change to 'deploy'
        env:
          NPM_TOKEN: $(MSALJSNPMTOKEN)
=======
          customCommand: 'deploy'
      - task: Npm@1
        displayName: Deploy to npm (Angular only) - Test Mode
        condition: and(eq('${{ parameters.libName }}', 'msal-angular'), ${{ parameters.testMode }})
        inputs:
          command: 'custom'
          workingDir: '${{ parameters.path }}/${{ parameters.libName }}'
          customCommand: 'pack'
>>>>>>> cb4d4bff

      # Remove .npmrc file
      # - script: rm .npmrc
      #   displayName: Remove .npmrc file
      #   workingDirectory: '${{ parameters.path }}/${{ parameters.libName }}'

      # Install Release Scripts dependencies
      - task: Npm@1
        displayName: Install release scripts dependencies
        inputs:
          command: 'install'
          workingDir: 'release-scripts/'

      # Check npm for package availability
      - script: node checkPackageAvailability.js ${{ parameters.path}}/${{ parameters.libName }}
        displayName: Check npm for package availability
        workingDirectory: 'release-scripts/'
      
      # Create GitHub releases, discussions and milestones
      - script: node create-releases.js -lib ${{ parameters.path }}/${{ parameters.libName }}
        displayName: Create GitHub releases, discussions and milestones
        condition: not(${{ parameters.testMode }})
        workingDirectory: 'release-scripts/'
        continueOnError: true
        env:
          GITHUB_AUTH: $(MSALJSGITHUB)

      - script: echo " Run node create-releases.js -lib ${{ parameters.path }}/${{ parameters.libName }}"
        displayName: Create GitHub releases, discussions and milestones - Test Mode
        condition: ${{ parameters.testMode }}
        workingDirectory: 'release-scripts/'
        continueOnError: true<|MERGE_RESOLUTION|>--- conflicted
+++ resolved
@@ -16,12 +16,9 @@
   - name: publishOverride
     type: boolean
     default: false
-<<<<<<< HEAD
-=======
   - name: testMode
     type: boolean
     default: false
->>>>>>> cb4d4bff
 
 jobs:
   - job: ${{ parameters.jobName }}
@@ -63,22 +60,6 @@
         inputs:
           azureSubscription: 'MSIDLABKeyVault'
           KeyVaultName: 'ADALTestInfo'
-<<<<<<< HEAD
-          SecretsFilter: 'MSALJS-CDN-SAS-EUNO, MSALJS-CDN-SAS-USWE, MSALJSNPMTOKEN'
-          RunAsPreJob: false
-      # Publish to CDN
-      # - task: Npm@1
-      - script: "echo 'Publish to CDN here'"
-        displayName: Publish to CDN
-        condition: ${{ parameters.cdn }}
-        # inputs:
-        #   command: 'custom'
-        #   customCommand: 'run cdn'
-        #   workingDir: '${{ parameters.path }}/${{ parameters.libName }}'
-        env:
-          CDN_SAS_EUNO: $(MSALJS-CDN-SAS-UNO)
-          CDN_SAS_USWE: $(MSALJS-CDN-SAS-USWE)
-=======
           SecretsFilter: 'MSALJS-CDN-SAS-EUNO, MSALJS-CDN-SAS-USWE, MSALJSNPMTOKEN, MSALJSGITHUB'
           RunAsPreJob: true
 
@@ -99,7 +80,6 @@
         inputs:
           script: echo "Publish CDN here"
 
->>>>>>> cb4d4bff
 
       # Publish to npm
       - task: Npm@1
@@ -114,10 +94,6 @@
         inputs:
           command: 'custom'
           workingDir: '${{ parameters.path }}/${{ parameters.libName }}'
-<<<<<<< HEAD
-          customCommand: 'pack' #'publish --tag beta'
-          # customEndpoint: 'MSALJSNPM'
-=======
           command: 'publish'
           publishEndpoint: MSALJSNPM
       - task: Npm@1
@@ -134,7 +110,6 @@
       - script: echo "$NPM_TOKEN" > .npmrc
         displayName: Write npm authToken
         workingDirectory: '${{ parameters.path }}/${{ parameters.libName }}'
->>>>>>> cb4d4bff
         env:
           NPM_TOKEN: $(MSALJSNPMTOKEN}
 
@@ -145,11 +120,6 @@
         inputs:
           command: 'custom'
           workingDir: '${{ parameters.path }}/${{ parameters.libName }}'
-<<<<<<< HEAD
-          customCommand: 'pack' # TODO: Change to 'deploy'
-        env:
-          NPM_TOKEN: $(MSALJSNPMTOKEN)
-=======
           customCommand: 'deploy'
       - task: Npm@1
         displayName: Deploy to npm (Angular only) - Test Mode
@@ -158,7 +128,6 @@
           command: 'custom'
           workingDir: '${{ parameters.path }}/${{ parameters.libName }}'
           customCommand: 'pack'
->>>>>>> cb4d4bff
 
       # Remove .npmrc file
       # - script: rm .npmrc
