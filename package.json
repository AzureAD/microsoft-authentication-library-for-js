--- conflicted
+++ resolved
@@ -1,5 +1,4 @@
 {
-<<<<<<< HEAD
   "name": "microsoft-authentication-libraries-for-js",
   "private": true,
   "devDependencies": {
@@ -56,61 +55,4 @@
     "samples/msal-react-samples/*",
     "samples/msal-node-samples/*"
   ]
-=======
-    "name": "microsoft-authentication-libraries-for-js",
-    "private": true,
-    "devDependencies": {
-        "@angular/compiler": "^15.2.4",
-        "@babel/core": "^7.7.2",
-        "@babel/plugin-proposal-class-properties": "^7.7.0",
-        "@babel/plugin-proposal-object-rest-spread": "^7.6.2",
-        "@babel/preset-env": "^7.7.1",
-        "@babel/preset-typescript": "^7.7.2",
-        "@babel/register": "^7.13.16",
-        "@octokit/graphql": "^4.6.0",
-        "@octokit/rest": "^18.2.1",
-        "beachball": "^2.22.4",
-        "dotenv": "^8.2.0",
-        "eslint": "^7.8.1",
-        "gh-pages": "^3.1.0",
-        "npm-run-all": "^4.1.5",
-        "prettier": "2.8.7",
-        "rimraf": "^3.0.0",
-        "semver": "^7.3.4",
-        "ts-node": "^8.10.2",
-        "typedoc": "^0.24.0",
-        "typescript": "^4.9.5"
-    },
-    "repository": {
-        "type": "git",
-        "url": "https://github.com/AzureAD/microsoft-authentication-library-for-js.git"
-    },
-    "scripts": {
-        "audit": "npm audit --workspace=lib/** --workspace=extensions/** --include-workspace-root",
-        "clean:nodeModules": "npx npkill -y",
-        "doc": "npm run doc:generate && npm run doc:deploy",
-        "doc:generate": "rimraf ./ref/* && typedoc",
-        "doc:deploy": "gh-pages -d ref -a -e ref",
-        "beachball:check": "beachball check --branch origin/dev",
-        "beachball:change": "beachball change --branch origin/dev",
-        "beachball:bump": "beachball bump --branch origin/dev --bumpDeps false && node release-scripts/updateVersion.js",
-        "beachball:release": "node ./.github/create-releases.js"
-    },
-    "workspaces": [
-        "shared-configs/eslint-config-msal",
-        "lib/msal-common",
-        "lib/msal-browser",
-        "lib/msal-node",
-        "lib/msal-angular",
-        "lib/msal-react",
-        "extensions/msal-node-extensions",
-        "extensions/samples/*",
-        "shared-test-utils",
-        "samples/e2eTestUtils",
-        "samples/msal-browser-samples/*",
-        "samples/msal-angular-v3-samples/*",
-        "samples/msal-react-samples/*",
-        "samples/msal-node-samples/*"
-    ]
->>>>>>> e7a55511
 }