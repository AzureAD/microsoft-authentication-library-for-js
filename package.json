--- conflicted
+++ resolved
@@ -47,11 +47,6 @@
   },
   "dependencies": {
     "@babel/register": "^7.7.0",
-<<<<<<< HEAD
-    "express": "^4.17.1",
-    "morgan": "^1.10.0"
-=======
     "npm-run-all": "^4.1.5"
->>>>>>> 94ad2b78
   }
 }