--- conflicted
+++ resolved
@@ -34,13 +34,8 @@
     });
 
     test('Saves and loads contents', async () => {
-<<<<<<< HEAD
-        jest.mocked(Dpapi.unprotectData).mockReturnValueOnce(Buffer.from("data"));
-        jest.mocked(Dpapi.protectData).mockReturnValueOnce(Buffer.from("encryptedData"));
-=======
         jest.spyOn(Dpapi, 'unprotectData').mockReturnValueOnce(Buffer.from("data"));
         jest.spyOn(Dpapi, 'protectData').mockReturnValueOnce(Buffer.from("encryptedData"));
->>>>>>> eeb136bc
 
         const persistence = await FilePersistenceWithDataProtection.create(filePath, dpapiScope);
         const contents = "test";
