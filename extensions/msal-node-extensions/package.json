{
  "name": "@azure/msal-node-extensions",
  "version": "1.0.0-alpha.4",
  "license": "MIT",
  "main": "dist/index.js",
  "typings": "dist/index.d.ts",
  "keywords": [
    "js",
    "ts",
    "node",
    "AAD",
    "msal",
    "extensions"
  ],
  "files": [
    "dist",
    "src",
    "binding.gyp"
  ],
  "engines": {
    "node": ">=10"
  },
  "scripts": {
    "start": "tsdx watch",
    "build": "tsdx build",
    "build:common": "cd ../../lib/msal-common && npm i && npm run build && npm link",
    "link:common": "npm link @azure/msal-common",
    "test": "tsdx test",
    "lint": "cd ../../ && npm run lint:node:extensions",
    "lint:fix": "npm run lint -- -- --fix",
    "prepack": "npm run build"
  },
  "author": {
    "name": "Microsoft",
    "email": "nugetaad@microsoft.com",
    "url": "https://www.microsoft.com"
  },
  "module": "dist/test.esm.js",
  "dependencies": {
    "bindings": "^1.5.0",
<<<<<<< HEAD
    "@azure/msal-common": "^1.5.0",
=======
    "@azure/msal-common": "^1.6.1",
>>>>>>> 39a5d2a1
    "keytar": "6.0.1",
    "nan": "^2.13.2"
  },
  "devDependencies": {
    "husky": "^4.2.5",
    "node-gyp": "^7.0.0",
    "tsdx": "^0.13.3",
    "tslib": "^2.0.0",
    "typescript": "^3.9.3"
  }
}<|MERGE_RESOLUTION|>--- conflicted
+++ resolved
@@ -38,11 +38,7 @@
   "module": "dist/test.esm.js",
   "dependencies": {
     "bindings": "^1.5.0",
-<<<<<<< HEAD
-    "@azure/msal-common": "^1.5.0",
-=======
     "@azure/msal-common": "^1.6.1",
->>>>>>> 39a5d2a1
     "keytar": "6.0.1",
     "nan": "^2.13.2"
   },
