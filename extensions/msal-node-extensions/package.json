{
  "name": "@azure/msal-node-extensions",
<<<<<<< HEAD
  "version": "1.0.0-alpha.33",
=======
  "version": "1.0.0-alpha.34",
>>>>>>> eeb136bc
  "repository": {
    "type": "git",
    "url": "https://github.com/AzureAD/microsoft-authentication-library-for-js.git"
  },
  "license": "MIT",
  "main": "dist/index.js",
  "typings": "dist/index.d.ts",
  "gypfile": true,
  "keywords": [
    "js",
    "ts",
    "node",
    "AAD",
    "msal",
    "extensions"
  ],
  "files": [
    "dist",
    "src",
    "binding.gyp"
  ],
  "engines": {
    "node": ">=10"
  },
  "scripts": {
    "build": "node-gyp rebuild && rollup -c --strictDeprecations --bundleConfigAsCjs",
    "build:common": "cd ../../lib/msal-common && npm run build",
    "build:all": "npm run build:common && npm run build",
    "test": "jest",
    "test:coverage": "jest --coverage",
    "lint": "cd ../../ && npm run lint:node:extensions",
    "lint:fix": "npm run lint -- -- --fix",
    "prepack": "npm run build:all"
  },
  "author": {
    "name": "Microsoft",
    "email": "nugetaad@microsoft.com",
    "url": "https://www.microsoft.com"
  },
  "module": "dist/msal-node-extensions.esm.js",
  "beachball": {
    "disallowedChangeTypes": [
      "patch",
      "minor",
      "major"
    ]
  },
  "dependencies": {
<<<<<<< HEAD
    "@azure/msal-common": "13.0.0",
=======
    "@azure/msal-common": "14.0.0-alpha.1",
>>>>>>> eeb136bc
    "@azure/msal-node-runtime": "^0.13.6-alpha.0",
    "keytar": "^7.8.0",
    "node-addon-api": "^6.0.0"
  },
  "devDependencies": {
<<<<<<< HEAD
    "@types/jest": "^29.5.0",
    "@types/node": "^18.8.3",
    "husky": "^4.2.5",
    "jest": "^29.5.0",
    "ts-jest": "^29.0.5",
    "tsdx": "^0.14.1",
    "tslib": "^2.0.0",
    "typescript": "~4.8.4"
=======
    "@rollup/plugin-node-resolve": "^15.0.2",
    "@rollup/plugin-typescript": "^11.1.0",
    "@types/jest": "^29.5.1",
    "@types/node": "^18.8.3",
    "jest": "^29.5.0",
    "rollup": "^3.20.2",
    "ts-jest": "^29.1.0",
    "tslib": "^2.0.0",
    "typescript": "^4.9.5"
>>>>>>> eeb136bc
  }
}<|MERGE_RESOLUTION|>--- conflicted
+++ resolved
@@ -1,10 +1,6 @@
 {
   "name": "@azure/msal-node-extensions",
-<<<<<<< HEAD
-  "version": "1.0.0-alpha.33",
-=======
   "version": "1.0.0-alpha.34",
->>>>>>> eeb136bc
   "repository": {
     "type": "git",
     "url": "https://github.com/AzureAD/microsoft-authentication-library-for-js.git"
@@ -53,26 +49,12 @@
     ]
   },
   "dependencies": {
-<<<<<<< HEAD
-    "@azure/msal-common": "13.0.0",
-=======
     "@azure/msal-common": "14.0.0-alpha.1",
->>>>>>> eeb136bc
     "@azure/msal-node-runtime": "^0.13.6-alpha.0",
     "keytar": "^7.8.0",
     "node-addon-api": "^6.0.0"
   },
   "devDependencies": {
-<<<<<<< HEAD
-    "@types/jest": "^29.5.0",
-    "@types/node": "^18.8.3",
-    "husky": "^4.2.5",
-    "jest": "^29.5.0",
-    "ts-jest": "^29.0.5",
-    "tsdx": "^0.14.1",
-    "tslib": "^2.0.0",
-    "typescript": "~4.8.4"
-=======
     "@rollup/plugin-node-resolve": "^15.0.2",
     "@rollup/plugin-typescript": "^11.1.0",
     "@types/jest": "^29.5.1",
@@ -82,6 +64,5 @@
     "ts-jest": "^29.1.0",
     "tslib": "^2.0.0",
     "typescript": "^4.9.5"
->>>>>>> eeb136bc
   }
 }