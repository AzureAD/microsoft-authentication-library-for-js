--- conflicted
+++ resolved
@@ -51,13 +51,8 @@
     ]
   },
   "dependencies": {
-<<<<<<< HEAD
-    "@azure/msal-common": "^9.0.2",
-    "@azure/msal-node-runtime": "file:azure-msal-node-runtime-1.0.0-alpha.0.tgz",
-=======
     "@azure/msal-common": "^10.0.0",
     "@azure/msal-node-runtime": "^0.13.6-alpha.0",
->>>>>>> 32ec95d8
     "keytar": "^7.8.0",
     "node-addon-api": "^6.0.0"
   },
