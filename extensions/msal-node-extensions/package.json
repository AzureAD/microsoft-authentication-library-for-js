--- conflicted
+++ resolved
@@ -24,16 +24,10 @@
     "node": "18 || 20"
   },
   "scripts": {
-<<<<<<< HEAD
-    "build": "node-gyp rebuild && rollup -c --strictDeprecations --bundleConfigAsCjs",
-    "build:all": "cd ../.. && npm run build --workspace=@azure/msal-common --workspace=@azure/msal-node-extensions",
-=======
     "compile": "node-gyp rebuild",
     "clean": "shx rm -rf dist bin",
     "build": "npm run clean && rollup -c --strictDeprecations --bundleConfigAsCjs && node ./scripts/buildBinaries.js",
-    "build:common": "cd ../../lib/msal-common && npm run build",
-    "build:all": "npm run build:common && npm run build",
->>>>>>> 6f5a2149
+    "build:all": "cd ../.. && npm run build --workspace=@azure/msal-common --workspace=@azure/msal-node-extensions",
     "test": "jest",
     "test:coverage": "jest --coverage",
     "lint": "cd ../../ && npm run lint:node:extensions",
