{
  "name": "@azure/msal-node-extensions",
  "version": "1.0.0-alpha.25",
  "repository": {
    "type": "git",
    "url": "https://github.com/AzureAD/microsoft-authentication-library-for-js.git"
  },
  "license": "MIT",
  "main": "dist/index.js",
  "typings": "dist/index.d.ts",
  "gypfile": true,
  "keywords": [
    "js",
    "ts",
    "node",
    "AAD",
    "msal",
    "extensions"
  ],
  "files": [
    "dist",
    "src",
    "binding.gyp"
  ],
  "engines": {
    "node": ">=10"
  },
  "scripts": {
<<<<<<< HEAD
    "start": "tsdx watch",
    "build": "tsdx build",
    "build:all": "npm run build --workspace=../msal-common && npm run build",
=======
    "start": "tsdx watch --tsconfig ./tsconfig.build.json",
    "build": "node-gyp rebuild && tsdx build --tsconfig ./tsconfig.build.json",
    "build:common": "cd ../../lib/msal-common && npm run build",
    "build:all": "npm run build:common && npm run build",
>>>>>>> 98115540
    "test": "tsdx test",
    "test:coverage": "tsdx test --coverage",
    "lint": "cd ../../ && npm run lint:node:extensions",
    "lint:fix": "npm run lint -- -- --fix",
    "link:localDeps": "npx lerna bootstrap --scope @azure/msal-common --scope @azure/msal-node-extensions",
    "prepack": "npm run build:all"
  },
  "author": {
    "name": "Microsoft",
    "email": "nugetaad@microsoft.com",
    "url": "https://www.microsoft.com"
  },
  "module": "dist/msal-node-extensions.esm.js",
  "beachball": {
    "disallowedChangeTypes": [
      "patch",
      "minor",
      "major"
    ]
  },
  "dependencies": {
    "@azure/msal-common": "^7.6.0",
    "keytar": "^7.8.0",
    "node-addon-api": "5.0.0"
  },
  "devDependencies": {
    "@types/node": "^18.8.3",
    "husky": "^4.2.5",
    "tsdx": "^0.14.1",
    "tslib": "^2.0.0",
    "typescript": "^3.9.3"
  },
  "workspaces": [
      "../../lib/msal-common"
  ]
}<|MERGE_RESOLUTION|>--- conflicted
+++ resolved
@@ -26,16 +26,9 @@
     "node": ">=10"
   },
   "scripts": {
-<<<<<<< HEAD
-    "start": "tsdx watch",
-    "build": "tsdx build",
-    "build:all": "npm run build --workspace=../msal-common && npm run build",
-=======
     "start": "tsdx watch --tsconfig ./tsconfig.build.json",
     "build": "node-gyp rebuild && tsdx build --tsconfig ./tsconfig.build.json",
-    "build:common": "cd ../../lib/msal-common && npm run build",
-    "build:all": "npm run build:common && npm run build",
->>>>>>> 98115540
+    "build:all": "npm run build --workspace=../msal-common && npm run build",
     "test": "tsdx test",
     "test:coverage": "tsdx test --coverage",
     "lint": "cd ../../ && npm run lint:node:extensions",
