# Change Log - @azure/msal-node-extensions

This log was last generated on Mon, 01 May 2023 20:47:42 GMT and should not be manually modified.

<!-- Start content -->

<<<<<<< HEAD
## 1.0.0-alpha.33
=======
## 1.0.0-alpha.34
>>>>>>> eeb136bc

Mon, 01 May 2023 20:47:42 GMT

### Changes

- Update token expiry (thomas.norling@microsoft.com)
- Bump @azure/msal-common to v13.0.0

## 1.0.0-alpha.32

Mon, 03 Apr 2023 21:29:32 GMT

### Changes

- Bump @azure/msal-common to v12.0.0

## 1.0.0-alpha.31

Tue, 07 Mar 2023 16:48:52 GMT

### Changes

- Expose NativeBrokerPlugin #5485 (thomas.norling@microsoft.com)
- Bump @azure/msal-common to v11.0.0

## 1.0.0-alpha.30

Mon, 06 Feb 2023 18:51:50 GMT

### Changes

- Add Logging options to IPersistenceConfiguration #5626 (fredrik.rasch@gmail.com)
- Include packageMetadata in bundle #5638 (thomas.norling@microsoft.com)
- Bump @azure/msal-common to v10.0.0

## 1.0.0-alpha.29

Mon, 09 Jan 2023 22:44:58 GMT

### Changes

- Bump @azure/msal-common to v9.0.2

## 1.0.0-alpha.28

Wed, 07 Dec 2022 16:53:07 GMT

### Changes

- Bump @azure/msal-common to v9.0.1

## 1.0.0-alpha.27

Mon, 21 Nov 2022 19:14:45 GMT

### Changes

- Bump @azure/msal-common to v9.0.0

## 1.0.0-alpha.26

Mon, 07 Nov 2022 22:46:55 GMT

### Changes

- Bump @azure/msal-common to v8.0.0

## 1.0.0-alpha.25

Mon, 10 Oct 2022 22:27:03 GMT

### Changes

- Migrate from nan to node-api #5280 (thomas.norling@microsoft.com)
- Bump @azure/msal-common to v7.6.0

## 1.0.0-alpha.24

Mon, 03 Oct 2022 22:12:27 GMT

### Changes

- Bump @azure/msal-common to v7.5.0

## 1.0.0-alpha.23

Fri, 02 Sep 2022 18:06:53 GMT

### Changes

- Point to the correct esm file in msal-node-extensions package.json (#5135) (miles@svtrobotics.com)
- Bump @azure/msal-common to v7.4.0

## 1.0.0-alpha.22

Mon, 01 Aug 2022 22:22:36 GMT

### Changes

- Bump @azure/msal-common to v7.3.0

## 1.0.0-alpha.21

Mon, 18 Jul 2022 23:26:21 GMT

### Changes

- Bump @azure/msal-common to v7.2.0

## 1.0.0-alpha.20

Tue, 05 Jul 2022 22:37:04 GMT

### Changes

- Bump @azure/msal-common to v7.1.0

## 1.0.0-alpha.19

Mon, 13 Jun 2022 22:28:09 GMT

### Changes

- Bump @azure/msal-common to v7.0.0

## 1.0.0-alpha.18

Mon, 06 Jun 2022 22:13:00 GMT

### Changes

- Bump @azure/msal-common to v6.4.0

## 1.0.0-alpha.17

Mon, 02 May 2022 22:23:33 GMT

### Changes

- Bump @azure/msal-common to v6.3.0

## 1.0.0-alpha.16

Mon, 04 Apr 2022 21:12:42 GMT

### Changes

- Bump @azure/msal-common to v6.2.0

## 1.0.0-alpha.15

Tue, 08 Feb 2022 00:41:06 GMT

### Changes

- Update keytar dependency to ^7.8.0 #4483 (thomas.norling@microsoft.com)
- Bump @azure/msal-common to v6.1.0

## 1.0.0-alpha.14

Tue, 04 Jan 2022 00:20:29 GMT

### Changes

- Bump @azure/msal-common to v6.0.0

## 1.0.0-alpha.13

Tue, 07 Dec 2021 00:17:01 GMT

### Changes

- Use https to install bindings dependency #4234 (thomas.norling@microsoft.com)
- Bump @azure/msal-common to v5.2.0

## 1.0.0-alpha.12

Mon, 01 Nov 2021 23:53:22 GMT

### Changes

- Bump @azure/msal-common to v5.1.0

## 1.0.0-alpha.11

Mon, 04 Oct 2021 23:12:35 GMT

### Changes

- fix: integrate forked bindings package (kamausamuel11@gmail.com)
- Bump @azure/msal-common to v5.0.1

## 1.0.0-alpha.10

Thu, 09 Sep 2021 23:58:01 GMT

### Changes

- Upgrade msal-common to v5 for Node extensions (janutter@microsoft.com)

## 1.0.0-alpha.9

Thu, 22 Jul 2021 22:50:22 GMT

### Changes

- feat: add the persistence creator (#3859) (samuelkamau@microsoft.com)
- fix: bump up the msal-common version (samuelkamau@microsoft.com)

## 1.0.0-alpha.8

Tue, 29 Jun 2021 00:28:30 GMT

### Changes

- verifyPersistence returns the right value on failure(#3787) (sameera.gajjarapu@microsoft.com)

## 1.0.0-alpha.7

Wed, 23 Jun 2021 00:01:49 GMT

### Changes

- Add logs to test beachball (sameera.gajjarapu@microsoft.com)

## 1.0.0-alpha.6

Fri, 05 Mar 2021 21:26:46 GMT

### Changes

- Fix lint in extensions to trigger version bump (janutter@microsoft.com)

## 1.0.0-alpha.5

Wed, 03 Mar 2021 22:13:23 GMT

### Changes

- Fix npm audit warnings (janutter@microsoft.com)

## 1.0.0-alpha.4

Wed, 14 Oct 2020 23:45:07 GMT

### Changes

- Update PersistenceCachePlugin (#2348) (sameera.gajjarapu@microsoft.com)

## 1.0.0-alpha.3

Wed, 23 Sep 2020 21:13:48 GMT

### Changes

- Update error message (#2265) (sagonzal@microsoft.com)

# 1.0.0-alpha.2
- Fix issue where binding.gyp was not being uploaded to npm

# 1.0.0-alpha.1
- Increment @azure/msal-common version to 1.1.0

# 1.0.0-alpha.0

- Extensions 1: Sets directory structure, adds Windows DPAPI Node addon (#1830)
- Extensions 2: Add cross process lock (#1831)
- Extensions 3: Add cache persistence plugin, persistence on Windows, Linux, and Mac (#1832)
- Extensions 4: Add sample (#1834)
- Extensions 5: Add documentation, add logger (#1835)
- Extensions 6: Add tests (#1849)<|MERGE_RESOLUTION|>--- conflicted
+++ resolved
@@ -4,11 +4,7 @@
 
 <!-- Start content -->
 
-<<<<<<< HEAD
-## 1.0.0-alpha.33
-=======
 ## 1.0.0-alpha.34
->>>>>>> eeb136bc
 
 Mon, 01 May 2023 20:47:42 GMT
 
