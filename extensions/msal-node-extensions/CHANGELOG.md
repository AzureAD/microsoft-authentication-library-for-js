--- conflicted
+++ resolved
@@ -1,31 +1,18 @@
 # Change Log - @azure/msal-node-extensions
 
-<<<<<<< HEAD
 This log was last generated on Thu, 05 Oct 2023 18:06:40 GMT and should not be manually modified.
-=======
-This log was last generated on Wed, 04 Oct 2023 23:09:46 GMT and should not be manually modified.
->>>>>>> 46663bea
 
 <!-- Start content -->
 
 ## 1.0.4
 
-<<<<<<< HEAD
 Thu, 05 Oct 2023 18:06:40 GMT
 
 ### Patches
 
-- Refactor ClientAuthError for reduced size #6433 (thomas.norling@microsoft.com)
-- Refactor ClientConfigurationError #6471 (thomas.norling@microsoft.com)
-=======
-Wed, 04 Oct 2023 23:09:46 GMT
-
-### Patches
-
-- Refactor ClientConfigurationError #6471 (thomas.norling@microsoft.com)
-- Refactor ClientAuthError for reduced size #6433 (thomas.norling@microsoft.com)
->>>>>>> 46663bea
-- Bump @azure/msal-common to v14.1.0
+-   Refactor ClientAuthError for reduced size #6433 (thomas.norling@microsoft.com)
+-   Refactor ClientConfigurationError #6471 (thomas.norling@microsoft.com)
+-   Bump @azure/msal-common to v14.1.0
 
 ## 1.0.3
 
@@ -33,7 +20,7 @@
 
 ### Patches
 
-- Bump @azure/msal-common to v14.0.3
+-   Bump @azure/msal-common to v14.0.3
 
 ## 1.0.2
 
@@ -41,7 +28,7 @@
 
 ### Patches
 
-- Bump @azure/msal-common to v14.0.2
+-   Bump @azure/msal-common to v14.0.2
 
 ## 1.0.1
 
@@ -49,8 +36,8 @@
 
 ### Patches
 
-- Update dist settings for packages #6322 (hemoral@microsoft.com)
-- Bump @azure/msal-common to v14.0.1
+-   Update dist settings for packages #6322 (hemoral@microsoft.com)
+-   Bump @azure/msal-common to v14.0.1
 
 ## 1.0.0
 
