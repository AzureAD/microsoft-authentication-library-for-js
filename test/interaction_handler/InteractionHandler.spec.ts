import { expect } from "chai";
import { InteractionHandler } from "../../src/interaction_handler/InteractionHandler";
<<<<<<< HEAD
import { SPAClient, PkceCodes, NetworkRequestOptions, LogLevel } from "@azure/msal-common";
import { Configuration, buildConfiguration } from "../../src/config/Configuration";
import { TEST_CONFIG } from "../utils/StringConstants";
=======
import { AuthorizationCodeModule, PkceCodes, NetworkRequestOptions, LogLevel, CodeResponse, Account, TokenResponse } from "@azure/msal-common";
import { Configuration, buildConfiguration } from "../../src/app/Configuration";
import { TEST_CONFIG, RANDOM_TEST_GUID, TEST_URIS, TEST_DATA_CLIENT_INFO, TEST_TOKENS, TEST_TOKEN_LIFETIMES, TEST_HASHES } from "../utils/StringConstants";
>>>>>>> 323ba9cb
import { BrowserStorage } from "../../src/cache/BrowserStorage";
import { BrowserAuthErrorMessage, BrowserAuthError } from "../../src/error/BrowserAuthError";
import sinon from "sinon";

class TestInteractionHandler extends InteractionHandler {

    constructor(authCodeModule: SPAClient, storageImpl: BrowserStorage) {
        super(authCodeModule, storageImpl);
    }

    showUI(requestUrl: string): Window {
        throw new Error("Method not implemented.");
<<<<<<< HEAD
    }

    handleCodeResponse(locationHash: string): Promise<import("@azure/msal-common").TokenResponse> {
        throw new Error("Method not implemented.");
    }
=======
    }    
    
    initiateAuthRequest(requestUrl: string): Window | Promise<HTMLIFrameElement> {
        throw new Error("Method not implemented.");
    }  
>>>>>>> 323ba9cb
}

const clearFunc = (): void => {
    return;
};

const removeFunc = (key: string): void => {
    return;
};

const setFunc = (key: string, value: string): void => {
    return;
};

const testPkceCodes = {
    challenge: "TestChallenge",
    verifier: "TestVerifier"
} as PkceCodes;

const testNetworkResult = {
    testParam: "testValue"
};

const testKeySet = ["testKey1", "testKey2"];

describe("InteractionHandler.ts Unit Tests", () => {

    let authCodeModule: AuthorizationCodeModule;
    let browserStorage: BrowserStorage;
    beforeEach(() => {
        const appConfig: Configuration = {
            auth: {
                clientId: TEST_CONFIG.MSAL_CLIENT_ID
            }
        };
        const configObj = buildConfiguration(appConfig);
<<<<<<< HEAD
        const authCodeModule = new SPAClient({
=======
        authCodeModule = new AuthorizationCodeModule({
>>>>>>> 323ba9cb
            auth: configObj.auth,
            systemOptions: {
                tokenRenewalOffsetSeconds: configObj.system.tokenRenewalOffsetSeconds,
                telemetry: configObj.system.telemetry
            },
            cryptoInterface: {
                createNewGuid: (): string => {
                    return "newGuid";
                },
                base64Decode: (input: string): string => {
                    return "testDecodedString";
                },
                base64Encode: (input: string): string => {
                    return "testEncodedString";
                },
                generatePkceCodes: async (): Promise<PkceCodes> => {
                    return testPkceCodes;
                }
            },
            storageInterface: {
                clear: clearFunc,
                containsKey: (key: string): boolean => {
                    return true;
                },
                getItem: (key: string): string => {
                    return "cacheItem";
                },
                getKeys: (): string[] => {
                    return testKeySet;
                },
                removeItem: removeFunc,
                setItem: setFunc
            },
            networkInterface: {
                sendGetRequestAsync: async (url: string, options?: NetworkRequestOptions): Promise<any> => {
                    return testNetworkResult;
                },
                sendPostRequestAsync: async (url: string, options?: NetworkRequestOptions): Promise<any> => {
                    return testNetworkResult;
                }
            },
            loggerOptions: {
                loggerCallback: (level: LogLevel, message: string, containsPii: boolean): void => {
                    if (containsPii) {
                        console.log(`Log level: ${level} Message: ${message}`);
                    }
                },
                piiLoggingEnabled: true
            }
        });
        browserStorage = new BrowserStorage(TEST_CONFIG.MSAL_CLIENT_ID, configObj.cache);
    });

    afterEach(() => {
        sinon.restore();
    });

    it("Constructor", () => {
        const interactionHandler = new TestInteractionHandler(authCodeModule, browserStorage);

        expect(interactionHandler instanceof TestInteractionHandler).to.be.true;
        expect(interactionHandler instanceof InteractionHandler).to.be.true;
    });

    describe("handleCodeResponse()", () => {

        it("throws error if given location hash is empty", async () => {
            const interactionHandler = new TestInteractionHandler(authCodeModule, browserStorage);
            await expect(interactionHandler.handleCodeResponse("")).to.be.rejectedWith(BrowserAuthErrorMessage.hashEmptyError.desc);
            await expect(interactionHandler.handleCodeResponse("")).to.be.rejectedWith(BrowserAuthError);

            await expect(interactionHandler.handleCodeResponse(null)).to.be.rejectedWith(BrowserAuthErrorMessage.hashEmptyError.desc);
            await expect(interactionHandler.handleCodeResponse(null)).to.be.rejectedWith(BrowserAuthError);
        });

        it("successfully handles response", async () => {
            const testCodeResponse: CodeResponse = {
                code: "testAuthCode",
                userRequestState: `${RANDOM_TEST_GUID}|testState`
            };
            const idTokenClaims = {
                "ver": "2.0",
                "iss": `${TEST_URIS.DEFAULT_INSTANCE}9188040d-6c67-4c5b-b112-36a304b66dad/v2.0`,
                "sub": "AAAAAAAAAAAAAAAAAAAAAIkzqFVrSaSaFHy782bbtaQ",
                "exp": "1536361411",
                "name": "Abe Lincoln",
                "preferred_username": "AbeLi@microsoft.com",
                "oid": "00000000-0000-0000-66f3-3332eca7ea81",
                "tid": "3338040d-6c67-4c5b-b112-36a304b66dad",
                "nonce": "123523"
            };

            const testAccount = new Account(idTokenClaims.oid, TEST_DATA_CLIENT_INFO.TEST_HOME_ACCOUNT_ID, idTokenClaims, TEST_TOKENS.IDTOKEN_V2);
            const testTokenResponse: TokenResponse = {
                accessToken: TEST_TOKENS.ACCESS_TOKEN,
                idToken: TEST_TOKENS.IDTOKEN_V2,
                scopes: ["scope1", "scope2"],
                refreshToken: TEST_TOKENS.REFRESH_TOKEN,
                account: testAccount,
                expiresOn: new Date(Date.now() + (TEST_TOKEN_LIFETIMES.DEFAULT_EXPIRES_IN * 1000)),
                idTokenClaims: idTokenClaims,
                tenantId: idTokenClaims.tid,
                tokenType: "Bearer",
                uniqueId: idTokenClaims.oid,
                userRequestState: "testState"
            };
            sinon.stub(AuthorizationCodeModule.prototype, "handleFragmentResponse").returns(testCodeResponse);
            sinon.stub(AuthorizationCodeModule.prototype, "acquireToken").resolves(testTokenResponse);
            const interactionHandler = new TestInteractionHandler(authCodeModule, browserStorage);
            const tokenResponse = await interactionHandler.handleCodeResponse(TEST_HASHES.TEST_SUCCESS_CODE_HASH);
            expect(tokenResponse).to.deep.eq(testTokenResponse);
        });
    });
});<|MERGE_RESOLUTION|>--- conflicted
+++ resolved
@@ -1,14 +1,8 @@
 import { expect } from "chai";
 import { InteractionHandler } from "../../src/interaction_handler/InteractionHandler";
-<<<<<<< HEAD
-import { SPAClient, PkceCodes, NetworkRequestOptions, LogLevel } from "@azure/msal-common";
+import { SPAClient, PkceCodes, NetworkRequestOptions, LogLevel, CodeResponse, Account, TokenResponse } from "@azure/msal-common";
 import { Configuration, buildConfiguration } from "../../src/config/Configuration";
-import { TEST_CONFIG } from "../utils/StringConstants";
-=======
-import { AuthorizationCodeModule, PkceCodes, NetworkRequestOptions, LogLevel, CodeResponse, Account, TokenResponse } from "@azure/msal-common";
-import { Configuration, buildConfiguration } from "../../src/app/Configuration";
 import { TEST_CONFIG, RANDOM_TEST_GUID, TEST_URIS, TEST_DATA_CLIENT_INFO, TEST_TOKENS, TEST_TOKEN_LIFETIMES, TEST_HASHES } from "../utils/StringConstants";
->>>>>>> 323ba9cb
 import { BrowserStorage } from "../../src/cache/BrowserStorage";
 import { BrowserAuthErrorMessage, BrowserAuthError } from "../../src/error/BrowserAuthError";
 import sinon from "sinon";
@@ -21,19 +15,11 @@
 
     showUI(requestUrl: string): Window {
         throw new Error("Method not implemented.");
-<<<<<<< HEAD
-    }
-
-    handleCodeResponse(locationHash: string): Promise<import("@azure/msal-common").TokenResponse> {
-        throw new Error("Method not implemented.");
-    }
-=======
     }    
     
     initiateAuthRequest(requestUrl: string): Window | Promise<HTMLIFrameElement> {
         throw new Error("Method not implemented.");
     }  
->>>>>>> 323ba9cb
 }
 
 const clearFunc = (): void => {
@@ -61,7 +47,7 @@
 
 describe("InteractionHandler.ts Unit Tests", () => {
 
-    let authCodeModule: AuthorizationCodeModule;
+    let authCodeModule: SPAClient;
     let browserStorage: BrowserStorage;
     beforeEach(() => {
         const appConfig: Configuration = {
@@ -70,11 +56,7 @@
             }
         };
         const configObj = buildConfiguration(appConfig);
-<<<<<<< HEAD
-        const authCodeModule = new SPAClient({
-=======
-        authCodeModule = new AuthorizationCodeModule({
->>>>>>> 323ba9cb
+        authCodeModule = new SPAClient({
             auth: configObj.auth,
             systemOptions: {
                 tokenRenewalOffsetSeconds: configObj.system.tokenRenewalOffsetSeconds,
@@ -181,8 +163,8 @@
                 uniqueId: idTokenClaims.oid,
                 userRequestState: "testState"
             };
-            sinon.stub(AuthorizationCodeModule.prototype, "handleFragmentResponse").returns(testCodeResponse);
-            sinon.stub(AuthorizationCodeModule.prototype, "acquireToken").resolves(testTokenResponse);
+            sinon.stub(SPAClient.prototype, "handleFragmentResponse").returns(testCodeResponse);
+            sinon.stub(SPAClient.prototype, "acquireToken").resolves(testTokenResponse);
             const interactionHandler = new TestInteractionHandler(authCodeModule, browserStorage);
             const tokenResponse = await interactionHandler.handleCodeResponse(TEST_HASHES.TEST_SUCCESS_CODE_HASH);
             expect(tokenResponse).to.deep.eq(testTokenResponse);
