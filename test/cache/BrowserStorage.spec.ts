--- conflicted
+++ resolved
@@ -335,26 +335,16 @@
 		it("updateCacheEntries() correctly updates the authority, state and nonce in the cache", () => {
 			const authorityCacheSpy = sinon.spy(BrowserStorage.prototype, "setAuthorityCache");
 			const browserStorage = new BrowserStorage(TEST_CONFIG.MSAL_CLIENT_ID, cacheConfig);
-<<<<<<< HEAD
-            browserStorage.updateCacheEntries(RANDOM_TEST_GUID, "nonce", `${TEST_URIS.DEFAULT_INSTANCE}/`);
-=======
 			const testNonce = "testNonce";
             browserStorage.updateCacheEntries(RANDOM_TEST_GUID, testNonce, `${Constants.DEFAULT_AUTHORITY}/`);
->>>>>>> a2f383a5
 
             expect(authorityCacheSpy.calledOnce).to.be.true;
             const nonceKey = browserStorage.generateNonceKey(RANDOM_TEST_GUID);
             const authorityKey = browserStorage.generateAuthorityKey(RANDOM_TEST_GUID);
 
-<<<<<<< HEAD
-            expect(window.sessionStorage[TemporaryCacheKeys.REQUEST_STATE]).to.be.eq(RANDOM_TEST_GUID);
-            expect(window.sessionStorage[nonceKey]).to.be.eq(RANDOM_TEST_GUID);
-            expect(window.sessionStorage[authorityKey]).to.be.eq(`${Constants.DEFAULT_AUTHORITY}/`);
-=======
             expect(window.sessionStorage[`${Constants.CACHE_PREFIX}.${TEST_CONFIG.MSAL_CLIENT_ID}.${TemporaryCacheKeys.REQUEST_STATE}`]).to.be.eq(RANDOM_TEST_GUID);
             expect(window.sessionStorage[`${Constants.CACHE_PREFIX}.${TEST_CONFIG.MSAL_CLIENT_ID}.${nonceKey}`]).to.be.eq(testNonce);
             expect(window.sessionStorage[`${Constants.CACHE_PREFIX}.${TEST_CONFIG.MSAL_CLIENT_ID}.${authorityKey}`]).to.be.eq(`${Constants.DEFAULT_AUTHORITY}/`);
->>>>>>> a2f383a5
         });
 
         it("resetTempCacheItems() resets all temporary cache items with the given state", () => {
@@ -366,16 +356,6 @@
             browserStorage.resetRequestCache(RANDOM_TEST_GUID);
             const nonceKey = browserStorage.generateNonceKey(RANDOM_TEST_GUID);
             const authorityKey = browserStorage.generateAuthorityKey(RANDOM_TEST_GUID);
-<<<<<<< HEAD
-            expect(window.sessionStorage[nonceKey]).to.be.undefined;
-            expect(window.sessionStorage[authorityKey]).to.be.undefined;
-            expect(window.sessionStorage[TemporaryCacheKeys.REQUEST_STATE]).to.be.undefined;
-            expect(window.sessionStorage[TemporaryCacheKeys.REQUEST_PARAMS]).to.be.undefined;
-            expect(window.sessionStorage[TemporaryCacheKeys.ORIGIN_URI]).to.be.undefined;
-		});
-		
-		it("Throws error if request cannot be retrieved from cache", async () => {
-=======
             expect(window.sessionStorage[`${Constants.CACHE_PREFIX}.${TEST_CONFIG.MSAL_CLIENT_ID}.${nonceKey}`]).to.be.undefined;
             expect(window.sessionStorage[`${Constants.CACHE_PREFIX}.${TEST_CONFIG.MSAL_CLIENT_ID}.${authorityKey}`]).to.be.undefined;
             expect(window.sessionStorage[`${Constants.CACHE_PREFIX}.${TEST_CONFIG.MSAL_CLIENT_ID}.${TemporaryCacheKeys.REQUEST_STATE}`]).to.be.undefined;
@@ -384,7 +364,6 @@
 		});
 
 		it("Successfully retrieves and decodes response from cache", async () => {
->>>>>>> a2f383a5
 			const browserStorage = new BrowserStorage(TEST_CONFIG.MSAL_CLIENT_ID, cacheConfig);
 			const cryptoObj = new CryptoOps();
             const tokenRequest: AuthorizationCodeRequest = {
@@ -398,8 +377,6 @@
 
 			browserStorage.setItem(TemporaryCacheKeys.REQUEST_PARAMS, cryptoObj.base64Encode(JSON.stringify(tokenRequest)));
 
-<<<<<<< HEAD
-=======
 			const cachedRequest = browserStorage.getCachedRequest(RANDOM_TEST_GUID, cryptoObj);
 			expect(cachedRequest).to.be.deep.eq(tokenRequest);
 
@@ -420,7 +397,6 @@
 
 			// browserStorage.setItem(TemporaryCacheKeys.REQUEST_PARAMS, cryptoObj.base64Encode(JSON.stringify(tokenRequest)));
 
->>>>>>> a2f383a5
 			expect(() => browserStorage.getCachedRequest(RANDOM_TEST_GUID, cryptoObj)).to.throw(BrowserAuthErrorMessage.tokenRequestCacheError.desc);
 		});
 
