import { expect } from "chai";
import sinon from "sinon";
import {
    CONFIDENTIAL_CLIENT_AUTHENTICATION_RESULT,
    DEFAULT_OPENID_CONFIG_RESPONSE,
    TEST_CONFIG,
    TEST_TOKENS
} from "../utils/StringConstants";
import { BaseClient } from "../../src/client/BaseClient";
<<<<<<< HEAD
import { AADServerParamKeys, GrantType, Constants, ThrottlingConstants } from "../../src/utils/Constants";
import { ClientTestUtils } from "./ClientTestUtils";
=======
import { AADServerParamKeys, GrantType, Constants, AuthenticationScheme } from "../../src/utils/Constants";
import { ClientTestUtils, mockCrypto } from "./ClientTestUtils";
>>>>>>> 3a92e8a7
import { Authority } from "../../src/authority/Authority";
import { ClientCredentialClient } from "../../src/client/ClientCredentialClient";
import { ClientCredentialRequest } from "../../src/request/ClientCredentialRequest";
import { AccessTokenEntity } from "../../src/cache/entities/AccessTokenEntity"
import { TimeUtils } from "../../src/utils/TimeUtils";
import { CredentialCache } from "../../src/cache/utils/CacheTypes";
import { CacheManager } from "../../src/cache/CacheManager";
import { ClientAuthErrorMessage } from "../../src/error/ClientAuthError";

describe("ClientCredentialClient unit tests", () => {
    afterEach(() => {
        sinon.restore();
    });

    describe("Constructor", async () => {

        it("creates a ClientCredentialClient", async () => {
            sinon.stub(Authority.prototype, <any>"getEndpointMetadataFromNetwork").resolves(DEFAULT_OPENID_CONFIG_RESPONSE.body);
            const config = await ClientTestUtils.createTestClientConfiguration();
            const client = new ClientCredentialClient(config);
            expect(client).to.be.not.null;
            expect(client instanceof ClientCredentialClient).to.be.true;
            expect(client instanceof BaseClient).to.be.true;
        });
    });

    it("acquires a token", async () => {
        sinon.stub(Authority.prototype, <any>"getEndpointMetadataFromNetwork").resolves(DEFAULT_OPENID_CONFIG_RESPONSE.body);
        sinon.stub(ClientCredentialClient.prototype, <any>"executePostToTokenEndpoint").resolves(CONFIDENTIAL_CLIENT_AUTHENTICATION_RESULT);

        const createTokenRequestBodySpy = sinon.spy(ClientCredentialClient.prototype, <any>"createTokenRequestBody");

        const config = await ClientTestUtils.createTestClientConfiguration();
        const client = new ClientCredentialClient(config);
        const clientCredentialRequest: ClientCredentialRequest = {
            authority: TEST_CONFIG.validAuthority,
            correlationId: TEST_CONFIG.CORRELATION_ID,
            scopes: TEST_CONFIG.DEFAULT_GRAPH_SCOPE,
        };

        const authResult = await client.acquireToken(clientCredentialRequest);
        const expectedScopes = [TEST_CONFIG.DEFAULT_GRAPH_SCOPE[0]];
        expect(authResult.scopes).to.deep.eq(expectedScopes);
        expect(authResult.accessToken).to.deep.eq(CONFIDENTIAL_CLIENT_AUTHENTICATION_RESULT.body.access_token);
        expect(authResult.state).to.be.empty;

        expect(createTokenRequestBodySpy.calledWith(clientCredentialRequest)).to.be.true;

        expect(createTokenRequestBodySpy.returnValues[0]).to.contain(`${TEST_CONFIG.DEFAULT_GRAPH_SCOPE[0]}`);
        expect(createTokenRequestBodySpy.returnValues[0]).to.contain(`${AADServerParamKeys.CLIENT_ID}=${TEST_CONFIG.MSAL_CLIENT_ID}`);
        expect(createTokenRequestBodySpy.returnValues[0]).to.contain(`${AADServerParamKeys.GRANT_TYPE}=${GrantType.CLIENT_CREDENTIALS_GRANT}`);
        expect(createTokenRequestBodySpy.returnValues[0]).to.contain(`${AADServerParamKeys.CLIENT_SECRET}=${TEST_CONFIG.MSAL_CLIENT_SECRET}`);
        expect(createTokenRequestBodySpy.returnValues[0]).to.contain(`${AADServerParamKeys.X_CLIENT_SKU}=${Constants.SKU}`);
        expect(createTokenRequestBodySpy.returnValues[0]).to.contain(`${AADServerParamKeys.X_CLIENT_VER}=${TEST_CONFIG.TEST_VERSION}`);
        expect(createTokenRequestBodySpy.returnValues[0]).to.contain(`${AADServerParamKeys.X_CLIENT_OS}=${TEST_CONFIG.TEST_OS}`);
        expect(createTokenRequestBodySpy.returnValues[0]).to.contain(`${AADServerParamKeys.X_CLIENT_CPU}=${TEST_CONFIG.TEST_CPU}`);
        expect(createTokenRequestBodySpy.returnValues[0]).to.contain(`${AADServerParamKeys.X_MS_LIB_CAPABILITY}=${ThrottlingConstants.X_MS_LIB_CAPABILITY_VALUE}`);
    });

    it("acquires a token, returns token from the cache", async () => {
        sinon.stub(Authority.prototype, <any>"getEndpointMetadataFromNetwork").resolves(DEFAULT_OPENID_CONFIG_RESPONSE.body);
        const config = await ClientTestUtils.createTestClientConfiguration();
        const client = new ClientCredentialClient(config);

        const expectedAtEntity: AccessTokenEntity = AccessTokenEntity.createAccessTokenEntity(
            "", "login.microsoftonline.com", "an_access_token", config.authOptions.clientId, TEST_CONFIG.TENANT, TEST_CONFIG.DEFAULT_GRAPH_SCOPE.toString(), 4600, 4600, mockCrypto, undefined, AuthenticationScheme.BEARER);
            
        sinon.stub(ClientCredentialClient.prototype, <any>"readAccessTokenFromCache").returns(expectedAtEntity);
        sinon.stub(TimeUtils, <any>"isTokenExpired").returns(false);

        const clientCredentialRequest: ClientCredentialRequest = {
            authority: TEST_CONFIG.validAuthority,
            correlationId: TEST_CONFIG.CORRELATION_ID,
            scopes: TEST_CONFIG.DEFAULT_GRAPH_SCOPE,
        };

        const authResult = await client.acquireToken(clientCredentialRequest);
        const expectedScopes = [TEST_CONFIG.DEFAULT_GRAPH_SCOPE[0]];
        expect(authResult.scopes).to.deep.eq(expectedScopes);
        expect(authResult.accessToken).to.deep.eq("an_access_token");
        expect(authResult.account).to.be.null;
        expect(authResult.fromCache).to.be.true;
        expect(authResult.uniqueId).to.be.empty;
        expect(authResult.state).to.be.empty;
    });

    it("acquires a token, skipCache = true", async () => {
        sinon.stub(Authority.prototype, <any>"getEndpointMetadataFromNetwork").resolves(DEFAULT_OPENID_CONFIG_RESPONSE.body);
        sinon.stub(ClientCredentialClient.prototype, <any>"executePostToTokenEndpoint").resolves(CONFIDENTIAL_CLIENT_AUTHENTICATION_RESULT);

        const createTokenRequestBodySpy = sinon.spy(ClientCredentialClient.prototype, <any>"createTokenRequestBody");

        const config = await ClientTestUtils.createTestClientConfiguration();
        const client = new ClientCredentialClient(config);
        const clientCredentialRequest: ClientCredentialRequest = {
            authority: TEST_CONFIG.validAuthority,
            correlationId: TEST_CONFIG.CORRELATION_ID,
            scopes: TEST_CONFIG.DEFAULT_GRAPH_SCOPE,
            skipCache: true
        };

        const authResult = await client.acquireToken(clientCredentialRequest);
        const expectedScopes = [TEST_CONFIG.DEFAULT_GRAPH_SCOPE[0]];
        expect(authResult.scopes).to.deep.eq(expectedScopes);
        expect(authResult.accessToken).to.deep.eq(CONFIDENTIAL_CLIENT_AUTHENTICATION_RESULT.body.access_token);
        expect(authResult.state).to.be.empty;

        expect(createTokenRequestBodySpy.calledWith(clientCredentialRequest)).to.be.true;

        expect(createTokenRequestBodySpy.returnValues[0]).to.contain(`${TEST_CONFIG.DEFAULT_GRAPH_SCOPE[0]}`);
        expect(createTokenRequestBodySpy.returnValues[0]).to.contain(`${AADServerParamKeys.CLIENT_ID}=${TEST_CONFIG.MSAL_CLIENT_ID}`);
        expect(createTokenRequestBodySpy.returnValues[0]).to.contain(`${AADServerParamKeys.GRANT_TYPE}=${GrantType.CLIENT_CREDENTIALS_GRANT}`);
        expect(createTokenRequestBodySpy.returnValues[0]).to.contain(`${AADServerParamKeys.CLIENT_SECRET}=${TEST_CONFIG.MSAL_CLIENT_SECRET}`);
    });

    it("Multiple access tokens matched, exception thrown", async () => {
        sinon.stub(Authority.prototype, <any>"getEndpointMetadataFromNetwork").resolves(DEFAULT_OPENID_CONFIG_RESPONSE.body);
        const config = await ClientTestUtils.createTestClientConfiguration();
        
        // mock access token
        const mockedAtEntity: AccessTokenEntity = AccessTokenEntity.createAccessTokenEntity(
            "", "login.microsoftonline.com", "an_access_token", config.authOptions.clientId, TEST_CONFIG.TENANT, TEST_CONFIG.DEFAULT_GRAPH_SCOPE.toString(), 4600, 4600, mockCrypto, undefined, TEST_TOKENS.ACCESS_TOKEN);
            
        const mockedAtEntity2: AccessTokenEntity = AccessTokenEntity.createAccessTokenEntity(
            "", "login.microsoftonline.com", "an_access_token", config.authOptions.clientId, TEST_CONFIG.TENANT, TEST_CONFIG.DEFAULT_GRAPH_SCOPE.toString(), 4600, 4600, mockCrypto, undefined, TEST_TOKENS.ACCESS_TOKEN);
            
        const mockedCredentialCache: CredentialCache = {
            accessTokens: { 
                "key1": mockedAtEntity,
                "key2": mockedAtEntity2
            },
            refreshTokens: null,
            idTokens: null
        }

        sinon.stub(CacheManager.prototype, <any>"getCredentialsFilteredBy").returns(mockedCredentialCache);

        const client = new ClientCredentialClient(config);
        const clientCredentialRequest: ClientCredentialRequest = {
            authority: TEST_CONFIG.validAuthority,
            correlationId: TEST_CONFIG.CORRELATION_ID,
            scopes: TEST_CONFIG.DEFAULT_GRAPH_SCOPE,
        };

        await expect(client.acquireToken(clientCredentialRequest)).to.be.rejectedWith(`${ClientAuthErrorMessage.multipleMatchingTokens.desc}`);
    });

});<|MERGE_RESOLUTION|>--- conflicted
+++ resolved
@@ -7,16 +7,11 @@
     TEST_TOKENS
 } from "../utils/StringConstants";
 import { BaseClient } from "../../src/client/BaseClient";
-<<<<<<< HEAD
-import { AADServerParamKeys, GrantType, Constants, ThrottlingConstants } from "../../src/utils/Constants";
-import { ClientTestUtils } from "./ClientTestUtils";
-=======
-import { AADServerParamKeys, GrantType, Constants, AuthenticationScheme } from "../../src/utils/Constants";
+import { AADServerParamKeys, GrantType, Constants, AuthenticationScheme, ThrottlingConstants } from "../../src/utils/Constants";
 import { ClientTestUtils, mockCrypto } from "./ClientTestUtils";
->>>>>>> 3a92e8a7
 import { Authority } from "../../src/authority/Authority";
 import { ClientCredentialClient } from "../../src/client/ClientCredentialClient";
-import { ClientCredentialRequest } from "../../src/request/ClientCredentialRequest";
+import { CommonClientCredentialRequest } from "../../src/request/CommonClientCredentialRequest";
 import { AccessTokenEntity } from "../../src/cache/entities/AccessTokenEntity"
 import { TimeUtils } from "../../src/utils/TimeUtils";
 import { CredentialCache } from "../../src/cache/utils/CacheTypes";
@@ -48,7 +43,7 @@
 
         const config = await ClientTestUtils.createTestClientConfiguration();
         const client = new ClientCredentialClient(config);
-        const clientCredentialRequest: ClientCredentialRequest = {
+        const clientCredentialRequest: CommonClientCredentialRequest = {
             authority: TEST_CONFIG.validAuthority,
             correlationId: TEST_CONFIG.CORRELATION_ID,
             scopes: TEST_CONFIG.DEFAULT_GRAPH_SCOPE,
@@ -84,7 +79,7 @@
         sinon.stub(ClientCredentialClient.prototype, <any>"readAccessTokenFromCache").returns(expectedAtEntity);
         sinon.stub(TimeUtils, <any>"isTokenExpired").returns(false);
 
-        const clientCredentialRequest: ClientCredentialRequest = {
+        const clientCredentialRequest: CommonClientCredentialRequest = {
             authority: TEST_CONFIG.validAuthority,
             correlationId: TEST_CONFIG.CORRELATION_ID,
             scopes: TEST_CONFIG.DEFAULT_GRAPH_SCOPE,
@@ -108,7 +103,7 @@
 
         const config = await ClientTestUtils.createTestClientConfiguration();
         const client = new ClientCredentialClient(config);
-        const clientCredentialRequest: ClientCredentialRequest = {
+        const clientCredentialRequest: CommonClientCredentialRequest = {
             authority: TEST_CONFIG.validAuthority,
             correlationId: TEST_CONFIG.CORRELATION_ID,
             scopes: TEST_CONFIG.DEFAULT_GRAPH_SCOPE,
@@ -152,7 +147,7 @@
         sinon.stub(CacheManager.prototype, <any>"getCredentialsFilteredBy").returns(mockedCredentialCache);
 
         const client = new ClientCredentialClient(config);
-        const clientCredentialRequest: ClientCredentialRequest = {
+        const clientCredentialRequest: CommonClientCredentialRequest = {
             authority: TEST_CONFIG.validAuthority,
             correlationId: TEST_CONFIG.CORRELATION_ID,
             scopes: TEST_CONFIG.DEFAULT_GRAPH_SCOPE,
