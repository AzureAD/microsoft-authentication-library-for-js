<<<<<<< HEAD
import {
    ClientAuthError,
    Configuration,
    Constants,
    LogLevel,
    NetworkRequestOptions,
    PkceCodes
} from "../../src";
import { RANDOM_TEST_GUID, TEST_CONFIG } from "../utils/StringConstants";
import { AuthorityFactory } from "../../src";

export class ClientTestUtils {

    static async createTestClientConfiguration(): Promise<Configuration>{
=======
import { ClientConfiguration, Constants, LogLevel, NetworkRequestOptions, PkceCodes} from "../../src";
import { RANDOM_TEST_GUID, TEST_CONFIG } from "../utils/StringConstants";

export class ClientTestUtils {

    static createTestClientConfiguration(): ClientConfiguration {
>>>>>>> 30f3e174

        const testLoggerCallback = (level: LogLevel, message: string, containsPii: boolean): void => {
            if (containsPii) {
                console.log(`Log level: ${level} Message: ${message}`);
            }
        };

        const mockHttpClient = {
            sendGetRequestAsync<T>(url: string, options?: NetworkRequestOptions): T {
                return null;
            },
            sendPostRequestAsync<T>(url: string, options?: NetworkRequestOptions): T {
                return null;
            }
        };

        const authority  = AuthorityFactory.createInstance(TEST_CONFIG.validAuthority, mockHttpClient);

        await authority.resolveEndpointsAsync().catch(error => {
            throw ClientAuthError.createEndpointDiscoveryIncompleteError(error);
        });

        let store = {};
        return {
            authOptions: {
                clientId: TEST_CONFIG.MSAL_CLIENT_ID,
                authority: authority,
            },
            storageInterface: {
                setItem(key: string, value: string): void {
                    store[key] = value;
                },
                getItem(key: string): string {
                    return store[key];
                },
                removeItem(key: string): void {
                    delete store[key];
                },
                containsKey(key: string): boolean {
                    return !!store[key];
                },
                getKeys(): string[] {
                    return Object.keys(store);
                },
                clear(): void {
                    store = {};
                }
            },
            networkInterface: mockHttpClient,
            cryptoInterface: {
                createNewGuid(): string {
                    return RANDOM_TEST_GUID;
                },
                base64Decode(input: string): string {
                    return input;
                },
                base64Encode(input: string): string {
                    return input;
                },
                async generatePkceCodes(): Promise<PkceCodes> {
                    return {
                        challenge: TEST_CONFIG.TEST_CHALLENGE,
                        verifier: TEST_CONFIG.TEST_VERIFIER
                    };
                }
            },
            loggerOptions: {
                loggerCallback: testLoggerCallback
            },
            libraryInfo: {
                sku: Constants.SKU,
                version: TEST_CONFIG.TEST_VERSION,
                os: TEST_CONFIG.TEST_OS,
                cpu: TEST_CONFIG.TEST_CPU,
            }
        };
    }
}<|MERGE_RESOLUTION|>--- conflicted
+++ resolved
@@ -1,7 +1,6 @@
-<<<<<<< HEAD
 import {
     ClientAuthError,
-    Configuration,
+    ClientConfiguration,
     Constants,
     LogLevel,
     NetworkRequestOptions,
@@ -12,15 +11,7 @@
 
 export class ClientTestUtils {
 
-    static async createTestClientConfiguration(): Promise<Configuration>{
-=======
-import { ClientConfiguration, Constants, LogLevel, NetworkRequestOptions, PkceCodes} from "../../src";
-import { RANDOM_TEST_GUID, TEST_CONFIG } from "../utils/StringConstants";
-
-export class ClientTestUtils {
-
-    static createTestClientConfiguration(): ClientConfiguration {
->>>>>>> 30f3e174
+    static async createTestClientConfiguration(): Promise<ClientConfiguration>{
 
         const testLoggerCallback = (level: LogLevel, message: string, containsPii: boolean): void => {
             if (containsPii) {
