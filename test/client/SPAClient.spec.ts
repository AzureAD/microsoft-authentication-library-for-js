import * as Mocha from "mocha";
import chai from "chai";
import chaiAsPromised from "chai-as-promised";
const expect = chai.expect;
chai.use(chaiAsPromised);
import sinon from "sinon";
import { SPAClient } from "../../src/client/SPAClient";
import { TEST_CONFIG, TEST_URIS, RANDOM_TEST_GUID, DEFAULT_OPENID_CONFIG_RESPONSE, TEST_TOKENS, ALTERNATE_OPENID_CONFIG_RESPONSE, TEST_DATA_CLIENT_INFO, TEST_TOKEN_LIFETIMES, TEST_HASHES } from "../utils/StringConstants";
import { AuthenticationParameters } from "../../src/request/AuthenticationParameters";
import { ClientConfigurationError, ClientConfigurationErrorMessage } from "../../src/error/ClientConfigurationError";
import { AADServerParamKeys, TemporaryCacheKeys, PersistentCacheKeys, Constants } from "../../src/utils/Constants";
import { ServerCodeRequestParameters } from "../../src/server/ServerCodeRequestParameters";
import { IdTokenClaims } from "../../src/account/IdTokenClaims";
import { IdToken } from "../../src/account/IdToken";
import { LogLevel } from "../../src/logger/Logger";
import { NetworkRequestOptions } from "../../src/network/INetworkModule";
import { Authority } from "../../src/authority/Authority";
import { PkceCodes } from "../../src/crypto/ICrypto";
import { TokenExchangeParameters } from "../../src/request/TokenExchangeParameters";
import { ClientAuthError, ClientAuthErrorMessage } from "../../src/error/ClientAuthError";
import { AuthError } from "../../src/error/AuthError";
import { CodeResponse } from "../../src/response/CodeResponse";
import { buildClientInfo, ClientInfo } from "../../src/account/ClientInfo";
import { TimeUtils } from "../../src/utils/TimeUtils";
import { AccessTokenKey } from "../../src/cache/AccessTokenKey";
import { AccessTokenValue } from "../../src/cache/AccessTokenValue";
import { TokenRenewParameters } from "../../src/request/TokenRenewParameters";
import { BaseClient } from "../../src/client/BaseClient";
import { Account } from "../../src/account/Account";
import { TokenResponse } from "../../src/response/TokenResponse";
import { AuthorityFactory } from "../../src/authority/AuthorityFactory";
import { ServerError } from "../../src/error/ServerError";
import { ClientConfiguration } from "../../src/config/ClientConfiguration";
import { InMemoryCache } from "../../src/unifiedCache/utils/CacheTypes";

describe("SPAClient.ts Class Unit Tests", () => {

    const testLoggerCallback = (level: LogLevel, message: string, containsPii: boolean): void => {
        if (containsPii) {
            console.log(`Log level: ${level} Message: ${message}`);
        }
    };

    let store = {};
    let defaultAuthConfig: ClientConfiguration;

    beforeEach(() => {

        const mockHttpClient = {
            sendGetRequestAsync<T>(url: string, options?: NetworkRequestOptions): T {
                return null;
            },
            sendPostRequestAsync<T>(url: string, options?: NetworkRequestOptions): T {
                return null;
            }
        };

        defaultAuthConfig = {
            authOptions: {
                clientId: TEST_CONFIG.MSAL_CLIENT_ID,
                authority: AuthorityFactory.createInstance(TEST_CONFIG.validAuthority, mockHttpClient),
                redirectUri: TEST_URIS.TEST_REDIR_URI,
                postLogoutRedirectUri: TEST_URIS.TEST_LOGOUT_URI,
            },
            storageInterface: {
                getCache(): InMemoryCache {
                    return {
                        accounts: {},
                        idTokens: {},
                        accessTokens: {},
                        refreshTokens: {},
                        appMetadata: {},
                    };
                },
                setCache(): void {
                    // do nothing
                },
                setItem(key: string, value: string): void {
                    store[key] = value;
                },
                getItem(key: string): string {
                    return store[key];
                },
                removeItem(key: string): void {
                    delete store[key];
                },
                containsKey(key: string): boolean {
                    return !!store[key];
                },
                getKeys(): string[] {
                    return Object.keys(store);
                },
                clear(): void {
                    store = {};
                },
            },
<<<<<<< HEAD
            networkInterface: mockHttpClient,
=======
            networkInterface: {
                sendGetRequestAsync<T>(
                    url: string,
                    options?: NetworkRequestOptions
                ): T {
                    return null;
                },
                sendPostRequestAsync<T>(
                    url: string,
                    options?: NetworkRequestOptions
                ): T {
                    return null;
                },
            },
>>>>>>> 00e5a688
            cryptoInterface: {
                createNewGuid(): string {
                    return RANDOM_TEST_GUID;
                },
                base64Decode(input: string): string {
                    return input;
                },
                base64Encode(input: string): string {
                    return input;
                },
                async generatePkceCodes(): Promise<PkceCodes> {
                    return {
                        challenge: TEST_CONFIG.TEST_CHALLENGE,
                        verifier: TEST_CONFIG.TEST_VERIFIER,
                    };
                },
            },
            loggerOptions: {
                loggerCallback: testLoggerCallback,
            },
        };
    });

    describe("Constructor", () => {

        it("creates an SPAClient that extends the Client", () => {
            const client = new SPAClient(defaultAuthConfig);
            expect(client).to.be.not.null;
            expect(client instanceof SPAClient).to.be.true;
            expect(client instanceof BaseClient).to.be.true;
        });
    });

    describe("Login Url Creation", () => {

        let Client: SPAClient;
        beforeEach(() => {
            sinon.stub(Authority.prototype, <any>"discoverEndpoints").resolves(DEFAULT_OPENID_CONFIG_RESPONSE);
            Client = new SPAClient(defaultAuthConfig);
        });

        afterEach(() => {
            sinon.restore();
            store = {};
        });

        it("Creates a login URL with default scopes", async () => {
            const emptyRequest: AuthenticationParameters = {};
            const loginUrl = await Client.createLoginUrl(emptyRequest);
            expect(loginUrl).to.contain(Constants.DEFAULT_AUTHORITY);
            expect(loginUrl).to.contain(DEFAULT_OPENID_CONFIG_RESPONSE.body.authorization_endpoint.replace("{tenant}", "common"));
            expect(loginUrl).to.contain(`${AADServerParamKeys.SCOPE}=${Constants.OPENID_SCOPE}%20${Constants.PROFILE_SCOPE}%20${Constants.OFFLINE_ACCESS_SCOPE}`);
            expect(loginUrl).to.contain(`${AADServerParamKeys.RESPONSE_TYPE}=${Constants.CODE_RESPONSE_TYPE}`);
            expect(loginUrl).to.contain(`${AADServerParamKeys.CLIENT_ID}=${TEST_CONFIG.MSAL_CLIENT_ID}`);
            expect(loginUrl).to.contain(`${AADServerParamKeys.REDIRECT_URI}=${encodeURIComponent(TEST_URIS.TEST_REDIR_URI)}`);
        });

        it("Creates a login URL with scopes from given token request", async () => {
            const testScope1 = "testscope1";
            const testScope2 = "testscope2";
            const loginRequest: AuthenticationParameters = {
                scopes: [testScope1, testScope2]
            };
            const loginUrl = await Client.createLoginUrl(loginRequest);
            expect(loginUrl).to.contain(`${AADServerParamKeys.SCOPE}=${encodeURIComponent(`${testScope1} ${testScope2} ${Constants.OPENID_SCOPE} ${Constants.PROFILE_SCOPE} ${Constants.OFFLINE_ACCESS_SCOPE}`)}`);
        });

        it("Updates cache entries correctly", async () => {
            const emptyRequest: AuthenticationParameters = {};
            await Client.createLoginUrl(emptyRequest);
            expect(defaultAuthConfig.storageInterface.getItem(TemporaryCacheKeys.REQUEST_STATE)).to.be.deep.eq(RANDOM_TEST_GUID);
            expect(defaultAuthConfig.storageInterface.getItem(`${TemporaryCacheKeys.NONCE_IDTOKEN}|${RANDOM_TEST_GUID}`)).to.be.eq(RANDOM_TEST_GUID);
            expect(defaultAuthConfig.storageInterface.getItem(`${TemporaryCacheKeys.AUTHORITY}|${RANDOM_TEST_GUID}`)).to.be.eq(`${Constants.DEFAULT_AUTHORITY}/`);
        });

        it("Caches token request correctly", async () => {
            const emptyRequest: AuthenticationParameters = {};
            await Client.createLoginUrl(emptyRequest);
            const cachedRequest: TokenExchangeParameters = JSON.parse(defaultAuthConfig.storageInterface.getItem(TemporaryCacheKeys.REQUEST_PARAMS));
            expect(cachedRequest.scopes).to.be.deep.eq([TEST_CONFIG.MSAL_CLIENT_ID]);
            expect(cachedRequest.codeVerifier).to.be.deep.eq(TEST_CONFIG.TEST_VERIFIER);
            expect(cachedRequest.authority).to.be.deep.eq(`${Constants.DEFAULT_AUTHORITY}/`);
            expect(cachedRequest.correlationId).to.be.deep.eq(RANDOM_TEST_GUID);
            expect(cachedRequest.extraQueryParameters).to.be.undefined;
            expect(cachedRequest.resource).to.be.undefined;
        });

        it("Uses authority if given in request", async () => {
            sinon.restore();
            sinon.stub(Authority.prototype, <any>"discoverEndpoints").resolves(ALTERNATE_OPENID_CONFIG_RESPONSE);
            const loginRequest: AuthenticationParameters = {
                authority: `${TEST_URIS.ALTERNATE_INSTANCE}/common`
            };
            const loginUrl = await Client.createLoginUrl(loginRequest);
            expect(loginUrl).to.contain(TEST_URIS.ALTERNATE_INSTANCE);
            expect(loginUrl).to.contain(ALTERNATE_OPENID_CONFIG_RESPONSE.body.authorization_endpoint);
            expect(loginUrl).to.contain(`${AADServerParamKeys.SCOPE}=${encodeURIComponent(`${Constants.OPENID_SCOPE} ${Constants.PROFILE_SCOPE} ${Constants.OFFLINE_ACCESS_SCOPE}`)}`);
            expect(loginUrl).to.contain(`${AADServerParamKeys.RESPONSE_TYPE}=${Constants.CODE_RESPONSE_TYPE}`);
            expect(loginUrl).to.contain(`${AADServerParamKeys.CLIENT_ID}=${TEST_CONFIG.MSAL_CLIENT_ID}`);
            expect(loginUrl).to.contain(`${AADServerParamKeys.REDIRECT_URI}=${encodeURIComponent(TEST_URIS.TEST_REDIR_URI)}`);
        });

        it("Throws endpoint discovery error if resolveEndpointsAsync fails", async () => {
            sinon.restore();
            const exceptionString = "Could not make a network request.";
            sinon.stub(Authority.prototype, "resolveEndpointsAsync").throwsException(exceptionString);
            const emptyRequest: AuthenticationParameters = {};
            await expect(Client.createLoginUrl(emptyRequest)).to.be.rejectedWith(`${ClientAuthErrorMessage.endpointResolutionError.desc} Detail: ${exceptionString}`);
        });

        it("Cleans cache before error is thrown", async () => {
            const guidCreationErr = "GUID can't be created.";
            const emptyRequest: AuthenticationParameters = {};
            defaultAuthConfig.cryptoInterface.createNewGuid = (): string => {
                throw AuthError.createUnexpectedError(guidCreationErr);
            };
            Client = new SPAClient(defaultAuthConfig);
            await expect(Client.createLoginUrl(emptyRequest)).to.be.rejectedWith(guidCreationErr);
            expect(defaultAuthConfig.storageInterface.getKeys()).to.be.empty;
        });

        it("Uses adal token from cache if it is present.", async () => {
            const idTokenClaims: IdTokenClaims = {
                "iss": "https://sts.windows.net/fa15d692-e9c7-4460-a743-29f2956fd429/",
                "exp": "1536279024",
                "name": "abeli",
                "nonce": "123523",
                "oid": "05833b6b-aa1d-42d4-9ec0-1b2bb9194438",
                "sub": "5_J9rSss8-jvt_Icu6ueRNL8xXb8LF4Fsg_KooC2RJQ",
                "tid": "fa15d692-e9c7-4460-a743-29f2956fd429",
                "ver": "1.0"
            };
            sinon.stub(IdToken, "extractIdToken").returns(idTokenClaims);
            defaultAuthConfig.storageInterface.setItem(PersistentCacheKeys.ADAL_ID_TOKEN, TEST_TOKENS.IDTOKEN_V1);
            const testToken = new IdToken(TEST_TOKENS.IDTOKEN_V1, defaultAuthConfig.cryptoInterface);
            const queryParamSpy = sinon.spy(ServerCodeRequestParameters.prototype, "populateQueryParams");
            Client = new SPAClient(defaultAuthConfig);
            const emptyRequest: AuthenticationParameters = {};
            await Client.createLoginUrl(emptyRequest);
            expect(queryParamSpy.calledWith(testToken)).to.be.true;
        });

        it("Does not use adal token from cache if it is present and SSO params have been given.", async () => {
            const idTokenClaims: IdTokenClaims = {
                "iss": "https://sts.windows.net/fa15d692-e9c7-4460-a743-29f2956fd429/",
                "exp": "1536279024",
                "name": "abeli",
                "nonce": "123523",
                "oid": "05833b6b-aa1d-42d4-9ec0-1b2bb9194438",
                "sub": "5_J9rSss8-jvt_Icu6ueRNL8xXb8LF4Fsg_KooC2RJQ",
                "tid": "fa15d692-e9c7-4460-a743-29f2956fd429",
                "ver": "1.0"
            };
            sinon.stub(IdToken, "extractIdToken").returns(idTokenClaims);
            defaultAuthConfig.storageInterface.setItem(PersistentCacheKeys.ADAL_ID_TOKEN, TEST_TOKENS.IDTOKEN_V1);
            const testToken = new IdToken(TEST_TOKENS.IDTOKEN_V1, defaultAuthConfig.cryptoInterface);
            const queryParamSpy = sinon.spy(ServerCodeRequestParameters.prototype, "populateQueryParams");
            Client = new SPAClient(defaultAuthConfig);
            const loginRequest: AuthenticationParameters = {
                loginHint: "AbeLi@microsoft.com"
            };
            await Client.createLoginUrl(loginRequest);
            expect(queryParamSpy.calledWith(testToken)).to.be.false;
            expect(queryParamSpy.calledWith(null)).to.be.true;
        });
    });

    describe("Acquire Token Url Creation", () => {
        let Client: SPAClient;
        beforeEach(() => {
            sinon.stub(Authority.prototype, <any>"discoverEndpoints").resolves(DEFAULT_OPENID_CONFIG_RESPONSE);
            Client = new SPAClient(defaultAuthConfig);
        });

        afterEach(() => {
            sinon.restore();
            store = {};
        });

        it("Creates a acquire token URL with scopes from given token request", async () => {
            const testScope1 = "testscope1";
            const testScope2 = "testscope2";
            const tokenRequest: AuthenticationParameters = {
                scopes: [testScope1, testScope2]
            };
            const acquireTokenUrl = await Client.createAcquireTokenUrl(tokenRequest);
            expect(acquireTokenUrl).to.contain(Constants.DEFAULT_AUTHORITY);
            expect(acquireTokenUrl).to.contain(DEFAULT_OPENID_CONFIG_RESPONSE.body.authorization_endpoint.replace("{tenant}", "common"));
            expect(acquireTokenUrl).to.contain(`${AADServerParamKeys.SCOPE}=${encodeURIComponent(`${testScope1} ${testScope2} ${Constants.OFFLINE_ACCESS_SCOPE}`)}`);
            expect(acquireTokenUrl).to.contain(`${AADServerParamKeys.RESPONSE_TYPE}=${Constants.CODE_RESPONSE_TYPE}`);
            expect(acquireTokenUrl).to.contain(`${AADServerParamKeys.CLIENT_ID}=${TEST_CONFIG.MSAL_CLIENT_ID}`);
            expect(acquireTokenUrl).to.contain(`${AADServerParamKeys.REDIRECT_URI}=${encodeURIComponent(TEST_URIS.TEST_REDIR_URI)}`);
        });

        it("Creates a acquire token URL with replaced client id scope", async () => {
            const tokenRequest: AuthenticationParameters = {
                scopes: [TEST_CONFIG.MSAL_CLIENT_ID]
            };
            const acquireTokenUrl = await Client.createAcquireTokenUrl(tokenRequest);
            expect(acquireTokenUrl).to.contain(Constants.DEFAULT_AUTHORITY);
            expect(acquireTokenUrl).to.contain(DEFAULT_OPENID_CONFIG_RESPONSE.body.authorization_endpoint.replace("{tenant}", "common"));
            expect(acquireTokenUrl).to.contain(`${AADServerParamKeys.SCOPE}=${encodeURIComponent(`${Constants.OPENID_SCOPE} ${Constants.PROFILE_SCOPE} ${Constants.OFFLINE_ACCESS_SCOPE}`)}`);
            expect(acquireTokenUrl).to.contain(`${AADServerParamKeys.RESPONSE_TYPE}=${Constants.CODE_RESPONSE_TYPE}`);
            expect(acquireTokenUrl).to.contain(`${AADServerParamKeys.CLIENT_ID}=${TEST_CONFIG.MSAL_CLIENT_ID}`);
            expect(acquireTokenUrl).to.contain(`${AADServerParamKeys.REDIRECT_URI}=${encodeURIComponent(TEST_URIS.TEST_REDIR_URI)}`);
        });

        it("Throws error if no scopes are passed to createAcquireTokenUrl", async () => {
            const emptyRequest: AuthenticationParameters = {};
            await expect(Client.createAcquireTokenUrl(emptyRequest)).to.be.rejectedWith(ClientConfigurationErrorMessage.emptyScopesError.desc);
        });

        it("Throws error if empty scopes are passed to createAcquireTokenUrl", async () => {
            const emptyRequest: AuthenticationParameters = {
                scopes: []
            };
            await expect(Client.createAcquireTokenUrl(emptyRequest)).to.be.rejectedWith(ClientConfigurationErrorMessage.emptyScopesError.desc);
        });

        it("Updates cache entries correctly", async () => {
            const testScope = "testscope";
            const tokenRequest: AuthenticationParameters = {
                scopes: [testScope]
            };
            await Client.createAcquireTokenUrl(tokenRequest);
            expect(defaultAuthConfig.storageInterface.getItem(TemporaryCacheKeys.REQUEST_STATE)).to.be.deep.eq(RANDOM_TEST_GUID);
            expect(defaultAuthConfig.storageInterface.getItem(`${TemporaryCacheKeys.NONCE_IDTOKEN}|${RANDOM_TEST_GUID}`)).to.be.eq(RANDOM_TEST_GUID);
            expect(defaultAuthConfig.storageInterface.getItem(`${TemporaryCacheKeys.AUTHORITY}|${RANDOM_TEST_GUID}`)).to.be.eq(`${Constants.DEFAULT_AUTHORITY}/`);
        });

        it("Caches token request correctly", async () => {
            const testScope = "testscope";
            const tokenRequest: AuthenticationParameters = {
                scopes: [testScope]
            };
            await Client.createAcquireTokenUrl(tokenRequest);
            const cachedRequest: TokenExchangeParameters = JSON.parse(defaultAuthConfig.storageInterface.getItem(TemporaryCacheKeys.REQUEST_PARAMS));
            expect(cachedRequest.scopes).to.be.deep.eq([testScope]);
            expect(cachedRequest.codeVerifier).to.be.deep.eq(TEST_CONFIG.TEST_VERIFIER);
            expect(cachedRequest.authority).to.be.deep.eq(`${Constants.DEFAULT_AUTHORITY}/`);
            expect(cachedRequest.correlationId).to.be.deep.eq(RANDOM_TEST_GUID);
            expect(cachedRequest.extraQueryParameters).to.be.undefined;
            expect(cachedRequest.resource).to.be.undefined;
        });

        it("Uses authority if given in request", async () => {
            sinon.restore();
            sinon.stub(Authority.prototype, <any>"discoverEndpoints").resolves(ALTERNATE_OPENID_CONFIG_RESPONSE);
            const tokenRequest: AuthenticationParameters = {
                authority: `${TEST_URIS.ALTERNATE_INSTANCE}/common`,
                scopes: [TEST_CONFIG.MSAL_CLIENT_ID]
            };
            const acquireTokenUrl = await Client.createAcquireTokenUrl(tokenRequest);
            expect(acquireTokenUrl).to.contain(TEST_URIS.ALTERNATE_INSTANCE);
            expect(acquireTokenUrl).to.contain(ALTERNATE_OPENID_CONFIG_RESPONSE.body.authorization_endpoint);
            expect(acquireTokenUrl).to.contain(`${AADServerParamKeys.SCOPE}=${encodeURIComponent(`${Constants.OPENID_SCOPE} ${Constants.PROFILE_SCOPE} ${Constants.OFFLINE_ACCESS_SCOPE}`)}`);
            expect(acquireTokenUrl).to.contain(`${AADServerParamKeys.RESPONSE_TYPE}=${Constants.CODE_RESPONSE_TYPE}`);
            expect(acquireTokenUrl).to.contain(`${AADServerParamKeys.CLIENT_ID}=${TEST_CONFIG.MSAL_CLIENT_ID}`);
            expect(acquireTokenUrl).to.contain(`${AADServerParamKeys.REDIRECT_URI}=${encodeURIComponent(TEST_URIS.TEST_REDIR_URI)}`);
        });

        it("Throws endpoint discovery error if resolveEndpointsAsync fails", async () => {
            sinon.restore();
            const exceptionString = "Could not make a network request.";
            sinon.stub(Authority.prototype, "resolveEndpointsAsync").throwsException(exceptionString);
            const tokenRequest: AuthenticationParameters = {
                scopes: [TEST_CONFIG.MSAL_CLIENT_ID]
            };
            await expect(Client.createAcquireTokenUrl(tokenRequest)).to.be.rejectedWith(`${ClientAuthErrorMessage.endpointResolutionError.desc} Detail: ${exceptionString}`);
        });

        it("Cleans cache before error is thrown", async () => {
            const guidCreationErr = "GUID can't be created.";
            const tokenRequest: AuthenticationParameters = {
                scopes: [TEST_CONFIG.MSAL_CLIENT_ID]
            };
            defaultAuthConfig.cryptoInterface.createNewGuid = (): string => {
                throw AuthError.createUnexpectedError(guidCreationErr);
            };
            Client = new SPAClient(defaultAuthConfig);
            await expect(Client.createAcquireTokenUrl(tokenRequest)).to.be.rejectedWith(guidCreationErr);
            expect(defaultAuthConfig.storageInterface.getKeys()).to.be.empty;
        });

        it("Uses adal token from cache if it is present.", async () => {
            const idTokenClaims: IdTokenClaims = {
                "iss": "https://sts.windows.net/fa15d692-e9c7-4460-a743-29f2956fd429/",
                "exp": "1536279024",
                "name": "abeli",
                "nonce": "123523",
                "oid": "05833b6b-aa1d-42d4-9ec0-1b2bb9194438",
                "sub": "5_J9rSss8-jvt_Icu6ueRNL8xXb8LF4Fsg_KooC2RJQ",
                "tid": "fa15d692-e9c7-4460-a743-29f2956fd429",
                "ver": "1.0"
            };
            sinon.stub(IdToken, "extractIdToken").returns(idTokenClaims);
            defaultAuthConfig.storageInterface.setItem(PersistentCacheKeys.ADAL_ID_TOKEN, TEST_TOKENS.IDTOKEN_V1);
            const testToken = new IdToken(TEST_TOKENS.IDTOKEN_V1, defaultAuthConfig.cryptoInterface);
            const queryParamSpy = sinon.spy(ServerCodeRequestParameters.prototype, "populateQueryParams");
            Client = new SPAClient(defaultAuthConfig);
            const tokenRequest: AuthenticationParameters = {
                scopes: [TEST_CONFIG.MSAL_CLIENT_ID]
            };
            await Client.createAcquireTokenUrl(tokenRequest);
            expect(queryParamSpy.calledWith(testToken)).to.be.true;
        });

        it("Does not use adal token from cache if it is present and SSO params have been given.", async () => {
            const idTokenClaims: IdTokenClaims = {
                "iss": "https://sts.windows.net/fa15d692-e9c7-4460-a743-29f2956fd429/",
                "exp": "1536279024",
                "name": "abeli",
                "nonce": "123523",
                "oid": "05833b6b-aa1d-42d4-9ec0-1b2bb9194438",
                "sub": "5_J9rSss8-jvt_Icu6ueRNL8xXb8LF4Fsg_KooC2RJQ",
                "tid": "fa15d692-e9c7-4460-a743-29f2956fd429",
                "ver": "1.0"
            };
            sinon.stub(IdToken, "extractIdToken").returns(idTokenClaims);
            defaultAuthConfig.storageInterface.setItem(PersistentCacheKeys.ADAL_ID_TOKEN, TEST_TOKENS.IDTOKEN_V1);
            const testToken = new IdToken(TEST_TOKENS.IDTOKEN_V1, defaultAuthConfig.cryptoInterface);
            const queryParamSpy = sinon.spy(ServerCodeRequestParameters.prototype, "populateQueryParams");
            Client = new SPAClient(defaultAuthConfig);
            const tokenRequest: AuthenticationParameters = {
                scopes: [TEST_CONFIG.MSAL_CLIENT_ID],
                loginHint: "AbeLi@microsoft.com"
            };
            await Client.createAcquireTokenUrl(tokenRequest);
            expect(queryParamSpy.calledWith(testToken)).to.be.false;
            expect(queryParamSpy.calledWith(null)).to.be.true;
        });
    });

    describe("Token Acquisition", () => {

        describe("Exchange code for token with acquireToken()", () => {
            let Client: SPAClient;
            beforeEach(() => {
                Client = new SPAClient(defaultAuthConfig);
            });

            afterEach(() => {
                sinon.restore();
                store = {};
            });

            describe("Error Cases", () => {

                it("Throws error if null code response is passed", async () => {
                    await expect(Client.acquireToken(null)).to.be.rejectedWith(ClientAuthErrorMessage.tokenRequestCannotBeMade.desc);
                    expect(defaultAuthConfig.storageInterface.getKeys()).to.be.empty;
                });

                it("Throws error if code response does not contain PKCE code", async () => {
                    const codeResponse: CodeResponse = {
                        code: null,
                        userRequestState: RANDOM_TEST_GUID
                    };
                    await expect(Client.acquireToken(codeResponse)).to.be.rejectedWith(ClientAuthErrorMessage.tokenRequestCannotBeMade.desc);
                    expect(defaultAuthConfig.storageInterface.getKeys()).to.be.empty;
                });

                it("Throws error if request cannot be retrieved from cache", async () => {
                    const codeResponse: CodeResponse = {
                        code: "This is an auth code",
                        userRequestState: RANDOM_TEST_GUID
                    };
                    await expect(Client.acquireToken(codeResponse)).to.be.rejectedWith(ClientAuthErrorMessage.tokenRequestCacheError.desc);
                    expect(defaultAuthConfig.storageInterface.getKeys()).to.be.empty;
                });

                it("Throws error if cached request cannot be parsed correctly", async () => {
                    const cachedRequest: TokenExchangeParameters = {
                        authority: TEST_URIS.DEFAULT_INSTANCE,
                        codeVerifier: TEST_CONFIG.TEST_VERIFIER,
                        correlationId: RANDOM_TEST_GUID,
                        scopes: [TEST_CONFIG.MSAL_CLIENT_ID],
                    };
                    const stringifiedRequest = JSON.stringify(cachedRequest);
                    defaultAuthConfig.storageInterface.setItem(TemporaryCacheKeys.REQUEST_PARAMS, stringifiedRequest.substring(0, stringifiedRequest.length / 2));
                    const codeResponse: CodeResponse = {
                        code: "This is an auth code",
                        userRequestState: RANDOM_TEST_GUID
                    };
                    await expect(Client.acquireToken(codeResponse)).to.be.rejectedWith(ClientAuthErrorMessage.tokenRequestCacheError.desc);
                    expect(defaultAuthConfig.storageInterface.getKeys()).to.be.empty;
                });

                it("Throws error if authority endpoint resolution fails", async () => {
                    const codeResponse = {
                        code: "This is an auth code",
                        userRequestState: RANDOM_TEST_GUID
                    };
                    const exceptionString = "Could not make a network request.";
                    sinon.stub(Authority.prototype, "resolveEndpointsAsync").throwsException(exceptionString);

                    const cachedRequest: TokenExchangeParameters = {
                        authority: Constants.DEFAULT_AUTHORITY,
                        codeVerifier: TEST_CONFIG.TEST_VERIFIER,
                        correlationId: RANDOM_TEST_GUID,
                        scopes: [TEST_CONFIG.MSAL_CLIENT_ID],
                    };
                    const stringifiedRequest = JSON.stringify(cachedRequest);
                    defaultAuthConfig.storageInterface.setItem(TemporaryCacheKeys.REQUEST_PARAMS, stringifiedRequest);
                    await expect(Client.acquireToken(codeResponse)).to.be.rejectedWith(`${ClientAuthErrorMessage.endpointResolutionError.desc} Detail: ${exceptionString}`);
                });
            });

            describe("Success Cases", () => {

                let codeResponse: CodeResponse;
                let testState: string;
                beforeEach(() => {
                    // Set up required objects and mocked return values
                    defaultAuthConfig.networkInterface.sendPostRequestAsync = (url: string, options?: NetworkRequestOptions): any => {
                        return {
                            body : {
                                token_type: TEST_CONFIG.TOKEN_TYPE_BEARER,
                                scope: TEST_CONFIG.DEFAULT_SCOPES.join(" "),
                                expires_in: TEST_TOKEN_LIFETIMES.DEFAULT_EXPIRES_IN,
                                ext_expires_in: TEST_TOKEN_LIFETIMES.DEFAULT_EXPIRES_IN,
                                access_token: TEST_TOKENS.LOGIN_AT_STRING,
                                refresh_token: TEST_TOKENS.REFRESH_TOKEN,
                                id_token: TEST_TOKENS.IDTOKEN_V2
                            }
                        };
                    };
                    defaultAuthConfig.cryptoInterface.base64Decode = (input: string): string => {
                        switch (input) {
                            case TEST_DATA_CLIENT_INFO.TEST_RAW_CLIENT_INFO:
                                return TEST_DATA_CLIENT_INFO.TEST_DECODED_CLIENT_INFO;
                            default:
                                return input;
                        }
                    };
                    defaultAuthConfig.cryptoInterface.base64Encode = (input: string): string => {
                        switch (input) {
                            case "123-test-uid":
                                return "MTIzLXRlc3QtdWlk";
                            case "456-test-utid":
                                return "NDU2LXRlc3QtdXRpZA==";
                            default:
                                return input;
                        }
                    };
                    Client = new SPAClient(defaultAuthConfig);

                    testState = "{stateObject}";
                    codeResponse = {
                        code: "This is an auth code",
                        userRequestState: `${RANDOM_TEST_GUID}|${testState}`
                    };
                });

                it("Retrieves valid token response given valid code and state", async () => {
                    // Set up stubs
                    const idTokenClaims = {
                        "ver": "2.0",
                        "iss": `${TEST_URIS.DEFAULT_INSTANCE}9188040d-6c67-4c5b-b112-36a304b66dad/v2.0`,
                        "sub": "AAAAAAAAAAAAAAAAAAAAAIkzqFVrSaSaFHy782bbtaQ",
                        "exp": "1536361411",
                        "name": "Abe Lincoln",
                        "preferred_username": "AbeLi@microsoft.com",
                        "oid": "00000000-0000-0000-66f3-3332eca7ea81",
                        "tid": "3338040d-6c67-4c5b-b112-36a304b66dad",
                        "nonce": "123523",
                    };
                    sinon.stub(IdToken, "extractIdToken").returns(idTokenClaims);
                    sinon.stub(Authority.prototype, <any>"discoverEndpoints").resolves(DEFAULT_OPENID_CONFIG_RESPONSE);

                    // Set up cache
                    defaultAuthConfig.storageInterface.setItem(`${TemporaryCacheKeys.NONCE_IDTOKEN}|${codeResponse.userRequestState}`, "123523");
                    defaultAuthConfig.storageInterface.setItem(PersistentCacheKeys.CLIENT_INFO, TEST_DATA_CLIENT_INFO.TEST_RAW_CLIENT_INFO);

                    // Build Test account
                    const idToken = new IdToken(TEST_TOKENS.IDTOKEN_V2, defaultAuthConfig.cryptoInterface);
                    const clientInfo = buildClientInfo(TEST_DATA_CLIENT_INFO.TEST_RAW_CLIENT_INFO, defaultAuthConfig.cryptoInterface);
                    const testAccount = Account.createAccount(idToken, clientInfo, defaultAuthConfig.cryptoInterface);

                    const cachedRequest: TokenExchangeParameters = {
                        authority: Constants.DEFAULT_AUTHORITY,
                        codeVerifier: TEST_CONFIG.TEST_VERIFIER,
                        correlationId: RANDOM_TEST_GUID,
                        scopes: [TEST_CONFIG.MSAL_CLIENT_ID],
                    };
                    const stringifiedRequest = JSON.stringify(cachedRequest);
                    defaultAuthConfig.storageInterface.setItem(TemporaryCacheKeys.REQUEST_PARAMS, stringifiedRequest);
                    defaultAuthConfig.storageInterface.setItem(`${TemporaryCacheKeys.AUTHORITY}${Constants.RESOURCE_DELIM}${RANDOM_TEST_GUID}`, `${TEST_URIS.DEFAULT_INSTANCE}/common/`);

                    // Perform test
                    const tokenResponse: TokenResponse = await Client.acquireToken(codeResponse);
                    expect(tokenResponse.uniqueId).to.be.deep.eq(idTokenClaims.oid);
                    expect(tokenResponse.tenantId).to.be.deep.eq(idTokenClaims.tid);
                    expect(tokenResponse.tokenType).to.be.deep.eq(TEST_CONFIG.TOKEN_TYPE_BEARER);
                    expect(tokenResponse.idTokenClaims).to.be.deep.eq(idTokenClaims);
                    expect(tokenResponse.idToken).to.be.deep.eq(TEST_TOKENS.IDTOKEN_V2);
                    expect(tokenResponse.accessToken).to.be.deep.eq(TEST_TOKENS.LOGIN_AT_STRING);
                    expect(tokenResponse.refreshToken).to.be.deep.eq(TEST_TOKENS.REFRESH_TOKEN);
                    expect(Account.compareAccounts(tokenResponse.account, testAccount)).to.be.true;
                    expect(tokenResponse.expiresOn.getTime() / 1000 <= TimeUtils.nowSeconds() + TEST_TOKEN_LIFETIMES.DEFAULT_EXPIRES_IN).to.be.true;
                    expect(tokenResponse.scopes).to.be.deep.eq(TEST_CONFIG.DEFAULT_SCOPES);
                    expect(tokenResponse.userRequestState).to.be.deep.eq(testState);
                    expect(Account.compareAccounts(Client.getAccount(), testAccount)).to.be.true;
                });

                it("Uses authority from cache if not present in cached request", async () => {
                    // Set up stubs
                    const idTokenClaims = {
                        "ver": "2.0",
                        "iss": `${TEST_URIS.ALTERNATE_INSTANCE}9188040d-6c67-4c5b-b112-36a304b66dad/v2.0`,
                        "sub": "AAAAAAAAAAAAAAAAAAAAAIkzqFVrSaSaFHy782bbtaQ",
                        "exp": "1536361411",
                        "name": "Abe Lincoln",
                        "preferred_username": "AbeLi@microsoft.com",
                        "oid": "00000000-0000-0000-66f3-3332eca7ea81",
                        "tid": "3338040d-6c67-4c5b-b112-36a304b66dad",
                        "nonce": "123523",
                    };
                    sinon.stub(IdToken, "extractIdToken").returns(idTokenClaims);
                    sinon.stub(Authority.prototype, <any>"discoverEndpoints").resolves(ALTERNATE_OPENID_CONFIG_RESPONSE);
                    const authoritySpy = sinon.spy(AuthorityFactory, "createInstance");

                    // Set up cache
                    defaultAuthConfig.storageInterface.setItem(`${TemporaryCacheKeys.NONCE_IDTOKEN}|${codeResponse.userRequestState}`, "123523");
                    defaultAuthConfig.storageInterface.setItem(PersistentCacheKeys.CLIENT_INFO, TEST_DATA_CLIENT_INFO.TEST_RAW_CLIENT_INFO);

                    const cachedRequest: TokenExchangeParameters = {
                        codeVerifier: TEST_CONFIG.TEST_VERIFIER,
                        correlationId: RANDOM_TEST_GUID,
                        scopes: [TEST_CONFIG.MSAL_CLIENT_ID],
                    };
                    const stringifiedRequest = JSON.stringify(cachedRequest);
                    defaultAuthConfig.storageInterface.setItem(TemporaryCacheKeys.REQUEST_PARAMS, stringifiedRequest);
                    defaultAuthConfig.storageInterface.setItem(`${TemporaryCacheKeys.AUTHORITY}${Constants.RESOURCE_DELIM}${codeResponse.userRequestState}`, `${TEST_URIS.ALTERNATE_INSTANCE}/common/`);

                    // Perform test
                    await Client.acquireToken(codeResponse);
                    expect(authoritySpy.calledOnceWith(`${TEST_URIS.ALTERNATE_INSTANCE}/common/`, defaultAuthConfig.networkInterface)).to.be.true;
                });
            });
        });

        describe("Renew token", () => {

            let authClient: SPAClient;
            beforeEach(() => {
                authClient = new SPAClient(defaultAuthConfig);
            });

            afterEach(() => {
                sinon.restore();
                store = {};
            });

            describe("Error cases", () => {

                it("Throws error if request object is null or undefined", async () => {
                    await expect(authClient.getValidToken(null)).to.be.rejectedWith(ClientConfigurationErrorMessage.tokenRequestEmptyError.desc);
                    await expect(authClient.getValidToken(undefined)).to.be.rejectedWith(ClientConfigurationErrorMessage.tokenRequestEmptyError.desc);
                });

                it("Throws error if scopes are not included in request object", async () => {
                    await expect(authClient.getValidToken({})).to.be.rejectedWith(ClientConfigurationErrorMessage.emptyScopesError.desc);
                });

                it("Throws error if scopes are empty in request object", async () => {
                    const tokenRequest: TokenRenewParameters = {
                        scopes: []
                    };
                    await expect(authClient.getValidToken(tokenRequest)).to.be.rejectedWith(ClientConfigurationErrorMessage.emptyScopesError.desc);
                });

                it("Throws error if login hasn't been completed and client id is passed as scope", async () => {
                    const tokenRequest: TokenRenewParameters = {
                        scopes: [TEST_CONFIG.MSAL_CLIENT_ID]
                    };
                    await expect(authClient.getValidToken(tokenRequest)).to.be.rejectedWith(ClientAuthErrorMessage.userLoginRequiredError.desc);
                });

                it("Throws error if endpoint discovery could not be completed", async () => {
                    const exceptionString = "Could not make a network request.";
                    sinon.stub(Authority.prototype, "resolveEndpointsAsync").throwsException(exceptionString);

                    const tokenRequest: TokenRenewParameters = {
                        scopes: ["scope1"]
                    };
                    await expect(authClient.getValidToken(tokenRequest)).to.be.rejectedWith(`${ClientAuthErrorMessage.endpointResolutionError.desc} Detail: ${exceptionString}`);
                });

                it("Throws error if it does not find token in empty cache", async () => {
                    sinon.stub(Authority.prototype, <any>"discoverEndpoints").resolves(DEFAULT_OPENID_CONFIG_RESPONSE);
                    const tokenRequest: TokenRenewParameters = {
                        scopes: ["scope1"]
                    };
                    await expect(authClient.getValidToken(tokenRequest)).to.be.rejectedWith(ClientAuthErrorMessage.noTokensFoundError.desc);
                });

                it("Throws error if it does not find token in non-empty cache", async () => {
                    const testScope1 = "scope1";
                    const testScope2 = "scope2";
                    const accessTokenKey1: AccessTokenKey = {
                        clientId: TEST_CONFIG.MSAL_CLIENT_ID,
                        scopes: testScope1,
                        authority: `${Constants.DEFAULT_AUTHORITY}/`,
                        homeAccountIdentifier: TEST_DATA_CLIENT_INFO.TEST_HOME_ACCOUNT_ID,
                        resource: "Resource1"
                    };
                    const atValue: AccessTokenValue = {
                        accessToken: TEST_TOKENS.ACCESS_TOKEN,
                        idToken: "",
                        refreshToken: TEST_TOKENS.REFRESH_TOKEN,
                        tokenType: "Bearer",
                        expiresOnSec: `${TimeUtils.nowSeconds() + TEST_TOKEN_LIFETIMES.DEFAULT_EXPIRES_IN}`,
                        extExpiresOnSec: `${TimeUtils.nowSeconds() + TEST_TOKEN_LIFETIMES.DEFAULT_EXPIRES_IN + TEST_TOKEN_LIFETIMES.DEFAULT_EXPIRES_IN}`
                    };
                    defaultAuthConfig.storageInterface.setItem(JSON.stringify(accessTokenKey1), JSON.stringify(atValue));
                    sinon.stub(Authority.prototype, <any>"discoverEndpoints").resolves(DEFAULT_OPENID_CONFIG_RESPONSE);
                    const tokenRequest: TokenRenewParameters = {
                        scopes: [testScope2]
                    };
                    await expect(authClient.getValidToken(tokenRequest)).to.be.rejectedWith(ClientAuthErrorMessage.noTokensFoundError.desc);
                });

                it("Throws error if it finds too many tokens in cache for the same scope and client id but no authority, resource or account is given", async () => {
                    const testScope = "scope1";
                    const accessTokenKey1: AccessTokenKey = {
                        clientId: TEST_CONFIG.MSAL_CLIENT_ID,
                        scopes: testScope,
                        authority: `${Constants.DEFAULT_AUTHORITY}/`,
                        homeAccountIdentifier: TEST_DATA_CLIENT_INFO.TEST_HOME_ACCOUNT_ID,
                        resource: "Resource1"
                    };
                    const accessTokenKey2: AccessTokenKey = {
                        clientId: TEST_CONFIG.MSAL_CLIENT_ID,
                        scopes: testScope,
                        authority: `${Constants.DEFAULT_AUTHORITY}/`,
                        homeAccountIdentifier: TEST_DATA_CLIENT_INFO.TEST_HOME_ACCOUNT_ID,
                        resource: "Resource2"
                    };
                    const atValue: AccessTokenValue = {
                        accessToken: TEST_TOKENS.ACCESS_TOKEN,
                        idToken: "",
                        refreshToken: TEST_TOKENS.REFRESH_TOKEN,
                        tokenType: "Bearer",
                        expiresOnSec: `${TimeUtils.nowSeconds() + TEST_TOKEN_LIFETIMES.DEFAULT_EXPIRES_IN}`,
                        extExpiresOnSec: `${TimeUtils.nowSeconds() + TEST_TOKEN_LIFETIMES.DEFAULT_EXPIRES_IN + TEST_TOKEN_LIFETIMES.DEFAULT_EXPIRES_IN}`
                    };
                    defaultAuthConfig.storageInterface.setItem(JSON.stringify(accessTokenKey1), JSON.stringify(atValue));
                    defaultAuthConfig.storageInterface.setItem(JSON.stringify(accessTokenKey2), JSON.stringify(atValue));
                    sinon.stub(Authority.prototype, <any>"discoverEndpoints").resolves(DEFAULT_OPENID_CONFIG_RESPONSE);
                    const tokenRequest: TokenRenewParameters = {
                        scopes: [testScope]
                    };
                    await expect(authClient.getValidToken(tokenRequest)).to.be.rejectedWith(ClientAuthErrorMessage.multipleMatchingTokens.desc);
                });
            });

            describe("Success cases", () => {

                it("Returns correct access token entry if it does not need to be renewed", async () => {
                    const testScope1 = "scope1";
                    const accessTokenKey1: AccessTokenKey = {
                        clientId: TEST_CONFIG.MSAL_CLIENT_ID,
                        scopes: `${testScope1} ${Constants.OFFLINE_ACCESS_SCOPE}`,
                        authority: `${Constants.DEFAULT_AUTHORITY}/`,
                        homeAccountIdentifier: TEST_DATA_CLIENT_INFO.TEST_HOME_ACCOUNT_ID,
                        resource: "Resource1"
                    };
                    const atValue: AccessTokenValue = {
                        accessToken: TEST_TOKENS.ACCESS_TOKEN,
                        idToken: "",
                        refreshToken: TEST_TOKENS.REFRESH_TOKEN,
                        tokenType: TEST_CONFIG.TOKEN_TYPE_BEARER,
                        expiresOnSec: `${TimeUtils.nowSeconds() + TEST_TOKEN_LIFETIMES.DEFAULT_EXPIRES_IN}`,
                        extExpiresOnSec: `${TimeUtils.nowSeconds() + TEST_TOKEN_LIFETIMES.DEFAULT_EXPIRES_IN + TEST_TOKEN_LIFETIMES.DEFAULT_EXPIRES_IN}`
                    };
                    defaultAuthConfig.storageInterface.setItem(JSON.stringify(accessTokenKey1), JSON.stringify(atValue));
                    sinon.stub(Authority.prototype, <any>"discoverEndpoints").resolves(DEFAULT_OPENID_CONFIG_RESPONSE);
                    const tokenRequest: TokenRenewParameters = {
                        scopes: [testScope1]
                    };
                    const tokenResponse = await authClient.getValidToken(tokenRequest);
                    expect(tokenResponse.uniqueId).to.be.empty;
                    expect(tokenResponse.tenantId).to.be.empty;
                    expect(tokenResponse.scopes).to.be.deep.eq([testScope1, Constants.OFFLINE_ACCESS_SCOPE]);
                    expect(tokenResponse.tokenType).to.be.eq(TEST_CONFIG.TOKEN_TYPE_BEARER);
                    expect(tokenResponse.idToken).to.be.empty;
                    expect(tokenResponse.idTokenClaims).to.be.null;
                    expect(tokenResponse.accessToken).to.be.eq(TEST_TOKENS.ACCESS_TOKEN);
                    expect(tokenResponse.refreshToken).to.be.eq(TEST_TOKENS.REFRESH_TOKEN);
                    expect(tokenResponse.expiresOn.getTime() / 1000 <= TimeUtils.nowSeconds() + TEST_TOKEN_LIFETIMES.DEFAULT_EXPIRES_IN);
                    expect(tokenResponse.account).to.be.null;
                    expect(tokenResponse.userRequestState).to.be.empty;
                });

                it("Returns correct entry for id and access token if it does not need to be renewed", async () => {
                    defaultAuthConfig.cryptoInterface.base64Decode = (input: string): string => {
                        switch (input) {
                            case TEST_DATA_CLIENT_INFO.TEST_RAW_CLIENT_INFO:
                                return TEST_DATA_CLIENT_INFO.TEST_DECODED_CLIENT_INFO;
                            default:
                                return input;
                        }
                    };
                    defaultAuthConfig.cryptoInterface.base64Encode = (input: string): string => {
                        switch (input) {
                            case "123-test-uid":
                                return "MTIzLXRlc3QtdWlk";
                            case "456-test-utid":
                                return "NDU2LXRlc3QtdXRpZA==";
                            default:
                                return input;
                        }
                    };
                    authClient = new SPAClient(defaultAuthConfig);
                    const idTokenClaims = {
                        "ver": "2.0",
                        "iss": `${TEST_URIS.DEFAULT_INSTANCE}9188040d-6c67-4c5b-b112-36a304b66dad/v2.0`,
                        "sub": "AAAAAAAAAAAAAAAAAAAAAIkzqFVrSaSaFHy782bbtaQ",
                        "exp": "1536361411",
                        "name": "Abe Lincoln",
                        "preferred_username": "AbeLi@microsoft.com",
                        "oid": "00000000-0000-0000-66f3-3332eca7ea81",
                        "tid": "3338040d-6c67-4c5b-b112-36a304b66dad",
                        "nonce": "123523",
                    };
                    sinon.stub(IdToken, "extractIdToken").returns(idTokenClaims);
                    const testScopes = ["scope1", "openid", "profile"];
                    const accessTokenKey1: AccessTokenKey = {
                        clientId: TEST_CONFIG.MSAL_CLIENT_ID,
                        scopes: testScopes.join(" "),
                        authority: `${Constants.DEFAULT_AUTHORITY}/`,
                        homeAccountIdentifier: TEST_DATA_CLIENT_INFO.TEST_HOME_ACCOUNT_ID,
                        resource: "Resource1"
                    };
                    const atValue: AccessTokenValue = {
                        accessToken: TEST_TOKENS.ACCESS_TOKEN,
                        idToken: TEST_TOKENS.IDTOKEN_V2,
                        refreshToken: TEST_TOKENS.REFRESH_TOKEN,
                        tokenType: TEST_CONFIG.TOKEN_TYPE_BEARER,
                        expiresOnSec: `${TimeUtils.nowSeconds() + TEST_TOKEN_LIFETIMES.DEFAULT_EXPIRES_IN}`,
                        extExpiresOnSec: `${TimeUtils.nowSeconds() + TEST_TOKEN_LIFETIMES.DEFAULT_EXPIRES_IN + TEST_TOKEN_LIFETIMES.DEFAULT_EXPIRES_IN}`
                    };
                    defaultAuthConfig.storageInterface.setItem(PersistentCacheKeys.ID_TOKEN, TEST_TOKENS.IDTOKEN_V2);
                    defaultAuthConfig.storageInterface.setItem(PersistentCacheKeys.CLIENT_INFO, TEST_DATA_CLIENT_INFO.TEST_RAW_CLIENT_INFO);
                    defaultAuthConfig.storageInterface.setItem(JSON.stringify(accessTokenKey1), JSON.stringify(atValue));
                    sinon.stub(Authority.prototype, <any>"discoverEndpoints").resolves(DEFAULT_OPENID_CONFIG_RESPONSE);
                    const tokenRequest: TokenRenewParameters = {
                        scopes: [testScopes[0]]
                    };
                    const tokenResponse = await authClient.getValidToken(tokenRequest);

                    // Build Test account
                    const idToken = new IdToken(TEST_TOKENS.IDTOKEN_V2, defaultAuthConfig.cryptoInterface);
                    const clientInfo = buildClientInfo(TEST_DATA_CLIENT_INFO.TEST_RAW_CLIENT_INFO, defaultAuthConfig.cryptoInterface);
                    const testAccount = Account.createAccount(idToken, clientInfo, defaultAuthConfig.cryptoInterface);
                    testScopes.push(Constants.OFFLINE_ACCESS_SCOPE);
                    expect(tokenResponse.uniqueId).to.be.deep.eq(idTokenClaims.oid);
                    expect(tokenResponse.tenantId).to.be.deep.eq(idTokenClaims.tid);
                    expect(tokenResponse.tokenType).to.be.deep.eq(TEST_CONFIG.TOKEN_TYPE_BEARER);
                    expect(tokenResponse.idTokenClaims).to.be.deep.eq(idTokenClaims);
                    expect(tokenResponse.idToken).to.be.deep.eq(TEST_TOKENS.IDTOKEN_V2);
                    expect(tokenResponse.accessToken).to.be.deep.eq(TEST_TOKENS.ACCESS_TOKEN);
                    expect(tokenResponse.refreshToken).to.be.deep.eq(TEST_TOKENS.REFRESH_TOKEN);
                    expect(Account.compareAccounts(tokenResponse.account, testAccount)).to.be.true;
                    expect(tokenResponse.expiresOn.getTime() / 1000 <= TimeUtils.nowSeconds() + TEST_TOKEN_LIFETIMES.DEFAULT_EXPIRES_IN).to.be.true;
                    expect(tokenResponse.scopes).to.be.deep.eq(testScopes);
                    expect(tokenResponse.userRequestState).to.be.empty;
                });
            });
        });

        describe("handleFragmentResponse()", () => {

            let authModule: SPAClient;
            beforeEach(() => {
                authModule = new SPAClient(defaultAuthConfig);
            });

            afterEach(() => {
                sinon.restore();
                store = {};
            });

            it("returns valid server code response", () => {
                defaultAuthConfig.storageInterface.setItem(TemporaryCacheKeys.REQUEST_STATE, RANDOM_TEST_GUID);
                const testSuccessHash = `#code=thisIsATestCode&client_info=${TEST_DATA_CLIENT_INFO.TEST_RAW_CLIENT_INFO}&state=${RANDOM_TEST_GUID}`;
                defaultAuthConfig.cryptoInterface.base64Decode = (input: string): string => {
                    switch (input) {
                        case TEST_DATA_CLIENT_INFO.TEST_RAW_CLIENT_INFO:
                            return TEST_DATA_CLIENT_INFO.TEST_DECODED_CLIENT_INFO;
                        default:
                            return input;
                    }
                };
                defaultAuthConfig.cryptoInterface.base64Encode = (input: string): string => {
                    switch (input) {
                        case "123-test-uid":
                            return "MTIzLXRlc3QtdWlk";
                        case "456-test-utid":
                            return "NDU2LXRlc3QtdXRpZA==";
                        default:
                            return input;
                    }
                };
                authModule = new SPAClient(defaultAuthConfig);
                const codeResponse = authModule.handleFragmentResponse(testSuccessHash);
                expect(codeResponse.code).to.be.eq(`thisIsATestCode`);
                expect(codeResponse.userRequestState).to.be.eq(RANDOM_TEST_GUID);
            });

            it("throws server error when error is in hash", () => {
                const testErrorHash = `#error=error_code&error_description=msal+error+description&state=${RANDOM_TEST_GUID}`;

                defaultAuthConfig.storageInterface.setItem(TemporaryCacheKeys.REQUEST_STATE, RANDOM_TEST_GUID);
                expect(() => authModule.handleFragmentResponse(testErrorHash)).to.throw("msal error description");
                expect(store).to.be.empty;

                defaultAuthConfig.storageInterface.setItem(TemporaryCacheKeys.REQUEST_STATE, RANDOM_TEST_GUID);
                expect(() => authModule.handleFragmentResponse(testErrorHash)).to.throw(ServerError);
                expect(store).to.be.empty;
            });
        });
    });

    describe("Getters and setters", () => {

        const redirectUriFunc = () => {
            return TEST_URIS.TEST_REDIR_URI;
        };

        const postLogoutRedirectUriFunc = () => {
            return TEST_URIS.TEST_LOGOUT_URI;
        };

        const Client_functionRedirectUris = new SPAClient({
            authOptions: {
                clientId: TEST_CONFIG.MSAL_CLIENT_ID,
                authority: TEST_CONFIG.validAuthority,
                redirectUri: redirectUriFunc,
                postLogoutRedirectUri: postLogoutRedirectUriFunc,
            },
            storageInterface: {
                getCache(): InMemoryCache {
                    return {
                        accounts: {},
                        idTokens: {},
                        accessTokens: {},
                        refreshTokens: {},
                        appMetadata: {},
                    };
                },
                setCache(): void {
                    // do nothing
                },
                setItem(key: string, value: string): void {
                    store[key] = value;
                },
                getItem(key: string): string {
                    return store[key];
                },
                removeItem(key: string): void {
                    delete store[key];
                },
                containsKey(key: string): boolean {
                    return !!store[key];
                },
                getKeys(): string[] {
                    return Object.keys(store);
                },
                clear(): void {
                    store = {};
                },
            },
            networkInterface: null,
            cryptoInterface: null,
            loggerOptions: {
                loggerCallback: testLoggerCallback,
            },
        });

        const Client_noRedirectUris = new SPAClient({
            authOptions: {
                clientId: TEST_CONFIG.MSAL_CLIENT_ID,
                authority: TEST_CONFIG.validAuthority,
            },
            storageInterface: {
                getCache(): InMemoryCache {
                    return {
                        accounts: {},
                        idTokens: {},
                        accessTokens: {},
                        refreshTokens: {},
                        appMetadata: {},
                    };
                },
                setCache(): void {
                    // do nothing
                },
                setItem(key: string, value: string): void {
                    store[key] = value;
                },
                getItem(key: string): string {
                    return store[key];
                },
                removeItem(key: string): void {
                    delete store[key];
                },
                containsKey(key: string): boolean {
                    return !!store[key];
                },
                getKeys(): string[] {
                    return Object.keys(store);
                },
                clear(): void {
                    store = {};
                },
            },
            networkInterface: null,
            cryptoInterface: null,
            loggerOptions: {
                loggerCallback: testLoggerCallback,
            },
        });

        it("gets configured redirect uri", () => {
            const Client = new SPAClient(defaultAuthConfig);
            expect(Client.getRedirectUri()).to.be.deep.eq(TEST_URIS.TEST_REDIR_URI);
        });

        it("gets configured redirect uri if uri is a function", () => {
            expect(Client_functionRedirectUris.getRedirectUri()).to.be.deep.eq(TEST_URIS.TEST_REDIR_URI);
        });

        it("throws error if redirect uri is null/empty", () => {
            expect(() => Client_noRedirectUris.getRedirectUri()).to.throw(ClientConfigurationError.createRedirectUriEmptyError().message);
        });

        it("gets configured post logout redirect uri", () => {
            const Client = new SPAClient(defaultAuthConfig);
            expect(Client.getPostLogoutRedirectUri()).to.be.deep.eq(TEST_URIS.TEST_LOGOUT_URI);
        });

        it("gets configured post logout redirect uri if uri is a function", () => {
            expect(Client_functionRedirectUris.getPostLogoutRedirectUri()).to.be.deep.eq(TEST_URIS.TEST_LOGOUT_URI);
        });

        it("throws error if post logout redirect uri is null/empty", () => {
            expect(() => Client_noRedirectUris.getPostLogoutRedirectUri()).to.throw(ClientConfigurationError.createPostLogoutRedirectUriEmptyError().message);
        });
    });

    describe("getAccount()", () => {
        let store;
        let config: ClientConfiguration;
        let client: SPAClient;
        let idToken: IdToken;
        let clientInfo: ClientInfo;
        let testAccount: Account;
        beforeEach(() => {
            store = {};
            config = {
                authOptions: {
                    clientId: RANDOM_TEST_GUID
                },
                systemOptions: null,
                cryptoInterface: {
                    createNewGuid(): string {
                        return RANDOM_TEST_GUID;
                    },
                    base64Decode(input: string): string {
                        return TEST_DATA_CLIENT_INFO.TEST_DECODED_CLIENT_INFO;
                    },
                    base64Encode(input: string): string {
                        switch (input) {
                            case "123-test-uid":
                                return "MTIzLXRlc3QtdWlk";
                            case "456-test-utid":
                                return "NDU2LXRlc3QtdXRpZA==";
                            default:
                                return input;
                        }
                    },
                    async generatePkceCodes(): Promise<PkceCodes> {
                        return {
                            challenge: TEST_CONFIG.TEST_CHALLENGE,
                            verifier: TEST_CONFIG.TEST_VERIFIER
                        };
                    }
                },
                networkInterface: null,
                storageInterface: {
                    getCache(): InMemoryCache {
                        return {
                            accounts: {},
                            idTokens: {},
                            accessTokens: {},
                            refreshTokens: {},
                            appMetadata: {}
                        }
                    },
                    setCache(): void {
                        // do nothing
                    },
                    setItem(key: string, value: string): void {
                        store[key] = value;
                    },
                    getItem(key: string): string {
                        return store[key];
                    },
                    removeItem(key: string): void {
                        delete store[key];
                    },
                    containsKey(key: string): boolean {
                        return !!store[key];
                    },
                    getKeys(): string[] {
                        return Object.keys(store);
                    },
                    clear(): void {
                        store = {};
                    }
                },
                loggerOptions: null
            };

            const idTokenClaims: IdTokenClaims = {
                "ver": "2.0",
                "iss": "https://login.microsoftonline.com/9188040d-6c67-4c5b-b112-36a304b66dad/v2.0",
                "sub": "AAAAAAAAAAAAAAAAAAAAAIkzqFVrSaSaFHy782bbtaQ",
                "exp": "1536361411",
                "name": "Abe Lincoln",
                "preferred_username": "AbeLi@microsoft.com",
                "oid": "00000000-0000-0000-66f3-3332eca7ea81",
                "tid": "3338040d-6c67-4c5b-b112-36a304b66dad",
                "nonce": "123523",
            };
            sinon.stub(IdToken, "extractIdToken").returns(idTokenClaims);
            idToken = new IdToken(TEST_TOKENS.IDTOKEN_V2, config.cryptoInterface);
            clientInfo = buildClientInfo(TEST_DATA_CLIENT_INFO.TEST_RAW_CLIENT_INFO, config.cryptoInterface);
            testAccount = Account.createAccount(idToken, clientInfo, config.cryptoInterface);
            sinon.stub(Authority.prototype, <any>"discoverEndpoints").resolves(DEFAULT_OPENID_CONFIG_RESPONSE);
            client = new SPAClient(defaultAuthConfig);
        });

        afterEach(() => {
            sinon.restore();
            store = {};
        });

        it("returns null if nothing is in the cache", () => {
            expect(client.getAccount()).to.be.null;
        });

        it("returns the current account if it exists", () => {

            expect(Account.compareAccounts(client.getAccount(), testAccount)).to.be.false;
        });

        it("Creates account object from cached id token and client info", () => {
            store[PersistentCacheKeys.ID_TOKEN] = idToken;
            store[PersistentCacheKeys.CLIENT_INFO] = clientInfo;
            expect(Account.compareAccounts(client.getAccount(), testAccount)).to.be.false;
        });
    });
});<|MERGE_RESOLUTION|>--- conflicted
+++ resolved
@@ -94,9 +94,6 @@
                     store = {};
                 },
             },
-<<<<<<< HEAD
-            networkInterface: mockHttpClient,
-=======
             networkInterface: {
                 sendGetRequestAsync<T>(
                     url: string,
@@ -111,7 +108,6 @@
                     return null;
                 },
             },
->>>>>>> 00e5a688
             cryptoInterface: {
                 createNewGuid(): string {
                     return RANDOM_TEST_GUID;
