/*
 * Copyright (c) Microsoft Corporation. All rights reserved.
 * Licensed under the MIT License.
 */

import { Constants } from "@azure/msal-common";
import { PopupRequest } from "../request/PopupRequest";
import { RedirectRequest } from "../request/RedirectRequest";

/**
 * Constants
 */
export const BrowserConstants = {
    /**
     * Interaction in progress cache value
     */
    INTERACTION_IN_PROGRESS_VALUE: "interaction_in_progress",
    /**
     * Invalid grant error code
     */
    INVALID_GRANT_ERROR: "invalid_grant",
    /**
     * Default popup window width
     */
    POPUP_WIDTH: 483,
    /**
     * Default popup window height
     */
    POPUP_HEIGHT: 600,
    /**
     * Default popup monitor poll interval in milliseconds
     */
    POLL_INTERVAL_MS: 50,
    /**
     * Msal-browser SKU
     */
    MSAL_SKU: "msal.js.browser",
};

export enum BrowserCacheLocation {
    LocalStorage = "localStorage",
    SessionStorage = "sessionStorage",
    MemoryStorage = "memoryStorage"
}

/**
 * HTTP Request types supported by MSAL.
 */
export enum HTTP_REQUEST_TYPE {
    GET = "GET",
    POST = "POST"
}

/**
 * Temporary cache keys for MSAL, deleted after any request.
 */
export enum TemporaryCacheKeys {
    AUTHORITY = "authority",
    ACQUIRE_TOKEN_ACCOUNT = "acquireToken.account",
    SESSION_STATE = "session.state",
    REQUEST_STATE = "request.state",
    NONCE_IDTOKEN = "nonce.id_token",
    ORIGIN_URI = "request.origin",
    RENEW_STATUS = "token.renew.status",
    URL_HASH = "urlHash",
    REQUEST_PARAMS = "request.params",
    SCOPES = "scopes",
    INTERACTION_STATUS_KEY = "interaction.status"
}

/**
 * API Codes for Telemetry purposes. 
 * Before adding a new code you must claim it in the MSAL Telemetry tracker as these number spaces are shared across all MSALs
 * 0-99 Silent Flow
 * 800-899 Auth Code Flow
 */
export enum ApiId {
    acquireTokenRedirect = 861,
    acquireTokenPopup = 862,
    ssoSilent = 863,
    acquireTokenSilent_authCode = 864,
    handleRedirectPromise = 865,
    acquireTokenSilent_silentFlow = 61,
    logout = 961
}

/*
 * Interaction type of the API - used for state and telemetry
 */
export enum InteractionType {
    Redirect = "redirect",
    Popup = "popup",
    Silent = "silent"
}

/**
 * Types of interaction currently in progress.
 * Used in events in wrapper libraries to invoke functions when certain interaction is in progress or all interactions are complete.
 */
export enum InteractionStatus {
    /**
     * Initial status before interaction occurs
     */
    Startup = "startup",
    /**
     * Status set when all login calls occuring
     */
    Login = "login",
    /**
     * Status set when logout call occuring
     */ 
    Logout = "logout",
    /**
     * Status set for acquireToken calls
     */
    AcquireToken = "acquireToken",
    /**
     * Status set for ssoSilent calls
     */
    SsoSilent = "ssoSilent",
    /**
     * Status set when handleRedirect in progress
     */
    HandleRedirect = "handleRedirect",
    /**
     * Status set when interaction is complete
     */
    None = "none"
}

export const DEFAULT_REQUEST: RedirectRequest|PopupRequest = {
    scopes: [Constants.OPENID_SCOPE, Constants.PROFILE_SCOPE]
};

<<<<<<< HEAD
/**
 * JWK Key Format string (Type MUST be defined for window crypto APIs)
 */
export const KEY_FORMAT_JWK = "jwk";
=======
// JWK Key Format string (Type MUST be defined for window crypto APIs)
export const KEY_FORMAT_JWK = "jwk";

// Supported wrapper SKUs
export enum WrapperSKU {
    React = "@azure/msal-react",
    Angular = "@azure/msal-angular"
}
>>>>>>> 5febae22
<|MERGE_RESOLUTION|>--- conflicted
+++ resolved
@@ -132,18 +132,13 @@
     scopes: [Constants.OPENID_SCOPE, Constants.PROFILE_SCOPE]
 };
 
-<<<<<<< HEAD
 /**
  * JWK Key Format string (Type MUST be defined for window crypto APIs)
  */
-export const KEY_FORMAT_JWK = "jwk";
-=======
-// JWK Key Format string (Type MUST be defined for window crypto APIs)
 export const KEY_FORMAT_JWK = "jwk";
 
 // Supported wrapper SKUs
 export enum WrapperSKU {
     React = "@azure/msal-react",
     Angular = "@azure/msal-angular"
-}
->>>>>>> 5febae22
+}