--- conflicted
+++ resolved
@@ -9,27 +9,8 @@
 import { RefreshTokenEntity } from "../entities/RefreshTokenEntity";
 import { AppMetadataEntity } from "../entities/AppMetadataEntity";
 import { CacheHelper } from "../utils/CacheHelper";
-<<<<<<< HEAD
 import { AccountCacheMaps, IdTokenCacheMaps, AccessTokenCacheMaps, RefreshTokenCacheMaps, AppMetadataCacheMaps } from "../serialize/JsonKeys";
 import { AccountCache, IdTokenCache, AccessTokenCache, RefreshTokenCache, AppMetadataCache, InMemoryCache, JsonCache } from "../utils/CacheTypes";
-=======
-import {
-    AccountCacheMaps,
-    IdTokenCacheMaps,
-    AccessTokenCacheMaps,
-    RefreshTokenCacheMaps,
-    AppMetadataCacheMaps,
-} from "../serialize/JsonKeys";
-import {
-    AccountCache,
-    IdTokenCache,
-    AccessTokenCache,
-    RefreshTokenCache,
-    AppMetadataCache,
-    InMemoryCache,
-    JsonCache,
-} from "../utils/CacheTypes";
->>>>>>> bfcaba70
 import { StringDict } from "../../utils/MsalTypes";
 
 // TODO: Can we write this with Generics?
@@ -146,29 +127,11 @@
      */
     static deserializeAllCache(jsonCache: JsonCache): InMemoryCache {
         return {
-<<<<<<< HEAD
             accounts: jsonCache.Account? this.deSerializeAccounts(jsonCache.Account): {},
             idTokens: jsonCache.IdToken? this.deSerializeIdTokens(jsonCache.IdToken): {},
             accessTokens: jsonCache.AccessToken? this.deSerializeAccessTokens(jsonCache.AccessToken) : {},
             refreshTokens: jsonCache.RefreshToken? this.deSerializeRefreshTokens(jsonCache.RefreshToken): {},
             appMetadata: jsonCache.AppMetadata? this.deserializeAppMetadata(jsonCache.AppMetadata): {}
-=======
-            accounts: jsonCache.Account
-                ? this.deSerializeAccounts(jsonCache.Account)
-                : {},
-            idTokens: jsonCache.IdToken
-                ? this.deSerializeIdTokens(jsonCache.IdToken)
-                : {},
-            accessTokens: jsonCache.AccessToken
-                ? this.deSerializeAccessTokens(jsonCache.AccessToken)
-                : {},
-            refreshTokens: jsonCache.RefreshToken
-                ? this.deSerializeRefreshTokens(jsonCache.RefreshToken)
-                : {},
-            appMetadata: jsonCache.AppMetadata
-                ? this.deserializeAppMetadata(jsonCache.AppMetadata)
-                : {},
->>>>>>> bfcaba70
         };
     }
 }