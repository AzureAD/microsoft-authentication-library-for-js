/*
 * Copyright (c) Microsoft Corporation. All rights reserved.
 * Licensed under the MIT License.
 */

// inheritance
import { AuthModule } from "./AuthModule";
// app
import { PublicClientSPAConfiguration, buildPublicClientSPAConfiguration } from "../config/PublicClientSPAConfiguration";
// request
import { AuthenticationParameters } from "../../request/AuthenticationParameters";
import { TokenExchangeParameters } from "../../request/TokenExchangeParameters";
// response
import { TokenResponse } from "../../response/TokenResponse";
import { ClientConfigurationError } from "../../error/ClientConfigurationError";
import { AuthorityFactory } from "../../auth/authority/AuthorityFactory";
import { ServerCodeRequestParameters } from "../../server/ServerCodeRequestParameters";
import { CodeResponse } from "../../response/CodeResponse";
import { UrlString } from "../../url/UrlString";
import { ServerAuthorizationCodeResponse, validateServerAuthorizationCodeResponse } from "../../server/ServerAuthorizationCodeResponse";
import { ClientAuthError } from "../../error/ClientAuthError";
import { TemporaryCacheKeys, PersistentCacheKeys } from "../../utils/Constants";
import { ServerTokenRequestParameters } from "../../server/ServerTokenRequestParameters";
import { ServerAuthorizationTokenResponse, validateServerAuthorizationTokenResponse } from "../../server/ServerAuthorizationTokenResponse";
import { ResponseHandler } from "../../response/ResponseHandler";

/**
 * AuthorizationCodeModule class
 * 
 * Object instance which will construct requests to send to and handle responses from the Microsoft STS using the authorization code flow.
 * 
 */
export class AuthorizationCodeModule extends AuthModule {

    // Application config
    private clientConfig: PublicClientSPAConfiguration;

    constructor(configuration: PublicClientSPAConfiguration) {
        super({
            loggerOptions: configuration.loggerOptions,
            storageInterface: configuration.storageInterface,
            networkInterface: configuration.networkInterface,
            cryptoInterface: configuration.cryptoInterface
        });
        this.clientConfig = buildPublicClientSPAConfiguration(configuration);
        this.defaultAuthorityInstance = AuthorityFactory.createInstance(this.clientConfig.auth.authority || AuthorityFactory.DEFAULT_AUTHORITY, this.networkClient);
    }

    async createLoginUrl(request: AuthenticationParameters): Promise<string> {
        // Initialize authority or use default, and perform discovery endpoint check
        const acquireTokenAuthority = (request && request.authority) ? AuthorityFactory.createInstance(request.authority, this.networkClient) : this.defaultAuthorityInstance;
        try {
            await acquireTokenAuthority.resolveEndpointsAsync();
        } catch (e) {
            throw ClientAuthError.createEndpointDiscoveryIncompleteError(e);
        }

        // Create and validate request parameters
        const requestParameters = new ServerCodeRequestParameters(
            acquireTokenAuthority,
            this.clientConfig.auth.clientId,
            request,
            this.getRedirectUri(),
            this.cryptoObj,
            true
        );

        // Check for SSO
        if (!requestParameters.isSSOParam(this.getAccount())) {
            // TODO: Check for ADAL SSO
        }

        // Update required cache entries for request
        this.cacheManager.updateCacheEntries(requestParameters, request.account);

        try {
            // Populate query parameters (sid/login_hint/domain_hint) and any other extraQueryParameters set by the developer
            requestParameters.populateQueryParams();
        } catch (e) {
            this.cacheManager.resetTempCacheItems(requestParameters.state);
            throw e;
        }

        const urlNavigate = await requestParameters.createNavigateUrl();

        // Cache token request
        const tokenRequest: TokenExchangeParameters = {
            scopes: requestParameters.scopes.getOriginalScopesAsArray(),
            resource: request.resource,
            codeVerifier: requestParameters.generatedPkce.verifier,
            extraQueryParameters: request.extraQueryParameters,
            authority: requestParameters.authorityInstance.canonicalAuthority,
            correlationId: requestParameters.correlationId
        };

        this.cacheStorage.setItem(TemporaryCacheKeys.REQUEST_PARAMS, this.cryptoObj.base64Encode(JSON.stringify(tokenRequest)));

        return urlNavigate;
    }

    async createAcquireTokenUrl(request: AuthenticationParameters): Promise<string> {
        throw new Error("Method not implemented.");
    }

    async acquireToken(request: TokenExchangeParameters, codeResponse: CodeResponse): Promise<TokenResponse> {
        if (!codeResponse || !codeResponse.code) {
            this.cacheManager.resetTempCacheItems(codeResponse.userRequestState);
            throw ClientAuthError.createAuthCodeNullOrEmptyError();
        }

<<<<<<< HEAD
        let encodedTokenRequest;
        let tokenRequest: TokenExchangeParameters;
        if (!request) {
            encodedTokenRequest = this.cacheStorage.getItem(TemporaryCacheKeys.REQUEST_PARAMS);
            try {
                tokenRequest = JSON.parse(this.cryptoObj.base64Decode(encodedTokenRequest)) as TokenExchangeParameters;
                this.cacheStorage.removeItem(TemporaryCacheKeys.REQUEST_PARAMS);
            } catch (err) {
                this.cacheManager.resetTempCacheItems(codeResponse.userRequestState);
                throw ClientAuthError.createTokenRequestCacheError(err);
            }
        } else {
            tokenRequest = request;
        }
=======
        const tokenRequest: TokenExchangeParameters = request || this.getCachedRequest();
>>>>>>> d0d405f3

        const acquireTokenAuthority = (request && request.authority) ? AuthorityFactory.createInstance(request.authority, this.networkClient) : this.defaultAuthorityInstance;

        if (!acquireTokenAuthority.discoveryComplete()) {
            try {
                await acquireTokenAuthority.resolveEndpointsAsync();
            } catch (e) {
                this.cacheManager.resetTempCacheItems(codeResponse.userRequestState);
                throw ClientAuthError.createEndpointDiscoveryIncompleteError(e);
            }
        }
        const { tokenEndpoint } = acquireTokenAuthority;

        const tokenReqParams = new ServerTokenRequestParameters(
            this.clientConfig.auth.clientId,
            tokenRequest,
            codeResponse,
            this.getRedirectUri(),
            this.cryptoObj
        );

        const acquiredTokenResponse = await this.networkClient.sendPostRequestAsync<ServerAuthorizationTokenResponse>(
            tokenEndpoint,
            {
                body: tokenReqParams.createRequestBody(),
                headers: tokenReqParams.createRequestHeaders()
            }
        );

        try {
            validateServerAuthorizationTokenResponse(acquiredTokenResponse);
            const responseHandler = new ResponseHandler(this.clientConfig.auth.clientId, this.cacheStorage, this.cacheManager, this.cryptoObj);
            const tokenResponse = responseHandler.createTokenResponse(acquiredTokenResponse, tokenReqParams.state);
            this.account = tokenResponse.account;
            return tokenResponse;
        } catch (e) {
            this.cacheManager.resetTempCacheItems(tokenReqParams.state);
            this.account = null;
            throw e;
        }
    }

    // #region Response Handling

    public handleFragmentResponse(hashFragment: string): CodeResponse {
        // Deserialize and validate hash fragment response parameters
        const hashUrlString = new UrlString(hashFragment);
        const hashParams = hashUrlString.getDeserializedHash<ServerAuthorizationCodeResponse>();
        try {
            validateServerAuthorizationCodeResponse(hashParams, this.cacheStorage.getItem(TemporaryCacheKeys.REQUEST_STATE), this.cryptoObj);
        } catch(e) {
            this.cacheManager.resetTempCacheItems(hashParams && hashParams.state);
            throw e;
        }

        // Cache client info
        this.cacheStorage.setItem(PersistentCacheKeys.CLIENT_INFO, hashParams.client_info);

        // Create response object
        const response: CodeResponse = {
            code: hashParams.code,
            userRequestState: hashParams.state
        };

        return response;
    }

    // #endregion

    // #region Helpers

    private getCachedRequest(): TokenExchangeParameters {
        try {
            const encodedTokenRequest = this.cacheStorage.getItem(TemporaryCacheKeys.REQUEST_PARAMS);
            const parsedRequest = JSON.parse(this.cryptoObj.base64Decode(encodedTokenRequest)) as TokenExchangeParameters;
            this.cacheStorage.removeItem(TemporaryCacheKeys.REQUEST_PARAMS);
            return parsedRequest;
        } catch (err) {
            throw ClientAuthError.createTokenRequestCacheError(err);
        }
    }
    
    // #endregion

    // #region Getters and setters

    /**
     *
     * Use to get the redirect uri configured in MSAL or null.
     * Evaluates redirectUri if its a function, otherwise simply returns its value.
     * @returns {string} redirect URL
     *
     */
    public getRedirectUri(): string {
        if (this.clientConfig.auth.redirectUri) {
            if (typeof this.clientConfig.auth.redirectUri === "function") {
                return this.clientConfig.auth.redirectUri();
            }
            return this.clientConfig.auth.redirectUri;
        } else {
            throw ClientConfigurationError.createRedirectUriEmptyError();
        }
    }

    /**
     * Use to get the post logout redirect uri configured in MSAL or null.
     * Evaluates postLogoutredirectUri if its a function, otherwise simply returns its value.
     *
     * @returns {string} post logout redirect URL
     */
    public getPostLogoutRedirectUri(): string {
        if (this.clientConfig.auth.postLogoutRedirectUri) {
            if (typeof this.clientConfig.auth.postLogoutRedirectUri === "function") {
                return this.clientConfig.auth.postLogoutRedirectUri();
            }
            return this.clientConfig.auth.postLogoutRedirectUri;
        } else {
            throw ClientConfigurationError.createPostLogoutRedirectUriEmptyError();
        }
    }

    // #endregion
}<|MERGE_RESOLUTION|>--- conflicted
+++ resolved
@@ -108,24 +108,7 @@
             throw ClientAuthError.createAuthCodeNullOrEmptyError();
         }
 
-<<<<<<< HEAD
-        let encodedTokenRequest;
-        let tokenRequest: TokenExchangeParameters;
-        if (!request) {
-            encodedTokenRequest = this.cacheStorage.getItem(TemporaryCacheKeys.REQUEST_PARAMS);
-            try {
-                tokenRequest = JSON.parse(this.cryptoObj.base64Decode(encodedTokenRequest)) as TokenExchangeParameters;
-                this.cacheStorage.removeItem(TemporaryCacheKeys.REQUEST_PARAMS);
-            } catch (err) {
-                this.cacheManager.resetTempCacheItems(codeResponse.userRequestState);
-                throw ClientAuthError.createTokenRequestCacheError(err);
-            }
-        } else {
-            tokenRequest = request;
-        }
-=======
         const tokenRequest: TokenExchangeParameters = request || this.getCachedRequest();
->>>>>>> d0d405f3
 
         const acquireTokenAuthority = (request && request.authority) ? AuthorityFactory.createInstance(request.authority, this.networkClient) : this.defaultAuthorityInstance;
 
