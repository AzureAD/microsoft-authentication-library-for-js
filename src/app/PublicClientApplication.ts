--- conflicted
+++ resolved
@@ -164,25 +164,12 @@
         const cachedHash = this.browserStorage.getItem(this.browserStorage.generateCacheKey(TemporaryCacheKeys.URL_HASH), CacheSchemaType.TEMPORARY) as string;
         const isResponseHash = UrlString.hashContainsKnownProperties(hash);
         const loginRequestUrl = this.browserStorage.getItem(this.browserStorage.generateCacheKey(TemporaryCacheKeys.ORIGIN_URI), CacheSchemaType.TEMPORARY) as string;
-<<<<<<< HEAD
 
         const currentUrlNormalized = UrlString.removeHashFromUrl(window.location.href);
         const loginRequestUrlNormalized = UrlString.removeHashFromUrl(loginRequestUrl || "");
         if (loginRequestUrlNormalized === currentUrlNormalized) {
             BrowserUtils.replaceHash(loginRequestUrl);
             return isResponseHash ? this.handleHash(hash) : this.handleHash(`${cachedHash}`);
-=======
-        const currentUrl = BrowserUtils.getCurrentUri();
-        if (loginRequestUrl === currentUrl || !this.config.auth.navigateToLoginRequestUrl) {
-            // We don't need to navigate - check for hash and prepare to process
-            if (isResponseHash) {
-                BrowserUtils.clearHash();
-                return this.handleHash(hash);
-            } else {
-                // Loaded page with no valid hash - pass in the value retrieved from cache, or null/empty string
-                return this.handleHash(cachedHash);
-            }
->>>>>>> f41764e5
         }
 
         if (this.config.auth.navigateToLoginRequestUrl && isResponseHash && !BrowserUtils.isInIframe()) {
