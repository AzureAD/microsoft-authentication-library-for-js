/*
 * Copyright (c) Microsoft Corporation. All rights reserved.
 * Licensed under the MIT License.
 */

import { CryptoOps } from "../crypto/CryptoOps";
import { Authority, TrustedAuthority, StringUtils, UrlString, ServerAuthorizationCodeResponse, AuthorizationCodeRequest, AuthorizationCodeClient, PromptValue, ServerError, InteractionRequiredAuthError, AccountInfo, AuthorityFactory, ServerTelemetryManager, SilentFlowClient, ClientConfiguration, BaseAuthRequest, ServerTelemetryRequest, PersistentCacheKeys, IdToken, ProtocolUtils, ResponseMode, Constants, INetworkModule, AuthenticationResult, Logger, ThrottlingUtils, RefreshTokenClient, AuthenticationScheme, SilentFlowRequest, EndSessionRequest as CommonEndSessionRequest, AccountEntity, ICrypto, DEFAULT_CRYPTO_IMPLEMENTATION } from "@azure/msal-common";
import { BrowserCacheManager, DEFAULT_BROWSER_CACHE_MANAGER } from "../cache/BrowserCacheManager";
import { BrowserConfiguration, buildConfiguration, Configuration } from "../config/Configuration";
import { TemporaryCacheKeys, InteractionType, ApiId, BrowserConstants, BrowserCacheLocation } from "../utils/BrowserConstants";
import { BrowserUtils } from "../utils/BrowserUtils";
import { BrowserStateObject, BrowserProtocolUtils } from "../utils/BrowserProtocolUtils";
import { RedirectHandler } from "../interaction_handler/RedirectHandler";
import { PopupHandler } from "../interaction_handler/PopupHandler";
import { SilentHandler } from "../interaction_handler/SilentHandler";
import { RedirectRequest } from "../request/RedirectRequest";
import { PopupRequest } from "../request/PopupRequest";
import { AuthorizationUrlRequest } from "../request/AuthorizationUrlRequest";
import { BrowserAuthError } from "../error/BrowserAuthError";
import { SsoSilentRequest } from "../request/SsoSilentRequest";
import { version, name } from "../../package.json";
import { EventError, EventMessage, EventPayload, EventCallbackFunction } from "../event/EventMessage";
import { EventType } from "../event/EventType";
import { EndSessionRequest } from "../request/EndSessionRequest";
import { BrowserConfigurationAuthError } from "../error/BrowserConfigurationAuthError";

export abstract class ClientApplication {

    // Crypto interface implementation
    protected readonly browserCrypto: ICrypto;

    // Storage interface implementation
    protected readonly browserStorage: BrowserCacheManager;

    // Network interface implementation
    protected readonly networkClient: INetworkModule;

    // Input configuration by developer/user
    protected config: BrowserConfiguration;

    // Default authority
    protected defaultAuthority: Authority | null;

    // Logger
    protected logger: Logger;

    // Flag to indicate if in browser environment
    protected isBrowserEnvironment: boolean;

    // Sets the account to use if no account info is given
    private activeLocalAccountId: string | null;

    // Callback for subscribing to events
    private eventCallbacks: Map<string, EventCallbackFunction>;

    /**
     * @constructor
     * Constructor for the PublicClientApplication used to instantiate the PublicClientApplication object
     *
     * Important attributes in the Configuration object for auth are:
     * - clientID: the application ID of your application. You can obtain one by registering your application with our Application registration portal : https://portal.azure.com/#blade/Microsoft_AAD_IAM/ActiveDirectoryMenuBlade/RegisteredAppsPreview
     * - authority: the authority URL for your application.
     * - redirect_uri: the uri of your application registered in the portal.
     *
     * In Azure AD, authority is a URL indicating the Azure active directory that MSAL uses to obtain tokens.
     * It is of the form https://login.microsoftonline.com/{Enter_the_Tenant_Info_Here}
     * If your application supports Accounts in one organizational directory, replace "Enter_the_Tenant_Info_Here" value with the Tenant Id or Tenant name (for example, contoso.microsoft.com).
     * If your application supports Accounts in any organizational directory, replace "Enter_the_Tenant_Info_Here" value with organizations.
     * If your application supports Accounts in any organizational directory and personal Microsoft accounts, replace "Enter_the_Tenant_Info_Here" value with common.
     * To restrict support to Personal Microsoft accounts only, replace "Enter_the_Tenant_Info_Here" value with consumers.
     *
     * In Azure B2C, authority is of the form https://{instance}/tfp/{tenant}/{policyName}/
     * Full B2C functionality will be available in this library in future versions.
     *
     * @param {@link (Configuration:type)} configuration object for the MSAL PublicClientApplication instance
     */
    constructor(configuration: Configuration) {
        /*
         * If loaded in an environment where window is not available,
         * set internal flag to false so that further requests fail.
         * This is to support server-side rendering environments.
         */
        this.isBrowserEnvironment = typeof window !== "undefined";
        // Set the configuration.
        this.config = buildConfiguration(configuration, this.isBrowserEnvironment);

        this.defaultAuthority = null;
        this.activeLocalAccountId = null;

        // Array of events
        this.eventCallbacks = new Map();

        // Initialize logger
        this.logger = new Logger(this.config.system.loggerOptions, name, version);

        // Initialize the network module class.
        this.networkClient = this.config.system.networkClient;

        if (!this.isBrowserEnvironment) {
            this.browserStorage = DEFAULT_BROWSER_CACHE_MANAGER(this.config.auth.clientId, this.logger);
            this.browserCrypto = DEFAULT_CRYPTO_IMPLEMENTATION;
            return;
        }

        // Initialize the crypto class.
        this.browserCrypto = new CryptoOps();

        // Initialize the browser storage class.
        this.browserStorage = new BrowserCacheManager(this.config.auth.clientId, this.config.cache, this.browserCrypto, this.logger);

        // Initialize default authority instance
        TrustedAuthority.setTrustedAuthoritiesFromConfig(this.config.auth.knownAuthorities, this.config.auth.cloudDiscoveryMetadata);
    }

    // #region Redirect Flow

    /**
     * Event handler function which allows users to fire events after the PublicClientApplication object
     * has loaded during redirect flows. This should be invoked on all page loads involved in redirect
     * auth flows.
     * @param hash Hash to process. Defaults to the current value of window.location.hash. Only needs to be provided explicitly if the response to be handled is not contained in the current value.
     * @returns {Promise.<AuthenticationResult | null>} token response or null. If the return value is null, then no auth redirect was detected.
     */
    async handleRedirectPromise(hash?: string): Promise<AuthenticationResult | null> {
        this.emitEvent(EventType.HANDLE_REDIRECT_START, InteractionType.Redirect);
        const loggedInAccounts = this.getAllAccounts();
        if (this.isBrowserEnvironment) {
            return this.handleRedirectResponse(hash)
                .then((result: AuthenticationResult | null) => {
                    if (result) {
                        // Emit login event if number of accounts change
                        const isLoggingIn = loggedInAccounts.length < this.getAllAccounts().length;
                        if (isLoggingIn) {
                            this.emitEvent(EventType.LOGIN_SUCCESS, InteractionType.Redirect, result);
                        } else {
                            this.emitEvent(EventType.ACQUIRE_TOKEN_SUCCESS, InteractionType.Redirect, result);
                        }
                    }
                    this.emitEvent(EventType.HANDLE_REDIRECT_END, InteractionType.Redirect);

                    return result;
                })
                .catch((e) => {
                    // Emit login event if there is an account
                    if (loggedInAccounts.length > 0) {
                        this.emitEvent(EventType.ACQUIRE_TOKEN_FAILURE, InteractionType.Redirect, null, e);
                    } else {
                        this.emitEvent(EventType.LOGIN_FAILURE, InteractionType.Redirect, null, e);
                    }
                    this.emitEvent(EventType.HANDLE_REDIRECT_END, InteractionType.Redirect);

                    throw e;
                });
        }
        return null;
    }

    /**
     * Checks if navigateToLoginRequestUrl is set, and:
     * - if true, performs logic to cache and navigate
     * - if false, handles hash string and parses response
     */
    private async handleRedirectResponse(hash?: string): Promise<AuthenticationResult | null> {
        if (!this.interactionInProgress()) {
            this.logger.info("handleRedirectPromise called but there is no interaction in progress, returning null.");
            return null;
        }

        const responseHash = this.getRedirectResponseHash(hash || window.location.hash);
        if (!responseHash) {
            // Not a recognized server response hash or hash not associated with a redirect request
            this.browserStorage.cleanRequestByInteractionType(InteractionType.Redirect);
            return null;
        }

        let state: string;
        try {
            state = this.validateAndExtractStateFromHash(responseHash, InteractionType.Redirect);
            BrowserUtils.clearHash();
        } catch (e) {
            this.logger.info(`handleRedirectPromise was unable to extract state due to: ${e}`);
            this.browserStorage.cleanRequestByInteractionType(InteractionType.Redirect);
            return null;
        }

        // If navigateToLoginRequestUrl is true, get the url where the redirect request was initiated
        const loginRequestUrl = this.browserStorage.getTemporaryCache(TemporaryCacheKeys.ORIGIN_URI, true) || "";
        const loginRequestUrlNormalized = UrlString.removeHashFromUrl(loginRequestUrl);
        const currentUrlNormalized = UrlString.removeHashFromUrl(window.location.href);

        if (loginRequestUrlNormalized === currentUrlNormalized && this.config.auth.navigateToLoginRequestUrl) {
            // We are on the page we need to navigate to - handle hash
            const handleHashResult = await this.handleHash(responseHash, state);

            if (loginRequestUrl.indexOf("#") > -1) {
                // Replace current hash with non-msal hash, if present
                BrowserUtils.replaceHash(loginRequestUrl);
            }

            return handleHashResult;
        } else if (!this.config.auth.navigateToLoginRequestUrl) {
            return this.handleHash(responseHash, state);
        } else if (!BrowserUtils.isInIframe()) {
            /*
             * Returned from authority using redirect - need to perform navigation before processing response
             * Cache the hash to be retrieved after the next redirect
             */
            this.browserStorage.setTemporaryCache(TemporaryCacheKeys.URL_HASH, responseHash, true);
            if (!loginRequestUrl || loginRequestUrl === "null") {
                // Redirect to home page if login request url is null (real null or the string null)
                const homepage = BrowserUtils.getHomepage();
                // Cache the homepage under ORIGIN_URI to ensure cached hash is processed on homepage
                this.browserStorage.setTemporaryCache(TemporaryCacheKeys.ORIGIN_URI, homepage, true);
                this.logger.warning("Unable to get valid login request url from cache, redirecting to home page");
                await BrowserUtils.navigateWindow(homepage, this.config.system.redirectNavigationTimeout, this.logger, true);
            } else {
                // Navigate to page that initiated the redirect request
                await BrowserUtils.navigateWindow(loginRequestUrl, this.config.system.redirectNavigationTimeout, this.logger, true);
            }
        }

        return null;
    }

    /**
     * Gets the response hash for a redirect request
     * Returns null if interactionType in the state value is not "redirect" or the hash does not contain known properties
     * @returns {string}
     */
    private getRedirectResponseHash(hash: string): string | null {
        // Get current location hash from window or cache.
        const isResponseHash: boolean = UrlString.hashContainsKnownProperties(hash);
        const cachedHash = this.browserStorage.getTemporaryCache(TemporaryCacheKeys.URL_HASH, true);
        this.browserStorage.removeItem(this.browserStorage.generateCacheKey(TemporaryCacheKeys.URL_HASH));

        return isResponseHash ? hash : cachedHash;
    }

    /**
     * 
     * @param hash 
     * @param interactionType 
     */
    private validateAndExtractStateFromHash(hash: string, interactionType: InteractionType): string {
        // Deserialize hash fragment response parameters.
        const serverParams: ServerAuthorizationCodeResponse = UrlString.getDeserializedHash(hash);
        if (!serverParams.state) {
            throw BrowserAuthError.createHashDoesNotContainStateError();
        }

        const platformStateObj = BrowserProtocolUtils.extractBrowserRequestState(this.browserCrypto, serverParams.state);
        if (!platformStateObj) {
            throw BrowserAuthError.createUnableToParseStateError();
        }

        if (platformStateObj.interactionType !== interactionType) {
            throw BrowserAuthError.createStateInteractionTypeMismatchError();
        }

        return serverParams.state;
    }

    /**
     * Checks if hash exists and handles in window.
     * @param responseHash
     * @param interactionHandler
     */
    private async handleHash(hash: string, state: string): Promise<AuthenticationResult> {
        const cachedRequest = this.browserStorage.getCachedRequest(state, this.browserCrypto);
        const serverTelemetryManager = this.initializeServerTelemetryManager(ApiId.handleRedirectPromise, cachedRequest.correlationId);

        try {
            // Hash contains known properties - handle and return in callback
            const currentAuthority = this.browserStorage.getCachedAuthority(state);
            if (!currentAuthority) {
                throw BrowserAuthError.createNoCachedAuthorityError();
            }

            const authClient = await this.createAuthCodeClient(serverTelemetryManager, currentAuthority);
            const interactionHandler = new RedirectHandler(authClient, this.browserStorage, cachedRequest, this.browserCrypto);
            return await interactionHandler.handleCodeResponse(hash, state, authClient.authority, this.networkClient, this.config.auth.clientId);
        } catch (e) {
            serverTelemetryManager.cacheFailedRequest(e);
            this.browserStorage.cleanRequestByInteractionType(InteractionType.Redirect);
            throw e;
        }
    }

    /**
     * Use when you want to obtain an access_token for your API by redirecting the user's browser window to the authorization endpoint. This function redirects
     * the page, so any code that follows this function will not execute.
     *
     * IMPORTANT: It is NOT recommended to have code that is dependent on the resolution of the Promise. This function will navigate away from the current
     * browser window. It currently returns a Promise in order to reflect the asynchronous nature of the code running in this function.
     *
     * @param {@link (RedirectRequest:type)}
     */
    async acquireTokenRedirect(request: RedirectRequest): Promise<void> {
        // Preflight request
        this.preflightBrowserEnvironmentCheck(InteractionType.Redirect);

        // If logged in, emit acquire token events
        const isLoggedIn = this.getAllAccounts().length > 0;
        if (isLoggedIn) {
            this.emitEvent(EventType.ACQUIRE_TOKEN_START, InteractionType.Redirect, request);
        } else {
            this.emitEvent(EventType.LOGIN_START, InteractionType.Redirect, request);
        }

        const validRequest: AuthorizationUrlRequest = this.preflightInteractiveRequest(request, InteractionType.Redirect);
        const serverTelemetryManager = this.initializeServerTelemetryManager(ApiId.acquireTokenRedirect, validRequest.correlationId);

        try {
            // Create auth code request and generate PKCE params
            const authCodeRequest: AuthorizationCodeRequest = await this.initializeAuthorizationCodeRequest(validRequest);

            // Initialize the client
            const authClient: AuthorizationCodeClient = await this.createAuthCodeClient(serverTelemetryManager, validRequest.authority);

            // Create redirect interaction handler.
            const interactionHandler = new RedirectHandler(authClient, this.browserStorage, authCodeRequest, this.browserCrypto);

            // Create acquire token url.
            const navigateUrl = await authClient.getAuthCodeUrl(validRequest);

            const redirectStartPage = (request && request.redirectStartPage) || window.location.href;

            // Show the UI once the url has been created. Response will come back in the hash, which will be handled in the handleRedirectCallback function.
            return interactionHandler.initiateAuthRequest(navigateUrl, {
                redirectTimeout: this.config.system.redirectNavigationTimeout, 
                redirectStartPage: redirectStartPage,
                onRedirectNavigate: request.onRedirectNavigate
            });
        } catch (e) {
            // If logged in, emit acquire token events
            if (isLoggedIn) {
                this.emitEvent(EventType.ACQUIRE_TOKEN_FAILURE, InteractionType.Redirect, null, e);
            } else {
                this.emitEvent(EventType.LOGIN_FAILURE, InteractionType.Redirect, null, e);
            }

            serverTelemetryManager.cacheFailedRequest(e);
            this.browserStorage.cleanRequestByState(validRequest.state);
            throw e;
        }
    }

    // #endregion

    // #region Popup Flow

    /**
     * Use when you want to obtain an access_token for your API via opening a popup window in the user's browser
     * @param {@link (PopupRequest:type)}
     *
     * @returns {Promise.<AuthenticationResult>} - a promise that is fulfilled when this function has completed, or rejected if an error was raised. Returns the {@link AuthResponse} object
     */
    acquireTokenPopup(request: PopupRequest): Promise<AuthenticationResult> {
        let validRequest: AuthorizationUrlRequest;
        try {
            this.preflightBrowserEnvironmentCheck(InteractionType.Popup);
            validRequest = this.preflightInteractiveRequest(request, InteractionType.Popup);
        } catch (e) {
            // Since this function is syncronous we need to reject
            return Promise.reject(e);
        }

        const popupName = PopupHandler.generatePopupName(this.config.auth.clientId, validRequest);

        // asyncPopups flag is true. Acquires token without first opening popup. Popup will be opened later asynchronously.
        if (this.config.system.asyncPopups) {
            return this.acquireTokenPopupAsync(validRequest, popupName);
        } else {
            // asyncPopups flag is set to false. Opens popup before acquiring token.
            const popup = PopupHandler.openSizedPopup("about:blank", popupName);
            return this.acquireTokenPopupAsync(validRequest, popupName, popup);
        }
    }

    /**
     * Helper which obtains an access_token for your API via opening a popup window in the user's browser
     * @param {@link (PopupRequest:type)}
     *
     * @returns {Promise.<AuthenticationResult>} - a promise that is fulfilled when this function has completed, or rejected if an error was raised. Returns the {@link AuthResponse} object
     */
    private async acquireTokenPopupAsync(validRequest: AuthorizationUrlRequest, popupName: string, popup?: Window|null): Promise<AuthenticationResult> {
        // If logged in, emit acquire token events
        const loggedInAccounts = this.getAllAccounts();
        if (loggedInAccounts.length > 0) {
            this.emitEvent(EventType.ACQUIRE_TOKEN_START, InteractionType.Popup, validRequest);
        } else {
            this.emitEvent(EventType.LOGIN_START, InteractionType.Popup, validRequest);
        }

        const serverTelemetryManager = this.initializeServerTelemetryManager(ApiId.acquireTokenPopup, validRequest.correlationId);

        try {
            // Create auth code request and generate PKCE params
            const authCodeRequest: AuthorizationCodeRequest = await this.initializeAuthorizationCodeRequest(validRequest);

            // Initialize the client
            const authClient: AuthorizationCodeClient = await this.createAuthCodeClient(serverTelemetryManager, validRequest.authority);

            // Create acquire token url.
            const navigateUrl = await authClient.getAuthCodeUrl(validRequest);

            // Create popup interaction handler.
            const interactionHandler = new PopupHandler(authClient, this.browserStorage, authCodeRequest);

            // Show the UI once the url has been created. Get the window handle for the popup.
<<<<<<< HEAD
            const popupWindow: Window = interactionHandler.initiateAuthRequest(navigateUrl, authCodeRequest, { popup, popupName });
=======
            const popupParameters = {
                popup: popup
            };
            const popupWindow: Window = interactionHandler.initiateAuthRequest(navigateUrl, popupParameters);
>>>>>>> e70d1aa8

            // Monitor the window for the hash. Return the string value and close the popup when the hash is received. Default timeout is 60 seconds.
            const hash = await interactionHandler.monitorPopupForHash(popupWindow, this.config.system.windowHashTimeout);
            const state = this.validateAndExtractStateFromHash(hash, InteractionType.Popup);

            // Remove throttle if it exists
            ThrottlingUtils.removeThrottle(this.browserStorage, this.config.auth.clientId, authCodeRequest.authority, authCodeRequest.scopes);

            // Handle response from hash string.
            const result = await interactionHandler.handleCodeResponse(hash, state, authClient.authority, this.networkClient);

            // If logged in, emit acquire token events
            const isLoggingIn = loggedInAccounts.length < this.getAllAccounts().length;
            if (isLoggingIn) {
                this.emitEvent(EventType.LOGIN_SUCCESS, InteractionType.Popup, result);
            } else {
                this.emitEvent(EventType.ACQUIRE_TOKEN_SUCCESS, InteractionType.Popup, result);
            }

            return result;
        } catch (e) {
            if (loggedInAccounts.length > 0) {
                this.emitEvent(EventType.ACQUIRE_TOKEN_FAILURE, InteractionType.Popup, null, e);
            } else {
                this.emitEvent(EventType.LOGIN_FAILURE, InteractionType.Popup, null, e);
            }

            serverTelemetryManager.cacheFailedRequest(e);
            this.browserStorage.cleanRequestByState(validRequest.state);
            throw e;
        }
    }

    // #endregion

    // #region Silent Flow

    /**
     * This function uses a hidden iframe to fetch an authorization code from the eSTS. There are cases where this may not work:
     * - Any browser using a form of Intelligent Tracking Prevention
     * - If there is not an established session with the service
     *
     * In these cases, the request must be done inside a popup or full frame redirect.
     *
     * For the cases where interaction is required, you cannot send a request with prompt=none.
     *
     * If your refresh token has expired, you can use this function to fetch a new set of tokens silently as long as
     * you session on the server still exists.
     * @param {@link AuthorizationUrlRequest}
     *
     * @returns {Promise.<AuthenticationResult>} - a promise that is fulfilled when this function has completed, or rejected if an error was raised. Returns the {@link AuthResponse} object
     */
    async ssoSilent(request: SsoSilentRequest): Promise<AuthenticationResult> {
        this.preflightBrowserEnvironmentCheck(InteractionType.Silent);
        this.emitEvent(EventType.SSO_SILENT_START, InteractionType.Silent, request);

        try {
            const silentTokenResult = await this.acquireTokenByIframe(request);
            this.emitEvent(EventType.SSO_SILENT_SUCCESS, InteractionType.Silent, silentTokenResult);
            return silentTokenResult;
        } catch (e) {
            this.emitEvent(EventType.SSO_SILENT_FAILURE, InteractionType.Silent, null, e);
            throw e;
        }
    }

    /**
     * This function uses a hidden iframe to fetch an authorization code from the eSTS. To be used for silent refresh token acquisition and renewal.
     * @param {@link AuthorizationUrlRequest}
     * @param request
     */
    private async acquireTokenByIframe(request: SsoSilentRequest): Promise<AuthenticationResult> {
        // Check that we have some SSO data
        if (StringUtils.isEmpty(request.loginHint) && StringUtils.isEmpty(request.sid) && (!request.account || StringUtils.isEmpty(request.account.username))) {
            throw BrowserAuthError.createSilentSSOInsufficientInfoError();
        }

        // Check that prompt is set to none, throw error if it is set to anything else.
        if (request.prompt && request.prompt !== PromptValue.NONE) {
            throw BrowserAuthError.createSilentPromptValueError(request.prompt);
        }

        // Create silent request
        const silentRequest: AuthorizationUrlRequest = this.initializeAuthorizationRequest({
            ...request,
            prompt: PromptValue.NONE
        }, InteractionType.Silent);

        const serverTelemetryManager = this.initializeServerTelemetryManager(ApiId.ssoSilent, silentRequest.correlationId);

        try {
            // Create auth code request and generate PKCE params
            const authCodeRequest: AuthorizationCodeRequest = await this.initializeAuthorizationCodeRequest(silentRequest);

            // Initialize the client
            const authClient: AuthorizationCodeClient = await this.createAuthCodeClient(serverTelemetryManager, silentRequest.authority);

            // Create authorize request url
            const navigateUrl = await authClient.getAuthCodeUrl(silentRequest);

            return await this.silentTokenHelper(navigateUrl, authCodeRequest, authClient);
        } catch (e) {
            serverTelemetryManager.cacheFailedRequest(e);
            this.browserStorage.cleanRequestByState(silentRequest.state);
            throw e;
        }
    }

    /**
     * Use this function to obtain a token before every call to the API / resource provider
     *
     * MSAL return's a cached token when available
     * Or it send's a request to the STS to obtain a new token using a refresh token.
     *
     * @param {@link (SilentRequest:type)}
     *
     * To renew idToken, please pass clientId as the only scope in the Authentication Parameters
     * @returns {Promise.<AuthenticationResult>} - a promise that is fulfilled when this function has completed, or rejected if an error was raised. Returns the {@link AuthResponse} object
     *
     */
    protected async acquireTokenByRefreshToken(request: SilentFlowRequest): Promise<AuthenticationResult> {
        this.emitEvent(EventType.ACQUIRE_TOKEN_NETWORK_START, InteractionType.Silent, request);
        // block the reload if it occurred inside a hidden iframe
        BrowserUtils.blockReloadInHiddenIframes();
        const silentRequest: SilentFlowRequest = {
            ...request,
            ...this.initializeBaseRequest(request)
        };
        const serverTelemetryManager = this.initializeServerTelemetryManager(ApiId.acquireTokenSilent_silentFlow, silentRequest.correlationId);
        try {
            const refreshTokenClient = await this.createRefreshTokenClient(serverTelemetryManager, silentRequest.authority);
            // Send request to renew token. Auth module will throw errors if token cannot be renewed.
            return await refreshTokenClient.acquireTokenByRefreshToken(silentRequest);
        } catch (e) {
            serverTelemetryManager.cacheFailedRequest(e);
            const isServerError = e instanceof ServerError;
            const isInteractionRequiredError = e instanceof InteractionRequiredAuthError;
            const isInvalidGrantError = (e.errorCode === BrowserConstants.INVALID_GRANT_ERROR);
            if (isServerError && isInvalidGrantError && !isInteractionRequiredError) {
                return await this.acquireTokenByIframe(request);
            }
            throw e;
        }
    }

    /**
     * Helper which acquires an authorization code silently using a hidden iframe from given url
     * using the scopes requested as part of the id, and exchanges the code for a set of OAuth tokens.
     * @param navigateUrl
     * @param userRequestScopes
     */
    private async silentTokenHelper(navigateUrl: string, authCodeRequest: AuthorizationCodeRequest, authClient: AuthorizationCodeClient): Promise<AuthenticationResult> {
        // Create silent handler
        const silentHandler = new SilentHandler(authClient, this.browserStorage, authCodeRequest, this.config.system.navigateFrameWait);
        // Get the frame handle for the silent request
        const msalFrame = await silentHandler.initiateAuthRequest(navigateUrl);
        // Monitor the window for the hash. Return the string value and close the popup when the hash is received. Default timeout is 60 seconds.
        const hash = await silentHandler.monitorIframeForHash(msalFrame, this.config.system.iframeHashTimeout);
        const state = this.validateAndExtractStateFromHash(hash, InteractionType.Silent);

        // Handle response from hash string
        return silentHandler.handleCodeResponse(hash, state, authClient.authority, this.networkClient);
    }

    // #endregion

    // #region Logout

    /**
     * Use to log out the current user, and redirect the user to the postLogoutRedirectUri.
     * Default behaviour is to redirect the user to `window.location.href`.
     * @param {@link (EndSessionRequest:type)}
     */
    async logout(logoutRequest?: EndSessionRequest): Promise<void> {
        this.preflightBrowserEnvironmentCheck(InteractionType.Redirect);
        const validLogoutRequest = this.initializeLogoutRequest(logoutRequest);
        const serverTelemetryManager = this.initializeServerTelemetryManager(ApiId.logout, validLogoutRequest.correlationId);

        try {
            this.emitEvent(EventType.LOGOUT_START, InteractionType.Redirect, logoutRequest);
            const authClient = await this.createAuthCodeClient(serverTelemetryManager, logoutRequest && logoutRequest.authority);
            // create logout string and navigate user window to logout. Auth module will clear cache.
            const logoutUri: string = authClient.getLogoutUri(validLogoutRequest);
            this.emitEvent(EventType.LOGOUT_SUCCESS, InteractionType.Redirect, validLogoutRequest);

            if (!validLogoutRequest.account || AccountEntity.accountInfoIsEqual(validLogoutRequest.account, this.getActiveAccount())) {
                this.setActiveAccount(null);
            }

            // Check if onRedirectNavigate is implemented, and invoke it if so
            if (logoutRequest && typeof logoutRequest.onRedirectNavigate === "function") {
                const navigate = logoutRequest.onRedirectNavigate(logoutUri);

                if (navigate !== false) {
                    this.logger.verbose("Logout onRedirectNavigate did not return false, navigating");
                    return BrowserUtils.navigateWindow(logoutUri, this.config.system.redirectNavigationTimeout, this.logger);
                } else {
                    this.logger.verbose("Logout onRedirectNavigate returned false, stopping navigation");
                }
            } else {
                return BrowserUtils.navigateWindow(logoutUri, this.config.system.redirectNavigationTimeout, this.logger);
            }
        } catch(e) {
            serverTelemetryManager.cacheFailedRequest(e);
            this.emitEvent(EventType.LOGOUT_FAILURE, InteractionType.Redirect, null, e);
            throw e;
        }
    }

    // #endregion

    // #region Account APIs

    /**
     * Returns all accounts that MSAL currently has data for.
     * (the account object is created at the time of successful login)
     * or empty array when no accounts are found
     * @returns {@link AccountInfo[]} - Array of account objects in cache
     */
    getAllAccounts(): AccountInfo[] {
        return this.isBrowserEnvironment ? this.browserStorage.getAllAccounts() : [];
    }

    /**
     * Returns the signed in account matching username.
     * (the account object is created at the time of successful login)
     * or null when no matching account is found.
     * This API is provided for convenience but getAccountById should be used for best reliability
     * @returns {@link AccountInfo} - the account object stored in MSAL
     */
    getAccountByUsername(userName: string): AccountInfo|null {
        const allAccounts = this.getAllAccounts();
        if (!StringUtils.isEmpty(userName) && allAccounts && allAccounts.length) {
            return allAccounts.filter(accountObj => accountObj.username.toLowerCase() === userName.toLowerCase())[0] || null;
        } else {
            return null;
        }
    }

    /**
     * Returns the signed in account matching homeAccountId.
     * (the account object is created at the time of successful login)
     * or null when no matching account is found
     * @returns {@link AccountInfo} - the account object stored in MSAL
     */
    getAccountByHomeId(homeAccountId: string): AccountInfo|null {
        const allAccounts = this.getAllAccounts();
        if (!StringUtils.isEmpty(homeAccountId) && allAccounts && allAccounts.length) {
            return allAccounts.filter(accountObj => accountObj.homeAccountId === homeAccountId)[0] || null;
        } else {
            return null;
        }
    }

    /**
     * Returns the signed in account matching localAccountId.
     * (the account object is created at the time of successful login)
     * or null when no matching account is found
     * @returns {@link AccountInfo} - the account object stored in MSAL
     */
    getAccountByLocalId(localAccountId: string): AccountInfo | null {
        const allAccounts = this.getAllAccounts();
        if (!StringUtils.isEmpty(localAccountId) && allAccounts && allAccounts.length) {
            return allAccounts.filter(accountObj => accountObj.localAccountId === localAccountId)[0] || null;
        } else {
            return null;
        }
    }

    /**
     * Sets the account to use as the active account. If no account is passed to the acquireToken APIs, then MSAL will use this active account.
     * @param account 
     */
    setActiveAccount(account: AccountInfo | null): void {
        this.activeLocalAccountId = account ? account.localAccountId : null;
    }

    /**
     * Gets the currently active account
     */
    getActiveAccount(): AccountInfo | null {
        if (!this.activeLocalAccountId) {
            return null;
        }

        return this.getAccountByLocalId(this.activeLocalAccountId);
    }

    // #endregion

    // #region Helpers

    /**
     *
     * Use to get the redirect uri configured in MSAL or null.
     * @returns {string} redirect URL
     *
     */
    protected getRedirectUri(requestRedirectUri?: string): string {
        const redirectUri = requestRedirectUri || this.config.auth.redirectUri || BrowserUtils.getCurrentUri();
        return UrlString.getAbsoluteUrl(redirectUri, BrowserUtils.getCurrentUri());
    }

    /**
     * Use to get the post logout redirect uri configured in MSAL or null.
     *
     * @returns {string} post logout redirect URL
     */
    protected getPostLogoutRedirectUri(requestPostLogoutRedirectUri?: string): string {
        const postLogoutRedirectUri = requestPostLogoutRedirectUri || this.config.auth.postLogoutRedirectUri || BrowserUtils.getCurrentUri();
        return UrlString.getAbsoluteUrl(postLogoutRedirectUri, BrowserUtils.getCurrentUri());
    }

    /**
     * Used to get a discovered version of the default authority.
     */
    async getDiscoveredDefaultAuthority(): Promise<Authority> {
        if (!this.defaultAuthority) {
            this.defaultAuthority = await AuthorityFactory.createDiscoveredInstance(this.config.auth.authority, this.config.system.networkClient, this.config.auth.protocolMode);
        }
        return this.defaultAuthority;
    }

    /**
     * Helper to check whether interaction is in progress.
     */
    protected interactionInProgress(): boolean {
        // Check whether value in cache is present and equal to expected value
        return (this.browserStorage.getTemporaryCache(TemporaryCacheKeys.INTERACTION_STATUS_KEY, true)) === BrowserConstants.INTERACTION_IN_PROGRESS_VALUE;
    }

    /**
     * Creates an Authorization Code Client with the given authority, or the default authority.
     * @param authorityUrl
     */
    protected async createAuthCodeClient(serverTelemetryManager: ServerTelemetryManager, authorityUrl?: string): Promise<AuthorizationCodeClient> {
        // Create auth module.
        const clientConfig = await this.getClientConfiguration(serverTelemetryManager, authorityUrl);
        return new AuthorizationCodeClient(clientConfig);
    }

    /**
     * Creates an Silent Flow Client with the given authority, or the default authority.
     * @param authorityUrl
     */
    protected async createSilentFlowClient(serverTelemetryManager: ServerTelemetryManager, authorityUrl?: string): Promise<SilentFlowClient> {
        // Create auth module.
        const clientConfig = await this.getClientConfiguration(serverTelemetryManager, authorityUrl);
        return new SilentFlowClient(clientConfig);
    }

    /**
     * Creates a Refresh Client with the given authority, or the default authority.
     * @param authorityUrl
     */
    protected async createRefreshTokenClient(serverTelemetryManager: ServerTelemetryManager, authorityUrl?: string): Promise<RefreshTokenClient> {
        // Create auth module.
        const clientConfig = await this.getClientConfiguration(serverTelemetryManager, authorityUrl);
        return new RefreshTokenClient(clientConfig);
    }

    /**
     * Creates a Client Configuration object with the given request authority, or the default authority.
     * @param requestAuthority
     */
    protected async getClientConfiguration(serverTelemetryManager: ServerTelemetryManager, requestAuthority?: string): Promise<ClientConfiguration> {
        // If the requestAuthority is passed and is not equivalent to the default configured authority, create new authority and discover endpoints. Return default authority otherwise.
        const discoveredAuthority = (requestAuthority && requestAuthority !== this.config.auth.authority) ? await AuthorityFactory.createDiscoveredInstance(requestAuthority, this.config.system.networkClient, this.config.auth.protocolMode)
            : await this.getDiscoveredDefaultAuthority();
        return {
            authOptions: {
                clientId: this.config.auth.clientId,
                authority: discoveredAuthority,
                knownAuthorities: this.config.auth.knownAuthorities,
                cloudDiscoveryMetadata: this.config.auth.cloudDiscoveryMetadata,
                clientCapabilities: this.config.auth.clientCapabilities,
                protocolMode: this.config.auth.protocolMode
            },
            systemOptions: {
                tokenRenewalOffsetSeconds: this.config.system.tokenRenewalOffsetSeconds
            },
            loggerOptions: {
                loggerCallback: this.config.system.loggerOptions.loggerCallback,
                piiLoggingEnabled: this.config.system.loggerOptions.piiLoggingEnabled
            },
            cryptoInterface: this.browserCrypto,
            networkInterface: this.networkClient,
            storageInterface: this.browserStorage,
            serverTelemetryManager: serverTelemetryManager,
            libraryInfo: {
                sku: BrowserConstants.MSAL_SKU,
                version: version,
                cpu: "",
                os: ""
            }
        };
    }

    /**
     * Helper to validate app environment before making a request.
     */
    protected preflightInteractiveRequest(request: RedirectRequest|PopupRequest, interactionType: InteractionType): AuthorizationUrlRequest {
        // block the reload if it occurred inside a hidden iframe
        BrowserUtils.blockReloadInHiddenIframes();

        // Check if interaction is in progress. Throw error if true.
        if (this.interactionInProgress()) {
            throw BrowserAuthError.createInteractionInProgressError();
        }

        return this.initializeAuthorizationRequest(request, interactionType);
    }

    /**
     * Helper to validate app environment before making an auth request
     * * @param request
     */
    protected preflightBrowserEnvironmentCheck(interactionType: InteractionType): void {
        // Block request if not in browser environment
        BrowserUtils.blockNonBrowserEnvironment(this.isBrowserEnvironment);

        // Block redirects if in an iframe
        BrowserUtils.blockRedirectInIframe(interactionType, this.config.system.allowRedirectInIframe);

        // Block auth requests inside a hidden iframe
        BrowserUtils.blockReloadInHiddenIframes();

        // Block redirects if memory storage is enabled but storeAuthStateInCookie is not
        if (interactionType === InteractionType.Redirect &&
            this.config.cache.cacheLocation === BrowserCacheLocation.MemoryStorage &&
            !this.config.cache.storeAuthStateInCookie) {
            throw BrowserConfigurationAuthError.createInMemoryRedirectUnavailableError();
        }
    }

    /**
     * Initializer function for all request APIs
     * @param request
     */
    protected initializeBaseRequest(request: Partial<BaseAuthRequest>): BaseAuthRequest {
        const authority = request.authority || this.config.auth.authority;

        const scopes = [...((request && request.scopes) || [])];
        const correlationId = (request && request.correlationId) || this.browserCrypto.createNewGuid();

        const validatedRequest: BaseAuthRequest = {
            ...request,
            correlationId,
            authority,
            scopes
        };

        return validatedRequest;
    }

    protected initializeServerTelemetryManager(apiId: number, correlationId: string, forceRefresh?: boolean): ServerTelemetryManager {
        const telemetryPayload: ServerTelemetryRequest = {
            clientId: this.config.auth.clientId,
            correlationId: correlationId,
            apiId: apiId,
            forceRefresh: forceRefresh || false
        };

        return new ServerTelemetryManager(telemetryPayload, this.browserStorage);
    }

    /**
     * Helper to initialize required request parameters for interactive APIs and ssoSilent()
     * @param request
     */
    protected initializeAuthorizationRequest(request: RedirectRequest|PopupRequest|SsoSilentRequest, interactionType: InteractionType): AuthorizationUrlRequest {
        const redirectUri = this.getRedirectUri(request.redirectUri);
        const browserState: BrowserStateObject = {
            interactionType: interactionType
        };

        const state = ProtocolUtils.setRequestState(
            this.browserCrypto,
            (request && request.state) || "",
            browserState
        );

        const authenticationScheme = request.authenticationScheme || AuthenticationScheme.BEARER;

        const validatedRequest: AuthorizationUrlRequest = {
            ...this.initializeBaseRequest(request),
            redirectUri: redirectUri,
            state: state,
            nonce: request.nonce || this.browserCrypto.createNewGuid(),
            responseMode: ResponseMode.FRAGMENT,
            authenticationScheme: authenticationScheme
        };

        const account = request.account || this.getActiveAccount();
        if (account) {
            validatedRequest.account = account;
        }

        // Check for ADAL SSO
        if (StringUtils.isEmpty(validatedRequest.loginHint)) {
            // Only check for adal token if no SSO params are being used
            const adalIdTokenString = this.browserStorage.getTemporaryCache(PersistentCacheKeys.ADAL_ID_TOKEN);
            if (adalIdTokenString) {
                const adalIdToken = new IdToken(adalIdTokenString, this.browserCrypto);
                this.browserStorage.removeItem(PersistentCacheKeys.ADAL_ID_TOKEN);
                if (adalIdToken.claims && adalIdToken.claims.upn) {
                    validatedRequest.loginHint = adalIdToken.claims.upn;
                }
            }
        }

        this.browserStorage.updateCacheEntries(validatedRequest.state, validatedRequest.nonce, validatedRequest.authority);

        return validatedRequest;
    }

    /**
     * Generates an auth code request tied to the url request.
     * @param request
     */
    protected async initializeAuthorizationCodeRequest(request: AuthorizationUrlRequest): Promise<AuthorizationCodeRequest> {
        const generatedPkceParams = await this.browserCrypto.generatePkceCodes();

        const authCodeRequest: AuthorizationCodeRequest = {
            ...request,
            redirectUri: request.redirectUri,
            code: "",
            codeVerifier: generatedPkceParams.verifier
        };

        request.codeChallenge = generatedPkceParams.challenge;
        request.codeChallengeMethod = Constants.S256_CODE_CHALLENGE_METHOD;

        return authCodeRequest;
    }

    /**
     * Initializer for the logout request.
     * @param logoutRequest
     */
    protected initializeLogoutRequest(logoutRequest?: EndSessionRequest): CommonEndSessionRequest {
        const validLogoutRequest: CommonEndSessionRequest = {
            correlationId: this.browserCrypto.createNewGuid(),
            ...logoutRequest
        };

        validLogoutRequest.postLogoutRedirectUri = this.getPostLogoutRedirectUri(logoutRequest ? logoutRequest.postLogoutRedirectUri : "");

        return validLogoutRequest;
    }

    /**
     * Emits events by calling callback with event message
     * @param eventType
     * @param interactionType
     * @param payload
     * @param error
     */
    protected emitEvent(eventType: EventType, interactionType?: InteractionType, payload?: EventPayload, error?: EventError) {
        if (this.isBrowserEnvironment) {
            const message: EventMessage = {
                eventType: eventType,
                interactionType: interactionType || null,
                payload: payload || null,
                error: error || null,
                timestamp: Date.now()
            };

            this.logger.info(`Emitting event: ${eventType}`);

            this.eventCallbacks.forEach((callback: EventCallbackFunction, callbackId: string) => {
                this.logger.verbose(`Emitting event to callback ${callbackId}: ${eventType}`);
                callback.apply(null, [message]);
            });
        }
    }

    /**
     * Adds event callbacks to array
     * @param callback
     */
    addEventCallback(callback: EventCallbackFunction): string | null {
        if (this.isBrowserEnvironment) {
            const callbackId = this.browserCrypto.createNewGuid();
            this.eventCallbacks.set(callbackId, callback);
            this.logger.verbose(`Event callback registered with id: ${callbackId}`);

            return callbackId;
        }

        return null;
    }

    removeEventCallback(callbackId: string): void {
        this.eventCallbacks.delete(callbackId);
        this.logger.verbose(`Event callback ${callbackId} removed.`);
    }

    /**
     * Returns the logger instance
     */
    getLogger(): Logger {
        return this.logger;
    }

    /**
     * Replaces the default logger set in configurations with new Logger with new configurations
     * @param logger Logger instance
     */
    setLogger(logger: Logger): void {
        this.logger = logger;
    }
    // #endregion
}<|MERGE_RESOLUTION|>--- conflicted
+++ resolved
@@ -408,14 +408,10 @@
             const interactionHandler = new PopupHandler(authClient, this.browserStorage, authCodeRequest);
 
             // Show the UI once the url has been created. Get the window handle for the popup.
-<<<<<<< HEAD
-            const popupWindow: Window = interactionHandler.initiateAuthRequest(navigateUrl, authCodeRequest, { popup, popupName });
-=======
             const popupParameters = {
                 popup: popup
             };
             const popupWindow: Window = interactionHandler.initiateAuthRequest(navigateUrl, popupParameters);
->>>>>>> e70d1aa8
 
             // Monitor the window for the hash. Return the string value and close the popup when the hash is received. Default timeout is 60 seconds.
             const hash = await interactionHandler.monitorPopupForHash(popupWindow, this.config.system.windowHashTimeout);
