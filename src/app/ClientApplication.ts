--- conflicted
+++ resolved
@@ -363,13 +363,8 @@
                 atPopupMeasurement.endMeasurement({
                     success: true,
                     isNativeBroker: true,
-<<<<<<< HEAD
-                    accessTokenSize: response.accessToken.length,
-                    idTokenSize: response.idToken.length,
+                    requestId: response.requestId,
                     httpVer: response?.httpVer,
-=======
->>>>>>> d62a2446
-                    requestId: response.requestId
                 });
                 atPopupMeasurement.flushMeasurement();
                 return response;
@@ -409,14 +404,8 @@
             });
             atPopupMeasurement.endMeasurement({
                 success: true,
-<<<<<<< HEAD
-                accessTokenSize: result.accessToken.length,
-                idTokenSize: result.idToken.length,
+                requestId: result.requestId,
                 httpVer: result?.httpVer,
-                requestId: result.requestId,
-=======
-                requestId: result.requestId
->>>>>>> d62a2446
             });
 
             atPopupMeasurement.flushMeasurement();
@@ -498,12 +487,7 @@
             ssoSilentMeasurement.endMeasurement({
                 success: true,
                 isNativeBroker: response.fromNativeBroker,
-<<<<<<< HEAD
-                accessTokenSize: response.accessToken.length,
-                idTokenSize: response.idToken.length,
                 httpVer: response?.httpVer,
-=======
->>>>>>> d62a2446
                 requestId: response.requestId
             });
             ssoSilentMeasurement.flushMeasurement();
