--- conflicted
+++ resolved
@@ -81,12 +81,10 @@
         code: "untrusted_authority",
         desc: "The provided authority is not a trusted authority. Please include this authority in the knownAuthorities config parameter."
     },
-<<<<<<< HEAD
     invalidAzureCloudInstance: {
         code: "invalid_azure_cloud_instance",
         desc: "Invalid AzureCloudInstance provided. Please refer MSAL JS docs for valid values"
     },
-=======
     missingSshJwk: {
         code: "missing_ssh_jwk",
         desc: "Missing sshJwk in SSH certificate request. A stringified JSON Web Key is required when using the SSH authentication scheme."
@@ -95,7 +93,6 @@
         code: "missing_ssh_kid",
         desc: "Missing sshKid in SSH certificate request. A string that uniquely identifies the public SSH key is required when using the SSH authentication scheme."
     }
->>>>>>> be08b21a
 };
 
 /**
@@ -260,13 +257,14 @@
     }
 
     /**
-<<<<<<< HEAD
      * Throws error when the AzureCloudInstance is set to an invalid value
      */
     static createInvalidAzureCloudInstanceError(): ClientConfigurationError {
         return new ClientConfigurationError(ClientConfigurationErrorMessage.invalidAzureCloudInstance.code,
             ClientConfigurationErrorMessage.invalidAzureCloudInstance.desc);
-=======
+    }
+
+    /**
      * Throws an error when the authentication scheme is set to SSH but the SSH public key is omitted from the request
      */
     static createMissingSshJwkError(): ClientConfigurationError {
@@ -280,6 +278,5 @@
     static createMissingSshKidError(): ClientConfigurationError {
         return new ClientConfigurationError(ClientConfigurationErrorMessage.missingSshKid.code,
             ClientConfigurationErrorMessage.missingSshKid.desc);
->>>>>>> be08b21a
     }
 }