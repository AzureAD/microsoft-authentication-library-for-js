--- conflicted
+++ resolved
@@ -24,12 +24,9 @@
 import { CacheRecord } from "../cache/entities/CacheRecord";
 import { CacheManager } from "../cache/CacheManager";
 import { ProtocolUtils, LibraryStateObject, RequestStateObject } from "../utils/ProtocolUtils";
-<<<<<<< HEAD
 import { AuthenticationScheme } from "../utils/Constants";
 import { PopTokenGenerator } from "../crypto/PopTokenGenerator";
-=======
 import { AppMetadataEntity } from "../cache/entities/AppMetadataEntity";
->>>>>>> 86d388a6
 
 /**
  * Class that handles response parsing.
@@ -139,15 +136,9 @@
      * @param idTokenObj
      * @param authority
      */
-<<<<<<< HEAD
-    private generateCacheRecord(serverTokenResponse: ServerAuthorizationTokenResponse, idTokenObj: AuthToken, authority: Authority, libraryState?: LibraryStateObject, requestScopes?: string[], oboAssertion?: string): CacheRecord {
-        const reqEnvironment = authority.canonicalAuthorityUrlComponents.HostNameAndPort;
-        const env = TrustedAuthority.getCloudDiscoveryMetadata(reqEnvironment) ? TrustedAuthority.getCloudDiscoveryMetadata(reqEnvironment).preferred_cache : "";
-=======
     private generateCacheRecord(serverTokenResponse: ServerAuthorizationTokenResponse, idTokenObj: IdToken, authority: Authority, libraryState?: LibraryStateObject, requestScopes?: string[], oboAssertion?: string): CacheRecord {
 
         const env = Authority.generateEnvironmentFromAuthority(authority);
->>>>>>> 86d388a6
 
         if (StringUtils.isEmpty(env)) {
             throw ClientAuthError.createInvalidCacheEnvironmentError();
@@ -274,14 +265,8 @@
             expiresOn = new Date(Number(cacheRecord.accessToken.expiresOn) * 1000);
             extExpiresOn = new Date(Number(cacheRecord.accessToken.extendedExpiresOn) * 1000);
         }
-<<<<<<< HEAD
-
-        if (cacheRecord.refreshToken) {
-            familyId = cacheRecord.refreshToken.familyId || null;
-=======
         if (cacheRecord.appMetadata) {
             familyId = cacheRecord.appMetadata.familyId || null;
->>>>>>> 86d388a6
         }
         const uid = idTokenObj ? idTokenObj.claims.oid || idTokenObj.claims.sub : "";
         const tid = idTokenObj ? idTokenObj.claims.tid : "";
