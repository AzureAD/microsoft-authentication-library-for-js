--- conflicted
+++ resolved
@@ -128,7 +128,7 @@
      * @param authorityUrl
      */
     protected async createAuthCodeClient(serverTelemetryManager: ServerTelemetryManager, authorityUrl?: string, requestAzureCloudOptions?: AzureCloudOptions, preQueueTime?: number): Promise<AuthorizationCodeClient> {
-        this.performanceClient.addQueueMeasurement(PerformanceEvents.StandardCreateAuthCodeClient, this.correlationId, preQueueTime);
+        this.performanceClient?.addQueueMeasurement(PerformanceEvents.StandardCreateAuthCodeClient, this.correlationId, preQueueTime);
 
         // Create auth module.
         const preClientConfigTime = this.performanceClient.getCurrentTime();
@@ -146,13 +146,9 @@
         this.performanceClient.addQueueMeasurement(PerformanceEvents.StandardGetClientConfiguration, this.correlationId, preQueueTime);
 
         this.logger.verbose("getClientConfiguration called", this.correlationId);
-<<<<<<< HEAD
         const preDiscoveryTime = this.performanceClient.getCurrentTime();
         const discoveredAuthority = await this.getDiscoveredAuthority(requestAuthority, requestAzureCloudOptions, preDiscoveryTime);
-=======
-        const discoveredAuthority = await this.getDiscoveredAuthority(requestAuthority, requestAzureCloudOptions);
         const logger= this.config.system.loggerOptions;
->>>>>>> 6e44aae5
 
         return {
             authOptions: {
@@ -214,12 +210,8 @@
      */
     protected async getDiscoveredAuthority(requestAuthority?: string, requestAzureCloudOptions?: AzureCloudOptions, preQueueTime?: number): Promise<Authority> {
         this.logger.verbose("getDiscoveredAuthority called", this.correlationId);
-<<<<<<< HEAD
         this.performanceClient.addQueueMeasurement(PerformanceEvents.StandardGetClientConfiguration, this.correlationId, preQueueTime);
-        const getAuthorityMeasurement = this.performanceClient.startMeasurement(PerformanceEvents.StandardInteractionClientGetDiscoveredAuthority, this.correlationId);
-=======
         const getAuthorityMeasurement = this.performanceClient?.startMeasurement(PerformanceEvents.StandardInteractionClientGetDiscoveredAuthority, this.correlationId);
->>>>>>> 6e44aae5
         const authorityOptions: AuthorityOptions = {
             protocolMode: this.config.auth.protocolMode,
             knownAuthorities: this.config.auth.knownAuthorities,
