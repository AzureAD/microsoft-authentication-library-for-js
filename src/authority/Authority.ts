/*
 * Copyright (c) Microsoft Corporation. All rights reserved.
 * Licensed under the MIT License.
 */

import { AuthorityType } from "./AuthorityType";
import { isOpenIdConfigResponse, OpenIdConfigResponse } from "./OpenIdConfigResponse";
import { UrlString } from "../url/UrlString";
import { IUri } from "../url/IUri";
import { ClientAuthError } from "../error/ClientAuthError";
import { INetworkModule } from "../network/INetworkModule";
import { AuthorityMetadataSource, Constants, RegionDiscoveryOutcomes } from "../utils/Constants";
import { EndpointMetadata, InstanceDiscoveryMetadata } from "./AuthorityMetadata";
import { ClientConfigurationError } from "../error/ClientConfigurationError";
import { ProtocolMode } from "./ProtocolMode";
import { ICacheManager } from "../cache/interface/ICacheManager";
import { AuthorityMetadataEntity } from "../cache/entities/AuthorityMetadataEntity";
import { AuthorityOptions, AzureCloudInstance } from "./AuthorityOptions";
import { CloudInstanceDiscoveryResponse, isCloudInstanceDiscoveryResponse } from "./CloudInstanceDiscoveryResponse";
import { CloudDiscoveryMetadata } from "./CloudDiscoveryMetadata";
import { RegionDiscovery } from "./RegionDiscovery";
import { RegionDiscoveryMetadata } from "./RegionDiscoveryMetadata";
import { ImdsOptions } from "./ImdsOptions";
import { AzureCloudOptions } from "../config/ClientConfiguration";
import { IPerformanceClient } from "../telemetry/performance/IPerformanceClient";

/**
 * The authority class validates the authority URIs used by the user, and retrieves the OpenID Configuration Data from the
 * endpoint. It will store the pertinent config data in this object for use during token calls.
 */
export class Authority {

    // Canonical authority url string
    private _canonicalAuthority: UrlString;
    // Canonicaly authority url components
    private _canonicalAuthorityUrlComponents: IUri | null;
    // Network interface to make requests with.
    protected networkInterface: INetworkModule;
    // Cache Manager to cache network responses
    protected cacheManager: ICacheManager;
    // Protocol mode to construct endpoints
    private authorityOptions: AuthorityOptions;
    // Authority metadata
    private metadata: AuthorityMetadataEntity;
    // Region discovery service
    private regionDiscovery: RegionDiscovery;
    // Region discovery metadata
    public regionDiscoveryMetadata: RegionDiscoveryMetadata;
    // Proxy url string
    private proxyUrl: string;
    private performanceClient?: IPerformanceClient;

<<<<<<< HEAD
    constructor(authority: string, networkInterface: INetworkModule, cacheManager: ICacheManager, authorityOptions: AuthorityOptions, proxyUrl?: string, performanceClient?: IPerformanceClient) {
=======
    constructor(
        authority: string,
        networkInterface: INetworkModule,
        cacheManager: ICacheManager,
        authorityOptions: AuthorityOptions,
        proxyUrl?: string) {
>>>>>>> a399c9fd
        this.canonicalAuthority = authority;
        this._canonicalAuthority.validateAsUri();
        this.networkInterface = networkInterface;
        this.cacheManager = cacheManager;
        this.authorityOptions = authorityOptions;
        this.regionDiscovery = new RegionDiscovery(networkInterface);
        this.regionDiscoveryMetadata = { region_used: undefined, region_source: undefined, region_outcome: undefined };
        this.proxyUrl = proxyUrl || Constants.EMPTY_STRING;
        this.performanceClient = performanceClient;
    }

    // See above for AuthorityType
    public get authorityType(): AuthorityType {
        const pathSegments = this.canonicalAuthorityUrlComponents.PathSegments;
        if (pathSegments.length) {
            switch(pathSegments[0].toLowerCase()) {
                case Constants.ADFS:
                    return AuthorityType.Adfs;
                case Constants.DSTS:
                    return AuthorityType.Dsts;
                default:
                    break;
            }
        }
        return AuthorityType.Default;
    }

    /**
     * ProtocolMode enum representing the way endpoints are constructed.
     */
    public get protocolMode(): ProtocolMode {
        return this.authorityOptions.protocolMode;
    }

    /**
     * Returns authorityOptions which can be used to reinstantiate a new authority instance
     */
    public get options(): AuthorityOptions {
        return this.authorityOptions;
    }

    /**
     * A URL that is the authority set by the developer
     */
    public get canonicalAuthority(): string {
        return this._canonicalAuthority.urlString;
    }

    /**
     * Sets canonical authority.
     */
    public set canonicalAuthority(url: string) {
        this._canonicalAuthority = new UrlString(url);
        this._canonicalAuthority.validateAsUri();
        this._canonicalAuthorityUrlComponents = null;
    }

    /**
     * Get authority components.
     */
    public get canonicalAuthorityUrlComponents(): IUri {
        if (!this._canonicalAuthorityUrlComponents) {
            this._canonicalAuthorityUrlComponents = this._canonicalAuthority.getUrlComponents();
        }

        return this._canonicalAuthorityUrlComponents;
    }

    /**
     * Get hostname and port i.e. login.microsoftonline.com
     */
    public get hostnameAndPort(): string {
        return this.canonicalAuthorityUrlComponents.HostNameAndPort.toLowerCase();
    }

    /**
     * Get tenant for authority.
     */
    public get tenant(): string {
        return this.canonicalAuthorityUrlComponents.PathSegments[0];
    }

    /**
     * OAuth /authorize endpoint for requests
     */
    public get authorizationEndpoint(): string {
        if (this.discoveryComplete()) {
            const endpoint = this.replacePath(this.metadata.authorization_endpoint);
            return this.replaceTenant(endpoint);
        } else {
            throw ClientAuthError.createEndpointDiscoveryIncompleteError("Discovery incomplete.");
        }
    }

    /**
     * OAuth /token endpoint for requests
     */
    public get tokenEndpoint(): string {
        if (this.discoveryComplete()) {
            const endpoint = this.replacePath(this.metadata.token_endpoint);
            return this.replaceTenant(endpoint);
        } else {
            throw ClientAuthError.createEndpointDiscoveryIncompleteError("Discovery incomplete.");
        }
    }

    public get deviceCodeEndpoint(): string {
        if (this.discoveryComplete()) {
            const endpoint = this.replacePath(this.metadata.token_endpoint.replace("/token", "/devicecode"));
            return this.replaceTenant(endpoint);
        } else {
            throw ClientAuthError.createEndpointDiscoveryIncompleteError("Discovery incomplete.");
        }
    }

    /**
     * OAuth logout endpoint for requests
     */
    public get endSessionEndpoint(): string {
        if (this.discoveryComplete()) {
            // ROPC policies may not have end_session_endpoint set
            if (!this.metadata.end_session_endpoint) {
                throw ClientAuthError.createLogoutNotSupportedError();
            }
            const endpoint = this.replacePath(this.metadata.end_session_endpoint);
            return this.replaceTenant(endpoint);
        } else {
            throw ClientAuthError.createEndpointDiscoveryIncompleteError("Discovery incomplete.");
        }
    }

    /**
     * OAuth issuer for requests
     */
    public get selfSignedJwtAudience(): string {
        if (this.discoveryComplete()) {
            const endpoint = this.replacePath(this.metadata.issuer);
            return this.replaceTenant(endpoint);
        } else {
            throw ClientAuthError.createEndpointDiscoveryIncompleteError("Discovery incomplete.");
        }
    }

    /**
     * Jwks_uri for token signing keys
     */
    public get jwksUri(): string {
        if (this.discoveryComplete()) {
            const endpoint = this.replacePath(this.metadata.jwks_uri);
            return this.replaceTenant(endpoint);
        } else {
            throw ClientAuthError.createEndpointDiscoveryIncompleteError("Discovery incomplete.");
        }
    }

    /**
     * Replaces tenant in url path with current tenant. Defaults to common.
     * @param urlString
     */
    private replaceTenant(urlString: string): string {
        return urlString.replace(/{tenant}|{tenantid}/g, this.tenant);
    }

    /**
     * Replaces path such as tenant or policy with the current tenant or policy.
     * @param urlString
     */
    private replacePath(urlString: string): string {
        let endpoint = urlString;
        const cachedAuthorityUrl = new UrlString(this.metadata.canonical_authority);
        const cachedAuthorityParts = cachedAuthorityUrl.getUrlComponents().PathSegments;
        const currentAuthorityParts = this.canonicalAuthorityUrlComponents.PathSegments;

        currentAuthorityParts.forEach((currentPart, index) => {
            const cachedPart = cachedAuthorityParts[index];
            if (currentPart !== cachedPart) {
                endpoint = endpoint.replace(`/${cachedPart}/`, `/${currentPart}/`);
            }
        });

        return endpoint;
    }

    /**
     * The default open id configuration endpoint for any canonical authority.
     */
    protected get defaultOpenIdConfigurationEndpoint(): string {
        if (
            this.authorityType === AuthorityType.Adfs ||
            this.authorityType === AuthorityType.Dsts ||
            this.protocolMode === ProtocolMode.OIDC
        ) {
            return `${this.canonicalAuthority}.well-known/openid-configuration`;
        }
        return `${this.canonicalAuthority}v2.0/.well-known/openid-configuration`;
    }

    /**
     * Boolean that returns whethr or not tenant discovery has been completed.
     */
    discoveryComplete(): boolean {
        return !!this.metadata;
    }

    /**
     * Perform endpoint discovery to discover aliases, preferred_cache, preferred_network
     * and the /authorize, /token and logout endpoints.
     */
    public async resolveEndpointsAsync(): Promise<void> {
        let metadataEntity = this.cacheManager.getAuthorityMetadataByAlias(this.hostnameAndPort);
        if (!metadataEntity) {
            metadataEntity = new AuthorityMetadataEntity();
            metadataEntity.updateCanonicalAuthority(this.canonicalAuthority);
        }

        const cloudDiscoverySource = await this.updateCloudDiscoveryMetadata(metadataEntity);
        this.canonicalAuthority = this.canonicalAuthority.replace(this.hostnameAndPort, metadataEntity.preferred_network);
        const endpointSource = await this.updateEndpointMetadata(metadataEntity);

        if (cloudDiscoverySource !== AuthorityMetadataSource.CACHE && endpointSource !== AuthorityMetadataSource.CACHE) {
            // Reset the expiration time unless both values came from a successful cache lookup
            metadataEntity.resetExpiresAt();
            metadataEntity.updateCanonicalAuthority(this.canonicalAuthority);
        }

        const cacheKey = this.cacheManager.generateAuthorityMetadataCacheKey(metadataEntity.preferred_cache);
        this.cacheManager.setAuthorityMetadata(cacheKey, metadataEntity);
        this.metadata = metadataEntity;
    }

    /**
     * Update AuthorityMetadataEntity with new endpoints and return where the information came from
     * @param metadataEntity
     */
    private async updateEndpointMetadata(metadataEntity: AuthorityMetadataEntity): Promise<AuthorityMetadataSource> {
        let metadata = this.getEndpointMetadataFromConfig();

        if (metadata) {
            metadataEntity.updateEndpointMetadata(metadata, false);
            return AuthorityMetadataSource.CONFIG;
        }

        if (this.isAuthoritySameType(metadataEntity) && metadataEntity.endpointsFromNetwork && !metadataEntity.isExpired()) {
            // No need to update
            return AuthorityMetadataSource.CACHE;
        }

        let harcodedMetadata = this.getEndpointMetadataFromHardcodedValues();
        metadata = await this.getEndpointMetadataFromNetwork();

        if (metadata) {
            // If the user prefers to use an azure region replace the global endpoints with regional information.
            if (this.authorityOptions.azureRegionConfiguration?.azureRegion) {
                metadata = await this.updateMetadataWithRegionalInformation(metadata);
            }

            metadataEntity.updateEndpointMetadata(metadata, true);
            return AuthorityMetadataSource.NETWORK;
        }

        if (harcodedMetadata && !this.authorityOptions.skipAuthorityMetadataCache) {
            // If the user prefers to use an azure region replace the global endpoints with regional information.
            if (this.authorityOptions.azureRegionConfiguration?.azureRegion) {
                harcodedMetadata = await this.updateMetadataWithRegionalInformation(
                    harcodedMetadata
                );
            }

            metadataEntity.updateEndpointMetadata(harcodedMetadata, false);
            return AuthorityMetadataSource.HARDCODED_VALUES;
        } else {
            throw ClientAuthError.createUnableToGetOpenidConfigError(
                this.defaultOpenIdConfigurationEndpoint
            );
        }
    }

    /**
     * Compares the number of url components after the domain to determine if the cached 
     * authority metadata can be used for the requested authority. Protects against same domain different 
     * authority such as login.microsoftonline.com/tenant and login.microsoftonline.com/tfp/tenant/policy
     * @param metadataEntity
     */
    private isAuthoritySameType(metadataEntity: AuthorityMetadataEntity): boolean {
        const cachedAuthorityUrl = new UrlString(metadataEntity.canonical_authority);
        const cachedParts = cachedAuthorityUrl.getUrlComponents().PathSegments;

        return cachedParts.length === this.canonicalAuthorityUrlComponents.PathSegments.length;
    }

    /**
     * Parse authorityMetadata config option
     */
    private getEndpointMetadataFromConfig(): OpenIdConfigResponse | null {
        if (this.authorityOptions.authorityMetadata) {
            try {
                return JSON.parse(this.authorityOptions.authorityMetadata) as OpenIdConfigResponse;
            } catch (e) {
                throw ClientConfigurationError.createInvalidAuthorityMetadataError();
            }
        }

        return null;
    }

    /**
     * Gets OAuth endpoints from the given OpenID configuration endpoint.
     * 
     * @param hasHardcodedMetadata boolean
     */
    private async getEndpointMetadataFromNetwork(): Promise<OpenIdConfigResponse | null> {
        const options: ImdsOptions = {};
        if (this.proxyUrl) {
            options.proxyUrl = this.proxyUrl;
        }

        /*
         * TODO: Add a timeout if the authority exists in our library's 
         * hardcoded list of metadata
         */

        try {
<<<<<<< HEAD
            const response = await this.networkInterface.sendGetRequestAsync<OpenIdConfigResponse>(this.defaultOpenIdConfigurationEndpoint, options);

=======
            const response = await this.networkInterface.
                sendGetRequestAsync<OpenIdConfigResponse>(this.defaultOpenIdConfigurationEndpoint, options);
>>>>>>> a399c9fd
            return isOpenIdConfigResponse(response.body) ? response.body : null;
        } catch (e) {
            return null;
        }
    }

    /**
     * Get OAuth endpoints for common authorities.
     */
    private getEndpointMetadataFromHardcodedValues(): OpenIdConfigResponse | null {
        if (this.canonicalAuthority in EndpointMetadata) {
            return EndpointMetadata[this.canonicalAuthority];
        }

        return null;
    }

    /**
     * Update the retrieved metadata with regional information.
     */
    private async updateMetadataWithRegionalInformation(metadata: OpenIdConfigResponse): Promise<OpenIdConfigResponse> {
        const autodetectedRegionName = await this.regionDiscovery.detectRegion(
            this.authorityOptions.azureRegionConfiguration?.environmentRegion,
            this.regionDiscoveryMetadata,
            this.proxyUrl
        );

        const azureRegion = 
            this.authorityOptions.azureRegionConfiguration?.azureRegion === Constants.AZURE_REGION_AUTO_DISCOVER_FLAG
                ? autodetectedRegionName
                : this.authorityOptions.azureRegionConfiguration?.azureRegion;

        if (this.authorityOptions.azureRegionConfiguration?.azureRegion === Constants.AZURE_REGION_AUTO_DISCOVER_FLAG) {
            this.regionDiscoveryMetadata.region_outcome = autodetectedRegionName ?
                RegionDiscoveryOutcomes.AUTO_DETECTION_REQUESTED_SUCCESSFUL :
                RegionDiscoveryOutcomes.AUTO_DETECTION_REQUESTED_FAILED;
        } else {
            if (autodetectedRegionName) {
                this.regionDiscoveryMetadata.region_outcome = (
                    this.authorityOptions.azureRegionConfiguration?.azureRegion === autodetectedRegionName
                ) ?
                    RegionDiscoveryOutcomes.CONFIGURED_MATCHES_DETECTED :
                    RegionDiscoveryOutcomes.CONFIGURED_NOT_DETECTED;
            } else {
                this.regionDiscoveryMetadata.region_outcome = RegionDiscoveryOutcomes.CONFIGURED_NO_AUTO_DETECTION;
            }
        }

        if (azureRegion) {
            this.regionDiscoveryMetadata.region_used = azureRegion;
            return Authority.replaceWithRegionalInformation(metadata, azureRegion);
        }

        return metadata;
    }

    /**
     * Updates the AuthorityMetadataEntity with new aliases, preferred_network and preferred_cache
     * and returns where the information was retrieved from
     * @param cachedMetadata
     * @param newMetadata
     */
    private async updateCloudDiscoveryMetadata(metadataEntity: AuthorityMetadataEntity): Promise<AuthorityMetadataSource> {
        let metadata = this.getCloudDiscoveryMetadataFromConfig();
        if (metadata) {
            metadataEntity.updateCloudDiscoveryMetadata(metadata, false);
            return AuthorityMetadataSource.CONFIG;
        }

        // If The cached metadata came from config but that config was not passed to this instance, we must go to the network
        if (this.isAuthoritySameType(metadataEntity) && metadataEntity.aliasesFromNetwork && !metadataEntity.isExpired()) {
            // No need to update
            return AuthorityMetadataSource.CACHE;
        }

        const harcodedMetadata = this.getCloudDiscoveryMetadataFromHarcodedValues();

        metadata = await this.getCloudDiscoveryMetadataFromNetwork();
        if (metadata) {
            metadataEntity.updateCloudDiscoveryMetadata(metadata, true);
            return AuthorityMetadataSource.NETWORK;
        }
<<<<<<< HEAD

=======
        
>>>>>>> a399c9fd
        if (harcodedMetadata && !this.options.skipAuthorityMetadataCache) {
            metadataEntity.updateCloudDiscoveryMetadata(harcodedMetadata, false);
            return AuthorityMetadataSource.HARDCODED_VALUES;
        } else {
            // Metadata could not be obtained from config, cache or network
            throw ClientConfigurationError.createUntrustedAuthorityError();
        }
    }

    /**
     * Parse cloudDiscoveryMetadata config or check knownAuthorities
     */
    private getCloudDiscoveryMetadataFromConfig(): CloudDiscoveryMetadata | null {
        // Check if network response was provided in config
        if (this.authorityOptions.cloudDiscoveryMetadata) {
            try {
                const parsedResponse = JSON.parse(this.authorityOptions.cloudDiscoveryMetadata) as CloudInstanceDiscoveryResponse;
                const metadata = Authority.getCloudDiscoveryMetadataFromNetworkResponse(
                    parsedResponse.metadata,
                    this.hostnameAndPort
                );
                if (metadata) {
                    return metadata;
                }
            } catch (e) {
                throw ClientConfigurationError.createInvalidCloudDiscoveryMetadataError();
            }
        }
        // If cloudDiscoveryMetadata is empty or does not contain the host, check knownAuthorities
        if (this.isInKnownAuthorities()) {
            return Authority.createCloudDiscoveryMetadataFromHost(this.hostnameAndPort);
        }

        return null;
    }

    /**
     * Called to get metadata from network if CloudDiscoveryMetadata was not populated by config
     * 
     * @param hasHardcodedMetadata boolean
     */
    private async getCloudDiscoveryMetadataFromNetwork(): Promise<CloudDiscoveryMetadata | null> {
        const instanceDiscoveryEndpoint =
            `${Constants.AAD_INSTANCE_DISCOVERY_ENDPT}${this.canonicalAuthority}oauth2/v2.0/authorize`;
        const options: ImdsOptions = {};
        if (this.proxyUrl) {
            options.proxyUrl = this.proxyUrl;
        }

        /*
         * TODO: Add a timeout if the authority exists in our library's
         * hardcoded list of metadata
         */

        let match = null;
        try {
            const response =
                await this.networkInterface.sendGetRequestAsync<CloudInstanceDiscoveryResponse>(
                    instanceDiscoveryEndpoint,
                    options
                );

            const metadata = isCloudInstanceDiscoveryResponse(response.body)
                ? response.body.metadata
                : [];
            if (metadata.length === 0) {
                // If no metadata is returned, authority is untrusted
                return null;
            }
            match = Authority.getCloudDiscoveryMetadataFromNetworkResponse(
                metadata,
                this.hostnameAndPort
            );
        } catch (e) {
            return null;
        }

        if (!match) {
            // Custom Domain scenario, host is trusted because Instance Discovery call succeeded
            match = Authority.createCloudDiscoveryMetadataFromHost(
                this.hostnameAndPort
            );
        }
        return match;
    }

    /**
     * Get cloud discovery metadata for common authorities 
     */
    private getCloudDiscoveryMetadataFromHarcodedValues(): CloudDiscoveryMetadata | null {
        if (this.canonicalAuthority in InstanceDiscoveryMetadata) {
            return InstanceDiscoveryMetadata[this.canonicalAuthority];
        }

        return null;
    }

    /**
     * Helper function to determine if this host is included in the knownAuthorities config option
     */
    private isInKnownAuthorities(): boolean {
        const matches = this.authorityOptions.knownAuthorities.filter((authority) => {
            return UrlString.getDomainFromUrl(authority).toLowerCase() === this.hostnameAndPort;
        });

        return matches.length > 0;
    }

    /**
     * helper function to populate the authority based on azureCloudOptions
     * @param authorityString
     * @param azureCloudOptions
     */
    static generateAuthority(authorityString: string, azureCloudOptions?: AzureCloudOptions): string {
        let authorityAzureCloudInstance;

        if (azureCloudOptions && azureCloudOptions.azureCloudInstance !== AzureCloudInstance.None) {
            const tenant = azureCloudOptions.tenant ? azureCloudOptions.tenant : Constants.DEFAULT_COMMON_TENANT;
            authorityAzureCloudInstance = `${azureCloudOptions.azureCloudInstance}/${tenant}/`;
        }

        return authorityAzureCloudInstance ? authorityAzureCloudInstance : authorityString;
    }

    /**
     * Creates cloud discovery metadata object from a given host
     * @param host
     */
    static createCloudDiscoveryMetadataFromHost(host: string): CloudDiscoveryMetadata {
        return {
            preferred_network: host,
            preferred_cache: host,
            aliases: [host]
        };
    }

    /**
     * Searches instance discovery network response for the entry that contains the host in the aliases list
     * @param response
     * @param authority
     */
    static getCloudDiscoveryMetadataFromNetworkResponse(
        response: CloudDiscoveryMetadata[],
        authority: string
    ): CloudDiscoveryMetadata | null {
        for (let i = 0; i < response.length; i++) {
            const metadata = response[i];
            if (metadata.aliases.indexOf(authority) > -1) {
                return metadata;
            }
        }

        return null;
    }

    /**
     * helper function to generate environment from authority object
     */
    getPreferredCache(): string {
        if (this.discoveryComplete()) {
            return this.metadata.preferred_cache;
        } else {
            throw ClientAuthError.createEndpointDiscoveryIncompleteError("Discovery incomplete.");
        }
    }

    /**
     * Returns whether or not the provided host is an alias of this authority instance
     * @param host
     */
    isAlias(host: string): boolean {
        return this.metadata.aliases.indexOf(host) > -1;
    }

    /**
     * Checks whether the provided host is that of a public cloud authority
     *
     * @param authority string
     * @returns bool
     */
    static isPublicCloudAuthority(host: string): boolean {
        return Constants.KNOWN_PUBLIC_CLOUDS.indexOf(host) >= 0;
    }

    /**
     * Rebuild the authority string with the region
     *
     * @param host string
     * @param region string
     */
    static buildRegionalAuthorityString(host: string, region: string, queryString?: string): string {
        // Create and validate a Url string object with the initial authority string
        const authorityUrlInstance = new UrlString(host);
        authorityUrlInstance.validateAsUri();

        const authorityUrlParts = authorityUrlInstance.getUrlComponents();

        let hostNameAndPort = `${region}.${authorityUrlParts.HostNameAndPort}`;

        if (this.isPublicCloudAuthority(authorityUrlParts.HostNameAndPort)) {
            hostNameAndPort = `${region}.${Constants.REGIONAL_AUTH_PUBLIC_CLOUD_SUFFIX}`;
        }

        // Include the query string portion of the url
        const url = UrlString.constructAuthorityUriFromObject({
            ...authorityUrlInstance.getUrlComponents(),
            HostNameAndPort: hostNameAndPort
        }).urlString;

        // Add the query string if a query string was provided
        if (queryString) return `${url}?${queryString}`;

        return url;
    }

    /**
     * Replace the endpoints in the metadata object with their regional equivalents.
     *
     * @param metadata OpenIdConfigResponse
     * @param azureRegion string
     */
    static replaceWithRegionalInformation(metadata: OpenIdConfigResponse, azureRegion: string): OpenIdConfigResponse {
        metadata.authorization_endpoint = Authority.buildRegionalAuthorityString(metadata.authorization_endpoint, azureRegion);
        // TODO: Enquire on whether we should leave the query string or remove it before releasing the feature
        metadata.token_endpoint = Authority.buildRegionalAuthorityString(
            metadata.token_endpoint, azureRegion, Constants.REGIONAL_AUTH_NON_MSI_QUERY_STRING
        );

        if (metadata.end_session_endpoint) {
            metadata.end_session_endpoint = Authority.buildRegionalAuthorityString(metadata.end_session_endpoint, azureRegion);
        }

        return metadata;
    }
}
<|MERGE_RESOLUTION|>--- conflicted
+++ resolved
@@ -22,7 +22,6 @@
 import { RegionDiscoveryMetadata } from "./RegionDiscoveryMetadata";
 import { ImdsOptions } from "./ImdsOptions";
 import { AzureCloudOptions } from "../config/ClientConfiguration";
-import { IPerformanceClient } from "../telemetry/performance/IPerformanceClient";
 
 /**
  * The authority class validates the authority URIs used by the user, and retrieves the OpenID Configuration Data from the
@@ -48,18 +47,13 @@
     public regionDiscoveryMetadata: RegionDiscoveryMetadata;
     // Proxy url string
     private proxyUrl: string;
-    private performanceClient?: IPerformanceClient;
-
-<<<<<<< HEAD
-    constructor(authority: string, networkInterface: INetworkModule, cacheManager: ICacheManager, authorityOptions: AuthorityOptions, proxyUrl?: string, performanceClient?: IPerformanceClient) {
-=======
+
     constructor(
         authority: string,
         networkInterface: INetworkModule,
         cacheManager: ICacheManager,
         authorityOptions: AuthorityOptions,
         proxyUrl?: string) {
->>>>>>> a399c9fd
         this.canonicalAuthority = authority;
         this._canonicalAuthority.validateAsUri();
         this.networkInterface = networkInterface;
@@ -68,7 +62,6 @@
         this.regionDiscovery = new RegionDiscovery(networkInterface);
         this.regionDiscoveryMetadata = { region_used: undefined, region_source: undefined, region_outcome: undefined };
         this.proxyUrl = proxyUrl || Constants.EMPTY_STRING;
-        this.performanceClient = performanceClient;
     }
 
     // See above for AuthorityType
@@ -382,13 +375,8 @@
          */
 
         try {
-<<<<<<< HEAD
-            const response = await this.networkInterface.sendGetRequestAsync<OpenIdConfigResponse>(this.defaultOpenIdConfigurationEndpoint, options);
-
-=======
             const response = await this.networkInterface.
                 sendGetRequestAsync<OpenIdConfigResponse>(this.defaultOpenIdConfigurationEndpoint, options);
->>>>>>> a399c9fd
             return isOpenIdConfigResponse(response.body) ? response.body : null;
         } catch (e) {
             return null;
@@ -471,11 +459,6 @@
             metadataEntity.updateCloudDiscoveryMetadata(metadata, true);
             return AuthorityMetadataSource.NETWORK;
         }
-<<<<<<< HEAD
-
-=======
-        
->>>>>>> a399c9fd
         if (harcodedMetadata && !this.options.skipAuthorityMetadataCache) {
             metadataEntity.updateCloudDiscoveryMetadata(harcodedMetadata, false);
             return AuthorityMetadataSource.HARDCODED_VALUES;
