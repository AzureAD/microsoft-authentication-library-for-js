/*
 * Copyright (c) Microsoft Corporation. All rights reserved.
 * Licensed under the MIT License.
 */

import { AuthorityType } from "./AuthorityType";
import { isOpenIdConfigResponse, OpenIdConfigResponse } from "./OpenIdConfigResponse";
import { UrlString } from "../url/UrlString";
import { IUri } from "../url/IUri";
import { ClientAuthError } from "../error/ClientAuthError";
import { INetworkModule } from "../network/INetworkModule";
import { AuthorityMetadataSource, Constants, RegionDiscoveryOutcomes } from "../utils/Constants";
import { ClientConfigurationError } from "../error/ClientConfigurationError";
import { ProtocolMode } from "./ProtocolMode";
import { ICacheManager } from "../cache/interface/ICacheManager";
import { AuthorityMetadataEntity } from "../cache/entities/AuthorityMetadataEntity";
import { AuthorityOptions , AzureCloudInstance } from "./AuthorityOptions";
import { CloudInstanceDiscoveryResponse, isCloudInstanceDiscoveryResponse } from "./CloudInstanceDiscoveryResponse";
import { CloudDiscoveryMetadata } from "./CloudDiscoveryMetadata";
import { RegionDiscovery } from "./RegionDiscovery";
import { RegionDiscoveryMetadata } from "./RegionDiscoveryMetadata";
<<<<<<< HEAD
import { ImdsOptions } from "./ImdsOptions";
=======
import { AzureCloudOptions } from "../config/ClientConfiguration";

>>>>>>> e6c4745d
/**
 * The authority class validates the authority URIs used by the user, and retrieves the OpenID Configuration Data from the
 * endpoint. It will store the pertinent config data in this object for use during token calls.
 */
export class Authority {

    // Canonical authority url string
    private _canonicalAuthority: UrlString;
    // Canonicaly authority url components
    private _canonicalAuthorityUrlComponents: IUri | null;
    // Network interface to make requests with.
    protected networkInterface: INetworkModule;
    // Cache Manager to cache network responses
    protected cacheManager: ICacheManager;
    // Protocol mode to construct endpoints
    private authorityOptions: AuthorityOptions;
    // Authority metadata
    private metadata: AuthorityMetadataEntity;
    // Region discovery service
    private regionDiscovery: RegionDiscovery;
    // Region discovery metadata
    public regionDiscoveryMetadata: RegionDiscoveryMetadata;
    // Proxy url string
    private proxyUrl: string;

    constructor(authority: string, networkInterface: INetworkModule, cacheManager: ICacheManager, authorityOptions: AuthorityOptions, proxyUrl?: string) {
        this.canonicalAuthority = authority;
        this._canonicalAuthority.validateAsUri();
        this.networkInterface = networkInterface;
        this.cacheManager = cacheManager;
        this.authorityOptions = authorityOptions;
        this.regionDiscovery = new RegionDiscovery(networkInterface);
        this.regionDiscoveryMetadata = { region_used: undefined, region_source: undefined, region_outcome: undefined };
        this.proxyUrl = proxyUrl || Constants.EMPTY_STRING;
    }

    // See above for AuthorityType
    public get authorityType(): AuthorityType {
        const pathSegments = this.canonicalAuthorityUrlComponents.PathSegments;

        if (pathSegments.length && pathSegments[0].toLowerCase() === Constants.ADFS) {
            return AuthorityType.Adfs;
        }

        return AuthorityType.Default;
    }

    /**
     * ProtocolMode enum representing the way endpoints are constructed.
     */
    public get protocolMode(): ProtocolMode {
        return this.authorityOptions.protocolMode;
    }

    /**
     * Returns authorityOptions which can be used to reinstantiate a new authority instance
     */
    public get options(): AuthorityOptions {
        return this.authorityOptions;
    }

    /**
     * A URL that is the authority set by the developer
     */
    public get canonicalAuthority(): string {
        return this._canonicalAuthority.urlString;
    }

    /**
     * Sets canonical authority.
     */
    public set canonicalAuthority(url: string) {
        this._canonicalAuthority = new UrlString(url);
        this._canonicalAuthority.validateAsUri();
        this._canonicalAuthorityUrlComponents = null;
    }

    /**
     * Get authority components.
     */
    public get canonicalAuthorityUrlComponents(): IUri {
        if (!this._canonicalAuthorityUrlComponents) {
            this._canonicalAuthorityUrlComponents = this._canonicalAuthority.getUrlComponents();
        }

        return this._canonicalAuthorityUrlComponents;
    }

    /**
     * Get hostname and port i.e. login.microsoftonline.com
     */
    public get hostnameAndPort(): string {
        return this.canonicalAuthorityUrlComponents.HostNameAndPort.toLowerCase();
    }

    /**
     * Get tenant for authority.
     */
    public get tenant(): string {
        return this.canonicalAuthorityUrlComponents.PathSegments[0];
    }

    /**
     * OAuth /authorize endpoint for requests
     */
    public get authorizationEndpoint(): string {
        if(this.discoveryComplete()) {
            const endpoint = this.replacePath(this.metadata.authorization_endpoint);
            return this.replaceTenant(endpoint);
        } else {
            throw ClientAuthError.createEndpointDiscoveryIncompleteError("Discovery incomplete.");
        }
    }

    /**
     * OAuth /token endpoint for requests
     */
    public get tokenEndpoint(): string {
        if(this.discoveryComplete()) {
            const endpoint = this.replacePath(this.metadata.token_endpoint);
            return this.replaceTenant(endpoint);
        } else {
            throw ClientAuthError.createEndpointDiscoveryIncompleteError("Discovery incomplete.");
        }
    }

    public get deviceCodeEndpoint(): string {
        if(this.discoveryComplete()) {
            const endpoint = this.replacePath(this.metadata.token_endpoint.replace("/token", "/devicecode"));
            return this.replaceTenant(endpoint);
        } else {
            throw ClientAuthError.createEndpointDiscoveryIncompleteError("Discovery incomplete.");
        }
    }

    /**
     * OAuth logout endpoint for requests
     */
    public get endSessionEndpoint(): string {
        if(this.discoveryComplete()) {
            // ROPC policies may not have end_session_endpoint set
            if (!this.metadata.end_session_endpoint) {
                throw ClientAuthError.createLogoutNotSupportedError();
            }
            const endpoint = this.replacePath(this.metadata.end_session_endpoint);
            return this.replaceTenant(endpoint);
        } else {
            throw ClientAuthError.createEndpointDiscoveryIncompleteError("Discovery incomplete.");
        }
    }

    /**
     * OAuth issuer for requests
     */
    public get selfSignedJwtAudience(): string {
        if(this.discoveryComplete()) {
            const endpoint = this.replacePath(this.metadata.issuer);
            return this.replaceTenant(endpoint);
        } else {
            throw ClientAuthError.createEndpointDiscoveryIncompleteError("Discovery incomplete.");
        }
    }

    /**
     * Replaces tenant in url path with current tenant. Defaults to common.
     * @param urlString
     */
    private replaceTenant(urlString: string): string {
        return urlString.replace(/{tenant}|{tenantid}/g, this.tenant);
    }

    /**
     * Replaces path such as tenant or policy with the current tenant or policy.
     * @param urlString
     */
    private replacePath(urlString: string): string {
        let endpoint = urlString;
        const cachedAuthorityUrl = new UrlString(this.metadata.canonical_authority);
        const cachedAuthorityParts = cachedAuthorityUrl.getUrlComponents().PathSegments;
        const currentAuthorityParts = this.canonicalAuthorityUrlComponents.PathSegments;

        currentAuthorityParts.forEach((currentPart, index) => {
            const cachedPart = cachedAuthorityParts[index];
            if (currentPart !== cachedPart) {
                endpoint = endpoint.replace(`/${cachedPart}/`, `/${currentPart}/`);
            }
        });

        return endpoint;
    }

    /**
     * The default open id configuration endpoint for any canonical authority.
     */
    protected get defaultOpenIdConfigurationEndpoint(): string {
        if (this.authorityType === AuthorityType.Adfs || this.protocolMode === ProtocolMode.OIDC) {
            return `${this.canonicalAuthority}.well-known/openid-configuration`;
        }
        return `${this.canonicalAuthority}v2.0/.well-known/openid-configuration`;
    }

    /**
     * Boolean that returns whethr or not tenant discovery has been completed.
     */
    discoveryComplete(): boolean {
        return !!this.metadata;
    }

    /**
     * Perform endpoint discovery to discover aliases, preferred_cache, preferred_network
     * and the /authorize, /token and logout endpoints.
     */
    public async resolveEndpointsAsync(): Promise<void> {
        let metadataEntity = this.cacheManager.getAuthorityMetadataByAlias(this.hostnameAndPort);
        if (!metadataEntity) {
            metadataEntity = new AuthorityMetadataEntity();
            metadataEntity.updateCanonicalAuthority(this.canonicalAuthority);
        }

        const cloudDiscoverySource = await this.updateCloudDiscoveryMetadata(metadataEntity);
        this.canonicalAuthority = this.canonicalAuthority.replace(this.hostnameAndPort, metadataEntity.preferred_network);
        const endpointSource = await this.updateEndpointMetadata(metadataEntity);

        if (cloudDiscoverySource !== AuthorityMetadataSource.CACHE && endpointSource !== AuthorityMetadataSource.CACHE) {
            // Reset the expiration time unless both values came from a successful cache lookup
            metadataEntity.resetExpiresAt();
            metadataEntity.updateCanonicalAuthority(this.canonicalAuthority);
        }

        const cacheKey = this.cacheManager.generateAuthorityMetadataCacheKey(metadataEntity.preferred_cache);
        this.cacheManager.setAuthorityMetadata(cacheKey, metadataEntity);
        this.metadata = metadataEntity;
    }

    /**
     * Update AuthorityMetadataEntity with new endpoints and return where the information came from
     * @param metadataEntity
     */
    private async updateEndpointMetadata(metadataEntity: AuthorityMetadataEntity): Promise<AuthorityMetadataSource> {
        let metadata = this.getEndpointMetadataFromConfig();
        if (metadata) {
            metadataEntity.updateEndpointMetadata(metadata, false);
            return AuthorityMetadataSource.CONFIG;
        }

        if (this.isAuthoritySameType(metadataEntity) && metadataEntity.endpointsFromNetwork && !metadataEntity.isExpired()) {
            // No need to update
            return AuthorityMetadataSource.CACHE;
        }

        metadata = await this.getEndpointMetadataFromNetwork();
        if (metadata) {
            // If the user prefers to use an azure region replace the global endpoints with regional information.
            if (this.authorityOptions.azureRegionConfiguration?.azureRegion) {
                const autodetectedRegionName = await this.regionDiscovery.detectRegion(this.authorityOptions.azureRegionConfiguration.environmentRegion, this.regionDiscoveryMetadata, this.proxyUrl);

                const azureRegion = this.authorityOptions.azureRegionConfiguration.azureRegion === Constants.AZURE_REGION_AUTO_DISCOVER_FLAG
                    ? autodetectedRegionName
                    : this.authorityOptions.azureRegionConfiguration.azureRegion;

                if (this.authorityOptions.azureRegionConfiguration.azureRegion === Constants.AZURE_REGION_AUTO_DISCOVER_FLAG) {
                    this.regionDiscoveryMetadata.region_outcome = autodetectedRegionName ?
                        RegionDiscoveryOutcomes.AUTO_DETECTION_REQUESTED_SUCCESSFUL :
                        RegionDiscoveryOutcomes.AUTO_DETECTION_REQUESTED_FAILED;
                } else {
                    if (autodetectedRegionName) {
                        this.regionDiscoveryMetadata.region_outcome = (this.authorityOptions.azureRegionConfiguration.azureRegion === autodetectedRegionName) ?
                            RegionDiscoveryOutcomes.CONFIGURED_MATCHES_DETECTED :
                            RegionDiscoveryOutcomes.CONFIGURED_NOT_DETECTED;
                    } else {
                        this.regionDiscoveryMetadata.region_outcome = RegionDiscoveryOutcomes.CONFIGURED_NO_AUTO_DETECTION;
                    }
                }

                if (azureRegion) {
                    this.regionDiscoveryMetadata.region_used = azureRegion;
                    metadata = Authority.replaceWithRegionalInformation(metadata, azureRegion);
                }
            }

            metadataEntity.updateEndpointMetadata(metadata, true);
            return AuthorityMetadataSource.NETWORK;
        } else {
            throw ClientAuthError.createUnableToGetOpenidConfigError(this.defaultOpenIdConfigurationEndpoint);
        }
    }

    /**
     * Compares the number of url components after the domain to determine if the cached authority metadata can be used for the requested authority
     * Protects against same domain different authority such as login.microsoftonline.com/tenant and login.microsoftonline.com/tfp/tenant/policy
     * @param metadataEntity
     */
    private isAuthoritySameType(metadataEntity: AuthorityMetadataEntity): boolean {
        const cachedAuthorityUrl = new UrlString(metadataEntity.canonical_authority);
        const cachedParts = cachedAuthorityUrl.getUrlComponents().PathSegments;

        return cachedParts.length === this.canonicalAuthorityUrlComponents.PathSegments.length;
    }

    /**
     * Parse authorityMetadata config option
     */
    private getEndpointMetadataFromConfig(): OpenIdConfigResponse | null {
        if (this.authorityOptions.authorityMetadata) {
            try {
                return JSON.parse(this.authorityOptions.authorityMetadata) as OpenIdConfigResponse;
            } catch (e) {
                throw ClientConfigurationError.createInvalidAuthorityMetadataError();
            }
        }

        return null;
    }

    /**
     * Gets OAuth endpoints from the given OpenID configuration endpoint.
     */
    private async getEndpointMetadataFromNetwork(): Promise<OpenIdConfigResponse | null> {
        const options: ImdsOptions = {};
        if (this.proxyUrl) {
            options.proxyUrl = this.proxyUrl;
        }

        try {
            const response = await this.networkInterface.sendGetRequestAsync<OpenIdConfigResponse>(this.defaultOpenIdConfigurationEndpoint, options);
            return isOpenIdConfigResponse(response.body) ? response.body : null;
        } catch (e) {
            return null;
        }
    }

    /**
     * Updates the AuthorityMetadataEntity with new aliases, preferred_network and preferred_cache and returns where the information was retrived from
     * @param cachedMetadata
     * @param newMetadata
     */
    private async updateCloudDiscoveryMetadata(metadataEntity: AuthorityMetadataEntity): Promise<AuthorityMetadataSource> {
        let metadata = this.getCloudDiscoveryMetadataFromConfig();
        if (metadata) {
            metadataEntity.updateCloudDiscoveryMetadata(metadata, false);
            return AuthorityMetadataSource.CONFIG;
        }

        // If The cached metadata came from config but that config was not passed to this instance, we must go to the network
        if (this.isAuthoritySameType(metadataEntity) && metadataEntity.aliasesFromNetwork && !metadataEntity.isExpired()) {
            // No need to update
            return AuthorityMetadataSource.CACHE;
        }

        metadata = await this.getCloudDiscoveryMetadataFromNetwork();
        if (metadata) {
            metadataEntity.updateCloudDiscoveryMetadata(metadata, true);
            return AuthorityMetadataSource.NETWORK;
        } else {
            // Metadata could not be obtained from config, cache or network
            throw ClientConfigurationError.createUntrustedAuthorityError();
        }
    }

    /**
     * Parse cloudDiscoveryMetadata config or check knownAuthorities
     */
    private getCloudDiscoveryMetadataFromConfig(): CloudDiscoveryMetadata | null {
        // Check if network response was provided in config
        if (this.authorityOptions.cloudDiscoveryMetadata) {
            try {
                const parsedResponse = JSON.parse(this.authorityOptions.cloudDiscoveryMetadata) as CloudInstanceDiscoveryResponse;
                const metadata = Authority.getCloudDiscoveryMetadataFromNetworkResponse(parsedResponse.metadata, this.hostnameAndPort);
                if (metadata) {
                    return metadata;
                }
            } catch (e) {
                throw ClientConfigurationError.createInvalidCloudDiscoveryMetadataError();
            }
        }

        // If cloudDiscoveryMetadata is empty or does not contain the host, check knownAuthorities
        if (this.isInKnownAuthorities()) {
            return Authority.createCloudDiscoveryMetadataFromHost(this.hostnameAndPort);
        }

        return null;
    }

    /**
     * Called to get metadata from network if CloudDiscoveryMetadata was not populated by config
     * @param networkInterface
     */
    private async getCloudDiscoveryMetadataFromNetwork(): Promise<CloudDiscoveryMetadata | null> {
        const instanceDiscoveryEndpoint = `${Constants.AAD_INSTANCE_DISCOVERY_ENDPT}${this.canonicalAuthority}oauth2/v2.0/authorize`;
        const options: ImdsOptions = {};
        if (this.proxyUrl) {
            options.proxyUrl = this.proxyUrl;
        }

        let match = null;
        try {
            const response = await this.networkInterface.sendGetRequestAsync<CloudInstanceDiscoveryResponse>(instanceDiscoveryEndpoint, options);
            const metadata = isCloudInstanceDiscoveryResponse(response.body) ? response.body.metadata : [];
            if (metadata.length === 0) {
                // If no metadata is returned, authority is untrusted
                return null;
            }
            match = Authority.getCloudDiscoveryMetadataFromNetworkResponse(metadata, this.hostnameAndPort);
        } catch(e) {
            return null;
        }

        if (!match) {
            // Custom Domain scenario, host is trusted because Instance Discovery call succeeded
            match = Authority.createCloudDiscoveryMetadataFromHost(this.hostnameAndPort);
        }
        return match;
    }

    /**
     * Helper function to determine if this host is included in the knownAuthorities config option
     */
    private isInKnownAuthorities(): boolean {
        const matches = this.authorityOptions.knownAuthorities.filter((authority) => {
            return UrlString.getDomainFromUrl(authority).toLowerCase() === this.hostnameAndPort;
        });

        return matches.length > 0;
    }

    /**
     * helper function to populate the authority based on azureCloudOptions
     * @param authorityString
     * @param azureCloudOptions
     */
    static generateAuthority(authorityString: string, azureCloudOptions?: AzureCloudOptions): string {
        let authorityAzureCloudInstance;

        if (azureCloudOptions && azureCloudOptions.azureCloudInstance !== AzureCloudInstance.None) {
            const tenant = azureCloudOptions.tenant ? azureCloudOptions.tenant : Constants.DEFAULT_COMMON_TENANT;
            authorityAzureCloudInstance = `${azureCloudOptions.azureCloudInstance}/${tenant}/`;
        }

        return authorityAzureCloudInstance ? authorityAzureCloudInstance : authorityString;
    }

    /**
     * Creates cloud discovery metadata object from a given host
     * @param host
     */
    static createCloudDiscoveryMetadataFromHost(host: string): CloudDiscoveryMetadata {
        return {
            preferred_network: host,
            preferred_cache: host,
            aliases: [host]
        };
    }

    /**
     * Searches instance discovery network response for the entry that contains the host in the aliases list
     * @param response
     * @param authority
     */
    static getCloudDiscoveryMetadataFromNetworkResponse(response: CloudDiscoveryMetadata[], authority: string): CloudDiscoveryMetadata | null {
        for (let i = 0; i < response.length; i++) {
            const metadata = response[i];
            if (metadata.aliases.indexOf(authority) > -1) {
                return metadata;
            }
        }

        return null;
    }

    /**
     * helper function to generate environment from authority object
     */
    getPreferredCache(): string {
        if(this.discoveryComplete()) {
            return this.metadata.preferred_cache;
        } else {
            throw ClientAuthError.createEndpointDiscoveryIncompleteError("Discovery incomplete.");
        }
    }

    /**
     * Returns whether or not the provided host is an alias of this authority instance
     * @param host
     */
    isAlias(host: string): boolean {
        return this.metadata.aliases.indexOf(host) > -1;
    }

    /**
     * Checks whether the provided host is that of a public cloud authority
     *
     * @param authority string
     * @returns bool
     */
    static isPublicCloudAuthority(host: string): boolean {
        return Constants.KNOWN_PUBLIC_CLOUDS.indexOf(host) >= 0;
    }

    /**
     * Rebuild the authority string with the region
     *
     * @param host string
     * @param region string
     */
    static buildRegionalAuthorityString(host: string, region: string, queryString?: string): string {
        // Create and validate a Url string object with the initial authority string
        const authorityUrlInstance = new UrlString(host);
        authorityUrlInstance.validateAsUri();

        const authorityUrlParts = authorityUrlInstance.getUrlComponents();

        let hostNameAndPort= `${region}.${authorityUrlParts.HostNameAndPort}`;

        if (this.isPublicCloudAuthority(authorityUrlParts.HostNameAndPort)) {
            hostNameAndPort = `${region}.${Constants.REGIONAL_AUTH_PUBLIC_CLOUD_SUFFIX}`;
        }

        // Include the query string portion of the url
        const url = UrlString.constructAuthorityUriFromObject({
            ...authorityUrlInstance.getUrlComponents(),
            HostNameAndPort: hostNameAndPort
        }).urlString;

        // Add the query string if a query string was provided
        if (queryString) return `${url}?${queryString}`;

        return url;
    }

    /**
     * Replace the endpoints in the metadata object with their regional equivalents.
     *
     * @param metadata OpenIdConfigResponse
     * @param azureRegion string
     */
    static replaceWithRegionalInformation(metadata: OpenIdConfigResponse, azureRegion: string): OpenIdConfigResponse {
        metadata.authorization_endpoint = Authority.buildRegionalAuthorityString(metadata.authorization_endpoint, azureRegion);
        // TODO: Enquire on whether we should leave the query string or remove it before releasing the feature
        metadata.token_endpoint = Authority.buildRegionalAuthorityString(metadata.token_endpoint, azureRegion, "allowestsrnonmsi=true");

        if (metadata.end_session_endpoint) {
            metadata.end_session_endpoint = Authority.buildRegionalAuthorityString(metadata.end_session_endpoint, azureRegion);
        }

        return metadata;
    }
}<|MERGE_RESOLUTION|>--- conflicted
+++ resolved
@@ -19,12 +19,9 @@
 import { CloudDiscoveryMetadata } from "./CloudDiscoveryMetadata";
 import { RegionDiscovery } from "./RegionDiscovery";
 import { RegionDiscoveryMetadata } from "./RegionDiscoveryMetadata";
-<<<<<<< HEAD
 import { ImdsOptions } from "./ImdsOptions";
-=======
 import { AzureCloudOptions } from "../config/ClientConfiguration";
 
->>>>>>> e6c4745d
 /**
  * The authority class validates the authority URIs used by the user, and retrieves the OpenID Configuration Data from the
  * endpoint. It will store the pertinent config data in this object for use during token calls.
