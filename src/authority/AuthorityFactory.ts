/*
 * Copyright (c) Microsoft Corporation. All rights reserved.
 * Licensed under the MIT License.
 */

import { Authority } from "./Authority";
import { ClientConfigurationError } from "../error/ClientConfigurationError";
import { INetworkModule } from "../network/INetworkModule";
import { StringUtils } from "../utils/StringUtils";
import { ClientAuthError } from "../error/ClientAuthError";
import { ICacheManager } from "../cache/interface/ICacheManager";
import { AuthorityOptions } from "./AuthorityOptions";
import { IPerformanceClient } from "../telemetry/performance/IPerformanceClient";

export class AuthorityFactory {

    /**
     * Create an authority object of the correct type based on the url
     * Performs basic authority validation - checks to see if the authority is of a valid type (i.e. aad, b2c, adfs)
     *
     * Also performs endpoint discovery.
     *
     * @param authorityUri
     * @param networkClient
     * @param protocolMode
     */
<<<<<<< HEAD
    static async createDiscoveredInstance(authorityUri: string, networkClient: INetworkModule, cacheManager: ICacheManager, authorityOptions: AuthorityOptions, proxyUrl?: string, performanceClient?: IPerformanceClient): Promise<Authority> {
        // Initialize authority and perform discovery endpoint check.
        const acquireTokenAuthority: Authority = AuthorityFactory.createInstance(authorityUri, networkClient, cacheManager, authorityOptions, proxyUrl, performanceClient);
=======
    static async createDiscoveredInstance(
        authorityUri: string,
        networkClient: INetworkModule,
        cacheManager: ICacheManager,
        authorityOptions: AuthorityOptions,
        proxyUrl?: string
    ): Promise<Authority> {
        // Initialize authority and perform discovery endpoint check.
        const acquireTokenAuthority: Authority = AuthorityFactory.createInstance(
            authorityUri,
            networkClient,
            cacheManager,
            authorityOptions,
            proxyUrl
        );
>>>>>>> a399c9fd

        try {
            await acquireTokenAuthority.resolveEndpointsAsync();
            return acquireTokenAuthority;
        } catch (e) {
            throw ClientAuthError.createEndpointDiscoveryIncompleteError(e);
        }
    }

    /**
     * Create an authority object of the correct type based on the url
     * Performs basic authority validation - checks to see if the authority is of a valid type (i.e. aad, b2c, adfs)
     *
     * Does not perform endpoint discovery.
     *
     * @param authorityUrl
     * @param networkInterface
     * @param protocolMode
     */
<<<<<<< HEAD
    static createInstance(authorityUrl: string, networkInterface: INetworkModule, cacheManager: ICacheManager, authorityOptions: AuthorityOptions, proxyUrl?: string, performanceClient?: IPerformanceClient): Authority {
=======
    static createInstance(
        authorityUrl: string,
        networkInterface: INetworkModule,
        cacheManager: ICacheManager,
        authorityOptions: AuthorityOptions,
        proxyUrl?: string
    ): Authority {
>>>>>>> a399c9fd
        // Throw error if authority url is empty
        if (StringUtils.isEmpty(authorityUrl)) {
            throw ClientConfigurationError.createUrlEmptyError();
        }

        return new Authority(authorityUrl, networkInterface, cacheManager, authorityOptions, proxyUrl, performanceClient);
    }
}<|MERGE_RESOLUTION|>--- conflicted
+++ resolved
@@ -10,7 +10,6 @@
 import { ClientAuthError } from "../error/ClientAuthError";
 import { ICacheManager } from "../cache/interface/ICacheManager";
 import { AuthorityOptions } from "./AuthorityOptions";
-import { IPerformanceClient } from "../telemetry/performance/IPerformanceClient";
 
 export class AuthorityFactory {
 
@@ -24,11 +23,6 @@
      * @param networkClient
      * @param protocolMode
      */
-<<<<<<< HEAD
-    static async createDiscoveredInstance(authorityUri: string, networkClient: INetworkModule, cacheManager: ICacheManager, authorityOptions: AuthorityOptions, proxyUrl?: string, performanceClient?: IPerformanceClient): Promise<Authority> {
-        // Initialize authority and perform discovery endpoint check.
-        const acquireTokenAuthority: Authority = AuthorityFactory.createInstance(authorityUri, networkClient, cacheManager, authorityOptions, proxyUrl, performanceClient);
-=======
     static async createDiscoveredInstance(
         authorityUri: string,
         networkClient: INetworkModule,
@@ -44,7 +38,6 @@
             authorityOptions,
             proxyUrl
         );
->>>>>>> a399c9fd
 
         try {
             await acquireTokenAuthority.resolveEndpointsAsync();
@@ -64,9 +57,6 @@
      * @param networkInterface
      * @param protocolMode
      */
-<<<<<<< HEAD
-    static createInstance(authorityUrl: string, networkInterface: INetworkModule, cacheManager: ICacheManager, authorityOptions: AuthorityOptions, proxyUrl?: string, performanceClient?: IPerformanceClient): Authority {
-=======
     static createInstance(
         authorityUrl: string,
         networkInterface: INetworkModule,
@@ -74,12 +64,11 @@
         authorityOptions: AuthorityOptions,
         proxyUrl?: string
     ): Authority {
->>>>>>> a399c9fd
         // Throw error if authority url is empty
         if (StringUtils.isEmpty(authorityUrl)) {
             throw ClientConfigurationError.createUrlEmptyError();
         }
 
-        return new Authority(authorityUrl, networkInterface, cacheManager, authorityOptions, proxyUrl, performanceClient);
+        return new Authority(authorityUrl, networkInterface, cacheManager, authorityOptions, proxyUrl);
     }
 }