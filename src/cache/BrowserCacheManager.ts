/*
 * Copyright (c) Microsoft Corporation. All rights reserved.
 * Licensed under the MIT License.
 */

import { Constants, PersistentCacheKeys, StringUtils, AuthorizationCodeRequest, ICrypto, AccountEntity, IdTokenEntity, AccessTokenEntity, RefreshTokenEntity, AppMetadataEntity, CacheManager, ServerTelemetryEntity, ThrottlingEntity, ProtocolUtils, Logger, DEFAULT_CRYPTO_IMPLEMENTATION } from "@azure/msal-common";
import { CacheOptions } from "../config/Configuration";
import { BrowserAuthError } from "../error/BrowserAuthError";
import { BrowserCacheLocation, InteractionType, TemporaryCacheKeys } from "../utils/BrowserConstants";
import { BrowserStorage } from "./BrowserStorage";
import { MemoryStorage } from "./MemoryStorage";
import { IWindowStorage } from "./IWindowStorage";
import { BrowserProtocolUtils } from "../utils/BrowserProtocolUtils";

/**
 * This class implements the cache storage interface for MSAL through browser local or session storage.
 * Cookies are only used if storeAuthStateInCookie is true, and are only used for
 * parameters such as state and nonce, generally.
 */
export class BrowserCacheManager extends CacheManager {

    // Cache configuration, either set by user or default values.
    private cacheConfig: CacheOptions;
    // Window storage object (either local or sessionStorage)
    private browserStorage: IWindowStorage;
    // Internal in-memory storage object used for data used by msal that does not need to persist across page loads
    private internalStorage: MemoryStorage;
    // Temporary cache 
    private temporaryCacheStorage: IWindowStorage;
    // Client id of application. Used in cache keys to partition cache correctly in the case of multiple instances of MSAL.
    private logger: Logger;

    // Cookie life calculation (hours * minutes * seconds * ms)
    private readonly COOKIE_LIFE_MULTIPLIER = 24 * 60 * 60 * 1000;

    constructor(clientId: string, cacheConfig: Required<CacheOptions>, cryptoImpl: ICrypto, logger: Logger) {
        super(clientId, cryptoImpl);

        this.cacheConfig = cacheConfig;
        this.logger = logger;

        this.setupBrowserStorage(cacheConfig.cacheLocation);

        // Migrate any cache entries from older versions of MSAL.
        this.migrateCacheEntries();
    }

    /**
     * Returns a window storage class implementing the IWindowStorage interface that corresponds to the configured cacheLocation.
     * @param cacheLocation 
     */
    private setupBrowserStorage(cacheLocation: BrowserCacheLocation | string): void {
        this.internalStorage = new MemoryStorage();

        switch (cacheLocation) {
            case BrowserCacheLocation.LocalStorage:
            case BrowserCacheLocation.SessionStorage:
                try {
                    // Temporary cache items will always be stored in session storage to mitigate problems caused by multiple tabs
                    this.temporaryCacheStorage = new BrowserStorage(BrowserCacheLocation.SessionStorage);
                    this.browserStorage = new BrowserStorage(cacheLocation);
                    break;
                } catch (e) {
                    this.logger.verbose(e);
                    this.temporaryCacheStorage = this.internalStorage;
                    this.cacheConfig.cacheLocation = BrowserCacheLocation.MemoryStorage;
                    this.browserStorage = new MemoryStorage();
                    break;
                }
            case BrowserCacheLocation.MemoryStorage:
            default:
                this.browserStorage = new MemoryStorage();
                this.temporaryCacheStorage = this.internalStorage;
        }
    }

    /**
     * Migrate all old cache entries to new schema. No rollback supported.
     * @param storeAuthStateInCookie
     */
    private migrateCacheEntries(): void {
        const idTokenKey = `${Constants.CACHE_PREFIX}.${PersistentCacheKeys.ID_TOKEN}`;
        const clientInfoKey = `${Constants.CACHE_PREFIX}.${PersistentCacheKeys.CLIENT_INFO}`;
        const errorKey = `${Constants.CACHE_PREFIX}.${PersistentCacheKeys.ERROR}`;
        const errorDescKey = `${Constants.CACHE_PREFIX}.${PersistentCacheKeys.ERROR_DESC}`;

        const idTokenValue = this.browserStorage.getItem(idTokenKey);
        const clientInfoValue = this.browserStorage.getItem(clientInfoKey);
        const errorValue = this.browserStorage.getItem(errorKey);
        const errorDescValue = this.browserStorage.getItem(errorDescKey);

        const values = [idTokenValue, clientInfoValue, errorValue, errorDescValue];
        const keysToMigrate = [PersistentCacheKeys.ID_TOKEN, PersistentCacheKeys.CLIENT_INFO, PersistentCacheKeys.ERROR, PersistentCacheKeys.ERROR_DESC];

        keysToMigrate.forEach((cacheKey, index) => this.migrateCacheEntry(cacheKey, values[index]));
    }

    /**
     * Utility function to help with migration.
     * @param newKey
     * @param value
     * @param storeAuthStateInCookie
     */
    private migrateCacheEntry(newKey: string, value: string|null): void {
        if (value) {
            this.setTemporaryCache(newKey, value, true);
        }
    }

    /**
     * Parses passed value as JSON object, JSON.parse() will throw an error.
     * @param input
     */
    private validateAndParseJson(jsonValue: string): object | null {
        try {
            const parsedJson = JSON.parse(jsonValue);
            /**
             * There are edge cases in which JSON.parse will successfully parse a non-valid JSON object 
             * (e.g. JSON.parse will parse an escaped string into an unescaped string), so adding a type check
             * of the parsed value is necessary in order to be certain that the string represents a valid JSON object.
             *
             */
            return (parsedJson && typeof parsedJson === "object") ? parsedJson : null;
        } catch (error) {
            return null;
        }
    }

    /**
     * fetches the entry from the browser storage based off the key
     * @param key
     */
    getItem(key: string): string | null {
        return this.browserStorage.getItem(key);
    }

    /**
     * sets the entry in the browser storage
     * @param key
     * @param value
     */
    setItem(key: string, value: string): void {
        this.browserStorage.setItem(key, value);
    }

    /**
     * fetch the account entity from the platform cache
     * @param accountKey
     */
    getAccount(accountKey: string): AccountEntity | null {
        const account = this.getItem(accountKey);
        if (!account) {
            return null;
        }

        const parsedAccount = this.validateAndParseJson(account);
        if (!parsedAccount) {
            return null;
        }

        const accountEntity = CacheManager.toObject<AccountEntity>(new AccountEntity(), parsedAccount);
        if (AccountEntity.isAccountEntity(accountEntity)) {
            return accountEntity;
        }
        return null;
    }

    /**
     * set account entity in the platform cache
     * @param key
     * @param value
     */
    setAccount(account: AccountEntity): void {
        const key = account.generateAccountKey();
        this.setItem(key, JSON.stringify(account));
    }

    /**
     * generates idToken entity from a string
     * @param idTokenKey
     */
    getIdTokenCredential(idTokenKey: string): IdTokenEntity | null {
        const value = this.getItem(idTokenKey);
        if (!value) {
            return null;
        }

        const parsedIdToken = this.validateAndParseJson(value);
        if (!parsedIdToken) {
            return null;
        }

        const idToken: IdTokenEntity = CacheManager.toObject(new IdTokenEntity(), parsedIdToken);
        if (IdTokenEntity.isIdTokenEntity(idToken)) {
            return idToken;
        }
        return null;
    }

    /**
     * set IdToken credential to the platform cache
     * @param idToken
     */
    setIdTokenCredential(idToken: IdTokenEntity): void {
        const idTokenKey = idToken.generateCredentialKey();
        this.setItem(idTokenKey, JSON.stringify(idToken));
    }

    /**
     * generates accessToken entity from a string
     * @param key
     */
    getAccessTokenCredential(accessTokenKey: string): AccessTokenEntity | null {
        const value = this.getItem(accessTokenKey);
        if (!value) {
            return null;
        }
        const parsedAccessToken = this.validateAndParseJson(value);
        if (!parsedAccessToken) {
            return null;
        }

        const accessToken: AccessTokenEntity = CacheManager.toObject(new AccessTokenEntity(), parsedAccessToken);
        if (AccessTokenEntity.isAccessTokenEntity(accessToken)) {
            return accessToken;
        }
        return null;
    }

    /**
     * set accessToken credential to the platform cache
     * @param accessToken
     */
    setAccessTokenCredential(accessToken: AccessTokenEntity): void {
        const accessTokenKey = accessToken.generateCredentialKey();
        this.setItem(accessTokenKey, JSON.stringify(accessToken));
    }

    /**
     * generates refreshToken entity from a string
     * @param refreshTokenKey
     */
    getRefreshTokenCredential(refreshTokenKey: string): RefreshTokenEntity | null {
        const value = this.getItem(refreshTokenKey);
        if (!value) {
            return null;
        }
        const parsedRefreshToken = this.validateAndParseJson(value);
        if (!parsedRefreshToken) {
            return null;
        }

        const refreshToken: RefreshTokenEntity = CacheManager.toObject(new RefreshTokenEntity(), parsedRefreshToken);
        if (RefreshTokenEntity.isRefreshTokenEntity(refreshToken)) {
            return refreshToken;
        }
        return null;
    }

    /**
     * set refreshToken credential to the platform cache
     * @param refreshToken
     */
    setRefreshTokenCredential(refreshToken: RefreshTokenEntity): void {
        const refreshTokenKey = refreshToken.generateCredentialKey();
        this.setItem(refreshTokenKey, JSON.stringify(refreshToken));
    }

    /**
     * fetch appMetadata entity from the platform cache
     * @param appMetadataKey
     */
    getAppMetadata(appMetadataKey: string): AppMetadataEntity | null {
        const value = this.getItem(appMetadataKey);
        if (!value) {
            return null;
        }

        const parsedMetadata = this.validateAndParseJson(value);
        if (!parsedMetadata) {
            return null;
        }

        const appMetadata: AppMetadataEntity = CacheManager.toObject(new AppMetadataEntity(), parsedMetadata);
        if (AppMetadataEntity.isAppMetadataEntity(appMetadataKey, appMetadata)) {
            return appMetadata;
        }
        return null;
    }

    /**
     * set appMetadata entity to the platform cache
     * @param appMetadata
     */
    setAppMetadata(appMetadata: AppMetadataEntity): void {
        const appMetadataKey = appMetadata.generateAppMetadataKey();
        this.setItem(appMetadataKey, JSON.stringify(appMetadata));
    }

    /**
     * fetch server telemetry entity from the platform cache
     * @param serverTelemetryKey
     */
    getServerTelemetry(serverTelemetryKey: string): ServerTelemetryEntity | null {
        const value = this.getItem(serverTelemetryKey);
        if (!value) {
            return null;
        }
        const parsedMetadata = this.validateAndParseJson(value);
        if (!parsedMetadata) {
            return null;
        }

        const serverTelemetryEntity = CacheManager.toObject(new ServerTelemetryEntity(), parsedMetadata);
        if (ServerTelemetryEntity.isServerTelemetryEntity(serverTelemetryKey, serverTelemetryEntity)) {
            return serverTelemetryEntity;
        }
        return null;
    }

    /**
     * set server telemetry entity to the platform cache
     * @param serverTelemetryKey
     * @param serverTelemetry
     */
    setServerTelemetry(serverTelemetryKey: string, serverTelemetry: ServerTelemetryEntity): void {
        this.setItem(serverTelemetryKey, JSON.stringify(serverTelemetry));
    }

    /**
     * fetch throttling entity from the platform cache
     * @param throttlingCacheKey
     */
    getThrottlingCache(throttlingCacheKey: string): ThrottlingEntity | null {
        const value = this.getItem(throttlingCacheKey);
        if (!value) {
            return null;
        }
        
        const parsedThrottlingCache = this.validateAndParseJson(value);
        if (!parsedThrottlingCache) {
            return null;
        }

        const throttlingCache = CacheManager.toObject(new ThrottlingEntity(), parsedThrottlingCache);
        if (ThrottlingEntity.isThrottlingEntity(throttlingCacheKey, throttlingCache)) {
            return throttlingCache;
        }
        return null;
    }

    /**
     * set throttling entity to the platform cache
     * @param throttlingCacheKey
     * @param throttlingCache
     */
    setThrottlingCache(throttlingCacheKey: string, throttlingCache: ThrottlingEntity): void {
        this.setItem(throttlingCacheKey, JSON.stringify(throttlingCache));
    }

    /**
     * Gets cache item with given key.
     * Will retrieve frm cookies if storeAuthStateInCookie is set to true.
     * @param key
     */
    getTemporaryCache(cacheKey: string, generateKey?: boolean): string | null {
        const key = generateKey ? this.generateCacheKey(cacheKey) : cacheKey;
        if (this.cacheConfig.storeAuthStateInCookie) {
            const itemCookie = this.getItemCookie(key);
            if (itemCookie) {
                return itemCookie;
            }
        }

<<<<<<< HEAD
        const value = this.temporaryCacheStorage.getItem(key);
        if (StringUtils.isEmpty(value)) {
=======
        const value = this.getItem(key);
        if (!value) {
>>>>>>> e70d1aa8
            return null;
        }
        return value;
    }

    /**
     * Sets the cache item with the key and value given.
     * Stores in cookie if storeAuthStateInCookie is set to true.
     * This can cause cookie overflow if used incorrectly.
     * @param key
     * @param value
     */
    setTemporaryCache(cacheKey: string, value: string, generateKey?: boolean): void {
        const key = generateKey ? this.generateCacheKey(cacheKey) : cacheKey;

        this.temporaryCacheStorage.setItem(key, value);
        if (this.cacheConfig.storeAuthStateInCookie) {
            this.setItemCookie(key, value);
        }
    }

    /**
     * Removes the cache item with the given key.
     * Will also clear the cookie item if storeAuthStateInCookie is set to true.
     * @param key
     */
    removeItem(key: string): boolean {
        this.browserStorage.removeItem(key);
        this.temporaryCacheStorage.removeItem(key);
        if (this.cacheConfig.storeAuthStateInCookie) {
            this.clearItemCookie(key);
        }
        return true;
    }

    /**
     * Checks whether key is in cache.
     * @param key
     */
    containsKey(key: string): boolean {
        return this.browserStorage.containsKey(key) || this.temporaryCacheStorage.containsKey(key);
    }

    /**
     * Gets all keys in window.
     */
    getKeys(): string[] {
        return [
            ...this.browserStorage.getKeys(),
            ...this.temporaryCacheStorage.getKeys()
        ];
    }

    /**
     * Clears all cache entries created by MSAL (except tokens).
     */
    clear(): void {
        this.removeAllAccounts();
        this.removeAppMetadata();
        this.getKeys().forEach((cacheKey: string) => {
            // Check if key contains msal prefix; For now, we are clearing all the cache items created by MSAL.js
            if ((this.browserStorage.containsKey(cacheKey) || this.temporaryCacheStorage.containsKey(cacheKey)) && ((cacheKey.indexOf(Constants.CACHE_PREFIX) !== -1) || (cacheKey.indexOf(this.clientId) !== -1))) {
                this.removeItem(cacheKey);
            }
        });
    }

    /**
     * Add value to cookies
     * @param cookieName
     * @param cookieValue
     * @param expires
     */
    setItemCookie(cookieName: string, cookieValue: string, expires?: number): void {
        let cookieStr = `${encodeURIComponent(cookieName)}=${encodeURIComponent(cookieValue)};path=/;`;
        if (expires) {
            const expireTime = this.getCookieExpirationTime(expires);
            cookieStr += `expires=${expireTime};`;
        }

        document.cookie = cookieStr;
    }

    /**
     * Get one item by key from cookies
     * @param cookieName
     */
    getItemCookie(cookieName: string): string {
        const name = `${encodeURIComponent(cookieName)}=`;
        const cookieList = document.cookie.split(";");
        for (let i = 0; i < cookieList.length; i++) {
            let cookie = cookieList[i];
            while (cookie.charAt(0) === " ") {
                cookie = cookie.substring(1);
            }
            if (cookie.indexOf(name) === 0) {
                return decodeURIComponent(cookie.substring(name.length, cookie.length));
            }
        }
        return "";
    }

    /**
     * Clear an item in the cookies by key
     * @param cookieName
     */
    clearItemCookie(cookieName: string): void {
        this.setItemCookie(cookieName, "", -1);
    }

    /**
     * Get cookie expiration time
     * @param cookieLifeDays
     */
    getCookieExpirationTime(cookieLifeDays: number): string {
        const today = new Date();
        const expr = new Date(today.getTime() + cookieLifeDays * this.COOKIE_LIFE_MULTIPLIER);
        return expr.toUTCString();
    }

    /**
     * Gets the cache object referenced by the browser
     */
    getCache(): object {
        return this.browserStorage;
    }

    /**
     * interface compat, we cannot overwrite browser cache; Functionality is supported by individual entities in browser
     */
    setCache(): void {
        // sets nothing
    }

    /**
     * Prepend msal.<client-id> to each key; Skip for any JSON object as Key (defined schemas do not need the key appended: AccessToken Keys or the upcoming schema)
     * @param key
     * @param addInstanceId
     */
    generateCacheKey(key: string): string {
        const generatedKey = this.validateAndParseJson(key);
        if (!generatedKey) {
            if (StringUtils.startsWith(key, Constants.CACHE_PREFIX) || StringUtils.startsWith(key, PersistentCacheKeys.ADAL_ID_TOKEN)) {
                return key;
            }
            return `${Constants.CACHE_PREFIX}.${this.clientId}.${key}`;
        }

        return JSON.stringify(key);
    }

    /**
     * Create authorityKey to cache authority
     * @param state
     */
    generateAuthorityKey(stateString: string): string {
        const {
            libraryState: {
                id: stateId
            }
        } = ProtocolUtils.parseRequestState(this.cryptoImpl, stateString);

        return this.generateCacheKey(`${TemporaryCacheKeys.AUTHORITY}.${stateId}`);
    }

    /**
     * Create Nonce key to cache nonce
     * @param state
     */
    generateNonceKey(stateString: string): string {
        const {
            libraryState: {
                id: stateId
            }
        } = ProtocolUtils.parseRequestState(this.cryptoImpl, stateString);

        return this.generateCacheKey(`${TemporaryCacheKeys.NONCE_IDTOKEN}.${stateId}`);
    }

    /**
     * Creates full cache key for the request state
     * @param stateString State string for the request
     */
    generateStateKey(stateString: string): string {
        // Use the library state id to key temp storage for uniqueness for multiple concurrent requests
        const {
            libraryState: {
                id: stateId
            }
        } = ProtocolUtils.parseRequestState(this.cryptoImpl, stateString);

        return this.generateCacheKey(`${TemporaryCacheKeys.REQUEST_STATE}.${stateId}`);
    }

    /**
<<<<<<< HEAD
     * Sets the cacheKey for and stores the authority information in cache
     * @param state
     * @param authority
     */
    setAuthorityCache(authority: string, state: string): void {
        // Cache authorityKey
        const authorityCacheKey = this.generateAuthorityKey(state);
        this.setTemporaryCache(authorityCacheKey, authority);
    }

    /**
=======
>>>>>>> e70d1aa8
     * Gets the cached authority based on the cached state. Returns empty if no cached state found.
     */
    getCachedAuthority(cachedState: string): string | null {
        const stateCacheKey = this.generateStateKey(cachedState);
        const state = this.getTemporaryCache(stateCacheKey);
        if (!state) {
            return null;
        }

        const authorityCacheKey = this.generateAuthorityKey(state);
        return this.getTemporaryCache(authorityCacheKey);
    }

    /**
     * Updates account, authority, and state in cache
     * @param serverAuthenticationRequest
     * @param account
     */
    updateCacheEntries(state: string, nonce: string, authorityInstance: string): void {
        // Cache the request state
        const stateCacheKey = this.generateStateKey(state);
        this.setTemporaryCache(stateCacheKey, state, false);

        // Cache the nonce
        const nonceCacheKey = this.generateNonceKey(state);
        this.setTemporaryCache(nonceCacheKey, nonce, false);

        // Cache authorityKey
        const authorityCacheKey = this.generateAuthorityKey(state);
        this.setTemporaryCache(authorityCacheKey, authorityInstance, false);
    }

    /**
     * Reset all temporary cache items
     * @param state
     */
    resetRequestCache(state: string): void {
        // check state and remove associated cache items
        this.getKeys().forEach(key => {
            if (!StringUtils.isEmpty(state) && key.indexOf(state) !== -1) {
                this.removeItem(key);
            }
        });

        // delete generic interactive request parameters
        if (state) {
            this.removeItem(this.generateStateKey(state));
            this.removeItem(this.generateNonceKey(state));
            this.removeItem(this.generateAuthorityKey(state));
        }
        this.removeItem(this.generateCacheKey(TemporaryCacheKeys.REQUEST_PARAMS));
        this.removeItem(this.generateCacheKey(TemporaryCacheKeys.ORIGIN_URI));
        this.removeItem(this.generateCacheKey(TemporaryCacheKeys.URL_HASH));
        this.removeItem(this.generateCacheKey(TemporaryCacheKeys.INTERACTION_STATUS_KEY));
    }

    cleanRequestByState(stateString: string): void {
        // Interaction is completed - remove interaction status.
        if (stateString) {
            const stateKey = this.generateStateKey(stateString);
            const cachedState = this.getItem(stateKey);
            this.resetRequestCache(cachedState || "");
        }
    }

    cleanRequestByInteractionType(interactionType: InteractionType): void {
        this.getKeys().forEach((key) => {
            if (key.indexOf(TemporaryCacheKeys.REQUEST_STATE) === -1) {
                return;
            }

<<<<<<< HEAD
            const value = this.getTemporaryCache(key);
=======
            const value = this.browserStorage.getItem(key);
            if (!value) {
                return;
            }
>>>>>>> e70d1aa8
            const parsedState = BrowserProtocolUtils.extractBrowserRequestState(this.cryptoImpl, value);
            if (parsedState && parsedState.interactionType === interactionType) {
                this.resetRequestCache(value);
            }
        });
    }

    cacheCodeRequest(authCodeRequest: AuthorizationCodeRequest, browserCrypto: ICrypto): void {
        const encodedValue = browserCrypto.base64Encode(JSON.stringify(authCodeRequest));
        this.setTemporaryCache(TemporaryCacheKeys.REQUEST_PARAMS, encodedValue, true);
    }

    /**
     * Gets the token exchange parameters from the cache. Throws an error if nothing is found.
     */
    getCachedRequest(state: string, browserCrypto: ICrypto): AuthorizationCodeRequest {
        // Get token request from cache and parse as TokenExchangeParameters.
        const encodedTokenRequest = this.getTemporaryCache(TemporaryCacheKeys.REQUEST_PARAMS, true);
        if (!encodedTokenRequest) {
            throw BrowserAuthError.createNoTokenRequestCacheError();
        }

        const parsedRequest = this.validateAndParseJson(browserCrypto.base64Decode(encodedTokenRequest)) as AuthorizationCodeRequest;
        if (!parsedRequest) {
            throw BrowserAuthError.createUnableToParseTokenRequestCacheError();
        }
        this.removeItem(this.generateCacheKey(TemporaryCacheKeys.REQUEST_PARAMS));

        // Get cached authority and use if no authority is cached with request.
        if (StringUtils.isEmpty(parsedRequest.authority)) {
            const authorityCacheKey: string = this.generateAuthorityKey(state);
            const cachedAuthority = this.getTemporaryCache(authorityCacheKey);
            if (!cachedAuthority) {
                throw BrowserAuthError.createNoCachedAuthorityError();
            }
            parsedRequest.authority = cachedAuthority;
        }
        
        return parsedRequest;
    }
}

export const DEFAULT_BROWSER_CACHE_MANAGER = (clientId: string, logger: Logger) => {
    const cacheOptions = {
        cacheLocation: BrowserCacheLocation.MemoryStorage,
        storeAuthStateInCookie: false
    };
    return new BrowserCacheManager(clientId, cacheOptions, DEFAULT_CRYPTO_IMPLEMENTATION, logger);
};<|MERGE_RESOLUTION|>--- conflicted
+++ resolved
@@ -372,13 +372,8 @@
             }
         }
 
-<<<<<<< HEAD
         const value = this.temporaryCacheStorage.getItem(key);
-        if (StringUtils.isEmpty(value)) {
-=======
-        const value = this.getItem(key);
         if (!value) {
->>>>>>> e70d1aa8
             return null;
         }
         return value;
@@ -574,20 +569,6 @@
     }
 
     /**
-<<<<<<< HEAD
-     * Sets the cacheKey for and stores the authority information in cache
-     * @param state
-     * @param authority
-     */
-    setAuthorityCache(authority: string, state: string): void {
-        // Cache authorityKey
-        const authorityCacheKey = this.generateAuthorityKey(state);
-        this.setTemporaryCache(authorityCacheKey, authority);
-    }
-
-    /**
-=======
->>>>>>> e70d1aa8
      * Gets the cached authority based on the cached state. Returns empty if no cached state found.
      */
     getCachedAuthority(cachedState: string): string | null {
@@ -659,14 +640,10 @@
                 return;
             }
 
-<<<<<<< HEAD
-            const value = this.getTemporaryCache(key);
-=======
             const value = this.browserStorage.getItem(key);
             if (!value) {
                 return;
             }
->>>>>>> e70d1aa8
             const parsedState = BrowserProtocolUtils.extractBrowserRequestState(this.cryptoImpl, value);
             if (parsedState && parsedState.interactionType === interactionType) {
                 this.resetRequestCache(value);
