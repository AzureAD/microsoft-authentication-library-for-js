--- conflicted
+++ resolved
@@ -108,11 +108,7 @@
             username: this.username,
             localAccountId: this.localAccountId,
             name: this.name,
-<<<<<<< HEAD
-            idTokenClaims: this.idTokenClaims,
-            localAccountId: this.localAccountId
-=======
->>>>>>> ba82d564
+            idTokenClaims: this.idTokenClaims
         };
     }
 
@@ -208,15 +204,11 @@
             // upn claim for most ADFS scenarios
             account.username = idToken?.claims?.upn || "";
             account.name = idToken?.claims?.name || "";
+            account.idTokenClaims = idToken?.claims;
         }
 
         account.environment = env;
-<<<<<<< HEAD
-        account.username = idToken.claims.upn;
-        account.idTokenClaims = idToken.claims;
-=======
-
->>>>>>> ba82d564
+        
         /*
          * add uniqueName to claims
          * account.name = idToken.claims.uniqueName;
