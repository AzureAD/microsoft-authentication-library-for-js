/*
 * Copyright (c) Microsoft Corporation. All rights reserved.
 * Licensed under the MIT License.
 */

import { ClientConfiguration } from "../config/ClientConfiguration";
import { BaseClient } from "./BaseClient";
import { Authority } from "../authority/Authority";
import { RequestParameterBuilder } from "../request/RequestParameterBuilder";
import { ScopeSet } from "../request/ScopeSet";
import { GrantType, AADServerParamKeys , CredentialType, Constants, CacheOutcome, AuthenticationScheme } from "../utils/Constants";
import { ResponseHandler } from "../response/ResponseHandler";
import { AuthenticationResult } from "../response/AuthenticationResult";
import { CommonOnBehalfOfRequest } from "../request/CommonOnBehalfOfRequest";
import { TimeUtils } from "../utils/TimeUtils";
import { CredentialFilter, CredentialCache } from "../cache/utils/CacheTypes";
import { AccessTokenEntity } from "../cache/entities/AccessTokenEntity";
import { IdTokenEntity } from "../cache/entities/IdTokenEntity";
import { AccountEntity } from "../cache/entities/AccountEntity";
import { AuthToken } from "../account/AuthToken";
import { ClientAuthError } from "../error/ClientAuthError";
import { RequestThumbprint } from "../network/RequestThumbprint";
import { AccountInfo } from "../account/AccountInfo";

/**
 * On-Behalf-Of client
 */
export class OnBehalfOfClient extends BaseClient {

    private scopeSet: ScopeSet;
    private userAssertionHash: string;

    constructor(configuration: ClientConfiguration) {
        super(configuration);
    }

    /**
     * Public API to acquire tokens with on behalf of flow
     * @param request
     */
    public async acquireToken(request: CommonOnBehalfOfRequest): Promise<AuthenticationResult | null> {
        this.scopeSet = new ScopeSet(request.scopes || []);

        // generate the user_assertion_hash for OBOAssertion
        this.userAssertionHash = await this.cryptoUtils.hashString(request.oboAssertion);

        if (request.skipCache) {
            return await this.executeTokenRequest(request, this.authority, this.userAssertionHash);
        }

        try {
            return await this.getCachedAuthenticationResult(request);
        } catch (e) {
            // Any failure falls back to interactive request, once we implement distributed cache, we plan to handle `createRefreshRequiredError` to refresh using the RT
            return await this.executeTokenRequest(request, this.authority, this.userAssertionHash);
        }
    }

    /**
     * look up cache for tokens
     * Find idtoken in the cache
     * Find accessToken based on user assertion and account info in the cache
     * Please note we are not yet supported OBO tokens refreshed with long lived RT. User will have to send a new assertion if the current access token expires
     * This is to prevent security issues when the assertion changes over time, however, longlived RT helps retaining the session
     * @param request
     */
    private async getCachedAuthenticationResult(request: CommonOnBehalfOfRequest): Promise<AuthenticationResult | null> {

        // look in the cache for the access_token which matches the incoming_assertion
        const cachedAccessToken = this.readAccessTokenFromCacheForOBO(this.config.authOptions.clientId, request);
        if (!cachedAccessToken) {
            // Must refresh due to non-existent access_token.
            this.serverTelemetryManager?.setCacheOutcome(CacheOutcome.NO_CACHED_ACCESS_TOKEN);
            this.logger.info("SilentFlowClient:acquireCachedToken - No access token found in cache for the given properties.");
            throw ClientAuthError.createRefreshRequiredError();
        } else if (TimeUtils.isTokenExpired(cachedAccessToken.expiresOn, this.config.systemOptions.tokenRenewalOffsetSeconds)) {
            // Access token expired, will need to renewed
            this.serverTelemetryManager?.setCacheOutcome(CacheOutcome.CACHED_ACCESS_TOKEN_EXPIRED);
            this.logger.info(`OnbehalfofFlow:getCachedAuthenticationResult - Cached access token is expired or will expire within ${this.config.systemOptions.tokenRenewalOffsetSeconds} seconds.`);
            throw ClientAuthError.createRefreshRequiredError();
        }

        // fetch the idToken from cache
        const cachedIdToken = this.readIdTokenFromCacheForOBO(request, cachedAccessToken.homeAccountId);
        let idTokenObject: AuthToken | undefined;
        let cachedAccount: AccountEntity | null = null;
        if (cachedIdToken) {
            idTokenObject = new AuthToken(cachedIdToken.secret, this.config.cryptoInterface);
            const localAccountId = idTokenObject.claims.oid ? idTokenObject.claims.oid : idTokenObject.claims.sub;
            const accountInfo: AccountInfo = {
                homeAccountId: cachedIdToken.homeAccountId,
                environment: cachedIdToken.environment,
                tenantId: cachedIdToken.realm,
                username: Constants.EMPTY_STRING,
                localAccountId: localAccountId || Constants.EMPTY_STRING
            };

            cachedAccount = this.cacheManager.readAccountFromCache(accountInfo);
        }

        // increment telemetry cache hit counter
        if (this.config.serverTelemetryManager) {
            this.config.serverTelemetryManager.incrementCacheHits();
        }

        return await ResponseHandler.generateAuthenticationResult(
            this.cryptoUtils,
            this.authority,
            {
                account: cachedAccount,
                accessToken: cachedAccessToken,
                idToken: cachedIdToken,
                refreshToken: null,
                appMetadata: null
            },
            true,
            request,
            idTokenObject);
    }

    /**
     * read idtoken from cache, this is a specific implementation for OBO as the requirements differ from a generic lookup in the cacheManager
     * Certain use cases of OBO flow do not expect an idToken in the cache/or from the service
     * @param request
     */
    private readIdTokenFromCacheForOBO(request: CommonOnBehalfOfRequest, atHomeAccountId: string): IdTokenEntity | null {

        const idTokenFilter: CredentialFilter = {
            homeAccountId: atHomeAccountId,
            environment: this.authority.canonicalAuthorityUrlComponents.HostNameAndPort,
            credentialType: CredentialType.ID_TOKEN,
            clientId: this.config.authOptions.clientId,
            realm: this.authority.tenant
        };

        const credentialCache: CredentialCache = this.cacheManager.getCredentialsFilteredBy(idTokenFilter);
        const idTokens = Object.keys(credentialCache.idTokens).map(key => credentialCache.idTokens[key]);
        // When acquiring a token on behalf of an application, there might not be an id token in the cache
        if (idTokens.length < 1) {
            return null;
        }
        return idTokens[0] as IdTokenEntity;
    }

    /**
     * Fetches the cached access token based on incoming assertion
     * @param clientId
     * @param request
     * @param userAssertionHash
     */
    private readAccessTokenFromCacheForOBO(clientId: string, request: CommonOnBehalfOfRequest) {
        const authScheme = request.authenticationScheme || AuthenticationScheme.BEARER;
        /*
         * Distinguish between Bearer and PoP/SSH token cache types
         * Cast to lowercase to handle "bearer" from ADFS
         */
        const credentialType = (authScheme && authScheme.toLowerCase() !== AuthenticationScheme.BEARER.toLowerCase()) ? CredentialType.ACCESS_TOKEN_WITH_AUTH_SCHEME : CredentialType.ACCESS_TOKEN;

        const accessTokenFilter: CredentialFilter = {
            credentialType: credentialType,
            clientId,
            target: this.scopeSet.printScopesLowerCase(),
            tokenType: authScheme,
            keyId: request.sshKid,
            requestedClaimsHash: request.requestedClaimsHash,
            userAssertionHash: this.userAssertionHash
        };

        const credentialCache: CredentialCache = this.cacheManager.getCredentialsFilteredBy(accessTokenFilter);

        const accessTokens = Object.keys(credentialCache.accessTokens).map((key) => credentialCache.accessTokens[key]);

        const numAccessTokens = accessTokens.length;
        if (numAccessTokens < 1) {
            return null;
        } else if (numAccessTokens > 1) {
            throw ClientAuthError.createMultipleMatchingTokensInCacheError();
        }

        return accessTokens[0] as AccessTokenEntity;
    }

    /**
     * Make a network call to the server requesting credentials
     * @param request
     * @param authority
     */
    private async executeTokenRequest(request: CommonOnBehalfOfRequest, authority: Authority, userAssertionHash: string)
        : Promise<AuthenticationResult | null> {

        const requestBody = this.createTokenRequestBody(request);
        const headers: Record<string, string> = this.createTokenRequestHeaders();
        const thumbprint: RequestThumbprint = {
            clientId: this.config.authOptions.clientId,
            authority: request.authority,
            scopes: request.scopes,
            claims: request.claims,
            authenticationScheme: request.authenticationScheme,
            resourceRequestMethod: request.resourceRequestMethod,
            resourceRequestUri: request.resourceRequestUri,
            shrClaims: request.shrClaims,
            sshKid: request.sshKid
        };

        const reqTimestamp = TimeUtils.nowSeconds();
        const response = await this.executePostToTokenEndpoint(authority.tokenEndpoint, requestBody, headers, thumbprint);

        const responseHandler = new ResponseHandler(
            this.config.authOptions.clientId,
            this.cacheManager,
            this.cryptoUtils,
            this.logger,
            this.config.serializableCache,
            this.config.persistencePlugin
        );

        responseHandler.validateTokenResponse(response.body);
        const tokenResponse = await responseHandler.handleServerTokenResponse(
            response.body,
            this.authority,
            reqTimestamp,
            request,
            undefined,
<<<<<<< HEAD
            undefined,
            undefined,
            response.headers["x-ms-httpver"],
=======
            userAssertionHash
>>>>>>> 3515b90b
        );

        return tokenResponse;
    }

    /**
     * generate a server request in accepable format
     * @param request
     */
    private createTokenRequestBody(request: CommonOnBehalfOfRequest): string {
        const parameterBuilder = new RequestParameterBuilder();

        parameterBuilder.addClientId(this.config.authOptions.clientId);

        parameterBuilder.addScopes(request.scopes);

        parameterBuilder.addGrantType(GrantType.JWT_BEARER);

        parameterBuilder.addClientInfo();

        parameterBuilder.addLibraryInfo(this.config.libraryInfo);
        parameterBuilder.addApplicationTelemetry(this.config.telemetry.application);
        parameterBuilder.addThrottling();

        if (this.serverTelemetryManager) {
            parameterBuilder.addServerTelemetry(this.serverTelemetryManager);
        }

        const correlationId = request.correlationId || this.config.cryptoInterface.createNewGuid();
        parameterBuilder.addCorrelationId(correlationId);

        parameterBuilder.addRequestTokenUse(AADServerParamKeys.ON_BEHALF_OF);

        parameterBuilder.addOboAssertion(request.oboAssertion);

        if (this.config.clientCredentials.clientSecret) {
            parameterBuilder.addClientSecret(this.config.clientCredentials.clientSecret);
        }

        if (this.config.clientCredentials.clientAssertion) {
            const clientAssertion = this.config.clientCredentials.clientAssertion;
            parameterBuilder.addClientAssertion(clientAssertion.assertion);
            parameterBuilder.addClientAssertionType(clientAssertion.assertionType);
        }

        return parameterBuilder.createQueryString();
    }
}<|MERGE_RESOLUTION|>--- conflicted
+++ resolved
@@ -221,13 +221,10 @@
             reqTimestamp,
             request,
             undefined,
-<<<<<<< HEAD
             undefined,
             undefined,
             response.headers["x-ms-httpver"],
-=======
             userAssertionHash
->>>>>>> 3515b90b
         );
 
         return tokenResponse;
