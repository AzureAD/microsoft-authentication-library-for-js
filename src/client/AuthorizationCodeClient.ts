--- conflicted
+++ resolved
@@ -28,10 +28,7 @@
 import { CcsCredentialType, CcsCredential } from "../account/CcsCredential";
 import { ClientConfigurationError } from "../error/ClientConfigurationError";
 import { RequestValidator } from "../request/RequestValidator";
-<<<<<<< HEAD
 import { PerformanceEvents } from "../telemetry/performance/PerformanceEvent";
-=======
->>>>>>> 4407079b
 import { IPerformanceClient } from "../telemetry/performance/IPerformanceClient";
 
 /**
@@ -70,18 +67,12 @@
      * authorization_code_grant
      * @param request
      */
-<<<<<<< HEAD
     async acquireToken(request: CommonAuthorizationCodeRequest, authCodePayload?: AuthorizationCodePayload, preQueueTime?: number): Promise<AuthenticationResult> {
-        this.logger.info("in acquireToken call");
         this.performanceClient?.addQueueMeasurement(PerformanceEvents.AuthClientAcquireToken, request.correlationId, preQueueTime);
-
-=======
-    async acquireToken(request: CommonAuthorizationCodeRequest, authCodePayload?: AuthorizationCodePayload): Promise<AuthenticationResult> {
         
         // @ts-ignore
         const atsMeasurement = this.performanceClient?.startMeasurement("AuthCodeClientAcquireToken", request.correlationId);
         this.logger.info("in acquireToken call in auth-code client");
->>>>>>> 4407079b
         if (!request || StringUtils.isEmpty(request.code)) {
             throw ClientAuthError.createTokenRequestCannotBeMadeError();
         }
@@ -111,29 +102,19 @@
 
         // Validate response. This function throws a server error if an error is returned by the server.
         responseHandler.validateTokenResponse(response.body);
-<<<<<<< HEAD
 
         const preHandleServerTokenResponseTime = this.performanceClient?.getCurrentTime();
-        return await responseHandler.handleServerTokenResponse(
-            response.body, 
-            this.authority, 
-            reqTimestamp, 
-            request, 
-=======
-        return  responseHandler.handleServerTokenResponse(response.body,
+        return responseHandler.handleServerTokenResponse(
+            response.body,
             this.authority,
             reqTimestamp,
             request,
->>>>>>> 4407079b
             authCodePayload,
             undefined,
             undefined,
             undefined,
             requestId,
-<<<<<<< HEAD
             preHandleServerTokenResponseTime
-        );
-=======
         ).then((result: AuthenticationResult) => {
             atsMeasurement?.endMeasurement({
                 success: true
@@ -149,7 +130,6 @@
                 });
                 throw error;
             });
->>>>>>> 4407079b
     }
 
     /**
