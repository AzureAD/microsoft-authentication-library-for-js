--- conflicted
+++ resolved
@@ -174,12 +174,8 @@
 
         if (request.authenticationScheme === AuthenticationScheme.POP) {
             const popTokenGenerator = new PopTokenGenerator(this.cryptoUtils);
-<<<<<<< HEAD
-            parameterBuilder.addPopToken(await popTokenGenerator.generateCnf(request.resourceRequestMethod, request.resourceRequestUri));
-=======
-            const cnfString = await popTokenGenerator.generateCnf();
+            const cnfString = await popTokenGenerator.generateCnf(request.resourceRequestMethod, request.resourceRequestUri);
             parameterBuilder.addPopToken(cnfString);
->>>>>>> a3a2d50a
         }
 
         const correlationId = request.correlationId || this.config.cryptoInterface.createNewGuid();
