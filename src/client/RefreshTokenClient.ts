/*
 * Copyright (c) Microsoft Corporation. All rights reserved.
 * Licensed under the MIT License.
 */

import { ClientConfiguration } from "../config/ClientConfiguration";
import { BaseClient } from "./BaseClient";
import { CommonRefreshTokenRequest } from "../request/CommonRefreshTokenRequest";
import { Authority } from "../authority/Authority";
import { ServerAuthorizationTokenResponse } from "../response/ServerAuthorizationTokenResponse";
import { RequestParameterBuilder } from "../request/RequestParameterBuilder";
import { GrantType, AuthenticationScheme, Errors, HeaderNames } from "../utils/Constants";
import { ResponseHandler } from "../response/ResponseHandler";
import { AuthenticationResult } from "../response/AuthenticationResult";
import { PopTokenGenerator } from "../crypto/PopTokenGenerator";
import { StringUtils } from "../utils/StringUtils";
import { RequestThumbprint } from "../network/RequestThumbprint";
import { NetworkResponse } from "../network/NetworkManager";
import { CommonSilentFlowRequest } from "../request/CommonSilentFlowRequest";
import { ClientConfigurationError } from "../error/ClientConfigurationError";
import { ClientAuthError } from "../error/ClientAuthError";
import { ServerError } from "../error/ServerError";
import { TimeUtils } from "../utils/TimeUtils";
import { UrlString } from "../url/UrlString";
import { CcsCredentialType } from "../account/CcsCredential";
import { buildClientInfoFromHomeAccountId } from "../account/ClientInfo";
import { InteractionRequiredAuthError, InteractionRequiredAuthErrorMessage } from "../error/InteractionRequiredAuthError";
import { PerformanceEvents } from "../telemetry/performance/PerformanceEvent";
import { IPerformanceClient } from "../telemetry/performance/IPerformanceClient";
/**
 * OAuth2.0 refresh token client
 */
export class RefreshTokenClient extends BaseClient {
    constructor(configuration: ClientConfiguration, performanceClient?: IPerformanceClient) {
        super(configuration, performanceClient);

    }
    public async acquireToken(request: CommonRefreshTokenRequest): Promise<AuthenticationResult> {
        const atsMeasurement = this.performanceClient?.startMeasurement(PerformanceEvents.RefreshTokenClientAcquireToken, request.correlationId);
        this.logger.verbose("RefreshTokenClientAcquireToken called", request.correlationId);
        const reqTimestamp = TimeUtils.nowSeconds();
        const response = await this.executeTokenRequest(request, this.authority);

        // Retrieve requestId from response headers
        const requestId = response.headers?.[HeaderNames.X_MS_REQUEST_ID];

        const responseHandler = new ResponseHandler(
            this.config.authOptions.clientId,
            this.cacheManager,
            this.cryptoUtils,
            this.logger,
            this.config.serializableCache,
            this.config.persistencePlugin
        );

        responseHandler.validateTokenResponse(response.body);

        return responseHandler.handleServerTokenResponse(
            response.body,
            this.authority,
            reqTimestamp,
            request,
            undefined,
            undefined,
            true,
<<<<<<< HEAD
            request.forceCache
        ).then((result: AuthenticationResult) => {
            atsMeasurement?.endMeasurement({
                success: true,
                refreshTokenSize: response.body.refresh_token?.length || 0
            });
            return result;
        })
            .catch((error) => {
                this.logger.verbose("Error in fetching refresh token", request.correlationId);
                atsMeasurement?.endMeasurement({
                    errorCode: error.errorCode,
                    subErrorCode: error.subError,
                    success: false,
                    refreshTokenSize: undefined
                });
                throw error;
            });
=======
            request.forceCache,
            requestId
        );
>>>>>>> a399c9fd
    }

    /**
     * Gets cached refresh token and attaches to request, then calls acquireToken API
     * @param request
     */
    public async acquireTokenByRefreshToken(request: CommonSilentFlowRequest): Promise<AuthenticationResult> {
        // Cannot renew token if no request object is given.
        if (!request) {
            throw ClientConfigurationError.createEmptyTokenRequestError();
        }

        // We currently do not support silent flow for account === null use cases; This will be revisited for confidential flow usecases
        if (!request.account) {
            throw ClientAuthError.createNoAccountInSilentRequestError();
        }

        // try checking if FOCI is enabled for the given application
        const isFOCI = this.cacheManager.isAppMetadataFOCI(request.account.environment, this.config.authOptions.clientId);

        // if the app is part of the family, retrive a Family refresh token if present and make a refreshTokenRequest
        if (isFOCI) {
            try {
                return this.acquireTokenWithCachedRefreshToken(request, true);
            } catch (e) {
                const noFamilyRTInCache = e instanceof InteractionRequiredAuthError && e.errorCode === InteractionRequiredAuthErrorMessage.noTokensFoundError.code;
                const clientMismatchErrorWithFamilyRT = e instanceof ServerError && e.errorCode === Errors.INVALID_GRANT_ERROR && e.subError === Errors.CLIENT_MISMATCH_ERROR;

                // if family Refresh Token (FRT) cache acquisition fails or if client_mismatch error is seen with FRT, reattempt with application Refresh Token (ART)
                if (noFamilyRTInCache || clientMismatchErrorWithFamilyRT) {
                    return this.acquireTokenWithCachedRefreshToken(request, false);
                    // throw in all other cases
                } else {
                    throw e;
                }
            }
        }
        // fall back to application refresh token acquisition
        return this.acquireTokenWithCachedRefreshToken(request, false);

    }

    /**
     * makes a network call to acquire tokens by exchanging RefreshToken available in userCache; throws if refresh token is not cached
     * @param request
     */
    private async acquireTokenWithCachedRefreshToken(request: CommonSilentFlowRequest, foci: boolean) {
        // fetches family RT or application RT based on FOCI value

        const atsMeasurement = this.performanceClient?.startMeasurement(PerformanceEvents.RefreshTokenClientAcquireTokenWithCachedRefreshToken, request.correlationId);
        this.logger.verbose("RefreshTokenClientAcquireTokenWithCachedRefreshToken called", request.correlationId);
        const refreshToken = this.cacheManager.readRefreshTokenFromCache(this.config.authOptions.clientId, request.account, foci);

        if (!refreshToken) {
            atsMeasurement?.discardMeasurement();
            throw InteractionRequiredAuthError.createNoTokensFoundError();
        }
        // attach cached RT size to the current measurement
        atsMeasurement?.endMeasurement({
            success: true
        });

        const refreshTokenRequest: CommonRefreshTokenRequest = {
            ...request,
            refreshToken: refreshToken.secret,
            authenticationScheme: request.authenticationScheme || AuthenticationScheme.BEARER,
            ccsCredential: {
                credential: request.account.homeAccountId,
                type: CcsCredentialType.HOME_ACCOUNT_ID
            }
        };

        return this.acquireToken(refreshTokenRequest);
    }

    /**
     * Constructs the network message and makes a NW call to the underlying secure token service
     * @param request
     * @param authority
     */
    private async executeTokenRequest(request: CommonRefreshTokenRequest, authority: Authority)
        : Promise<NetworkResponse<ServerAuthorizationTokenResponse>> {
        const acquireTokenMeasurement = this.performanceClient?.startMeasurement(PerformanceEvents.RefreshTokenClientExecuteTokenRequest, request.correlationId);
        const requestBody = await this.createTokenRequestBody(request);
        const queryParameters = this.createTokenQueryParameters(request);
        const headers: Record<string, string> = this.createTokenRequestHeaders(request.ccsCredential);
        const thumbprint: RequestThumbprint = {
            clientId: this.config.authOptions.clientId,
            authority: authority.canonicalAuthority,
            scopes: request.scopes,
            claims: request.claims,
            authenticationScheme: request.authenticationScheme,
            resourceRequestMethod: request.resourceRequestMethod,
            resourceRequestUri: request.resourceRequestUri,
            shrClaims: request.shrClaims,
            sshKid: request.sshKid
        };

        const endpoint = UrlString.appendQueryString(authority.tokenEndpoint, queryParameters);
        return this.executePostToTokenEndpoint(endpoint, requestBody, headers, thumbprint)
            .then((result) => {
                acquireTokenMeasurement?.endMeasurement({
                    success: true
                });
                return result;
            })
            .catch((error) => {
                acquireTokenMeasurement?.endMeasurement({
                    success: false
                });
                throw error;
            });
    }

    /**
     * Creates query string for the /token request
     * @param request
     */
    private createTokenQueryParameters(request: CommonRefreshTokenRequest): string {
        const parameterBuilder = new RequestParameterBuilder();

        if (request.tokenQueryParameters) {
            parameterBuilder.addExtraQueryParameters(request.tokenQueryParameters);
        }

        return parameterBuilder.createQueryString();
    }

    /**
     * Helper function to create the token request body
     * @param request
     */
    private async createTokenRequestBody(request: CommonRefreshTokenRequest): Promise<string> {
        const correlationId = request.correlationId;
        const acquireTokenMeasurement = this.performanceClient?.startMeasurement(PerformanceEvents.BaseClientCreateTokenRequestHeaders, correlationId);
        const parameterBuilder = new RequestParameterBuilder();

        parameterBuilder.addClientId(this.config.authOptions.clientId);

        parameterBuilder.addScopes(request.scopes);

        parameterBuilder.addGrantType(GrantType.REFRESH_TOKEN_GRANT);

        parameterBuilder.addClientInfo();

        parameterBuilder.addLibraryInfo(this.config.libraryInfo);
        parameterBuilder.addApplicationTelemetry(this.config.telemetry.application);
        parameterBuilder.addThrottling();

        if (this.serverTelemetryManager) {
            parameterBuilder.addServerTelemetry(this.serverTelemetryManager);
        }

        parameterBuilder.addCorrelationId(correlationId);

        parameterBuilder.addRefreshToken(request.refreshToken);

        if (this.config.clientCredentials.clientSecret) {
            parameterBuilder.addClientSecret(this.config.clientCredentials.clientSecret);
        }

        if (this.config.clientCredentials.clientAssertion) {
            const clientAssertion = this.config.clientCredentials.clientAssertion;
            parameterBuilder.addClientAssertion(clientAssertion.assertion);
            parameterBuilder.addClientAssertionType(clientAssertion.assertionType);
        }

        if (request.authenticationScheme === AuthenticationScheme.POP) {
            const popTokenGenerator = new PopTokenGenerator(this.cryptoUtils);
            const reqCnfData = await popTokenGenerator.generateCnf(request);
            // SPA PoP requires full Base64Url encoded req_cnf string (unhashed)
            parameterBuilder.addPopToken(reqCnfData.reqCnfString);
        } else if (request.authenticationScheme === AuthenticationScheme.SSH) {
            if (request.sshJwk) {
                parameterBuilder.addSshJwk(request.sshJwk);
            } else {
                acquireTokenMeasurement?.endMeasurement({
                    success: false
                });
                throw ClientConfigurationError.createMissingSshJwkError();
            }
        }

        if (!StringUtils.isEmptyObj(request.claims) || this.config.authOptions.clientCapabilities && this.config.authOptions.clientCapabilities.length > 0) {
            parameterBuilder.addClaims(request.claims, this.config.authOptions.clientCapabilities);
        }

        if (this.config.systemOptions.preventCorsPreflight && request.ccsCredential) {
            switch (request.ccsCredential.type) {
                case CcsCredentialType.HOME_ACCOUNT_ID:
                    try {
                        const clientInfo = buildClientInfoFromHomeAccountId(request.ccsCredential.credential);
                        parameterBuilder.addCcsOid(clientInfo);
                    } catch (e) {
                        this.logger.verbose("Could not parse home account ID for CCS Header: " + e);
                    }
                    break;
                case CcsCredentialType.UPN:
                    parameterBuilder.addCcsUpn(request.ccsCredential.credential);
                    break;
            }
        }
        acquireTokenMeasurement?.endMeasurement({
            success: true
        });
        return parameterBuilder.createQueryString();
    }
}<|MERGE_RESOLUTION|>--- conflicted
+++ resolved
@@ -63,8 +63,8 @@
             undefined,
             undefined,
             true,
-<<<<<<< HEAD
-            request.forceCache
+            request.forceCache,
+            requestId
         ).then((result: AuthenticationResult) => {
             atsMeasurement?.endMeasurement({
                 success: true,
@@ -82,11 +82,6 @@
                 });
                 throw error;
             });
-=======
-            request.forceCache,
-            requestId
-        );
->>>>>>> a399c9fd
     }
 
     /**
