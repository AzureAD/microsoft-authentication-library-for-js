--- conflicted
+++ resolved
@@ -58,11 +58,8 @@
             undefined,
             undefined,
             true,
-<<<<<<< HEAD
             response.headers["x-ms-httpver"],
-=======
             request.forceCache
->>>>>>> 3515b90b
         );
     }
 
