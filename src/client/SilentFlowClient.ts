--- conflicted
+++ resolved
@@ -36,43 +36,7 @@
         // We currently do not support silent flow for account === null use cases; This will be revisited for confidential flow usecases
         if (request.account === null) {
             throw ClientAuthError.createNoAccountInSilentRequestError();
-<<<<<<< HEAD
-        } else {
-            cacheRecord = new CacheRecord();
-            // fetch account
-            const accountKey: string = CacheHelper.generateAccountCacheKey(request.account);
-            cacheRecord.account = this.unifiedCacheManager.getAccount(accountKey);
-
-            const homeAccountId = cacheRecord.account.homeAccountId;
-            const environment = cacheRecord.account.environment;
-
-            // fetch idToken, accessToken, refreshToken
-            cacheRecord.idToken = this.fetchIdToken(homeAccountId, environment, cacheRecord.account.realm);
-            idTokenObj = new IdToken(cacheRecord.idToken.secret, this.config.cryptoInterface);
-            cacheRecord.accessToken = this.fetchAccessToken(homeAccountId, environment, requestScopes, cacheRecord.account.realm);
-            cacheRecord.refreshToken = this.fetchRefreshToken(homeAccountId, environment);
-
-            // If accessToken has expired, call refreshToken flow to fetch a new set of tokens
-            if (request.forceRefresh || (!!cacheRecord.accessToken && this.isTokenExpired(cacheRecord.accessToken.expiresOn))) {
-                // check if we have refreshToken
-                if (!!cacheRecord.refreshToken) {
-                    const refreshTokenClient = new RefreshTokenClient(this.config);
-                    const refreshTokenRequest: RefreshTokenRequest = {
-                        scopes: request.scopes,
-                        refreshToken: cacheRecord.refreshToken.secret,
-                        authority: request.authority
-                    };
-
-                    return refreshTokenClient.acquireToken(refreshTokenRequest);
-                }
-                // no refresh Token
-                else {
-                    throw ClientAuthError.createNoTokenInCacheError();
-                }
-            }
-=======
         } 
->>>>>>> 4830db97
 
         const cacheRecord = new CacheRecord();
         const requestScopes = new ScopeSet(request.scopes || [], this.config.authOptions.clientId, true);
