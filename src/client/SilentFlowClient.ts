/*
 * Copyright (c) Microsoft Corporation. All rights reserved.
 * Licensed under the MIT License.
 */

import { BaseClient } from "./BaseClient";
import { ClientConfiguration } from "../config/ClientConfiguration";
import { CommonSilentFlowRequest } from "../request/CommonSilentFlowRequest";
import { AuthenticationResult } from "../response/AuthenticationResult";
import { ScopeSet } from "../request/ScopeSet";
import { AuthToken } from "../account/AuthToken";
import { TimeUtils } from "../utils/TimeUtils";
import { RefreshTokenClient } from "./RefreshTokenClient";
import { ClientAuthError, ClientAuthErrorMessage } from "../error/ClientAuthError";
import { ClientConfigurationError } from "../error/ClientConfigurationError";
import { ResponseHandler } from "../response/ResponseHandler";
import { CacheRecord } from "../cache/entities/CacheRecord";

export class SilentFlowClient extends BaseClient {

    constructor(configuration: ClientConfiguration) {
        super(configuration);
    }

    /**
     * Retrieves a token from cache if it is still valid, or uses the cached refresh token to renew
     * the given token and returns the renewed token
     * @param request
     */
    async acquireToken(request: CommonSilentFlowRequest): Promise<AuthenticationResult> {
        try {
            return await this.acquireCachedToken(request);
        } catch (e) {
            if (e instanceof ClientAuthError && e.errorCode === ClientAuthErrorMessage.tokenRefreshRequired.code) {
                const refreshTokenClient = new RefreshTokenClient(this.config);
                return refreshTokenClient.acquireTokenByRefreshToken(request);
            } else {
                throw e;
            }
        }
    }

    /**
     * Retrieves token from cache or throws an error if it must be refreshed.
     * @param request
     */
    async acquireCachedToken(request: CommonSilentFlowRequest): Promise<AuthenticationResult> {
        // Cannot renew token if no request object is given.
        if (!request) {
            throw ClientConfigurationError.createEmptyTokenRequestError();
        }

        // We currently do not support silent flow for account === null use cases; This will be revisited for confidential flow usecases
        if (!request.account) {
            throw ClientAuthError.createNoAccountInSilentRequestError();
        }
        const requestScopes = new ScopeSet(request.scopes || []);
        const environment = request.authority || this.authority.getPreferredCache();
        const cacheRecord = this.cacheManager.readCacheRecord(request.account, this.config.authOptions.clientId, requestScopes, environment);

        if (request.forceRefresh || 
            request.claims || 
            !cacheRecord.accessToken || 
            TimeUtils.isTokenExpired(cacheRecord.accessToken.expiresOn, this.config.systemOptions.tokenRenewalOffsetSeconds)) {
            // Must refresh due to request parameters, or expired or non-existent access_token
            throw ClientAuthError.createRefreshRequiredError();
<<<<<<< HEAD
        } else if (cacheRecord.accessToken.refreshOn && TimeUtils.isTokenExpired(cacheRecord.accessToken.refreshOn, 0)) {
            // Refresh on time has passed, start token renewal process and return current access token
            const refreshTokenClient = new RefreshTokenClient(this.config);
            refreshTokenClient.acquireTokenByRefreshToken(request);
        }

        if (this.config.serverTelemetryManager) {
            this.config.serverTelemetryManager.incrementCacheHits();
=======
        } else {
            if (this.config.serverTelemetryManager) {
                this.config.serverTelemetryManager.incrementCacheHits();
            }
            return await this.generateResultFromCacheRecord(cacheRecord, request);
>>>>>>> 9a964dbe
        }

        return await this.generateResultFromCacheRecord(cacheRecord, request.resourceRequestMethod, request.resourceRequestUri);
    }

    /**
     * Helper function to build response object from the CacheRecord
     * @param cacheRecord
     */
    private async generateResultFromCacheRecord(cacheRecord: CacheRecord, request: CommonSilentFlowRequest): Promise<AuthenticationResult> {
        let idTokenObj: AuthToken | undefined;
        if (cacheRecord.idToken) {
            idTokenObj = new AuthToken(cacheRecord.idToken.secret, this.config.cryptoInterface);
        }
        return await ResponseHandler.generateAuthenticationResult(
            this.cryptoUtils,
            this.authority,
            cacheRecord,
            true,
            request,
            idTokenObj
        );
    }
}<|MERGE_RESOLUTION|>--- conflicted
+++ resolved
@@ -64,7 +64,6 @@
             TimeUtils.isTokenExpired(cacheRecord.accessToken.expiresOn, this.config.systemOptions.tokenRenewalOffsetSeconds)) {
             // Must refresh due to request parameters, or expired or non-existent access_token
             throw ClientAuthError.createRefreshRequiredError();
-<<<<<<< HEAD
         } else if (cacheRecord.accessToken.refreshOn && TimeUtils.isTokenExpired(cacheRecord.accessToken.refreshOn, 0)) {
             // Refresh on time has passed, start token renewal process and return current access token
             const refreshTokenClient = new RefreshTokenClient(this.config);
@@ -73,16 +72,9 @@
 
         if (this.config.serverTelemetryManager) {
             this.config.serverTelemetryManager.incrementCacheHits();
-=======
-        } else {
-            if (this.config.serverTelemetryManager) {
-                this.config.serverTelemetryManager.incrementCacheHits();
-            }
-            return await this.generateResultFromCacheRecord(cacheRecord, request);
->>>>>>> 9a964dbe
         }
 
-        return await this.generateResultFromCacheRecord(cacheRecord, request.resourceRequestMethod, request.resourceRequestUri);
+        return await this.generateResultFromCacheRecord(cacheRecord, request);
     }
 
     /**
