/*
 * Copyright (c) Microsoft Corporation. All rights reserved.
 * Licensed under the MIT License.
 */

import { DeviceCodeResponse, ServerDeviceCodeResponse } from "../response/DeviceCodeResponse";
import { BaseClient } from "./BaseClient";
import { DeviceCodeRequest } from "../request/DeviceCodeRequest";
import { ClientAuthError } from "../error/ClientAuthError";
import { RequestParameterBuilder } from "../server/RequestParameterBuilder";
import { Constants, GrantType } from "../utils/Constants";
import { Configuration } from "../config/Configuration";
import { TimeUtils } from "../utils/TimeUtils";
import { ServerAuthorizationTokenResponse } from "../server/ServerAuthorizationTokenResponse";
import { ScopeSet } from "../request/ScopeSet";

/**
 * OAuth2.0 Device code client
 */
export class DeviceCodeClient extends BaseClient {

<<<<<<< HEAD
    constructor(configuration: Configuration){
=======
    private authority: Authority;

    constructor(configuration: Configuration) {
>>>>>>> 3478dc51
        super(configuration);
    }

    /**
     * Gets device code from device code endpoint, calls back to with device code response, and
     * polls token endpoint to exchange device code for tokens
     * @param request
     */
    public async acquireToken(request: DeviceCodeRequest): Promise<string> {
<<<<<<< HEAD
        const deviceCodeResponse: NetworkResponse<DeviceCodeResponse> = await this.getDeviceCode(request);
        request.deviceCodeCallback(deviceCodeResponse.body);
=======
        this.authority = await this.createAuthority(request.authority);
        const deviceCodeResponse: DeviceCodeResponse = await this.getDeviceCode(request);
        request.deviceCodeCallback(deviceCodeResponse);
>>>>>>> 3478dc51
        const response: ServerAuthorizationTokenResponse = await this.acquireTokenWithDeviceCode(
            request,
            deviceCodeResponse);

        // TODO handle response
        return JSON.stringify(response);
    }

    /**
     * Creates device code request and executes http GET
     * @param request
     */
    private async getDeviceCode(request: DeviceCodeRequest): Promise<DeviceCodeResponse> {

        const deviceCodeUrl = this.createDeviceCodeUrl(request);
        const headers = this.createDefaultLibraryHeaders();

        return this.executeGetRequestToDeviceCodeEndpoint(deviceCodeUrl, headers);
    }

    /**
     * Executes GET request to device code endpoint
     * @param deviceCodeUrl
     * @param headers
     */
    private async executeGetRequestToDeviceCodeEndpoint(deviceCodeUrl: string, headers: Map<string, string>): Promise<DeviceCodeResponse> {

        const {
            body: {
                user_code: userCode,
                device_code: deviceCode,
                verification_uri: verificationUri,
                expires_in: expiresIn,
                interval,
                message
            }
        } = await this.networkClient.sendGetRequestAsync<ServerDeviceCodeResponse>(deviceCodeUrl, {headers});

        return {
            userCode,
            deviceCode,
            verificationUri,
            expiresIn,
            interval,
            message
        };
    }

    /**
     * Create device code endpoint url
     * @param request
     */
    private createDeviceCodeUrl(request: DeviceCodeRequest): string {
        const queryString: string = this.createQueryString(request);

        // TODO add device code endpoint to authority class
        return `${this.authority.canonicalAuthority}${Constants.DEVICE_CODE_ENDPOINT_PATH}?${queryString}`;
    }

    /**
     * Create device code endpoint query parameters and returns string
     */
    private createQueryString(request: DeviceCodeRequest): string {

        const parameterBuilder: RequestParameterBuilder = new RequestParameterBuilder();

        const scopeSet = new ScopeSet(request.scopes || [],
            this.config.authOptions.clientId,
            false);
        parameterBuilder.addScopes(scopeSet);
        parameterBuilder.addClientId(this.config.authOptions.clientId);

        return parameterBuilder.createQueryString();
    }

    /**
     * Creates token request with device code response and polls token endpoint at interval set by the device code
     * response
     * @param request
     * @param deviceCodeResponse
     */
    private async acquireTokenWithDeviceCode(
        request: DeviceCodeRequest,
        deviceCodeResponse: DeviceCodeResponse): Promise<ServerAuthorizationTokenResponse> {

        const requestBody = this.createTokenRequestBody(request, deviceCodeResponse);
        const headers: Map<string, string> = this.createDefaultTokenRequestHeaders();

        const deviceCodeExpirationTime = TimeUtils.nowSeconds() + deviceCodeResponse.expiresIn;
        const pollingIntervalMilli = deviceCodeResponse.interval * 1000;

        // Poll token endpoint while (device code is not expired AND operation has not been cancelled by
        // setting CancellationToken.cancel = true). POST request is sent at interval set by pollingIntervalMilli
        return new Promise<ServerAuthorizationTokenResponse>((resolve, reject) => {

            const intervalId: ReturnType<typeof setTimeout> = setInterval(async () => {
                try {
                    if (request.cancel) {

                        this.logger.error("Token request cancelled by setting DeviceCodeRequest.cancel = true");
                        clearInterval(intervalId);
                        reject(ClientAuthError.createDeviceCodeCancelledError());

                    } else if (TimeUtils.nowSeconds() > deviceCodeExpirationTime) {
                        this.logger.error(`Device code expired. Expiration time of device code was ${deviceCodeExpirationTime}`);
                        clearInterval(intervalId);
                        reject(ClientAuthError.createDeviceCodeExpiredError());

                    } else {
                        const response = await this.executePostToTokenEndpoint(
                            this.authority.tokenEndpoint,
                            requestBody,
                            headers);

                        if (response.body && response.body.error == Constants.AUTHORIZATION_PENDING) {
                            // user authorization is pending. Sleep for polling interval and try again
                            this.logger.info(response.body.error_description);
                        } else {
                            clearInterval(intervalId);
                            resolve(response.body);
                        }
                    }
                } catch (error) {
                    clearInterval(intervalId);
                    reject(error);
                }
            }, pollingIntervalMilli);
        });
    }

    /**
     * Creates query parameters and converts to string.
     * @param request
     * @param deviceCodeResponse
     */
    private createTokenRequestBody(request: DeviceCodeRequest, deviceCodeResponse: DeviceCodeResponse): string {

        const requestParameters: RequestParameterBuilder = new RequestParameterBuilder();

        const scopeSet = new ScopeSet(request.scopes || [],
            this.config.authOptions.clientId,
            true);
        requestParameters.addScopes(scopeSet);
        requestParameters.addClientId(this.config.authOptions.clientId);
        requestParameters.addGrantType(GrantType.DEVICE_CODE_GRANT);
        requestParameters.addDeviceCode(deviceCodeResponse.deviceCode);
        return requestParameters.createQueryString();
    }
}<|MERGE_RESOLUTION|>--- conflicted
+++ resolved
@@ -19,13 +19,7 @@
  */
 export class DeviceCodeClient extends BaseClient {
 
-<<<<<<< HEAD
     constructor(configuration: Configuration){
-=======
-    private authority: Authority;
-
-    constructor(configuration: Configuration) {
->>>>>>> 3478dc51
         super(configuration);
     }
 
@@ -35,14 +29,9 @@
      * @param request
      */
     public async acquireToken(request: DeviceCodeRequest): Promise<string> {
-<<<<<<< HEAD
-        const deviceCodeResponse: NetworkResponse<DeviceCodeResponse> = await this.getDeviceCode(request);
-        request.deviceCodeCallback(deviceCodeResponse.body);
-=======
-        this.authority = await this.createAuthority(request.authority);
+
         const deviceCodeResponse: DeviceCodeResponse = await this.getDeviceCode(request);
         request.deviceCodeCallback(deviceCodeResponse);
->>>>>>> 3478dc51
         const response: ServerAuthorizationTokenResponse = await this.acquireTokenWithDeviceCode(
             request,
             deviceCodeResponse);
