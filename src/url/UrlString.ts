/*
 * Copyright (c) Microsoft Corporation. All rights reserved.
 * Licensed under the MIT License.
 */
import { ServerAuthorizationCodeResponse } from "../response/ServerAuthorizationCodeResponse";
import { ClientConfigurationError } from "../error/ClientConfigurationError";
import { ClientAuthError } from "../error/ClientAuthError";
import { StringUtils } from "../utils/StringUtils";
import { IUri } from "./IUri";
import { AADAuthorityConstants } from "../utils/Constants";

/**
 * Url object class which can perform various transformations on url strings.
 */
export class UrlString {

    // internal url string field
    private _urlString: string;
    public get urlString(): string {
        return this._urlString;
    }
    
    constructor(url: string) {
        this._urlString = url;
        if (StringUtils.isEmpty(this._urlString)) {
            // Throws error if url is empty
            throw ClientConfigurationError.createUrlEmptyError();
        }

        if (StringUtils.isEmpty(this.getHash())) {
            this._urlString = UrlString.canonicalizeUri(url);
        }
    }

    /**
     * Ensure urls are lower case and end with a / character.
     * @param url 
     */
    static canonicalizeUri(url: string): string {
        if (url) {
            url = url.toLowerCase();
        }

        if (url && !StringUtils.endsWith(url, "/")) {
            url += "/";
        }

        return url;
    }

    /**
     * Throws if urlString passed is not a valid authority URI string.
     */
    validateAsUri(): void {
        // Attempts to parse url for uri components
        let components;
        try {
            components = this.getUrlComponents();
        } catch (e) {
            throw ClientConfigurationError.createUrlParseError(e);
        }

        // Throw error if URI or path segments are not parseable.
        if (!components.HostNameAndPort || !components.PathSegments || components.PathSegments.length < 1) {
            throw ClientConfigurationError.createUrlParseError(`Given url string: ${this.urlString}`);
        }

        // Throw error if uri is insecure.
        if(!components.Protocol || components.Protocol.toLowerCase() !== "https:") {
            throw ClientConfigurationError.createInsecureAuthorityUriError(this.urlString);
        }
    }

    /**
     * Function to remove query string params from url. Returns the new url.
     * @param url
     * @param name
     */
    urlRemoveQueryStringParameter(name: string): string {
        let regex = new RegExp("(\\&" + name + "=)[^\&]+");
        this._urlString = this.urlString.replace(regex, "");
        // name=value&
        regex = new RegExp("(" + name + "=)[^\&]+&");
        this._urlString = this.urlString.replace(regex, "");
        // name=value
        regex = new RegExp("(" + name + "=)[^\&]+");
        this._urlString = this.urlString.replace(regex, "");
        return this.urlString;
    }

    static removeHashFromUrl(url: string): string {
        return UrlString.canonicalizeUri(url.split("#")[0]);
    }

    /**
     * Given a url like https://a:b/common/d?e=f#g, and a tenantId, returns https://a:b/tenantId/d
     * @param href The url
     * @param tenantId The tenant id to replace
     */
    replaceTenantPath(tenantId: string): UrlString {
        const urlObject = this.getUrlComponents();
        const pathArray = urlObject.PathSegments;
        if (tenantId && (pathArray.length !== 0 && (pathArray[0] === AADAuthorityConstants.COMMON || pathArray[0] === AADAuthorityConstants.ORGANIZATIONS))) {
            pathArray[0] = tenantId;
        }
        return UrlString.constructAuthorityUriFromObject(urlObject);
    }

    /**
     * Returns the anchor part(#) of the URL
     */
    getHash(): string {
        return UrlString.parseHash(this.urlString);
    }

    /**
     * Parses out the components from a url string.
     * @returns An object with the various components. Please cache this value insted of calling this multiple times on the same url.
     */
    getUrlComponents(): IUri {
        // https://gist.github.com/curtisz/11139b2cfcaef4a261e0
        const regEx = RegExp("^(([^:/?#]+):)?(//([^/?#]*))?([^?#]*)(\\?([^#]*))?(#(.*))?");

        // If url string does not match regEx, we throw an error
        const match = this.urlString.match(regEx);
        if (!match) {
            throw ClientConfigurationError.createUrlParseError(`Given url string: ${this.urlString}`);
        }

        // Url component object
        const urlComponents = {
            Protocol: match[1],
            HostNameAndPort: match[4],
            AbsolutePath: match[5]
        } as IUri;

        let pathSegments = urlComponents.AbsolutePath.split("/");
        pathSegments = pathSegments.filter((val) => val && val.length > 0); // remove empty elements
        urlComponents.PathSegments = pathSegments;
        return urlComponents;
    }

<<<<<<< HEAD
    static getDomainFromUrl(url: string): string {
        const regEx = RegExp("^([^:/?#]+://)?([^/?#]*)");

        const match = url.match(regEx);

        if (!match) {
            throw ClientConfigurationError.createUrlParseError(`Given url string: ${url}`);
        }

        return match[2];
=======
    /**
     * Parses hash string from given string. Returns empty string if no hash symbol is found.
     * @param hashString 
     */
    static parseHash(hashString: string): string {
        const hashIndex1 = hashString.indexOf("#");
        const hashIndex2 = hashString.indexOf("#/");
        if (hashIndex2 > -1) {
            return hashString.substring(hashIndex2 + 2);
        } else if (hashIndex1 > -1) {
            return hashString.substring(hashIndex1 + 1);
        }
        return "";
>>>>>>> c5c31537
    }

    static constructAuthorityUriFromObject(urlObject: IUri): UrlString {
        return new UrlString(urlObject.Protocol + "//" + urlObject.HostNameAndPort + "/" + urlObject.PathSegments.join("/"));
    }

    /**
     * Returns URL hash as server auth code response object.
     */
    static getDeserializedHash(hash: string): ServerAuthorizationCodeResponse {
        // Check if given hash is empty
        if (StringUtils.isEmpty(hash)) {
            return {};
        }
        // Strip the # symbol if present
        const parsedHash = UrlString.parseHash(hash);
        // If # symbol was not present, above will return empty string, so give original hash value
        const deserializedHash: ServerAuthorizationCodeResponse = StringUtils.queryStringToObject<ServerAuthorizationCodeResponse>(StringUtils.isEmpty(parsedHash) ? hash : parsedHash);
        // Check if deserialization didn't work
        if (!deserializedHash) {
            throw ClientAuthError.createHashNotDeserializedError(JSON.stringify(deserializedHash));
        }
        return deserializedHash;
    }

    /**
     * Check if the hash of the URL string contains known properties
     */
    static hashContainsKnownProperties(hash: string): boolean {
        if (StringUtils.isEmpty(hash)) {
            return false;
        }

        const parameters: ServerAuthorizationCodeResponse = UrlString.getDeserializedHash(hash);
        return !!(
            parameters.code ||
            parameters.error_description ||
            parameters.error ||
            parameters.state
        );
    }
}<|MERGE_RESOLUTION|>--- conflicted
+++ resolved
@@ -140,7 +140,6 @@
         return urlComponents;
     }
 
-<<<<<<< HEAD
     static getDomainFromUrl(url: string): string {
         const regEx = RegExp("^([^:/?#]+://)?([^/?#]*)");
 
@@ -151,7 +150,8 @@
         }
 
         return match[2];
-=======
+    }
+    
     /**
      * Parses hash string from given string. Returns empty string if no hash symbol is found.
      * @param hashString 
@@ -165,7 +165,6 @@
             return hashString.substring(hashIndex1 + 1);
         }
         return "";
->>>>>>> c5c31537
     }
 
     static constructAuthorityUriFromObject(urlObject: IUri): UrlString {
