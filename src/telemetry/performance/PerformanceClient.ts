--- conflicted
+++ resolved
@@ -107,10 +107,7 @@
             name: measureName,
             startTimeMs: Date.now(),
             correlationId: eventCorrelationId,
-<<<<<<< HEAD
             httpVer: this.httpVer,
-=======
->>>>>>> 3515b90b
         };
 
         // Store in progress events so they can be discarded if not ended properly
@@ -131,12 +128,6 @@
                     // Cache event so that submeasurements can be added downstream
                     this.cacheEventByCorrelationId(completedEvent);
                 }
-<<<<<<< HEAD
-                console.log("Completed event");
-                console.log(completedEvent);
-=======
-
->>>>>>> 3515b90b
                 return completedEvent;
             },
             flushMeasurement: () => {
@@ -163,17 +154,11 @@
         if (performanceMeasurement) {
             // Immediately delete so that the same event isnt ended twice
             this.measurementsById.delete(event.eventId);
-            performanceMeasurement.endMeasurement(); //loop????
+            performanceMeasurement.endMeasurement(); // loop????
             const durationMs = performanceMeasurement.flushMeasurement();
             // null indicates no measurement was taken (e.g. needed performance APIs not present)
             if (durationMs !== null) {
                 this.logger.trace(`PerformanceClient: Performance measurement ended for ${event.name}: ${durationMs} ms`, event.correlationId);
-<<<<<<< HEAD
-                console.log(`**!!! PerformanceClient: Performance measurement ended for ${event.name}: ${durationMs} ms`, event.correlationId);
-                
-=======
-
->>>>>>> 3515b90b
                 const completedEvent: PerformanceEvent = {
                     // Allow duration to be overwritten when event ends (e.g. testing), but not status
                     durationMs: Math.round(durationMs),
@@ -232,7 +217,7 @@
     flushMeasurements(measureName: PerformanceEvents, correlationId: string): void {
         this.logger.trace(`PerformanceClient: Performance measurements flushed for ${measureName}`, correlationId);
         const eventsForCorrelationId = this.eventsByCorrelationId.get(correlationId);
-        console.log('EVENTS', eventsForCorrelationId);
+        console.log("EVENTS", eventsForCorrelationId);
         if (eventsForCorrelationId) {
             this.discardMeasurements(correlationId);
 
@@ -248,7 +233,7 @@
 
                     const completedEvent = this.endMeasurement(event);
                     if (completedEvent) {
-                        completedEvents.push(completedEvent);  //why this???
+                        completedEvents.push(completedEvent);  // why this???
                     }
                 }
 
@@ -288,8 +273,6 @@
                         } else {
                             this.logger.verbose(`PerformanceClient: Submeasurement for ${measureName} already exists for ${current.name}, ignoring`, correlationId);
                         }
-<<<<<<< HEAD
-=======
                         if (current.accessTokenSize) {
                             previous.accessTokenSize = current.accessTokenSize;
                         }
@@ -297,15 +280,11 @@
                             previous.idTokenSize = current.idTokenSize;
                         }
                     }
->>>>>>> 3515b90b
-
-                        
-                    }
                     else{
                         console.log("current name is same which is ....");
                         console.log(current.name);
                     }
-                    return previous;  //should we always return previous?
+                    return previous;  
                     
                 }, topLevelEvent);
 
@@ -377,12 +356,8 @@
             callback.apply(null, [events]);
         });
     }
-<<<<<<< HEAD
     
     setHttpVer(httpVer?: string): void {
         this.httpVer = httpVer;
     }
-=======
-
->>>>>>> 3515b90b
 }