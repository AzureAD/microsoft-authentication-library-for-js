/*
 * Copyright (c) Microsoft Corporation. All rights reserved.
 * Licensed under the MIT License.
 */

/**
 * Enumeration of operations that are instrumented by have their performance measured by the PerformanceClient.
 *
 * @export
 * @enum {number}
 */
export enum PerformanceEvents {

    /**
     * acquireTokenByCode API (msal-browser and msal-node).
     * Used to acquire tokens by trading an authorization code against the token endpoint.
     */
    AcquireTokenByCode = "acquireTokenByCode",

    /**
     * acquireTokenByRefreshToken API (msal-browser and msal-node).
     * Used to renew an access token using a refresh token against the token endpoint.
     */
    AcquireTokenByRefreshToken = "acquireTokenByRefreshToken",

    /**
     * acquireTokenSilent API (msal-browser and msal-node).
     * Used to silently acquire a new access token (from the cache or the network).
     */
    AcquireTokenSilent = "acquireTokenSilent",

    /**
     * acquireTokenSilentAsync (msal-browser).
     * Internal API for acquireTokenSilent.
     */
    AcquireTokenSilentAsync = "acquireTokenSilentAsync",

    /**
     * acquireTokenPopup (msal-browser).
     * Used to acquire a new access token interactively through pop ups
     */
    AcquireTokenPopup = "acquireTokenPopup",

    /**
     * getPublicKeyThumbprint API in CryptoOpts class (msal-browser).
     * Used to generate a public/private keypair and generate a public key thumbprint for pop requests.
     */
    CryptoOptsGetPublicKeyThumbprint = "cryptoOptsGetPublicKeyThumbprint",

    /**
     * signJwt API in CryptoOpts class (msal-browser).
     * Used to signed a pop token.
     */
    CryptoOptsSignJwt = "cryptoOptsSignJwt",

    /**
     * acquireToken API in the SilentCacheClient class (msal-browser).
     * Used to read access tokens from the cache.
     */
    SilentCacheClientAcquireToken = "silentCacheClientAcquireToken",

    /**
     * acquireToken API in the SilentIframeClient class (msal-browser).
     * Used to acquire a new set of tokens from the authorize endpoint in a hidden iframe.
     */
    SilentIframeClientAcquireToken = "silentIframeClientAcquireToken",

    /**
     * acquireToken API in SilentRereshClient (msal-browser).
     * Used to acquire a new set of tokens from the token endpoint using a refresh token.
     */
    SilentRefreshClientAcquireToken = "silentRefreshClientAcquireToken",

    /**
     * ssoSilent API (msal-browser).
     * Used to silently acquire an authorization code and set of tokens using a hidden iframe.
     */
    SsoSilent = "ssoSilent",

    /**
     * getDiscoveredAuthority API in StandardInteractionClient class (msal-browser).
     * Used to load authority metadata for a request.
     */
    StandardInteractionClientGetDiscoveredAuthority = "standardInteractionClientGetDiscoveredAuthority",

    /**
     * acquireToken APIs in msal-browser.
     * Used to make an /authorize endpoint call with native brokering enabled.
     */
    FetchAccountIdWithNativeBroker = "fetchAccountIdWithNativeBroker",

    /**
     * acquireToken API in NativeInteractionClient class (msal-browser).
     * Used to acquire a token from Native component when native brokering is enabled.
     */
    NativeInteractionClientAcquireToken = "nativeInteractionClientAcquireToken",
    /**
     * Time spent creating default headers for requests to token endpoint
     */
    BaseClientCreateTokenRequestHeaders = "baseClientCreateTokenRequestHeaders",

    /**
     * Used to measure the time taken for completing embedded-broker handshake (PW-Broker).
     */
    BrokerHandhshake = "brokerHandshake",
    /**
     * acquireTokenByRefreshToken API in BrokerClientApplication (PW-Broker) .
     */
    AcquireTokenByRefreshTokenInBroker = "acquireTokenByRefreshTokenInBroker",
    /**
     * Time taken for token acquisition by broker
     */
    AcquireTokenByBroker = "acquireTokenByBroker",

    /**
     * Time spent on the network for refresh token acquisition
     */
    RefreshTokenClientExecuteTokenRequest = "refreshTokenClientExecuteTokenRequest",

    /**
     * Time taken for acquiring refresh token , records RT size
     */
    RefreshTokenClientAcquireToken = "refreshTokenClientAcquireToken",

    /**
     * Time taken for acquiring cached refresh token
     */
    RefreshTokenClientAcquireTokenWithCachedRefreshToken = "refreshTokenClientAcquireTokenWithCachedRefreshToken",

    /**
     * acquireTokenByRefreshToken API in RefreshTokenClient (msal-common).
     */
    RefreshTokenClientAcquireTokenByRefreshToken = "refreshTokenClientAcquireTokenByRefreshToken",

    /**
     * Helper function to create token request body in RefreshTokenClient (msal-common).
     */
    RefreshTokenClientCreateTokenRequestBody = "refreshTokenClientCreateTokenRequestBody",

    /**
     * acquireTokenFromCache (msal-browser).
     * Internal API for acquiring token from cache
     */
    AcquireTokenFromCache = "acquireTokenFromCache",

    /**
     * acquireTokenBySilentIframe (msal-browser).
     * Internal API for acquiring token by silent Iframe
     */
    AcquireTokenBySilentIframe = "acquireTokenBySilentIframe",

    /**
     * Internal API for initializing base request in BaseInteractionClient (msal-browser)
     */
    InitializeBaseRequest = "initializeBaseRequest",

    /**
     * Internal API for initializing silent request in SilentCacheClient (msal-browser)
     */
    InitializeSilentRequest = "initializeSilentRequest",

    /**
     * Helper function in SilentIframeClient class (msal-browser).
     */
    SilentIframeClientTokenHelper = "silentIframeClientTokenHelper",

    /**
     * SilentHandler
     */
    SilentHandlerInitiateAuthRequest = "silentHandlerInitiateAuthRequest",
    SilentHandlerMonitorIframeForHash = "silentHandlerMonitorIframeForHash",
    SilentHandlerLoadFrame = "silentHandlerLoadFrame",

    /**
     * Helper functions in StandardInteractionClient class (msal-browser)
     */
    StandardInteractionClientCreateAuthCodeClient = "standardInteractionClientCreateAuthCodeClient",
    StandardInteractionClientGetClientConfiguration = "standardInteractionClientGetClientConfiguration",
    StandardInteractionClientInitializeAuthorizationRequest = "standardInteractionClientInitializeAuthorizationRequest",
    StandardInteractionClientInitializeAuthorizationCodeRequest = "standardInteractionClientInitializeAuthorizationCodeRequest",

    /**
     * getAuthCodeUrl API (msal-browser and msal-node).
     */
    GetAuthCodeUrl = "getAuthCodeUrl",

    /**
     * Functions from InteractionHandler (msal-browser)
     */
    HandleCodeResponseFromServer = "handleCodeResponseFromServer",
    HandleCodeResponseFromHash = "handleCodeResponseFromHash",
    UpdateTokenEndpointAuthority = "updateTokenEndpointAuthority",

    /**
     * APIs in Authorization Code Client (msal-common)
     */
    AuthClientAcquireToken = "authClientAcquireToken",
    AuthClientExecuteTokenRequest = "authClientExecuteTokenRequest",
    AuthClientCreateTokenRequestBody = "authClientCreateTokenRequestBody",
    AuthClientCreateQueryString = "authClientCreateQueryString",
    
    /**
     * Generate functions in PopTokenGenerator (msal-common)
     */
    PopTokenGenerateCnf = "popTokenGenerateCnf",
    PopTokenGenerateKid = "popTokenGenerateKid",

    /**
     * handleServerTokenResponse API in ResponseHandler (msal-common)
     */
    HandleServerTokenResponse = "handleServerTokenResponse",

<<<<<<< HEAD
    /**
     * Authority functions
     */
    AuthorityFactoryCreateDiscoveredInstance = "authorityFactoryCreateDiscoveredInstance",
    AuthorityResolveEndpointsAsync = "authorityResolveEndpointsAsync",
    AuthorityGetCloudDiscoveryMetadataFromNetwork = "authorityGetCloudDiscoveryMetadataFromNetwork",
    AuthorityUpdateCloudDiscoveryMetadata = "authorityUpdateCloudDiscoveryMetadata",
    AuthorityGetEndpointMetadataFromNetwork = "authorityGetEndpointMetadataFromNetwork",
    AuthorityUpdateEndpointMetadata = "authorityUpdateEndpointMetadata",
    AuthorityUpdateMetadataWithRegionalInformation = "authorityUpdateMetadataWithRegionalInformation",

    /**
     * Region Discovery functions
     */
    RegionDiscoveryDetectRegion = "regionDiscoveryDetectRegion",
    RegionDiscoveryGetRegionFromIMDS = "regionDiscoveryGetRegionFromIMDS",
    RegionDiscoveryGetCurrentVersion = "regionDiscoveryGetCurrentVersion",
=======
    AcquireTokenByCodeAsync = "acquireTokenByCodeAsync",
>>>>>>> 32cd83c6

    GetEndpointMetadataFromNetwork = "getEndpointMetadataFromNetwork",
    GetCloudDiscoveryMetadataFromNetworkMeasurement = "getCloudDiscoveryMetadataFromNetworkMeasurement",

    HandleRedirectPromiseMeasurement= "handleRedirectPromiseMeasurement",

    UpdateCloudDiscoveryMetadataMeasurement = "updateCloudDiscoveryMetadataMeasurement",

    UsernamePasswordClientAcquireToken = "usernamePasswordClientAcquireToken",

}

/**
 * State of the performance event.
 *
 * @export
 * @enum {number}
 */
export enum PerformanceEventStatus {
    NotStarted,
    InProgress,
    Completed
}

/**
 * Fields whose value will not change throughout a request
 */
export type StaticFields = {
    /**
     * The Silent Token Cache Lookup Policy
     *
     * @type {?(number | undefined)}
     */
    cacheLookupPolicy?: number | undefined,

    /**
     * Size of the id token
     *
     * @type {number}
     */
    idTokenSize?: number,

    /**
     *
     * Size of the access token
     *
     * @type {number}
     */

    accessTokenSize?: number,

    /**
     *
     * Size of the refresh token
     *
     * @type {number}
     */

    refreshTokenSize?: number | undefined,

    /**
     * Application name as specified by the app.
     *
     * @type {?string}
     */
    appName?: string,

    /**
     * Application version as specified by the app.
     *
     * @type {?string}
     */
    appVersion?: string,

    /**
     * The following are fields that may be emitted in native broker scenarios
     */
    extensionId?: string,
    extensionVersion?: string
    matsBrokerVersion?: string;
    matsAccountJoinOnStart?: string;
    matsAccountJoinOnEnd?: string;
    matsDeviceJoin?: string;
    matsPromptBehavior?: string;
    matsApiErrorCode?: number;
    matsUiVisible?: boolean;
    matsSilentCode?: number;
    matsSilentBiSubCode?: number;
    matsSilentMessage?: string;
    matsSilentStatus?: number;
    matsHttpStatus?: number
    matsHttpEventCount?: number;
    httpVerToken?: string;
    httpVerAuthority?: string;
};

/**
 * Fields whose value may change throughout a request
 */
export type Counters = {
    visibilityChangeCount?: number;
};

/**
 * Performance measurement taken by the library, including metadata about the request and application.
 *
 * @export
 * @typedef {PerformanceEvent}
 */
export type PerformanceEvent = StaticFields & Counters & {
    /**
     * Unique id for the event
     *
     * @type {string}
     */
    eventId: string,

    /**
     * State of the perforance measure.
     *
     * @type {PerformanceEventStatus}
     */
    status: PerformanceEventStatus,

    /**
     * Login authority used for the request
     *
     * @type {string}
     */
    authority: string,

    /**
     * Client id for the application
     *
     * @type {string}
     */
    clientId: string

    /**
     * Correlation ID used for the request
     *
     * @type {string}
     */
    correlationId: string,

    /**
     * End-to-end duration in milliseconds.
     * @date 3/22/2022 - 3:40:05 PM
     *
     * @type {number}
     */
    durationMs?: number,

    /**
     * Visibility of the page when the event completed.
     * Read from: https://developer.mozilla.org/docs/Web/API/Page_Visibility_API
     *
     * @type {?(string | null)}
     */
    endPageVisibility?: string | null,

    /**
     * Whether the result was retrieved from the cache.
     *
     * @type {(boolean | null)}
     */
    fromCache?: boolean | null,

    /**
     * Event name (usually in the form of classNameFunctionName)
     *
     * @type {PerformanceEvents}
     */
    name: PerformanceEvents,

    /**
     * Visibility of the page when the event completed.
     * Read from: https://developer.mozilla.org/docs/Web/API/Page_Visibility_API
     *
     * @type {?(string | null)}
     */
    startPageVisibility?: string | null,

    /**
     * Unix millisecond timestamp when the event was initiated.
     *
     * @type {number}
     */
    startTimeMs: number,

    /**
     * Whether or the operation completed successfully.
     *
     * @type {(boolean | null)}
     */
    success?: boolean | null,

    /**
     * Add specific error code in case of failure
     *
     * @type {string}
     */
    errorCode?: string,

    /**
     * Add specific sub error code in case of failure
     *
     * @type {string}
     */
    subErrorCode?: string,

    /**
     * Name of the library used for the operation.
     *
     * @type {string}
     */
    libraryName: string,

    /**
     * Version of the library used for the operation.
     *
     * @type {string}
     */
    libraryVersion: string,

    /**
     * Whether the response is from a native component (e.g., WAM)
     *
     * @type {?boolean}
     */
    isNativeBroker?: boolean,

    /**
     * Request ID returned from the response
     *
     * @type {?string}
     */
    requestId?: string

    /**
     * Cache lookup policy
     * 
     * @type {?number}
     */
    cacheLookupPolicy?: number | undefined,

    /**
     * Amount of time spent in the JS queue in milliseconds.
     * 
     * @type {?number}
     */
    queuedTimeMs?: number,

    /**
     * Amount of times queued in the JS event queue.
     * 
     * @type {?number}
     */
    queuedCount?: number
};<|MERGE_RESOLUTION|>--- conflicted
+++ resolved
@@ -210,7 +210,6 @@
      */
     HandleServerTokenResponse = "handleServerTokenResponse",
 
-<<<<<<< HEAD
     /**
      * Authority functions
      */
@@ -228,9 +227,8 @@
     RegionDiscoveryDetectRegion = "regionDiscoveryDetectRegion",
     RegionDiscoveryGetRegionFromIMDS = "regionDiscoveryGetRegionFromIMDS",
     RegionDiscoveryGetCurrentVersion = "regionDiscoveryGetCurrentVersion",
-=======
+    
     AcquireTokenByCodeAsync = "acquireTokenByCodeAsync",
->>>>>>> 32cd83c6
 
     GetEndpointMetadataFromNetwork = "getEndpointMetadataFromNetwork",
     GetCloudDiscoveryMetadataFromNetworkMeasurement = "getCloudDiscoveryMetadataFromNetworkMeasurement",
