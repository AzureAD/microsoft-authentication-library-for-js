--- conflicted
+++ resolved
@@ -12,13 +12,6 @@
     "generate:certs": "openssl.exe req -x509 -newkey rsa:4096 -keyout key.pem -out cert.pem -days 7 -nodes -subj /CN=localhost"
   },
   "dependencies": {
-<<<<<<< HEAD
-=======
-    "@azure/identity": "^1.0.2",
-    "axios": "^1.4.0",
-    "clear-module": "^4.1.1",
-    "e2e-test-utils": "file:../../e2eTestUtils",
->>>>>>> 533afa12
     "express": "^4.12.3",
     "morgan": "^1.5.2",
     "yargs": "^17.7.2"
@@ -29,11 +22,8 @@
     "@types/morgan": "^1.9.0",
     "e2e-test-utils": "file:../../e2eTestUtils",
     "jest": "^29.5.0",
-<<<<<<< HEAD
     "jose": "^2.0.2",
-=======
     "puppeteer": "^20.7.3",
->>>>>>> 533afa12
     "ts-jest": "^29.1.0",
     "typescript": "^4.9.5"
   },
