import { ClientSecretCredential, AccessToken } from "@azure/identity";
import axios from "axios";
const labApiUri = "https://msidlab.com/api"

export interface ILabApiParams {
    envName?: string,
    userType?: string,
    b2cProvider?: string
};

export class LabClient {

    private credentials: ClientSecretCredential;
    private currentToken: AccessToken;
    constructor() {
        this.credentials = new ClientSecretCredential(process.env["AZURE_TENANT_ID"], process.env["AZURE_CLIENT_ID"], process.env["AZURE_CLIENT_SECRET"]);   
    }

    private async getCurrentToken(): Promise<string> {
        if (this.currentToken) {
            if (this.currentToken.expiresOnTimestamp <= new Date().getTime()) {
                return this.currentToken.token;
            }
        }
        this.currentToken = await this.credentials.getToken("https://msidlab.com/.default");
        return this.currentToken.token;
    }

    private async requestLabApi(endpoint: string, accessToken: string): Promise<any> {
        try {
            const response = await axios(`${labApiUri}${endpoint}`, {
                headers: {
                    "Authorization": `Bearer ${accessToken}`
                }
            });
            return response.data;
        } catch (e) {
            console.error(e);
        }
    
        return null;
    }

<<<<<<< HEAD
    async getUserVarsByCloudEnvironment(apiParams: ILabApiParams): Promise<any> {
        const accessToken = await this.getCurrentToken();
        let queryParams: Array<string> = [];

        if (apiParams.envName) {
            queryParams.push(`envname=${apiParams.envName}`);
        }
        if (apiParams.userType) {
            queryParams.push(`usertype=${apiParams.userType}`);
        }
        if (apiParams.b2cProvider) {
            queryParams.push(`b2cprovider=${apiParams.b2cProvider}`);
        }

        if (queryParams.length <= 0) {
            throw "Must provide at least one param to getUserVarsByCloudEnvironment";
        }
        const apiUrl = '/user?' + queryParams.join("&");

=======
    async getUserVarsByCloudEnvironment(envName: string, usertype?: string, federationprovider?:string): Promise<any> {
        const accessToken = await this.getCurrentToken();
        let apiParams: Array<string> = [];


        if (envName) {
            apiParams.push(`azureenvironment=${envName}`);
        }
        if (usertype) {
            apiParams.push(`usertype=${usertype}`);
        }
        if (federationprovider) {
            apiParams.push(`federationprovider=${federationprovider}`);
        }

        if (apiParams.length <= 0) {
            throw "Must provide at least one param to getUserVarsByCloudEnvironment";
        }
        const apiUrl = '/user?' + apiParams.join("&");

>>>>>>> 5c620810
        return await this.requestLabApi(apiUrl, accessToken);
    }

    async getSecret(secretName: string): Promise<any> {
        const accessToken = await this.getCurrentToken();

        return await this.requestLabApi(`/LabSecret?&Secret=${secretName}`, accessToken);
    }
}<|MERGE_RESOLUTION|>--- conflicted
+++ resolved
@@ -5,7 +5,8 @@
 export interface ILabApiParams {
     envName?: string,
     userType?: string,
-    b2cProvider?: string
+    b2cProvider?: string,
+    federationProvider?: string
 };
 
 export class LabClient {
@@ -41,19 +42,19 @@
         return null;
     }
 
-<<<<<<< HEAD
     async getUserVarsByCloudEnvironment(apiParams: ILabApiParams): Promise<any> {
         const accessToken = await this.getCurrentToken();
         let queryParams: Array<string> = [];
 
+
         if (apiParams.envName) {
-            queryParams.push(`envname=${apiParams.envName}`);
+            queryParams.push(`azureenvironment=${apiParams.envName}`);
         }
         if (apiParams.userType) {
             queryParams.push(`usertype=${apiParams.userType}`);
         }
-        if (apiParams.b2cProvider) {
-            queryParams.push(`b2cprovider=${apiParams.b2cProvider}`);
+        if (apiParams.federationProvider) {
+            queryParams.push(`federationprovider=${apiParams.federationProvider}`);
         }
 
         if (queryParams.length <= 0) {
@@ -61,28 +62,6 @@
         }
         const apiUrl = '/user?' + queryParams.join("&");
 
-=======
-    async getUserVarsByCloudEnvironment(envName: string, usertype?: string, federationprovider?:string): Promise<any> {
-        const accessToken = await this.getCurrentToken();
-        let apiParams: Array<string> = [];
-
-
-        if (envName) {
-            apiParams.push(`azureenvironment=${envName}`);
-        }
-        if (usertype) {
-            apiParams.push(`usertype=${usertype}`);
-        }
-        if (federationprovider) {
-            apiParams.push(`federationprovider=${federationprovider}`);
-        }
-
-        if (apiParams.length <= 0) {
-            throw "Must provide at least one param to getUserVarsByCloudEnvironment";
-        }
-        const apiUrl = '/user?' + apiParams.join("&");
-
->>>>>>> 5c620810
         return await this.requestLabApi(apiUrl, accessToken);
     }
 
