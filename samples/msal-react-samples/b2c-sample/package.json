--- conflicted
+++ resolved
@@ -15,12 +15,9 @@
         "react-router-dom": "^6.7.0"
     },
     "devDependencies": {
-<<<<<<< HEAD
+        "@babel/plugin-proposal-private-property-in-object": "^7.21.11",
         "@types/jest": "^29.5.0",
         "e2e-test-utils": "file:../../e2eTestUtils",
-=======
-        "@babel/plugin-proposal-private-property-in-object": "^7.21.11",
->>>>>>> f714b51f
         "jest": "^29.5.0",
         "puppeteer": "^20.7.3",
         "react-scripts": "5.0.1",
