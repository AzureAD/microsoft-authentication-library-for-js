{
  "name": "b2c-sample",
  "version": "0.1.0",
  "private": true,
  "dependencies": {
    "@azure/msal-browser": "^2.28.1",
    "@azure/msal-react": "^1.4.5",
    "@emotion/react": "^11.9.3",
    "@emotion/styled": "^11.9.3",
    "@mui/icons-material": "^5.8.4",
    "@mui/material": "^5.9.0",
    "core-js": "^3.8.3",
    "react": "^17.0.2",
    "react-dom": "^17.0.2",
    "react-router-dom": "^5.2.0"
  },
  "devDependencies": {
    "react-scripts": "5.0.1",
    "jest": "^27.0.4"
  },
  "scripts": {
    "start": "react-scripts start",
    "build": "react-scripts build",
<<<<<<< HEAD
    "build:package": "npm run build:all --workspace=../../../lib/msal-react"
=======
    "eject": "react-scripts eject",
    "test": "jest",
    "build:package": "cd ../../../lib/msal-react & npm run build:all",
    "install:local": "npm install ../../../lib/msal-react ../../../lib/msal-react/node_modules/react ../../../lib/msal-react/node_modules/react-dom ../../../lib/msal-browser",
    "install:published": "npm install @azure/msal-browser@latest @azure/msal-react@latest react@^17 react-dom@^17"
>>>>>>> 98115540
  },
  "eslintConfig": {
    "extends": [
      "react-app"
    ]
  },
  "browserslist": {
    "production": [
      ">0.2%",
      "not dead",
      "not op_mini all"
    ],
    "development": [
      "last 1 chrome version",
      "last 1 firefox version",
      "last 1 safari version"
    ]
  },
  "workspaces": [
    "../../../lib/msal-browser",
    "../../../lib/msal-react"
  ]
}<|MERGE_RESOLUTION|>--- conflicted
+++ resolved
@@ -21,15 +21,8 @@
   "scripts": {
     "start": "react-scripts start",
     "build": "react-scripts build",
-<<<<<<< HEAD
+    "test": "jest",
     "build:package": "npm run build:all --workspace=../../../lib/msal-react"
-=======
-    "eject": "react-scripts eject",
-    "test": "jest",
-    "build:package": "cd ../../../lib/msal-react & npm run build:all",
-    "install:local": "npm install ../../../lib/msal-react ../../../lib/msal-react/node_modules/react ../../../lib/msal-react/node_modules/react-dom ../../../lib/msal-browser",
-    "install:published": "npm install @azure/msal-browser@latest @azure/msal-react@latest react@^17 react-dom@^17"
->>>>>>> 98115540
   },
   "eslintConfig": {
     "extends": [
