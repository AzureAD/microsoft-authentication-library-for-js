--- conflicted
+++ resolved
@@ -19,14 +19,9 @@
         "@types/jest": "^29.5.0",
         "e2e-test-utils": "file:../../e2eTestUtils",
         "jest": "^29.5.0",
-<<<<<<< HEAD
-        "react-scripts": "5.0.1",
-        "e2e-test-utils": "file:../../e2eTestUtils"
-=======
         "puppeteer": "^20.7.3",
         "react-scripts": "5.0.1",
         "ts-jest": "^29.1.0"
->>>>>>> 533afa12
     },
     "scripts": {
         "start": "react-scripts start",
