{
    "compilerOptions": {
        "moduleResolution": "node",
        "module": "commonjs",
        "target": "es5",
        "lib": [
            "es2015",
            "dom",
            "es2015.promise"
        ],
        "allowUnusedLabels": false,
        "noImplicitReturns": true,
        "esModuleInterop": true,
        "resolveJsonModule": true,
        "sourceMap": true,
        "experimentalDecorators": true,
        "importHelpers": true,
        "noImplicitAny": true,
        "types": [
            "node",
            "jest"
<<<<<<< HEAD
        ]
=======
        ],
        "jsx": "preserve",
        "isolatedModules": true,
        "allowJs": true,
        "skipLibCheck": true,
        "strict": false,
        "forceConsistentCasingInFileNames": true,
        "noEmit": true,
        "incremental": true
>>>>>>> 533afa12
    },
    "include": [
        "**/test/*.spec.ts"
    ],
    "exclude": [
        "node_modules"
    ],
    "compileOnSave": false,
    "buildOnSave": false
}<|MERGE_RESOLUTION|>--- conflicted
+++ resolved
@@ -19,9 +19,6 @@
         "types": [
             "node",
             "jest"
-<<<<<<< HEAD
-        ]
-=======
         ],
         "jsx": "preserve",
         "isolatedModules": true,
@@ -31,7 +28,6 @@
         "forceConsistentCasingInFileNames": true,
         "noEmit": true,
         "incremental": true
->>>>>>> 533afa12
     },
     "include": [
         "**/test/*.spec.ts"
