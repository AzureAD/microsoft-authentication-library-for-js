--- conflicted
+++ resolved
@@ -18,15 +18,9 @@
     "@emotion/styled": "^11.10.5",
     "@mui/icons-material": "^5.10.14",
     "@mui/material": "^5.10.14",
-<<<<<<< HEAD
-    "next": "^14.1.1",
+    "next": "^14.2.10",
     "react": "^18.3.1",
     "react-dom": "^18.3.1"
-=======
-    "next": "^14.2.10",
-    "react": "^18.2.0",
-    "react-dom": "^18.2.0"
->>>>>>> 2e9c0d3a
   },
   "devDependencies": {
     "@azure/msal-common": "^14.7.0",
