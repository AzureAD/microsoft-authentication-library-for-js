--- conflicted
+++ resolved
@@ -25,15 +25,10 @@
     "react-dom": "^18.2.0"
   },
   "devDependencies": {
-<<<<<<< HEAD
-    "jest": "^29.5.0",
-    "e2e-test-utils": "file:../../e2eTestUtils"
-=======
     "@types/jest": "^29.5.0",
     "e2e-test-utils": "file:../../e2eTestUtils",
     "jest": "^29.5.0",
     "puppeteer": "^20.7.3",
     "ts-jest": "^29.1.0"
->>>>>>> 533afa12
   }
 }