{
    "name": "typescript-sample",
    "version": "0.1.0",
    "private": true,
    "dependencies": {
        "@azure/msal-browser": "^3.0.0-beta.0",
        "@azure/msal-react": "^2.0.0-beta.0",
        "@emotion/react": "^11.10.5",
        "@emotion/styled": "^11.10.5",
        "@mui/icons-material": "^5.10.16",
        "@mui/material": "^5.10.17",
        "@types/node": "^16.18.10",
        "@types/react": "^18.0.26",
        "@types/react-dom": "^18.0.9",
        "@types/react-router-dom": "^5.1.7",
        "react": "^18.2.0",
        "react-dom": "^18.2.0",
        "react-router-dom": "^6.7.0",
        "react-scripts": "5.0.1",
        "typescript": "^4.9.4"
    },
    "scripts": {
        "start": "react-scripts start",
        "build": "react-scripts build",
        "build:package": "cd ../../../lib/msal-react && npm run build:all",
        "test": "jest",
        "eject": "react-scripts eject",
        "install:local": "npm install ../../../lib/msal-react ../../../lib/msal-react/node_modules/react ../../../lib/msal-react/node_modules/react-dom ../../../lib/msal-browser",
        "install:published": "npm install @azure/msal-browser@latest @azure/msal-react@latest react@^18 react-dom@^18"
    },
    "browserslist": {
        "production": [
            ">0.2%",
            "not dead",
            "not op_mini all"
        ],
        "development": [
            "last 1 chrome version",
            "last 1 firefox version",
            "last 1 safari version"
        ]
    },
    "devDependencies": {
<<<<<<< HEAD
        "@types/jest": "^29.5.0",
        "e2e-test-utils": "file:../../e2eTestUtils",
        "jest": "^29.5.0",
        "puppeteer": "^20.7.3",
        "ts-jest": "^29.1.0"
=======
        "@babel/plugin-proposal-private-property-in-object": "^7.21.11",
        "@types/jest": "^29.5.1",
        "jest": "^29.5.0"
>>>>>>> f714b51f
    }
}<|MERGE_RESOLUTION|>--- conflicted
+++ resolved
@@ -41,16 +41,11 @@
         ]
     },
     "devDependencies": {
-<<<<<<< HEAD
+        "@babel/plugin-proposal-private-property-in-object": "^7.21.11",
         "@types/jest": "^29.5.0",
         "e2e-test-utils": "file:../../e2eTestUtils",
         "jest": "^29.5.0",
         "puppeteer": "^20.7.3",
         "ts-jest": "^29.1.0"
-=======
-        "@babel/plugin-proposal-private-property-in-object": "^7.21.11",
-        "@types/jest": "^29.5.1",
-        "jest": "^29.5.0"
->>>>>>> f714b51f
     }
 }