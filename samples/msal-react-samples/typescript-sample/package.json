--- conflicted
+++ resolved
@@ -40,16 +40,10 @@
     },
     "devDependencies": {
         "@babel/plugin-proposal-private-property-in-object": "^7.21.11",
-<<<<<<< HEAD
-        "@types/jest": "^29.5.1",
-        "e2e-test-utils": "file:../../e2eTestUtils",
-        "jest": "^29.5.0"
-=======
         "@types/jest": "^29.5.0",
         "e2e-test-utils": "file:../../e2eTestUtils",
         "jest": "^29.5.0",
         "puppeteer": "^20.7.3",
         "ts-jest": "^29.1.0"
->>>>>>> 533afa12
     }
 }