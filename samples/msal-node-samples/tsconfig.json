{
    "compilerOptions": {
        "moduleResolution": "node",
        "module": "commonjs",
        "target": "es6",
        "lib": [
            "ES2021",
            "dom",
            "es2015.promise"
        ],
        "allowUnusedLabels": false,
        "noImplicitReturns": true,
        "esModuleInterop": true,
        "resolveJsonModule": true,
        "suppressImplicitAnyIndexErrors": true,
        "sourceMap": true,
        "experimentalDecorators": true,
        "importHelpers": true,
        "noImplicitAny": true,
        "downlevelIteration": true,
        "types": [
            "node",
            "jest"
<<<<<<< HEAD
        ]
=======
        ],
>>>>>>> f714b51f
    },
    "include": [
        "**/test/*.spec.ts"
    ],
    "exclude": [
        "node_modules"
    ],
    "compileOnSave": false,
    "buildOnSave": false,
}<|MERGE_RESOLUTION|>--- conflicted
+++ resolved
@@ -21,11 +21,7 @@
         "types": [
             "node",
             "jest"
-<<<<<<< HEAD
-        ]
-=======
         ],
->>>>>>> f714b51f
     },
     "include": [
         "**/test/*.spec.ts"
