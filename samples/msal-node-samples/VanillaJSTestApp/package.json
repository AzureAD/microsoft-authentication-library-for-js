--- conflicted
+++ resolved
@@ -10,12 +10,8 @@
   "author": "",
   "license": "MIT",
   "dependencies": {
-<<<<<<< HEAD
     "e2eTestUtils": "file:../../.",
-    "@azure/msal-node": "^1.0.0-alpha.8",
-=======
     "@azure/msal-node": "^1.0.0-alpha.9",
->>>>>>> cbe3c123
     "express": "^4.17.1",
     "express-handlebars": "^5.1.0"
   },
