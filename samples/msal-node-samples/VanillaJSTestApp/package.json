--- conflicted
+++ resolved
@@ -12,13 +12,9 @@
   "author": "",
   "license": "MIT",
   "dependencies": {
-<<<<<<< HEAD
-    "@azure/msal-node": "^1.0.0-alpha.11",
+    "@azure/msal-node": "^1.0.0-alpha.12",
     "axios": "^0.20.0",
     "e2eTestUtils": "file:../../.",
-=======
-    "@azure/msal-node": "^1.0.0-alpha.12",
->>>>>>> 660c4a66
     "express": "^4.17.1",
     "express-handlebars": "^5.1.0"
   },
