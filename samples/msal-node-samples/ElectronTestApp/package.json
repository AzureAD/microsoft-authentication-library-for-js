--- conflicted
+++ resolved
@@ -7,16 +7,10 @@
   "scripts": {
     "build": "tsc",
     "start": "npm run build && electron dist/app.js",
-<<<<<<< HEAD
     "build:package": "npm run build:all --workspaces",
-    "start:build": "npm run build:package && npm start"
-=======
+    "start:build": "npm run build:package && npm start",
     "test": "playwright test",
-    "build:package": "cd ../../../lib/msal-common && npm run build && cd ../msal-node && npm run build",
-    "start:build": "npm run build:package && npm start",
-    "install:local": "npm install ../../../lib/msal-node",
     "postinstall": "npx playwright install --with-deps chromium"
->>>>>>> 6220d0b1
   },
   "keywords": [
     "msal-node",
