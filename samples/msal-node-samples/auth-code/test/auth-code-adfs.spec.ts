import * as puppeteer from "puppeteer";
<<<<<<< HEAD
import {Screenshot, createFolder, setupCredentials, RETRY_TIMES} from "e2e-test-utils/src/TestUtils";
import { NodeCacheTestUtils } from "../../NodeCacheTestUtils";
import { LabClient } from "e2e-test-utils/src/LabClient";
import { LabApiQueryParams } from "e2e-test-utils/src/LabApiQueryParams";
import { AppTypes, AzureEnvironments, FederationProviders, UserTypes } from "e2e-test-utils/src/Constants";
=======
>>>>>>> 533afa12
import {
    Screenshot, 
    createFolder, 
    setupCredentials, 
    RETRY_TIMES, 
    enterCredentialsADFS,
    enterCredentialsADFSWithConsent,
    SCREENSHOT_BASE_FOLDER_NAME,
    SAMPLE_HOME_URL
} from "e2e-test-utils/src/TestUtils";
import { NodeCacheTestUtils } from "e2e-test-utils/src/NodeCacheTestUtils";
import { LabClient } from "e2e-test-utils/src/LabClient";
import { LabApiQueryParams } from "e2e-test-utils/src/LabApiQueryParams";
import { AppTypes, AzureEnvironments, FederationProviders, UserTypes } from "e2e-test-utils/src/Constants";
import { PublicClientApplication } from "@azure/msal-node";

const TEST_CACHE_LOCATION = `${__dirname}/data/adfs.cache.json`;

const getTokenAuthCode = require("../index");

const cachePlugin = require("../../cachePlugin.js")(TEST_CACHE_LOCATION);

const config = require("../config/ADFS.json");

let username: string;
let accountPwd: string;

describe('Auth Code ADFS 2019 Tests', () => {
    jest.retryTimes(RETRY_TIMES);
    jest.setTimeout(45000);
    let browser: puppeteer.Browser;
    let context: puppeteer.BrowserContext;
    let page: puppeteer.Page;
    let port: string;
    let homeRoute: string;
    const screenshotFolder = `${SCREENSHOT_BASE_FOLDER_NAME}/auth-code/adfs`;

    beforeAll(async() => {
        // @ts-ignore
        browser = await global.__BROWSER__;
        // @ts-ignore
        port = 3001;
        homeRoute = `http://localhost:${port}`;
        createFolder(screenshotFolder);

        const labApiParms: LabApiQueryParams = {
            azureEnvironment: AzureEnvironments.CLOUD,
            appType: AppTypes.CLOUD,
            federationProvider: FederationProviders.ADFS2019,
            userType: UserTypes.FEDERATED
        };

        const labClient = new LabClient();
        const envResponse = await labClient.getVarsByCloudEnvironment(labApiParms);
        [username, accountPwd] = await setupCredentials(envResponse[0], labClient);
    });

    afterAll(async () => {
        await browser.close();
    });

    describe("Acquire Token", () => {
        let publicClientApplication: PublicClientApplication;
        let server: any;

        beforeAll(async () => {
            publicClientApplication = new PublicClientApplication({ auth: config.authOptions, cache: { cachePlugin }});
            server = getTokenAuthCode(config, publicClientApplication, port);
            await NodeCacheTestUtils.resetCache(TEST_CACHE_LOCATION);
        });

        afterAll(async () => {
            if (server) {
                server.close();
            }
        })

        beforeEach(async () => {
            context = await browser.createIncognitoBrowserContext();
            page = await context.newPage();
            page.setDefaultTimeout(5000);
        });

        afterEach(async () => {
            await page.close();
            await context.close();
            await NodeCacheTestUtils.resetCache(TEST_CACHE_LOCATION);
        });

        it("Performs acquire token", async () => {
            const screenshot = new Screenshot(`${screenshotFolder}/BaseCase`);
            await page.goto(homeRoute);
            await enterCredentialsADFS(page, screenshot, username, accountPwd);
            await page.waitForFunction(`window.location.href.startsWith("${SAMPLE_HOME_URL}")`);
            const cachedTokens = await NodeCacheTestUtils.waitForTokens(TEST_CACHE_LOCATION, 2000);
            expect(cachedTokens.accessTokens.length).toBe(1);
            expect(cachedTokens.idTokens.length).toBe(1);
            expect(cachedTokens.refreshTokens.length).toBe(1);
        });

        it("Performs acquire token with prompt = 'login'", async () => {
            const screenshot = new Screenshot(`${screenshotFolder}/PromptLogin`);
            await page.goto(`${homeRoute}/?prompt=login`);
            await enterCredentialsADFS(page, screenshot, username, accountPwd);
            await page.waitForFunction(`window.location.href.startsWith("${SAMPLE_HOME_URL}")`);
            const cachedTokens = await NodeCacheTestUtils.waitForTokens(TEST_CACHE_LOCATION, 2000);
            expect(cachedTokens.accessTokens.length).toBe(1);
            expect(cachedTokens.idTokens.length).toBe(1);
            expect(cachedTokens.refreshTokens.length).toBe(1);
        });

        it("Performs acquire token with prompt = 'consent'", async () => {
            const screenshot = new Screenshot(`${screenshotFolder}/PromptConsent`);
            await page.goto(`${homeRoute}/?prompt=consent`);
            await enterCredentialsADFSWithConsent(page, screenshot, username, accountPwd);
            await page.waitForFunction(`window.location.href.startsWith("${SAMPLE_HOME_URL}")`);
            const cachedTokens = await NodeCacheTestUtils.waitForTokens(TEST_CACHE_LOCATION, 2000);
            expect(cachedTokens.accessTokens.length).toBe(1);
            expect(cachedTokens.idTokens.length).toBe(1);
            expect(cachedTokens.refreshTokens.length).toBe(1);
        });

        it("Performs acquire token with prompt = 'none'", async () => {
            const screenshot = new Screenshot(`${screenshotFolder}/PromptNone`);
            // First login
            await page.goto(`${homeRoute}/?prompt=login`);
            await enterCredentialsADFS(page, screenshot, username, accountPwd);
            await page.waitForFunction(`window.location.href.startsWith("${SAMPLE_HOME_URL}")`);

            // Reset the cache
            await NodeCacheTestUtils.resetCache(TEST_CACHE_LOCATION);

            await page.goto(`${homeRoute}/?prompt=none`, {waitUntil: "networkidle0"});
            const cachedTokens = await NodeCacheTestUtils.waitForTokens(TEST_CACHE_LOCATION, 2000);
            expect(cachedTokens.accessTokens.length).toBe(1);
            expect(cachedTokens.idTokens.length).toBe(1);
            expect(cachedTokens.refreshTokens.length).toBe(1);
        });

        it("Performs acquire token with state", async () => {
            const screenshot = new Screenshot(`${screenshotFolder}/WithState`);
            const STATE_VALUE = "value_on_state";
            await page.goto(`${homeRoute}/?prompt=login&state=${STATE_VALUE}`);
            await enterCredentialsADFS(page, screenshot, username, accountPwd);
            await page.waitForFunction(`window.location.href.startsWith("${SAMPLE_HOME_URL}")`);
            const url = page.url();
            expect(url.includes(`state=${STATE_VALUE}`)).toBe(true);
            const cachedTokens = await NodeCacheTestUtils.waitForTokens(TEST_CACHE_LOCATION, 2000);
            expect(cachedTokens.accessTokens.length).toBe(1);
            expect(cachedTokens.idTokens.length).toBe(1);
            expect(cachedTokens.refreshTokens.length).toBe(1);
        });

        it("Performs acquire token with login hint", async () => {
            const USERNAME = "test@domain.abc";
            await page.goto(`${homeRoute}/?prompt=login&loginHint=${USERNAME}`, {waitUntil: "networkidle0"});
            await page.waitForSelector("#i0116");
            const emailInput = await page.$("#i0116")
            const email = await page.evaluate(element => {
                const emailInput = element as HTMLInputElement;
                return emailInput.value;
            }, emailInput);
            expect(email).toBe(USERNAME);
        });

        // NOTE: This test runs successfully only when we are running in headless mode
        it.skip("Performs acquire token with domain hint", async () => {
            const DOMAIN = "microsoft.com";
            const MS_LOGIN_URL = "msft.sts.microsoft.com";
            await page.goto(`${homeRoute}/?domainHint=${DOMAIN}`);
            await page.waitForNavigation({ waitUntil: 'networkidle2' });
            const url = await page.url();
            console.log(url);
            expect(url.includes(MS_LOGIN_URL)).toBe(true);
        });
    });
});<|MERGE_RESOLUTION|>--- conflicted
+++ resolved
@@ -1,12 +1,4 @@
 import * as puppeteer from "puppeteer";
-<<<<<<< HEAD
-import {Screenshot, createFolder, setupCredentials, RETRY_TIMES} from "e2e-test-utils/src/TestUtils";
-import { NodeCacheTestUtils } from "../../NodeCacheTestUtils";
-import { LabClient } from "e2e-test-utils/src/LabClient";
-import { LabApiQueryParams } from "e2e-test-utils/src/LabApiQueryParams";
-import { AppTypes, AzureEnvironments, FederationProviders, UserTypes } from "e2e-test-utils/src/Constants";
-=======
->>>>>>> 533afa12
 import {
     Screenshot, 
     createFolder, 
