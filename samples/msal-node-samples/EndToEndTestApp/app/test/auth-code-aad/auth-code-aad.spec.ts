import "jest";
import puppeteer from "puppeteer";
import { Screenshot, createFolder, setupCredentials } from "../../../../../e2eTestUtils/TestUtils";
import { NodeCacheTestUtils } from "../../../../../e2eTestUtils/NodeCacheTestUtils";
import { LabClient } from "../../../../../e2eTestUtils/LabClient";
import { LabApiQueryParams } from "../../../../../e2eTestUtils/LabApiQueryParams";
import { AppTypes, AzureEnvironments } from "../../../../../e2eTestUtils/Constants";
import { 
    enterCredentials, 
    SCREENSHOT_BASE_FOLDER_NAME,
    enterCredentialsWithConsent,
 } from "../testUtils";

const TEST_CACHE_LOCATION = `${__dirname}/data/testCache.json`;
const HOME_ROUTE="http://localhost:3000";

let username: string;
let accountPwd: string;

describe('Auth Code AAD PPE Tests', () => {
<<<<<<< HEAD
=======
    jest.setTimeout(95000);
>>>>>>> b3d7213a
    let browser: puppeteer.Browser;
    let context: puppeteer.BrowserContext;
    let page: puppeteer.Page;
    
    beforeAll(async() => {
        createFolder(SCREENSHOT_BASE_FOLDER_NAME);

        const labApiParms: LabApiQueryParams = {
            azureEnvironment: AzureEnvironments.PPE,
            appType: AppTypes.CLOUD,
        };

        const labClient = new LabClient();
        const envResponse = await labClient.getVarsByCloudEnvironment(labApiParms);
        [username, accountPwd] = await setupCredentials(envResponse[0], labClient);

        browser = await puppeteer.launch({
            headless: true,
            ignoreDefaultArgs: ['--no-sandbox', '-disable-setuid-sandbox', '--disable-extensions']
        });
    });

    afterAll(async () => {
        await browser.close();
    });

    describe("Acquire Token", () => {
        let testName: string;
        let screenshot: Screenshot;
        let environment = 'aad';

        beforeAll(async () => {
            testName = "authCodeAcquireToken";
            screenshot = new Screenshot(`${SCREENSHOT_BASE_FOLDER_NAME}/${testName}/${environment}`);
            await NodeCacheTestUtils.resetCache(TEST_CACHE_LOCATION);
        });

        beforeEach(async () => {
            context = await browser.createIncognitoBrowserContext();
            page = await context.newPage();
            page.on('dialog', async dialog => {
                console.log(dialog.message());
                await dialog.dismiss();
            });
            page.setDefaultNavigationTimeout(0);
        });

        afterEach(async () => {
            await page.close();
            await context.close();
            await NodeCacheTestUtils.resetCache(TEST_CACHE_LOCATION);
        });

        it("Performs acquire token", async () => {
            await page.goto(HOME_ROUTE);
            await enterCredentials(page, screenshot, username, accountPwd);

            const cachedTokens = await NodeCacheTestUtils.waitForTokens(TEST_CACHE_LOCATION, 2000);
            expect(cachedTokens.accessTokens.length).toBe(1);
            expect(cachedTokens.idTokens.length).toBe(1);
            expect(cachedTokens.refreshTokens.length).toBe(1);
         });

        it("Performs acquire token with prompt = 'login'", async () => {
            await page.goto(`${HOME_ROUTE}/?prompt=login`);
            await enterCredentials(page, screenshot, username, accountPwd);

            const cachedTokens = await NodeCacheTestUtils.waitForTokens(TEST_CACHE_LOCATION, 2000);
            expect(cachedTokens.accessTokens.length).toBe(1);
            expect(cachedTokens.idTokens.length).toBe(1);
            expect(cachedTokens.refreshTokens.length).toBe(1);
        });

        it("Performs acquire token with prompt = 'consent'", async () => {
            await page.goto(`${HOME_ROUTE}/?prompt=consent`);
            await enterCredentialsWithConsent(page, screenshot, username, accountPwd);

            const cachedTokens = await NodeCacheTestUtils.waitForTokens(TEST_CACHE_LOCATION, 2000);
            expect(cachedTokens.accessTokens.length).toBe(1);
            expect(cachedTokens.idTokens.length).toBe(1);
            expect(cachedTokens.refreshTokens.length).toBe(1);
        });

        it("Performs acquire token with prompt = 'none'", async () => {
            // First log the user in first
            await page.goto(`${HOME_ROUTE}/?prompt=login`);
            await enterCredentials(page, screenshot, username, accountPwd);
            await NodeCacheTestUtils.waitForTokens(TEST_CACHE_LOCATION, 2000);
            
            // Reset the cache to prepare for the second login
            await NodeCacheTestUtils.resetCache(TEST_CACHE_LOCATION);

            // Login without a prompt 
            await page.goto(`${HOME_ROUTE}/?prompt=none`);
            const cachedTokens = await NodeCacheTestUtils.waitForTokens(TEST_CACHE_LOCATION, 2000);
            expect(cachedTokens.accessTokens.length).toBe(1);
            expect(cachedTokens.idTokens.length).toBe(1);
            expect(cachedTokens.refreshTokens.length).toBe(1);
        });

        it("Performs acquire token with state", async () => {
            const STATE_VALUE = "value_on_state";
            await page.goto(`${HOME_ROUTE}/?prompt=login&state=${STATE_VALUE}`);
            await enterCredentials(page, screenshot, username, accountPwd);
            await new Promise(resolve => { setTimeout(() => { resolve(true) }, 4000)});
            const url = await page.url();
            expect(url.includes(`state=${STATE_VALUE}`)).toBe(true);
            const cachedTokens = await NodeCacheTestUtils.waitForTokens(TEST_CACHE_LOCATION, 2000);
            expect(cachedTokens.accessTokens.length).toBe(1);
            expect(cachedTokens.idTokens.length).toBe(1);
            expect(cachedTokens.refreshTokens.length).toBe(1);
        });

        it("Performs acquire token with login hint", async () => {
            const USERNAME = "test@domain.abc";
            await page.goto(`${HOME_ROUTE}/?prompt=login&loginHint=${USERNAME}`);
            await page.waitForSelector("#i0116");
            const emailInput = await page.$("#i0116")
            const email = await page.evaluate(element => element.value, emailInput);
            expect(email).toBe(USERNAME);
        });

        // NOTE: This test runs successfully only when we are running in headless mode
        it.skip("Performs acquire token with domain hint", async () => {
            const DOMAIN = "microsoft.com";
            const MS_LOGIN_URL = "msft.sts.microsoft.com";
            await page.goto(`${HOME_ROUTE}/?domainHint=${DOMAIN}`);
            await page.waitForNavigation({ waitUntil: 'networkidle2' });
            const url = await page.url();
            console.log(url);
            expect(url.includes(MS_LOGIN_URL)).toBe(true);
        });
    });
});<|MERGE_RESOLUTION|>--- conflicted
+++ resolved
@@ -18,10 +18,7 @@
 let accountPwd: string;
 
 describe('Auth Code AAD PPE Tests', () => {
-<<<<<<< HEAD
-=======
     jest.setTimeout(95000);
->>>>>>> b3d7213a
     let browser: puppeteer.Browser;
     let context: puppeteer.BrowserContext;
     let page: puppeteer.Page;
@@ -151,7 +148,6 @@
             await page.goto(`${HOME_ROUTE}/?domainHint=${DOMAIN}`);
             await page.waitForNavigation({ waitUntil: 'networkidle2' });
             const url = await page.url();
-            console.log(url);
             expect(url.includes(MS_LOGIN_URL)).toBe(true);
         });
     });
