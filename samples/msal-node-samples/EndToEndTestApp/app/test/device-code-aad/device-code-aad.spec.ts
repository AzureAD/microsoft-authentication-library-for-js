import "jest";
import puppeteer from "puppeteer";
import { ChildProcessWithoutNullStreams, spawn } from "child_process";
import { Screenshot, createFolder, setupCredentials } from "../../../../../e2eTestUtils/TestUtils";
import { NodeCacheTestUtils } from "../../../../../e2eTestUtils/NodeCacheTestUtils";
import { LabClient } from "../../../../../e2eTestUtils/LabClient";
import { LabApiQueryParams } from "../../../../../e2eTestUtils/LabApiQueryParams";
import { AppTypes, AzureEnvironments } from "../../../../../e2eTestUtils/Constants";
import { 
    enterCredentials, 
    enterDeviceCode,
    SCREENSHOT_BASE_FOLDER_NAME,
    extractDeviceCodeParameters,
    checkTimeoutError,
 } from "../testUtils";

const TEST_CACHE_LOCATION = `${__dirname}/data/testCache.json`;
const SUCCESSFUL_SIGNED_IN_MESSAGE = "You have signed in";

let username: string;
let accountPwd: string;

describe('Device Code AAD PPE Tests', () => {
    jest.setTimeout(90000);
    let browser: puppeteer.Browser;
    let context: puppeteer.BrowserContext;
    let page: puppeteer.Page;
    let device: ChildProcessWithoutNullStreams;
    const stream: Array<any> = [];
    
    beforeAll(async() => {
        createFolder(SCREENSHOT_BASE_FOLDER_NAME);

        const labApiParms: LabApiQueryParams = {
            azureEnvironment: AzureEnvironments.PPE,
            appType: AppTypes.CLOUD,
        };

        const labClient = new LabClient();
        const envResponse = await labClient.getVarsByCloudEnvironment(labApiParms);
        [username, accountPwd] = await setupCredentials(envResponse[0], labClient);

        browser = await puppeteer.launch({
            headless: false,
            ignoreDefaultArgs: ['--no-sandbox', '-disable-setuid-sandbox', '--disable-extensions']
        });
    });

    afterAll(async () => {
        await browser.close();
    });

    describe("Acquire Token", () => {
        let testName: string;
        let screenshot: Screenshot;

        beforeAll(() => {
            testName = "deviceCodeAADFlowBaseCase";
            screenshot = new Screenshot(`${SCREENSHOT_BASE_FOLDER_NAME}/${testName}`);
            NodeCacheTestUtils.resetCache(TEST_CACHE_LOCATION);
        });

        beforeEach(async () => {
            device = spawn(/^win/.test(process.platform) ? "npm.cmd" : "npm", ["start", "--", "-s", "device-code-aad", "-c", TEST_CACHE_LOCATION]);

            device.stdout.on('data', (chunk) => stream.push(chunk));

            context = await browser.createIncognitoBrowserContext();
            page = await context.newPage();
            page.setDefaultNavigationTimeout(0);
        });

        afterEach(async () => {
            device.kill();
            await page.close();
            await context.close();
            NodeCacheTestUtils.resetCache(TEST_CACHE_LOCATION);
        });

        it("Performs acquire token with Device Code flow", async () => {
            const { deviceCode, deviceLoginUrl }: { deviceCode: string, deviceLoginUrl: string } = await new Promise((resolve) => {
                const intervalId = setInterval(() => {
                    const output = Buffer.concat(stream).toString();
                     const deviceCodeParameters = extractDeviceCodeParameters(output);
                    if (deviceCodeParameters) {
                        clearInterval(intervalId);  
                        resolve(deviceCodeParameters);
                    }
                }, 500);
            });

            await enterDeviceCode(page, screenshot, deviceCode, deviceLoginUrl);
            await enterCredentials(page, screenshot, username, accountPwd);
<<<<<<< HEAD
            const htmlBody = await page.evaluate(() => document.body.innerHTML);
            expect(htmlBody).toContain(SUCCESSFUL_SIGNED_IN_MESSAGE);
            const cachedTokens = await NodeCacheTestUtils.waitForTokens(TEST_CACHE_LOCATION, 2000);
=======
            const cachedTokens = NodeCacheTestUtils.getTokens(TEST_CACHE_LOCATION);
>>>>>>> 82c1e086
            expect(cachedTokens.accessTokens.length).toBe(1);
            expect(cachedTokens.idTokens.length).toBe(1);
            expect(cachedTokens.refreshTokens.length).toBe(1);
         });

    });
    
    describe("Cancellation", () => {
        let testName: string;
        let screenshot: Screenshot;

        beforeAll(() => {
            testName = "deviceCodeAADFlowCancellation";
            screenshot = new Screenshot(`${SCREENSHOT_BASE_FOLDER_NAME}/${testName}`);
            NodeCacheTestUtils.resetCache(TEST_CACHE_LOCATION);
        });


        afterEach(async () => {
            device.kill();
            NodeCacheTestUtils.resetCache(TEST_CACHE_LOCATION);
        });

        it("Cancels polling when a user timeout is provided", async () => {
            const TIMEOUT_DURATION = 5;
            const deviceStream: Array<any> = [];
            device = spawn(
                /^win/.test(process.platform) ? "npm.cmd" : "npm",
                ["start", "--", "-s", "device-code-aad", "-c", TEST_CACHE_LOCATION, "--ro", JSON.stringify({ timeout: TIMEOUT_DURATION })]
            );
            device.stdout.on('data', (chunk) => deviceStream.push(chunk));

            const timeoutErrorShown: boolean = await new Promise((resolve) => {
                const intervalId = setInterval(() => {
                    const output = Buffer.concat(deviceStream).toString();
                    const timeoutErrorShown = checkTimeoutError(output);
                    if (timeoutErrorShown) {
                        clearInterval(intervalId);
                        resolve(timeoutErrorShown);
                    }
                }, 1000);
            });

            expect(timeoutErrorShown).toBe(true);
        });
    });
});<|MERGE_RESOLUTION|>--- conflicted
+++ resolved
@@ -91,13 +91,9 @@
 
             await enterDeviceCode(page, screenshot, deviceCode, deviceLoginUrl);
             await enterCredentials(page, screenshot, username, accountPwd);
-<<<<<<< HEAD
             const htmlBody = await page.evaluate(() => document.body.innerHTML);
             expect(htmlBody).toContain(SUCCESSFUL_SIGNED_IN_MESSAGE);
             const cachedTokens = await NodeCacheTestUtils.waitForTokens(TEST_CACHE_LOCATION, 2000);
-=======
-            const cachedTokens = NodeCacheTestUtils.getTokens(TEST_CACHE_LOCATION);
->>>>>>> 82c1e086
             expect(cachedTokens.accessTokens.length).toBe(1);
             expect(cachedTokens.idTokens.length).toBe(1);
             expect(cachedTokens.refreshTokens.length).toBe(1);
