/*
 * Copyright (c) Microsoft Corporation. All rights reserved.
 * Licensed under the MIT License.
 */

import "jest";
import puppeteer from "puppeteer";
import { Screenshot, createFolder, setupCredentials } from "../../../../../e2eTestUtils/TestUtils";
import { NodeCacheTestUtils } from "../../../../../e2eTestUtils/NodeCacheTestUtils";
import { LabClient } from "../../../../../e2eTestUtils/LabClient";
import { LabApiQueryParams } from "../../../../../e2eTestUtils/LabApiQueryParams";
import { AppTypes, AzureEnvironments, FederationProviders, UserTypes } from "../../../../../e2eTestUtils/Constants";
import { 
    clickSignIn, 
    enterCredentialsADFS,
    SCREENSHOT_BASE_FOLDER_NAME,
    SAMPLE_HOME_URL,
    SUCCESSFUL_GRAPH_CALL_ID,
    SUCCESSFUL_GET_ALL_ACCOUNTS_ID } from "../testUtils";
    
let username: string;
let accountPwd: string;

const TEST_CACHE_LOCATION = `${__dirname}/data/testCache.json`;

describe("Silent Flow ADFS 2019 Tests", () => {
    let browser: puppeteer.Browser;

    beforeAll(async () => {
        createFolder(SCREENSHOT_BASE_FOLDER_NAME);
        const labApiParms: LabApiQueryParams = {
            azureEnvironment: AzureEnvironments.CLOUD,
            appType: AppTypes.CLOUD,
            federationProvider: FederationProviders.ADFS2019,
            userType: UserTypes.FEDERATED
        };

        const labClient = new LabClient();
        const envResponse = await labClient.getVarsByCloudEnvironment(labApiParms);

        [username, accountPwd] = await setupCredentials(envResponse[0], labClient);

        browser = await puppeteer.launch({
            headless: true,
            ignoreDefaultArgs: ["--no-sandbox", "-disable-setuid-sandbox", "--disable-extensions"]
        });
    });

    let context: puppeteer.BrowserContext;
    let page: puppeteer.Page;

    afterAll(async () => {
        await browser.close();
    });

    describe("Acquire Token", () => {
        let testName: string;
        let screenshot: Screenshot;

        beforeAll(async() => {
            testName = "silentFlowBaseCase";
            screenshot = new Screenshot(`${SCREENSHOT_BASE_FOLDER_NAME}/${testName}`);
        });

        describe("Authenticated", () => {
            beforeEach(async () => {
                context = await browser.createIncognitoBrowserContext();
                page = await context.newPage();
                page.setDefaultNavigationTimeout(0);
                await page.goto(SAMPLE_HOME_URL);
                await clickSignIn(page, screenshot);
                await enterCredentialsADFS(page, screenshot, username, accountPwd);
            });
        
            afterEach(async () => {
                await page.close();
                await context.close();
                await NodeCacheTestUtils.resetCache(TEST_CACHE_LOCATION);
            });
    
            it("Performs acquire token with Auth Code flow", async () => {
                await page.waitForSelector("#acquireTokenSilent");
                await page.click("#acquireTokenSilent");
                const cachedTokens = await NodeCacheTestUtils.getTokens(TEST_CACHE_LOCATION);
                expect(cachedTokens.accessTokens.length).toBe(1);
                expect(cachedTokens.idTokens.length).toBe(1);
                expect(cachedTokens.refreshTokens.length).toBe(1);
            });
    
            it("Performs acquire token silent", async () => {
                await page.waitForSelector("#acquireTokenSilent");
                await page.click("#acquireTokenSilent");
                await page.waitForSelector("#graph-called-successfully");
                await screenshot.takeScreenshot(page, "acquireTokenSilentGotTokens");
            });
    
            it("Refreshes an expired access token", async () => {
                await page.waitForSelector("#acquireTokenSilent");
<<<<<<< HEAD
                const originalAccessToken = (await NodeCacheTestUtils.getTokens(TEST_CACHE_LOCATION)).accessTokens[0].token;
                await NodeCacheTestUtils.expireAccessTokens(TEST_CACHE_LOCATION);
                const expiredAccessToken = (await NodeCacheTestUtils.getTokens(TEST_CACHE_LOCATION)).accessTokens[0].token;
                await page.click("#acquireTokenSilent");
                await page.waitForSelector(`#${SUCCESSFUL_GRAPH_CALL_ID}`);
                const refreshedAccessToken = (await NodeCacheTestUtils.getTokens(TEST_CACHE_LOCATION)).accessTokens[0].token;
=======
        
                let tokens = await NodeCacheTestUtils.getTokens(TEST_CACHE_LOCATION);
                const originalAccessToken = tokens.accessTokens[0].token;
                await NodeCacheTestUtils.expireAccessTokens(TEST_CACHE_LOCATION);
                tokens = await NodeCacheTestUtils.getTokens(TEST_CACHE_LOCATION);
                const expiredAccessToken = tokens.accessTokens[0].token;
                await page.click("#acquireTokenSilent");
                await page.waitForSelector(`#${SUCCESSFUL_GRAPH_CALL_ID}`);
                tokens = await NodeCacheTestUtils.getTokens(TEST_CACHE_LOCATION);
                const refreshedAccessToken = tokens.accessTokens[0].token;
>>>>>>> 2db0761a
                await screenshot.takeScreenshot(page, "acquireTokenSilentGotTokens");
                const htmlBody = await page.evaluate(() => document.body.innerHTML);
        
                expect(htmlBody).toContain(SUCCESSFUL_GRAPH_CALL_ID);
                expect(Number(originalAccessToken.expiresOn)).toBeGreaterThan(0);
                expect(Number(expiredAccessToken.expiresOn)).toBe(0);
                expect(Number(refreshedAccessToken.expiresOn)).toBeGreaterThan(0);
                expect(refreshedAccessToken.secret).not.toEqual(originalAccessToken.secret);
            });

            it("Gets all accounts", async () => {
                await page.waitForSelector("#getAllAccounts");
                await page.click("#getAllAccounts");
                await page.waitForSelector(`#${SUCCESSFUL_GET_ALL_ACCOUNTS_ID}`);
                await screenshot.takeScreenshot(page, "gotAllAccounts");
                const accounts  = await page.evaluate(() => JSON.parse(document.getElementById("nav-tabContent").children[0].innerHTML));
                const htmlBody = await page.evaluate(() => document.body.innerHTML);
                expect(htmlBody).toContain(SUCCESSFUL_GET_ALL_ACCOUNTS_ID);
                expect(htmlBody).not.toContain("No accounts found in the cache.");
                expect(htmlBody).not.toContain("Failed to get accounts from cache.");
                expect(accounts.length).toBe(1);
            });
        });

        describe("Unauthenticated", () => {
            beforeEach(async () => {
                context = await browser.createIncognitoBrowserContext();
                page = await context.newPage();
                page.setDefaultNavigationTimeout(0);
                await page.goto(SAMPLE_HOME_URL);
            });
        
            afterEach(async () => {
                await page.close();
                await context.close();
                await NodeCacheTestUtils.resetCache(TEST_CACHE_LOCATION);
            });

            it("Returns empty account array", async () => {
                await page.goto(`${SAMPLE_HOME_URL}/allAccounts`);
                await page.waitForSelector("#getAllAccounts");
                await page.click("#getAllAccounts");
                await screenshot.takeScreenshot(page, "gotAllAccounts");
                const accounts  = await page.evaluate(() => JSON.parse(document.getElementById("nav-tabContent").children[0].innerHTML));
                const htmlBody = await page.evaluate(() => document.body.innerHTML);
                expect(htmlBody).toContain("No accounts found in the cache.");
                expect(htmlBody).not.toContain("Failed to get accounts from cache.");
                expect(accounts.length).toBe(0);
            });
        })
    });
});<|MERGE_RESOLUTION|>--- conflicted
+++ resolved
@@ -96,25 +96,12 @@
     
             it("Refreshes an expired access token", async () => {
                 await page.waitForSelector("#acquireTokenSilent");
-<<<<<<< HEAD
                 const originalAccessToken = (await NodeCacheTestUtils.getTokens(TEST_CACHE_LOCATION)).accessTokens[0].token;
                 await NodeCacheTestUtils.expireAccessTokens(TEST_CACHE_LOCATION);
                 const expiredAccessToken = (await NodeCacheTestUtils.getTokens(TEST_CACHE_LOCATION)).accessTokens[0].token;
                 await page.click("#acquireTokenSilent");
                 await page.waitForSelector(`#${SUCCESSFUL_GRAPH_CALL_ID}`);
                 const refreshedAccessToken = (await NodeCacheTestUtils.getTokens(TEST_CACHE_LOCATION)).accessTokens[0].token;
-=======
-        
-                let tokens = await NodeCacheTestUtils.getTokens(TEST_CACHE_LOCATION);
-                const originalAccessToken = tokens.accessTokens[0].token;
-                await NodeCacheTestUtils.expireAccessTokens(TEST_CACHE_LOCATION);
-                tokens = await NodeCacheTestUtils.getTokens(TEST_CACHE_LOCATION);
-                const expiredAccessToken = tokens.accessTokens[0].token;
-                await page.click("#acquireTokenSilent");
-                await page.waitForSelector(`#${SUCCESSFUL_GRAPH_CALL_ID}`);
-                tokens = await NodeCacheTestUtils.getTokens(TEST_CACHE_LOCATION);
-                const refreshedAccessToken = tokens.accessTokens[0].token;
->>>>>>> 2db0761a
                 await screenshot.takeScreenshot(page, "acquireTokenSilentGotTokens");
                 const htmlBody = await page.evaluate(() => document.body.innerHTML);
         
