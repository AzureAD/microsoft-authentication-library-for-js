--- conflicted
+++ resolved
@@ -12,13 +12,8 @@
   "author": "Microsoft",
   "license": "MIT",
   "dependencies": {
-<<<<<<< HEAD
-    "@azure/msal-node": "^1.0.0-alpha.9",
+    "@azure/msal-node": "^1.0.0-alpha.13",
     "express": "^4.17.1",
     "uuid": "^8.3.1"
-=======
-    "@azure/msal-node": "^1.0.0-alpha.13",
-    "express": "^4.17.1"
->>>>>>> fef918b8
   }
 }