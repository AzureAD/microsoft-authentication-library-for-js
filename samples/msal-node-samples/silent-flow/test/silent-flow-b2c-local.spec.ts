/*
 * Copyright (c) Microsoft Corporation. All rights reserved.
 * Licensed under the MIT License.
 */

import * as puppeteer from "puppeteer";
import {
    Screenshot,
    createFolder,
    setupCredentials,
    b2cLocalAccountEnterCredentials,
    ONE_SECOND_IN_MS,
<<<<<<< HEAD
    RETRY_TIMES
} from "e2e-test-utils/src/TestUtils";
import { NodeCacheTestUtils } from "../../NodeCacheTestUtils";
import { LabClient } from "e2e-test-utils/src/LabClient";
import { LabApiQueryParams } from "e2e-test-utils/src/LabApiQueryParams";
import { B2cProviders, UserTypes } from "e2e-test-utils/src/Constants";
import {
=======
    RETRY_TIMES,
>>>>>>> 533afa12
    clickSignIn,
    SCREENSHOT_BASE_FOLDER_NAME,
    SAMPLE_HOME_URL,
    SUCCESSFUL_GET_ALL_ACCOUNTS_ID,
    validateCacheLocation
} from "e2e-test-utils/src/TestUtils";
import { NodeCacheTestUtils } from "e2e-test-utils/src/NodeCacheTestUtils";
import { LabClient } from "e2e-test-utils/src/LabClient";
import { LabApiQueryParams } from "e2e-test-utils/src/LabApiQueryParams";
import { B2cProviders, UserTypes } from "e2e-test-utils/src/Constants";
import { PublicClientApplication, TokenCache } from "@azure/msal-node";

// Set test cache name/location
const TEST_CACHE_LOCATION = `${__dirname}/data/b2c-local.cache.json`;

// Get flow-specific routes from sample application
const getTokenSilent = require("../index");

// Build cachePlugin
const cachePlugin = require("../../cachePlugin.js")(TEST_CACHE_LOCATION);

// Load scenario configuration
const config = require("../config/B2C-Local.json");

describe("Silent Flow B2C Tests", () => {
    jest.retryTimes(RETRY_TIMES);
    jest.setTimeout(ONE_SECOND_IN_MS*45);
    let browser: puppeteer.Browser;
    let context: puppeteer.BrowserContext;
    let page: puppeteer.Page;
    let port: number;
    let homeRoute: string;

    let publicClientApplication: PublicClientApplication;
    let msalTokenCache: TokenCache;
    let server: any;

    let username: string;
    let accountPwd: string;

    const screenshotFolder = `${SCREENSHOT_BASE_FOLDER_NAME}/silent-flow/b2c/local-account`;

    beforeAll(async () => {
        await validateCacheLocation(TEST_CACHE_LOCATION);
        // @ts-ignore
        browser = await global.__BROWSER__;

        // To run tests in parallel, each test needs to run on a unique port
        port = 3007;
        homeRoute = `${SAMPLE_HOME_URL}:${port}`;

        createFolder(SCREENSHOT_BASE_FOLDER_NAME);

        const labApiParms: LabApiQueryParams = {
            userType: UserTypes.B2C,
            b2cProvider: B2cProviders.LOCAL
        };

        const labClient = new LabClient();
        const envResponse = await labClient.getVarsByCloudEnvironment(labApiParms);
        [username, accountPwd] = await setupCredentials(envResponse[0], labClient);

        publicClientApplication = new PublicClientApplication({ auth: config.authOptions, cache: { cachePlugin } });

        msalTokenCache = publicClientApplication.getTokenCache();
        server = getTokenSilent(config, publicClientApplication, port, msalTokenCache);
        await NodeCacheTestUtils.resetCache(TEST_CACHE_LOCATION);
    });

    afterAll(async () => {
        await browser.close();
        if (server) {
            server.close();
        }
    });

    describe("AcquireToken (local account)", () => {
        beforeEach(async () => {
            context = await browser.createIncognitoBrowserContext();
            page = await context.newPage();
            page.setDefaultTimeout(ONE_SECOND_IN_MS*5);
            await page.goto(homeRoute, { waitUntil: "networkidle0" });
        });

        afterEach(async () => {
            await page.close();
            await context.close();
            await NodeCacheTestUtils.resetCache(TEST_CACHE_LOCATION);
        });

        it("Performs acquire token with Auth Code flow", async () => {
            const screenshot = new Screenshot(`${screenshotFolder}/AcquireTokenAuthCode`);
            await clickSignIn(page, screenshot);
            await b2cLocalAccountEnterCredentials(page, screenshot, username, accountPwd);
            await page.waitForSelector("#acquireTokenSilent");
            await page.click("#acquireTokenSilent");
            const cachedTokens = await NodeCacheTestUtils.waitForTokens(TEST_CACHE_LOCATION, ONE_SECOND_IN_MS*2);
            expect(cachedTokens.accessTokens.length).toBe(1);
            expect(cachedTokens.idTokens.length).toBe(1);
            expect(cachedTokens.refreshTokens.length).toBe(1);
        });

        it("Performs acquire token silent", async () => {
            const screenshot = new Screenshot(`${screenshotFolder}/AcquireTokenSilent`);
            await clickSignIn(page, screenshot);
            await b2cLocalAccountEnterCredentials(page, screenshot, username, accountPwd);
            await page.waitForSelector("#acquireTokenSilent");
            await screenshot.takeScreenshot(page, "ATS");
            await page.click("#acquireTokenSilent");
            await page.waitForSelector("#token-acquired-silently");
            await screenshot.takeScreenshot(page, "acquireTokenSilentGotTokens");
            const htmlBody = await page.evaluate(() => document.body.innerHTML);
            expect(htmlBody).toContain('Silent token acquisition successful');
        });

        it("Refreshes an expired access token", async () => {
            const screenshot = new Screenshot(`${screenshotFolder}/RefreshExpiredToken`);
            await clickSignIn(page, screenshot);
            await b2cLocalAccountEnterCredentials(page, screenshot, username, accountPwd);
            await page.waitForSelector("#acquireTokenSilent");

            let tokens = await NodeCacheTestUtils.waitForTokens(TEST_CACHE_LOCATION, ONE_SECOND_IN_MS*2);
            const originalAccessToken = tokens.accessTokens[0];
            await NodeCacheTestUtils.expireAccessTokens(TEST_CACHE_LOCATION);
            tokens = await NodeCacheTestUtils.waitForTokens(TEST_CACHE_LOCATION, ONE_SECOND_IN_MS*2);
            const expiredAccessToken = tokens.accessTokens[0];

            // Wait to ensure new token has new iat
            await new Promise(r => setTimeout(r, ONE_SECOND_IN_MS));
            await page.click("#acquireTokenSilent");
            await page.waitForSelector('#token-acquired-silently');
            tokens = await NodeCacheTestUtils.waitForTokens(TEST_CACHE_LOCATION, ONE_SECOND_IN_MS*2);
            const refreshedAccessToken = tokens.accessTokens[0];
            await screenshot.takeScreenshot(page, "acquireTokenSilentGotTokens");
            const htmlBody = await page.evaluate(() => document.body.innerHTML);

            expect(htmlBody).toContain('Silent token acquisition successful');
            expect(Number(originalAccessToken.expiresOn)).toBeGreaterThan(0);
            expect(Number(expiredAccessToken.expiresOn)).toBe(0);
            expect(Number(refreshedAccessToken.expiresOn)).toBeGreaterThan(0);
            expect(refreshedAccessToken.secret).not.toEqual(originalAccessToken.secret);
        });
    });

    describe("Get All Accounts (local account)", () => {
        describe("Authenticated", () => {
            beforeEach(async () => {
                context = await browser.createIncognitoBrowserContext();
                page = await context.newPage();
                await page.goto(homeRoute, { waitUntil: "networkidle0" });
            });

            afterEach(async () => {
                await page.close();
                await context.close();
                await NodeCacheTestUtils.resetCache(TEST_CACHE_LOCATION);
            });

            it("Gets all cached accounts", async () => {
                const screenshot = new Screenshot(`${screenshotFolder}/GetAllAccounts`);
                await clickSignIn(page, screenshot);
                await b2cLocalAccountEnterCredentials(page, screenshot, username, accountPwd);
                await page.waitForSelector("#getAllAccounts");
                await page.click("#getAllAccounts");
                await page.waitForSelector(`#${SUCCESSFUL_GET_ALL_ACCOUNTS_ID}`);
                await screenshot.takeScreenshot(page, "gotAllAccounts");
                const accounts = await page.evaluate(() => JSON.parse(document.getElementById("nav-tabContent").children[0].innerHTML));
                const htmlBody = await page.evaluate(() => document.body.innerHTML);
                expect(htmlBody).toContain(SUCCESSFUL_GET_ALL_ACCOUNTS_ID);
                expect(htmlBody).not.toContain("No accounts found in the cache.");
                expect(htmlBody).not.toContain("Failed to get accounts from cache.");
                expect(accounts.length).toBe(1);
            });
        });

        describe("Unauthenticated (local account)", () => {
            beforeEach(async () => {
                context = await browser.createIncognitoBrowserContext();
                page = await context.newPage();
                await publicClientApplication.clearCache();
            });

            afterEach(async () => {
                await page.close();
                await context.close();
                await NodeCacheTestUtils.resetCache(TEST_CACHE_LOCATION);
            });

            it("Returns empty account array", async () => {
                const screenshot = new Screenshot(`${screenshotFolder}/NoCachedAccounts`);
                await page.goto(`${homeRoute}/allAccounts`, { waitUntil: "networkidle0" });
                await page.waitForSelector("#getAllAccounts");
                await page.click("#getAllAccounts");
                await screenshot.takeScreenshot(page, "gotAllAccounts");
                const accounts = await page.evaluate(() => JSON.parse(document.getElementById("nav-tabContent").children[0].innerHTML));
                const htmlBody = await page.evaluate(() => document.body.innerHTML);
                expect(htmlBody).toContain("No accounts found in the cache.");
                expect(htmlBody).not.toContain("Failed to get accounts from cache.");
                expect(accounts.length).toBe(0);
            });
        });
    });

});<|MERGE_RESOLUTION|>--- conflicted
+++ resolved
@@ -10,17 +10,7 @@
     setupCredentials,
     b2cLocalAccountEnterCredentials,
     ONE_SECOND_IN_MS,
-<<<<<<< HEAD
-    RETRY_TIMES
-} from "e2e-test-utils/src/TestUtils";
-import { NodeCacheTestUtils } from "../../NodeCacheTestUtils";
-import { LabClient } from "e2e-test-utils/src/LabClient";
-import { LabApiQueryParams } from "e2e-test-utils/src/LabApiQueryParams";
-import { B2cProviders, UserTypes } from "e2e-test-utils/src/Constants";
-import {
-=======
     RETRY_TIMES,
->>>>>>> 533afa12
     clickSignIn,
     SCREENSHOT_BASE_FOLDER_NAME,
     SAMPLE_HOME_URL,
