/*
 * Copyright (c) Microsoft Corporation. All rights reserved.
 * Licensed under the MIT License.
 */

import * as puppeteer from "puppeteer";
<<<<<<< HEAD
import {Screenshot, createFolder, setupCredentials, ONE_SECOND_IN_MS, RETRY_TIMES} from "e2e-test-utils/src/TestUtils";
import { NodeCacheTestUtils } from "../../NodeCacheTestUtils";
import { LabClient } from "e2e-test-utils/src/LabClient";
import { LabApiQueryParams } from "e2e-test-utils/src/LabApiQueryParams";
import { AppTypes, AzureEnvironments } from "e2e-test-utils/src/Constants";
=======
>>>>>>> 533afa12
import {
    Screenshot, 
    createFolder, 
    setupCredentials, 
    ONE_SECOND_IN_MS, 
    RETRY_TIMES,
    clickSignIn,
    enterCredentials,
    SCREENSHOT_BASE_FOLDER_NAME,
    SAMPLE_HOME_URL,
    SUCCESSFUL_GRAPH_CALL_ID,
    SUCCESSFUL_GET_ALL_ACCOUNTS_ID,
    validateCacheLocation,
    SUCCESSFUL_SILENT_TOKEN_ACQUISITION_ID
} from "e2e-test-utils/src/TestUtils";
import { NodeCacheTestUtils } from "e2e-test-utils/src/NodeCacheTestUtils";
import { LabClient } from "e2e-test-utils/src/LabClient";
import { LabApiQueryParams } from "e2e-test-utils/src/LabApiQueryParams";
import { AppTypes, AzureEnvironments } from "e2e-test-utils/src/Constants";

import { PublicClientApplication, TokenCache } from "@azure/msal-node";

// Set test cache name/location
const TEST_CACHE_LOCATION = `${__dirname}/data/cache.json`;

// Get flow-specific routes from sample application
const getTokenSilent = require("../index");

// Build cachePlugin
const cachePlugin = require("../../cachePlugin.js")(TEST_CACHE_LOCATION);

// Load scenario configuration
const config = require("../config/AAD.json");

describe("Silent Flow AAD Prod Tests", () => {
    jest.retryTimes(RETRY_TIMES);
    jest.setTimeout(ONE_SECOND_IN_MS*45);
    let browser: puppeteer.Browser;
    let context: puppeteer.BrowserContext;
    let page: puppeteer.Page;
    let port: number;
    let homeRoute: string;

    let publicClientApplication: PublicClientApplication;
    let msalTokenCache: TokenCache;
    let server: any;

    let username: string;
    let accountPwd: string;

    const screenshotFolder = `${SCREENSHOT_BASE_FOLDER_NAME}/silent-flow/aad`;

    beforeAll(async () => {
        await validateCacheLocation(TEST_CACHE_LOCATION);
        // @ts-ignore
        browser = await global.__BROWSER__;
        port = 3002;
        homeRoute = `${SAMPLE_HOME_URL}:${port}`;

        createFolder(SCREENSHOT_BASE_FOLDER_NAME);

        const labApiParms: LabApiQueryParams = {
            azureEnvironment: AzureEnvironments.CLOUD,
            appType: AppTypes.CLOUD
        };

        const labClient = new LabClient();
        const envResponse = await labClient.getVarsByCloudEnvironment(labApiParms);

        [username, accountPwd] = await setupCredentials(envResponse[0], labClient);

        publicClientApplication = new PublicClientApplication({ auth: config.authOptions, cache: { cachePlugin }});
        msalTokenCache = publicClientApplication.getTokenCache();
        server = getTokenSilent(config, publicClientApplication, port, msalTokenCache);
        await NodeCacheTestUtils.resetCache(TEST_CACHE_LOCATION);
    });

    afterAll(async () => {
        await browser.close();
        if (server) {
            server.close();
        }
    });

    describe("AcquireToken", () => {
        beforeEach(async () => {
            context = await browser.createIncognitoBrowserContext();
            page = await context.newPage();
            page.setDefaultTimeout(ONE_SECOND_IN_MS*5);
            await page.goto(homeRoute, {waitUntil: "networkidle0"});
        });

        afterEach(async () => {
            await page.close();
            await context.close();
            await NodeCacheTestUtils.resetCache(TEST_CACHE_LOCATION);
        });

        it("Performs acquire token with Auth Code flow", async () => {
            const screenshot = new Screenshot(`${screenshotFolder}/AcquireTokenAuthCode`);
            await clickSignIn(page, screenshot);
            await enterCredentials(page, screenshot, username, accountPwd);
            await page.waitForSelector("#acquireTokenSilent");
            await page.click("#acquireTokenSilent");
            const cachedTokens = await NodeCacheTestUtils.waitForTokens(TEST_CACHE_LOCATION, ONE_SECOND_IN_MS*2);
            expect(cachedTokens.accessTokens.length).toBe(1);
            expect(cachedTokens.idTokens.length).toBe(1);
            expect(cachedTokens.refreshTokens.length).toBe(1);
        });

        it("Performs acquire token silent", async () => {
            const screenshot = new Screenshot(`${screenshotFolder}/AcquireTokenSilent`);
            await clickSignIn(page, screenshot);
            await enterCredentials(page, screenshot, username, accountPwd);
            await page.waitForSelector("#acquireTokenSilent");
            await screenshot.takeScreenshot(page, "ATS");
            await page.click("#acquireTokenSilent");
            await page.waitForSelector(`#${SUCCESSFUL_SILENT_TOKEN_ACQUISITION_ID}`);
            await page.click("#callGraph");
            await page.waitForSelector("#graph-called-successfully");
            await screenshot.takeScreenshot(page, "acquireTokenSilentGotTokens");
            const htmlBody = await page.evaluate(() => document.body.innerHTML);
            expect(htmlBody).toContain(SUCCESSFUL_GRAPH_CALL_ID);
        });

        it("Refreshes an expired access token", async () => {
            const screenshot = new Screenshot(`${screenshotFolder}/RefreshExpiredToken`);
            await clickSignIn(page, screenshot);
            await enterCredentials(page, screenshot, username, accountPwd);
            await page.waitForSelector("#acquireTokenSilent");

            let tokens = await NodeCacheTestUtils.waitForTokens(TEST_CACHE_LOCATION, ONE_SECOND_IN_MS*2);
            const originalAccessToken = tokens.accessTokens[0];
            await NodeCacheTestUtils.expireAccessTokens(TEST_CACHE_LOCATION);
            tokens = await NodeCacheTestUtils.waitForTokens(TEST_CACHE_LOCATION, ONE_SECOND_IN_MS*2);
            const expiredAccessToken = tokens.accessTokens[0];

            // Wait to ensure new token has new iat
            await new Promise(r => setTimeout(r, ONE_SECOND_IN_MS));
            await page.click("#acquireTokenSilent");
            await page.waitForSelector(`#${SUCCESSFUL_SILENT_TOKEN_ACQUISITION_ID}`);
            await page.click("#callGraph");
            await page.waitForSelector(`#${SUCCESSFUL_GRAPH_CALL_ID}`);
            tokens = await NodeCacheTestUtils.waitForTokens(TEST_CACHE_LOCATION, ONE_SECOND_IN_MS*2);
            const refreshedAccessToken = tokens.accessTokens[0];
            await screenshot.takeScreenshot(page, "acquireTokenSilentGotTokens");
            const htmlBody = await page.evaluate(() => document.body.innerHTML);

            expect(htmlBody).toContain(SUCCESSFUL_GRAPH_CALL_ID);
            expect(Number(originalAccessToken.expiresOn)).toBeGreaterThan(0);
            expect(Number(expiredAccessToken.expiresOn)).toBe(0);
            expect(Number(refreshedAccessToken.expiresOn)).toBeGreaterThan(0);
            expect(refreshedAccessToken.secret).not.toEqual(originalAccessToken.secret);
        });
    });

    describe("Get All Accounts", () => {
        describe("Authenticated", () => {
            beforeEach(async () => {
                context = await browser.createIncognitoBrowserContext();
                page = await context.newPage();
                await page.goto(homeRoute, {waitUntil: "networkidle0"});
            });

            afterEach(async () => {
                await page.close();
                await context.close();
                await NodeCacheTestUtils.resetCache(TEST_CACHE_LOCATION);
            });

            it("Gets all cached accounts", async () => {
                const screenshot = new Screenshot(`${screenshotFolder}/GetAllAccounts`);
                await clickSignIn(page, screenshot);
                await enterCredentials(page, screenshot, username, accountPwd);
                await page.waitForSelector("#getAllAccounts");
                await page.click("#getAllAccounts");
                await page.waitForSelector(`#${SUCCESSFUL_GET_ALL_ACCOUNTS_ID}`);
                await screenshot.takeScreenshot(page, "gotAllAccounts");
                const accounts  = await page.evaluate(() => JSON.parse(document.getElementById("nav-tabContent").children[0].innerHTML));
                const htmlBody = await page.evaluate(() => document.body.innerHTML);
                expect(htmlBody).toContain(SUCCESSFUL_GET_ALL_ACCOUNTS_ID);
                expect(htmlBody).not.toContain("No accounts found in the cache.");
                expect(htmlBody).not.toContain("Failed to get accounts from cache.");
                expect(accounts.length).toBe(1);
            });
        });

        describe("Unauthenticated", () => {
            beforeEach(async () => {
                context = await browser.createIncognitoBrowserContext();
                page = await context.newPage();
                await publicClientApplication.clearCache();
            });

            afterEach(async () => {
                await page.close();
                await context.close();
                await NodeCacheTestUtils.resetCache(TEST_CACHE_LOCATION);
            });

            it("Returns empty account array", async () => {
                const screenshot = new Screenshot(`${screenshotFolder}/NoCachedAccounts`);
                await page.goto(`${homeRoute}/allAccounts`, {waitUntil: "networkidle0"});
                await page.waitForSelector("#getAllAccounts");
                await page.click("#getAllAccounts");
                await screenshot.takeScreenshot(page, "gotAllAccounts");
                const accounts  = await page.evaluate(() => JSON.parse(document.getElementById("nav-tabContent").children[0].innerHTML));
                const htmlBody = await page.evaluate(() => document.body.innerHTML);
                expect(htmlBody).toContain("No accounts found in the cache.");
                expect(htmlBody).not.toContain("Failed to get accounts from cache.");
                expect(accounts.length).toBe(0);
            });
        });
    });

});<|MERGE_RESOLUTION|>--- conflicted
+++ resolved
@@ -4,14 +4,6 @@
  */
 
 import * as puppeteer from "puppeteer";
-<<<<<<< HEAD
-import {Screenshot, createFolder, setupCredentials, ONE_SECOND_IN_MS, RETRY_TIMES} from "e2e-test-utils/src/TestUtils";
-import { NodeCacheTestUtils } from "../../NodeCacheTestUtils";
-import { LabClient } from "e2e-test-utils/src/LabClient";
-import { LabApiQueryParams } from "e2e-test-utils/src/LabApiQueryParams";
-import { AppTypes, AzureEnvironments } from "e2e-test-utils/src/Constants";
-=======
->>>>>>> 533afa12
 import {
     Screenshot, 
     createFolder, 
