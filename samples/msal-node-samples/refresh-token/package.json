{
<<<<<<< HEAD
  "name": "msal-node-refresh-token",
  "version": "1.0.0",
  "description": "Command line app showing how to use a refresh token to acquire new tokens from Azure AD",
  "main": "index.js",
  "private": true,
  "scripts": {
    "start": "node ./index.js",
    "build:package": "npm run build:all --workspaces",
    "start:build": "npm run build:package && npm start"
  },
  "author": "",
  "license": "MIT",
  "dependencies": {
    "@azure/msal-node": "^1.12.0"
  },
  "workspaces": [
    "../../../lib/msal-node"
  ]
=======
    "name": "refresh-token",
    "version": "1.0.0",
    "description": "sample app for migrating from adal-node to msal-node",
    "private": true,
    "scripts": {
        "start:msal": "node ./msalApp.js",
        "start:adal": "node ./adalApp.js",
        "build:package": "cd ../../../lib/msal-common && npm run build && cd ../msal-node && npm run build",
        "install:local": "npm install ../../../lib/msal-node"
    },
    "author": "Microsoft",
    "license": "MIT",
    "dependencies": {
        "@azure/msal-node": "file:../../../lib/msal-node",
        "adal-node": "^0.2.3",
        "cookie-parser": "^1.4.6",
        "express": "^4.17.1",
        "express-session": "^1.17.2",
        "underscore": "^1.13.3"
    }
>>>>>>> 6220d0b1
}<|MERGE_RESOLUTION|>--- conflicted
+++ resolved
@@ -1,24 +1,4 @@
 {
-<<<<<<< HEAD
-  "name": "msal-node-refresh-token",
-  "version": "1.0.0",
-  "description": "Command line app showing how to use a refresh token to acquire new tokens from Azure AD",
-  "main": "index.js",
-  "private": true,
-  "scripts": {
-    "start": "node ./index.js",
-    "build:package": "npm run build:all --workspaces",
-    "start:build": "npm run build:package && npm start"
-  },
-  "author": "",
-  "license": "MIT",
-  "dependencies": {
-    "@azure/msal-node": "^1.12.0"
-  },
-  "workspaces": [
-    "../../../lib/msal-node"
-  ]
-=======
     "name": "refresh-token",
     "version": "1.0.0",
     "description": "sample app for migrating from adal-node to msal-node",
@@ -26,18 +6,19 @@
     "scripts": {
         "start:msal": "node ./msalApp.js",
         "start:adal": "node ./adalApp.js",
-        "build:package": "cd ../../../lib/msal-common && npm run build && cd ../msal-node && npm run build",
-        "install:local": "npm install ../../../lib/msal-node"
+        "build:package": "npm run build:all --workspaces"
     },
     "author": "Microsoft",
     "license": "MIT",
     "dependencies": {
-        "@azure/msal-node": "file:../../../lib/msal-node",
+        "@azure/msal-node": "^1.12.0",
         "adal-node": "^0.2.3",
         "cookie-parser": "^1.4.6",
         "express": "^4.17.1",
         "express-session": "^1.17.2",
         "underscore": "^1.13.3"
-    }
->>>>>>> 6220d0b1
+    },
+    "workspaces": [
+      "../../../lib/msal-node"
+    ]
 }