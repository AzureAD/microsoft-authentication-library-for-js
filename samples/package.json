--- conflicted
+++ resolved
@@ -5,12 +5,7 @@
     "private": true,
     "dependencies": {
         "@azure/identity": "^1.0.2",
-<<<<<<< HEAD
-        "axios": "^0.19.2",
-        "dotenv": "^8.2.0",
-=======
         "axios": "^0.21.1",
->>>>>>> 02fdb108
         "puppeteer": "^5.2.1"
     },
     "devDependencies": {
