{
    "name": "samples",
    "version": "0.0.1",
    "license": "MIT",
    "private": true,
    "dependencies": {
        "axios": "^0.21.1",
        "typescript": "^4.1.3"
    },
    "devDependencies": {
        "@azure/identity": "^1.0.2",
        "@types/jest": "^26.0.19",
        "@types/puppeteer": "^5.4.2",
<<<<<<< HEAD
        "jest": "^26.6.3",
        "puppeteer": "^5.5.0",
        "tree-kill": "^1.2.2",
=======
        "find-process": "^1.4.4",
        "jest": "^26.6.3",
        "puppeteer": "^5.5.0",
>>>>>>> 177abb54
        "ts-jest": "^26.4.4",
        "wait-on": "^5.2.1"
    }
}<|MERGE_RESOLUTION|>--- conflicted
+++ resolved
@@ -11,15 +11,9 @@
         "@azure/identity": "^1.0.2",
         "@types/jest": "^26.0.19",
         "@types/puppeteer": "^5.4.2",
-<<<<<<< HEAD
-        "jest": "^26.6.3",
-        "puppeteer": "^5.5.0",
-        "tree-kill": "^1.2.2",
-=======
         "find-process": "^1.4.4",
         "jest": "^26.6.3",
         "puppeteer": "^5.5.0",
->>>>>>> 177abb54
         "ts-jest": "^26.4.4",
         "wait-on": "^5.2.1"
     }
